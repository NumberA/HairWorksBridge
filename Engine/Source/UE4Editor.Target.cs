--- conflicted
+++ resolved
@@ -49,9 +49,6 @@
 	{
 		if( UnrealBuildTool.UnrealBuildTool.BuildingRocket() )
 		{ 
-			// Tag it as a Rocket build
-			OutCPPEnvironmentConfiguration.Definitions.Add("UE_ROCKET=1");
-
 			// no exports, so no need to verify that a .lib and .exp file was emitted by the linker.
 			OutLinkEnvironmentConfiguration.bHasExports = false;
 		}
@@ -68,24 +65,8 @@
         NonCodeProjectNames.Add("Elemental", new List<UnrealTargetPlatform> { HostPlatform });
         NonCodeProjectNames.Add("Infiltrator", new List<UnrealTargetPlatform> { HostPlatform });
         NonCodeProjectNames.Add("HoverShip", new List<UnrealTargetPlatform> { HostPlatform });
-        NonCodeProjectNames.Add("Blueprint_Examples", new List<UnrealTargetPlatform> { HostPlatform });
+        NonCodeProjectNames.Add("BlueprintExamples", new List<UnrealTargetPlatform> { HostPlatform });
         NonCodeProjectNames.Add("Reflections", new List<UnrealTargetPlatform> { HostPlatform });
-<<<<<<< HEAD
-        NonCodeProjectNames.Add("ContentExamples", new List<UnrealTargetPlatform> { HostPlatform });
-
-        NonCodeProjectNames.Add("MobileTemple", new List<UnrealTargetPlatform> { HostPlatform, UnrealTargetPlatform.Android, UnrealTargetPlatform.IOS });
-        NonCodeProjectNames.Add("TappyChicken", new List<UnrealTargetPlatform> { HostPlatform, UnrealTargetPlatform.Android, UnrealTargetPlatform.IOS });
-        NonCodeProjectNames.Add("SwingNinja", new List<UnrealTargetPlatform> { HostPlatform, UnrealTargetPlatform.Android, UnrealTargetPlatform.IOS });
-        NonCodeProjectNames.Add("Mobile", new List<UnrealTargetPlatform> { HostPlatform, UnrealTargetPlatform.Android, UnrealTargetPlatform.IOS });
-
-        NonCodeProjectNames.Add("TP_FirstPersonBP", new List<UnrealTargetPlatform> { HostPlatform, UnrealTargetPlatform.Android, UnrealTargetPlatform.IOS });
-        NonCodeProjectNames.Add("TP_FlyingBP", new List<UnrealTargetPlatform> { HostPlatform, UnrealTargetPlatform.Android, UnrealTargetPlatform.IOS });
-        NonCodeProjectNames.Add("TP_SideScrollerBP", new List<UnrealTargetPlatform> { HostPlatform, UnrealTargetPlatform.Android, UnrealTargetPlatform.IOS });
-        NonCodeProjectNames.Add("TP_StarterContentBP", new List<UnrealTargetPlatform> { HostPlatform, UnrealTargetPlatform.Android, UnrealTargetPlatform.IOS });
-        NonCodeProjectNames.Add("TP_ThirdPersonBP", new List<UnrealTargetPlatform> { HostPlatform, UnrealTargetPlatform.Android, UnrealTargetPlatform.IOS });
-        NonCodeProjectNames.Add("TP_TopDownBP", new List<UnrealTargetPlatform> { HostPlatform, UnrealTargetPlatform.Android, UnrealTargetPlatform.IOS });
-        NonCodeProjectNames.Add("TP_VehicleBP", new List<UnrealTargetPlatform> { HostPlatform, UnrealTargetPlatform.Android, UnrealTargetPlatform.IOS });
-=======
         NonCodeProjectNames.Add("ElementalVR", new List<UnrealTargetPlatform> { HostPlatform });
         NonCodeProjectNames.Add("VersusVR", new List<UnrealTargetPlatform> { HostPlatform });
         NonCodeProjectNames.Add("Stylized", new List<UnrealTargetPlatform> { HostPlatform });
@@ -119,7 +100,6 @@
         NonCodeProjectNames.Add("TP_SideScrollerBP", MobilePlats);
         NonCodeProjectNames.Add("TP_ThirdPersonBP", MobilePlats);
         NonCodeProjectNames.Add("TP_TopDownBP", MobilePlats);
->>>>>>> 5338f086
 
         return NonCodeProjectNames;
     }
