--- conflicted
+++ resolved
@@ -242,14 +242,10 @@
 		}
 
 		// Make sure the folder we want to watch exists on disk
-<<<<<<< HEAD
-		IFileManager::Get().MakeDirectory(*CollectionFolder, true);
-=======
 		if (!IFileManager::Get().MakeDirectory(*CollectionFolder, true))
 		{
 			continue;
 		}
->>>>>>> 73f66985
 
 		DirectoryWatcher::FFileCacheConfig FileCacheConfig(FPaths::ConvertRelativePathToFull(CollectionFolder), FString());
 		FileCacheConfig.DetectMoves(false);
