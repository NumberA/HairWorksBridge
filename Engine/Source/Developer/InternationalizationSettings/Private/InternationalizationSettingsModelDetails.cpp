﻿// Copyright 1998-2016 Epic Games, Inc. All Rights Reserved.

#include "InternationalizationSettingsModulePrivatePCH.h"
#include "EdGraph/EdGraphSchema.h"
#include "SCulturePicker.h"
#include "ISettingsEditorModule.h"

#define LOCTEXT_NAMESPACE "InternationalizationSettingsModelDetails"

TSharedRef<IDetailCustomization> FInternationalizationSettingsModelDetails::MakeInstance()
{
	return MakeShareable(new FInternationalizationSettingsModelDetails);
}

namespace
{
	struct FLocalizedCulturesFlyweight
	{
		TArray<FCultureRef> LocalizedCulturesForEditor;
		TArray<FCultureRef> LocalizedCulturesForGame;

		FLocalizedCulturesFlyweight()
		{
			FInternationalization::Get().GetCulturesWithAvailableLocalization(FPaths::GetEditorLocalizationPaths(), LocalizedCulturesForEditor, true);
			FInternationalization::Get().GetCulturesWithAvailableLocalization(FPaths::GetGameLocalizationPaths(), LocalizedCulturesForGame, true);
		}
	};

	class SEditorCultureComboButton : public SCompoundWidget
	{
		SLATE_BEGIN_ARGS(SEditorCultureComboButton){}
		SLATE_END_ARGS()

	public:
		void Construct(const FArguments& InArgs, const TWeakObjectPtr<UInternationalizationSettingsModel>& InSettingsModel, const TSharedRef<FLocalizedCulturesFlyweight>& InLocalizedCulturesFlyweight)
		{
			SettingsModel = InSettingsModel;
			LocalizedCulturesFlyweight = InLocalizedCulturesFlyweight;

			ChildSlot
				[
					SAssignNew(EditorCultureComboButton, SComboButton)
					.ButtonContent()
					[
						SNew(STextBlock)
						.Text(this, &SEditorCultureComboButton::GetContentText)
					]
				];
			EditorCultureComboButton->SetOnGetMenuContent(FOnGetContent::CreateSP(this, &SEditorCultureComboButton::GetMenuContent));
		}

	private:
		TWeakObjectPtr<UInternationalizationSettingsModel> SettingsModel;
		TSharedPtr<FLocalizedCulturesFlyweight> LocalizedCulturesFlyweight;
		TSharedPtr<SComboButton> EditorCultureComboButton;

	private:
		FText GetContentText() const
		{
			bool IsConfigured = false;
			FString EditorCultureName;
			if (SettingsModel.IsValid())
			{
				IsConfigured = SettingsModel->GetEditorCultureName(EditorCultureName);
			}
			FInternationalization& I18N = FInternationalization::Get();
			const FCulturePtr Culture = IsConfigured ? I18N.GetCulture(EditorCultureName) : I18N.GetCurrentCulture();
			return Culture.IsValid() ? FText::FromString(Culture->GetNativeName()) : LOCTEXT("None", "None");
		}

		TSharedRef<SWidget> GetMenuContent()
		{
			FCulturePtr EditorCulture;
			{
				FInternationalization& I18N = FInternationalization::Get();
				bool IsConfigured = false;
				FString EditorCultureName;
				if (SettingsModel.IsValid())
				{
					IsConfigured = SettingsModel->GetEditorCultureName(EditorCultureName);
				}
				EditorCulture = IsConfigured ? I18N.GetCulture(EditorCultureName) : I18N.GetCurrentCulture();
			}

			const auto& OnSelectionChangedLambda = [=](FCulturePtr& SelectedCulture, ESelectInfo::Type SelectInfo)
			{
				if (SettingsModel.IsValid())
				{
					SettingsModel->SetEditorCultureName(SelectedCulture.IsValid() ? SelectedCulture->GetName() : TEXT(""));
					if (SelectedCulture.IsValid())
					{
						FInternationalization& I18N = FInternationalization::Get();
						I18N.SetCurrentCulture(SelectedCulture->GetName());

						// Find all Schemas and force a visualization cache clear
						for (TObjectIterator<UClass> ClassIt; ClassIt; ++ClassIt)
						{
							UClass* CurrentClass = *ClassIt;

							if (UEdGraphSchema* Schema = Cast<UEdGraphSchema>(CurrentClass->GetDefaultObject()))
							{
								Schema->ForceVisualizationCacheClear();
							}
						}
					}
				}
				if (EditorCultureComboButton.IsValid())
				{
					EditorCultureComboButton->SetIsOpen(false);
				}
			};

			const auto& IsCulturePickableLambda = [=](FCulturePtr Culture) -> bool
			{
				TArray<FString> CultureNames = Culture->GetPrioritizedParentCultureNames();
				for (const FString& CultureName : CultureNames)
				{
					if (LocalizedCulturesFlyweight->LocalizedCulturesForEditor.Contains(Culture))
					{
						return true;
					}
				}
				return false;
			};

			const auto& CulturePicker = SNew(SCulturePicker)
				.InitialSelection(EditorCulture)
				.OnSelectionChanged_Lambda(OnSelectionChangedLambda)
				.IsCulturePickable_Lambda(IsCulturePickableLambda)
				.UseNativeDisplayNames(true);

			return SNew(SBox)
				.MaxDesiredHeight(300.0f)
				.WidthOverride(300.0f)
				[
					CulturePicker
				];
		}
	};

	class SNativeGameCultureComboButton : public SCompoundWidget
	{
		SLATE_BEGIN_ARGS(SNativeGameCultureComboButton){}
		SLATE_END_ARGS()

	public:
		void Construct(const FArguments& InArgs, const TWeakObjectPtr<UInternationalizationSettingsModel>& InSettingsModel, const TSharedRef<FLocalizedCulturesFlyweight>& InLocalizedCulturesFlyweight)
		{
			SettingsModel = InSettingsModel;
			LocalizedCulturesFlyweight = InLocalizedCulturesFlyweight;

			ChildSlot
				[
					SAssignNew(NativeGameCultureComboButton, SComboButton)
					.ButtonContent()
					[
						SNew(STextBlock)
						.Text(this, &SNativeGameCultureComboButton::GetContentText)
					]
				];
			NativeGameCultureComboButton->SetOnGetMenuContent(FOnGetContent::CreateSP(this, &SNativeGameCultureComboButton::GetMenuContent));
		}

<<<<<<< HEAD
	const FString SavedEditorCultureName = Model->GetEditorCultureName();

	// Attempt to use the culture specified in the settings.
	if (!SavedEditorCultureName.IsEmpty())
	{
		const FCulturePtr SavedEditorCulture = I18N.GetCulture(SavedEditorCultureName);
		const FCulturePtr SavedEditorLanguage = SavedEditorCulture.IsValid() ? I18N.GetCulture(SavedEditorCulture->GetTwoLetterISOLanguageName()) : nullptr;
=======
	private:
		TWeakObjectPtr<UInternationalizationSettingsModel> SettingsModel;
		TSharedPtr<FLocalizedCulturesFlyweight> LocalizedCulturesFlyweight;
		TSharedPtr<SComboButton> NativeGameCultureComboButton;
>>>>>>> 73f66985

	private:
		FText GetContentText() const
		{
			bool IsConfigured = false;
			FString NativeGameCultureName;
			if (SettingsModel.IsValid())
			{
				IsConfigured = SettingsModel->GetNativeGameCultureName(NativeGameCultureName);
			}
			FCulturePtr Culture;
			if (!NativeGameCultureName.IsEmpty())
			{
<<<<<<< HEAD
				SelectedEditorLanguage = (AvailableEditorRegions.Num() > 0) ? AvailableEditorRegions[0] : nullptr;
=======
				FInternationalization& I18N = FInternationalization::Get();
				Culture = I18N.GetCulture(NativeGameCultureName);
>>>>>>> 73f66985
			}
			return Culture.IsValid() ? FText::FromString(Culture->GetDisplayName()) : LOCTEXT("None", "None");
		}
<<<<<<< HEAD
		else
		{
			SelectedEditorCulture = I18N.GetCurrentCulture();
			SelectedEditorLanguage = SelectedEditorCulture.IsValid() ? I18N.GetCulture(SelectedEditorCulture->GetTwoLetterISOLanguageName()) : nullptr;
			RefreshAvailableEditorRegions();

			if (!SelectedEditorLanguage.IsValid())
			{
				// Fallback on the first available region of the selected language.
				SelectedEditorLanguage = (AvailableEditorRegions.Num() > 0) ? AvailableEditorRegions[0] : nullptr;
			}
		}
	}
	// Fallback on the current culture of the editor.
	else
	{
		SelectedEditorCulture = I18N.GetCurrentCulture();
		SelectedEditorLanguage = SelectedEditorCulture.IsValid() ? I18N.GetCulture(SelectedEditorCulture->GetTwoLetterISOLanguageName()) : nullptr;
		RefreshAvailableEditorRegions();

		if (!SelectedEditorLanguage.IsValid())
		{
			// Fallback on the first available region of the selected language.
			SelectedEditorLanguage = (AvailableEditorRegions.Num() > 0) ? AvailableEditorRegions[0] : nullptr;
		}
	}
	
	if (EditorLanguageComboBox.IsValid())
	{
		EditorLanguageComboBox->RefreshOptions();
		EditorLanguageComboBox->SetSelectedItem(SelectedEditorLanguage);
	}

	if (EditorRegionComboBox.IsValid())
	{
		EditorRegionComboBox->RefreshOptions();
		EditorRegionComboBox->SetSelectedItem(SelectedEditorCulture);
	}

	const FString SavedNativeGameCultureName = Model->GetNativeGameCultureName();

	// Attempt to use the culture specified in the settings.
	if (!SavedNativeGameCultureName.IsEmpty())
	{
		const FCulturePtr SavedNativeGameCulture = I18N.GetCulture(SavedNativeGameCultureName);
		const FCulturePtr SavedNativeGameLanguage = SavedNativeGameCulture.IsValid() ? I18N.GetCulture(SavedNativeGameCulture->GetTwoLetterISOLanguageName()) : nullptr;
=======
>>>>>>> 73f66985

		TSharedRef<SWidget> GetMenuContent()
		{
			FCulturePtr NativeGameCulture;
			{
				bool IsConfigured = false;
				FString NativeGameCultureName;
				if (SettingsModel.IsValid())
				{
					IsConfigured = SettingsModel->GetNativeGameCultureName(NativeGameCultureName);
				}
				if (!NativeGameCultureName.IsEmpty())
				{
					FInternationalization& I18N = FInternationalization::Get();
					NativeGameCulture = I18N.GetCulture(NativeGameCultureName);
				}
			}

			const auto& CulturePickerSelectLambda = [=](FCulturePtr& SelectedCulture, ESelectInfo::Type SelectInfo)
			{
<<<<<<< HEAD
				SelectedNativeGameCulture = (AvailableNativeGameRegions.Num() > 0) ? AvailableNativeGameRegions[0] : nullptr;
			}
		}
		else
		{
			SelectedNativeGameCulture = I18N.GetCurrentCulture();
			SelectedNativeGameLanguage = SelectedNativeGameCulture.IsValid() ? I18N.GetCulture(SelectedNativeGameCulture->GetTwoLetterISOLanguageName()) : nullptr;
			RefreshAvailableNativeGameRegions();

			if (!SelectedNativeGameCulture.IsValid())
			{
				// Fallback on the first available region of the selected language.
				SelectedNativeGameCulture = (AvailableNativeGameRegions.Num() > 0) ? AvailableNativeGameRegions[0] : nullptr;
			}
		}
	}
	// Fallback to no specified language or region.
	else
	{
		SelectedNativeGameCulture = nullptr;
		SelectedNativeGameLanguage = nullptr;
		RefreshAvailableNativeGameRegions();
	}

	if (NativeGameLanguageComboBox.IsValid())
	{
		NativeGameLanguageComboBox->RefreshOptions();
		NativeGameLanguageComboBox->SetSelectedItem(SelectedNativeGameLanguage);
	}

	if (NativeGameRegionComboBox.IsValid())
	{
		NativeGameRegionComboBox->RefreshOptions();
		NativeGameRegionComboBox->SetSelectedItem(SelectedNativeGameCulture);
	}

	if (LocalizedPropertyNamesCheckBox.IsValid())
	{
		LocalizedPropertyNamesCheckBox->SetIsChecked(Model->ShouldLoadLocalizedPropertyNames() ? ECheckBoxState::Checked : ECheckBoxState::Unchecked);
	}

	if (UnlocalizedNodesAndPinsCheckBox.IsValid())
	{
		UnlocalizedNodesAndPinsCheckBox->SetIsChecked(Model->ShouldShowNodesAndPinsUnlocalized() ? ECheckBoxState::Unchecked : ECheckBoxState::Checked);
	}
=======
				if (SettingsModel.IsValid())
				{
					SettingsModel->SetNativeGameCultureName(SelectedCulture.IsValid() ? SelectedCulture->GetName() : TEXT(""));
					FTextLocalizationManager::Get().RefreshResources();
				}
				if (NativeGameCultureComboButton.IsValid())
				{
					NativeGameCultureComboButton->SetIsOpen(false);
				}
			};
			const auto& CulturePickerIsPickableLambda = [=](FCulturePtr Culture) -> bool
			{
				TArray<FString> CultureNames = Culture->GetPrioritizedParentCultureNames();
				for (const FString& CultureName : CultureNames)
				{
					if (LocalizedCulturesFlyweight->LocalizedCulturesForGame.Contains(Culture))
					{
						return true;
					}
				}
				return false;
			};
			return SNew(SBox)
				.MaxDesiredHeight(300.0f)
				.WidthOverride(300.0f)
				[
					SNew(SCulturePicker)
					.InitialSelection(NativeGameCulture)
					.OnSelectionChanged_Lambda(CulturePickerSelectLambda)
					.IsCulturePickable_Lambda(CulturePickerIsPickableLambda)
					.CanSelectNone(true)
				];
		}
	};
>>>>>>> 73f66985
}

void FInternationalizationSettingsModelDetails::CustomizeDetails(IDetailLayoutBuilder& DetailLayout)
{
	const TWeakObjectPtr<UInternationalizationSettingsModel> SettingsModel = [&]()
	{
		TArray< TWeakObjectPtr<UObject> > ObjectsBeingCustomized;
		DetailLayout.GetObjectsBeingCustomized(ObjectsBeingCustomized);
		check(ObjectsBeingCustomized.Num() == 1);
		return Cast<UInternationalizationSettingsModel>(ObjectsBeingCustomized.Top().Get());
	}();

<<<<<<< HEAD
	// If the saved editor culture is not the same as the current culture, a restart is needed to sync them fully and properly.
	if (SelectedEditorCulture.IsValid() && SelectedEditorCulture != I18N.GetCurrentCulture())
	{
		RequiresRestart = true;
	}
=======
	IDetailCategoryBuilder& DetailCategoryBuilder = DetailLayout.EditCategory("Internationalization", LOCTEXT("InternationalizationCategory", "Internationalization"));
>>>>>>> 73f66985

	const TSharedRef<FLocalizedCulturesFlyweight> LocalizedCulturesFlyweight = MakeShareable(new FLocalizedCulturesFlyweight());

	// Editor Culture Setting
	const FText EditorCultureSettingDisplayName = LOCTEXT("EditorCultureSettingDisplayName", "Editor Culture");
	const FText EditorCultureSettingToolTip = LOCTEXT("EditorCultureSettingToolTip", "The culture in which the editor should be displayed.");
	FDetailWidgetRow& EditorCultureRow = DetailCategoryBuilder.AddCustomRow(EditorCultureSettingDisplayName);
	EditorCultureRow.NameContent()
		[
			SNew(STextBlock)
			.Text(EditorCultureSettingDisplayName)
			.ToolTipText(EditorCultureSettingToolTip)
			.Font(DetailLayout.GetDetailFont())
		];
	EditorCultureRow.ValueContent()
		[
			SNew(SEditorCultureComboButton, SettingsModel, LocalizedCulturesFlyweight)
		];

	// Native Game Culture Setting
	const FText GameCultureSettingDisplayName = LOCTEXT("NativeGameCultureSettingDisplayName", "Native Game Culture");
	const FText GameCultureSettingToolTip = LOCTEXT("NativeGameCultureSettingToolTip", "The culture in which game content is specified and localized from. WARNING: If this is not set to the culture the game is initially made in, modifying and saving assets may mix localized data in as native data!");
	FDetailWidgetRow& GameCultureRow = DetailCategoryBuilder.AddCustomRow(GameCultureSettingDisplayName);
	GameCultureRow.NameContent()
		[
			SNew(STextBlock)
			.Text(GameCultureSettingDisplayName)
			.ToolTipText(GameCultureSettingToolTip)
			.Font(DetailLayout.GetDetailFont())
		];
	GameCultureRow.ValueContent()
		[
			SNew(SNativeGameCultureComboButton, SettingsModel, LocalizedCulturesFlyweight)
		];

	// Localized Field Names
	const FText FieldNamesSettingDisplayName = LOCTEXT("EditorFieldNamesLabel", "Use Localized Field Names");
	const FText FieldNamesSettingToolTip = LOCTEXT("EditorFieldNamesTooltip", "Toggle showing localized field names. NOTE: Requires restart to take effect.");
	FDetailWidgetRow& FieldNamesRow = DetailCategoryBuilder.AddCustomRow(FieldNamesSettingDisplayName);
	FieldNamesRow.NameContent()
		[
			SNew(STextBlock)
			.Text(FieldNamesSettingDisplayName)
			.ToolTipText(FieldNamesSettingToolTip)
			.Font(DetailLayout.GetDetailFont())
		];
	FieldNamesRow.ValueContent()
		.MaxDesiredWidth(300.0f)
		[
			SNew(SCheckBox)
			.IsChecked_Lambda([=]()
			{
<<<<<<< HEAD
				AvailableEditorRegions.AddUnique(Culture);
			}
		}

		AvailableEditorRegions.Sort(FCompareCultureByNativeRegion());
	}
}

FText FInternationalizationSettingsModelDetails::GetEditorCurrentLanguageText() const
{
	if (SelectedEditorLanguage.IsValid())
	{
		return FCompareCultureByNativeLanguage::GetCultureNativeLanguageText(SelectedEditorLanguage);
	}
	return LOCTEXT("None", "(None)");
}

void FInternationalizationSettingsModelDetails::OnEditorLanguageSelectionChanged( FCulturePtr Culture, ESelectInfo::Type SelectionType )
{
	TGuardValue<bool> Guard(IsMakingChangesToModel, true);
	SelectedEditorLanguage = Culture;
	RefreshAvailableEditorRegions();

	// Fallback on the first available region of the selected language.
	SelectedEditorCulture = (AvailableEditorRegions.Num() > 0) ? AvailableEditorRegions[0] : nullptr;

	if (EditorRegionComboBox.IsValid())
	{
		EditorRegionComboBox->RefreshOptions();
		EditorRegionComboBox->SetSelectedItem(SelectedEditorCulture);
	}

	Model->SetEditorCultureName(SelectedEditorCulture.IsValid() ? SelectedEditorCulture->GetName() : TEXT(""));
	RequiresRestart = true;
}

FText FInternationalizationSettingsModelDetails::GetCurrentEditorRegionText() const
{
	if (SelectedEditorCulture.IsValid())
	{
		return FCompareCultureByNativeRegion::GetCultureNativeRegionText(SelectedEditorCulture);
	}
	return LOCTEXT("None", "(None)");
}

void FInternationalizationSettingsModelDetails::OnEditorRegionSelectionChanged( FCulturePtr Culture, ESelectInfo::Type SelectionType )
{
	TGuardValue<bool> Guard(IsMakingChangesToModel, true);
	SelectedEditorCulture = Culture;

	Model->SetEditorCultureName(SelectedEditorCulture.IsValid() ? SelectedEditorCulture->GetName() : TEXT(""));
	RequiresRestart = true;
}

bool FInternationalizationSettingsModelDetails::IsEditorRegionSelectionAllowed() const
{
	return SelectedEditorLanguage.IsValid();
}

void FInternationalizationSettingsModelDetails::RefreshAvailableNativeGameRegions()
{
	AvailableNativeGameRegions.Empty();

	const FString SelectedLanguageName = SelectedNativeGameLanguage.IsValid() ? SelectedNativeGameLanguage->GetTwoLetterISOLanguageName() : TEXT("");

	// Setup the region list
	for (const FCulturePtr& Culture : AvailableNativeGameCultures)
	{
		const FString CultureLanguageName = Culture.IsValid() ? Culture->GetTwoLetterISOLanguageName() : TEXT("");
		if ( SelectedLanguageName == CultureLanguageName)
		{
			AvailableNativeGameRegions.AddUnique(Culture);
		}
	}

	AvailableNativeGameRegions.Sort(FCompareCultureByNativeRegion());
}

FText FInternationalizationSettingsModelDetails::GetNativeGameCurrentLanguageText() const
{
	if( SelectedNativeGameLanguage.IsValid() )
	{
		return FCompareCultureByNativeLanguage::GetCultureNativeLanguageText(SelectedNativeGameLanguage);
	}
	return LOCTEXT("None", "(None)");
}

void FInternationalizationSettingsModelDetails::OnNativeGameLanguageSelectionChanged( FCulturePtr Culture, ESelectInfo::Type SelectionType )
{
	TGuardValue<bool> Guard(IsMakingChangesToModel, true);
	SelectedNativeGameLanguage = Culture;
	RefreshAvailableNativeGameRegions();

	// Fallback on the first available region of the selected language.
	SelectedNativeGameCulture = AvailableEditorRegions[0];

	if (NativeGameRegionComboBox.IsValid())
	{
		NativeGameRegionComboBox->RefreshOptions();
		NativeGameRegionComboBox->SetSelectedItem(SelectedNativeGameCulture);
	}

	Model->SetNativeGameCultureName(SelectedNativeGameCulture.IsValid() ? SelectedNativeGameCulture->GetName() : TEXT(""));
	RequiresRestart = true;
}

FText FInternationalizationSettingsModelDetails::GetCurrentNativeGameRegionText() const
{
	if( SelectedNativeGameCulture.IsValid() )
	{
		return FCompareCultureByNativeRegion::GetCultureNativeRegionText(SelectedNativeGameCulture);
	}
	return LOCTEXT("None", "(None)");
}

void FInternationalizationSettingsModelDetails::OnNativeGameRegionSelectionChanged( FCulturePtr Culture, ESelectInfo::Type SelectionType )
{
	TGuardValue<bool> Guard(IsMakingChangesToModel, true);
	SelectedNativeGameCulture = Culture;

	Model->SetNativeGameCultureName(SelectedNativeGameCulture.IsValid() ? SelectedNativeGameCulture->GetName() : TEXT(""));
	RequiresRestart = true;
}

bool FInternationalizationSettingsModelDetails::IsNativeGameRegionSelectionAllowed() const
{
	return SelectedNativeGameLanguage.IsValid();
}

TSharedRef<SWidget> FInternationalizationSettingsModelDetails::OnLanguageGenerateWidget( FCulturePtr Culture, IDetailLayoutBuilder* DetailBuilder ) const
{
	return SNew(STextBlock)
		.Text(FCompareCultureByNativeLanguage::GetCultureNativeLanguageText(Culture))
		.Font(DetailBuilder->GetDetailFont());
}

TSharedRef<SWidget> FInternationalizationSettingsModelDetails::OnRegionGenerateWidget( FCulturePtr Culture, IDetailLayoutBuilder* DetailBuilder ) const
{
	return SNew(STextBlock)
		.Text(FCompareCultureByNativeRegion::GetCultureNativeRegionText(Culture))
		.Font(DetailBuilder->GetDetailFont());
}

EVisibility FInternationalizationSettingsModelDetails::GetInternationalizationRestartRowVisibility() const
{
	return RequiresRestart ? EVisibility::Visible : EVisibility::Collapsed;
}

void FInternationalizationSettingsModelDetails::ShouldLoadLocalizedFieldNamesCheckChanged(ECheckBoxState CheckState)
{
	TGuardValue<bool> Guard(IsMakingChangesToModel, true);
	Model->ShouldLoadLocalizedPropertyNames(LocalizedPropertyNamesCheckBox->IsChecked());
}

void FInternationalizationSettingsModelDetails::ShouldShowNodesAndPinsUnlocalized(ECheckBoxState CheckState)
{
	TGuardValue<bool> Guard(IsMakingChangesToModel, true);
	Model->ShouldShowNodesAndPinsUnlocalized(CheckState == ECheckBoxState::Unchecked);

	// Find all Schemas and force a visualization cache clear
	for ( TObjectIterator<UClass> ClassIt; ClassIt; ++ClassIt )
	{
		UClass* CurrentClass = *ClassIt;

		if (UEdGraphSchema* Schema = Cast<UEdGraphSchema>(CurrentClass->GetDefaultObject()))
		{
			Schema->ForceVisualizationCacheClear();
		}
	}
=======
				return SettingsModel.IsValid() && SettingsModel->ShouldLoadLocalizedPropertyNames() ? ECheckBoxState::Checked : ECheckBoxState::Unchecked;
			})
				.ToolTipText(FieldNamesSettingToolTip)
				.OnCheckStateChanged_Lambda([=](ECheckBoxState State)
			{
				if (SettingsModel.IsValid())
				{
					SettingsModel->ShouldLoadLocalizedPropertyNames(State == ECheckBoxState::Checked);
					FTextLocalizationManager::Get().RefreshResources();
				}
			})
		];

	// Localized Node and Pin Names
	const FText NodeAndPinsNamesSettingDisplayName = LOCTEXT("GraphEditorNodesAndPinsLocalized", "Use Localized Graph Editor Nodes and Pins");
	const FText NodeAndPinsNamesSettingToolTip = LOCTEXT("GraphEditorNodesAndPinsLocalized_Tooltip", "Toggle localized node and pin titles in all graph editors.");
	FDetailWidgetRow& NodesAndPinsNameRow = DetailCategoryBuilder.AddCustomRow(NodeAndPinsNamesSettingDisplayName);
	NodesAndPinsNameRow.NameContent()
		[
			SNew(STextBlock)
			.Text(NodeAndPinsNamesSettingDisplayName)
			.ToolTipText(NodeAndPinsNamesSettingToolTip)
			.Font(DetailLayout.GetDetailFont())
		];
	NodesAndPinsNameRow.ValueContent()
		.MaxDesiredWidth(300.0f)
		[
			SNew(SCheckBox)
			.IsChecked_Lambda([=]()
			{
				return SettingsModel.IsValid() && SettingsModel->ShouldShowNodesAndPinsUnlocalized() ? ECheckBoxState::Unchecked : ECheckBoxState::Checked;
			})
				.ToolTipText(NodeAndPinsNamesSettingToolTip)
				.OnCheckStateChanged_Lambda([=](ECheckBoxState State)
			{
				if (SettingsModel.IsValid())
				{
					SettingsModel->ShouldShowNodesAndPinsUnlocalized(State == ECheckBoxState::Unchecked);

					// Find all Schemas and force a visualization cache clear
					for (TObjectIterator<UClass> ClassIt; ClassIt; ++ClassIt)
					{
						UClass* CurrentClass = *ClassIt;

						if (UEdGraphSchema* Schema = Cast<UEdGraphSchema>(CurrentClass->GetDefaultObject()))
						{
							Schema->ForceVisualizationCacheClear();
						}
					}
				}
			})
		];
>>>>>>> 73f66985
}

#undef LOCTEXT_NAMESPACE<|MERGE_RESOLUTION|>--- conflicted
+++ resolved
@@ -161,20 +161,10 @@
 			NativeGameCultureComboButton->SetOnGetMenuContent(FOnGetContent::CreateSP(this, &SNativeGameCultureComboButton::GetMenuContent));
 		}
 
-<<<<<<< HEAD
-	const FString SavedEditorCultureName = Model->GetEditorCultureName();
-
-	// Attempt to use the culture specified in the settings.
-	if (!SavedEditorCultureName.IsEmpty())
-	{
-		const FCulturePtr SavedEditorCulture = I18N.GetCulture(SavedEditorCultureName);
-		const FCulturePtr SavedEditorLanguage = SavedEditorCulture.IsValid() ? I18N.GetCulture(SavedEditorCulture->GetTwoLetterISOLanguageName()) : nullptr;
-=======
 	private:
 		TWeakObjectPtr<UInternationalizationSettingsModel> SettingsModel;
 		TSharedPtr<FLocalizedCulturesFlyweight> LocalizedCulturesFlyweight;
 		TSharedPtr<SComboButton> NativeGameCultureComboButton;
->>>>>>> 73f66985
 
 	private:
 		FText GetContentText() const
@@ -188,64 +178,11 @@
 			FCulturePtr Culture;
 			if (!NativeGameCultureName.IsEmpty())
 			{
-<<<<<<< HEAD
-				SelectedEditorLanguage = (AvailableEditorRegions.Num() > 0) ? AvailableEditorRegions[0] : nullptr;
-=======
 				FInternationalization& I18N = FInternationalization::Get();
 				Culture = I18N.GetCulture(NativeGameCultureName);
->>>>>>> 73f66985
 			}
 			return Culture.IsValid() ? FText::FromString(Culture->GetDisplayName()) : LOCTEXT("None", "None");
 		}
-<<<<<<< HEAD
-		else
-		{
-			SelectedEditorCulture = I18N.GetCurrentCulture();
-			SelectedEditorLanguage = SelectedEditorCulture.IsValid() ? I18N.GetCulture(SelectedEditorCulture->GetTwoLetterISOLanguageName()) : nullptr;
-			RefreshAvailableEditorRegions();
-
-			if (!SelectedEditorLanguage.IsValid())
-			{
-				// Fallback on the first available region of the selected language.
-				SelectedEditorLanguage = (AvailableEditorRegions.Num() > 0) ? AvailableEditorRegions[0] : nullptr;
-			}
-		}
-	}
-	// Fallback on the current culture of the editor.
-	else
-	{
-		SelectedEditorCulture = I18N.GetCurrentCulture();
-		SelectedEditorLanguage = SelectedEditorCulture.IsValid() ? I18N.GetCulture(SelectedEditorCulture->GetTwoLetterISOLanguageName()) : nullptr;
-		RefreshAvailableEditorRegions();
-
-		if (!SelectedEditorLanguage.IsValid())
-		{
-			// Fallback on the first available region of the selected language.
-			SelectedEditorLanguage = (AvailableEditorRegions.Num() > 0) ? AvailableEditorRegions[0] : nullptr;
-		}
-	}
-	
-	if (EditorLanguageComboBox.IsValid())
-	{
-		EditorLanguageComboBox->RefreshOptions();
-		EditorLanguageComboBox->SetSelectedItem(SelectedEditorLanguage);
-	}
-
-	if (EditorRegionComboBox.IsValid())
-	{
-		EditorRegionComboBox->RefreshOptions();
-		EditorRegionComboBox->SetSelectedItem(SelectedEditorCulture);
-	}
-
-	const FString SavedNativeGameCultureName = Model->GetNativeGameCultureName();
-
-	// Attempt to use the culture specified in the settings.
-	if (!SavedNativeGameCultureName.IsEmpty())
-	{
-		const FCulturePtr SavedNativeGameCulture = I18N.GetCulture(SavedNativeGameCultureName);
-		const FCulturePtr SavedNativeGameLanguage = SavedNativeGameCulture.IsValid() ? I18N.GetCulture(SavedNativeGameCulture->GetTwoLetterISOLanguageName()) : nullptr;
-=======
->>>>>>> 73f66985
 
 		TSharedRef<SWidget> GetMenuContent()
 		{
@@ -266,53 +203,6 @@
 
 			const auto& CulturePickerSelectLambda = [=](FCulturePtr& SelectedCulture, ESelectInfo::Type SelectInfo)
 			{
-<<<<<<< HEAD
-				SelectedNativeGameCulture = (AvailableNativeGameRegions.Num() > 0) ? AvailableNativeGameRegions[0] : nullptr;
-			}
-		}
-		else
-		{
-			SelectedNativeGameCulture = I18N.GetCurrentCulture();
-			SelectedNativeGameLanguage = SelectedNativeGameCulture.IsValid() ? I18N.GetCulture(SelectedNativeGameCulture->GetTwoLetterISOLanguageName()) : nullptr;
-			RefreshAvailableNativeGameRegions();
-
-			if (!SelectedNativeGameCulture.IsValid())
-			{
-				// Fallback on the first available region of the selected language.
-				SelectedNativeGameCulture = (AvailableNativeGameRegions.Num() > 0) ? AvailableNativeGameRegions[0] : nullptr;
-			}
-		}
-	}
-	// Fallback to no specified language or region.
-	else
-	{
-		SelectedNativeGameCulture = nullptr;
-		SelectedNativeGameLanguage = nullptr;
-		RefreshAvailableNativeGameRegions();
-	}
-
-	if (NativeGameLanguageComboBox.IsValid())
-	{
-		NativeGameLanguageComboBox->RefreshOptions();
-		NativeGameLanguageComboBox->SetSelectedItem(SelectedNativeGameLanguage);
-	}
-
-	if (NativeGameRegionComboBox.IsValid())
-	{
-		NativeGameRegionComboBox->RefreshOptions();
-		NativeGameRegionComboBox->SetSelectedItem(SelectedNativeGameCulture);
-	}
-
-	if (LocalizedPropertyNamesCheckBox.IsValid())
-	{
-		LocalizedPropertyNamesCheckBox->SetIsChecked(Model->ShouldLoadLocalizedPropertyNames() ? ECheckBoxState::Checked : ECheckBoxState::Unchecked);
-	}
-
-	if (UnlocalizedNodesAndPinsCheckBox.IsValid())
-	{
-		UnlocalizedNodesAndPinsCheckBox->SetIsChecked(Model->ShouldShowNodesAndPinsUnlocalized() ? ECheckBoxState::Unchecked : ECheckBoxState::Checked);
-	}
-=======
 				if (SettingsModel.IsValid())
 				{
 					SettingsModel->SetNativeGameCultureName(SelectedCulture.IsValid() ? SelectedCulture->GetName() : TEXT(""));
@@ -347,7 +237,6 @@
 				];
 		}
 	};
->>>>>>> 73f66985
 }
 
 void FInternationalizationSettingsModelDetails::CustomizeDetails(IDetailLayoutBuilder& DetailLayout)
@@ -360,15 +249,7 @@
 		return Cast<UInternationalizationSettingsModel>(ObjectsBeingCustomized.Top().Get());
 	}();
 
-<<<<<<< HEAD
-	// If the saved editor culture is not the same as the current culture, a restart is needed to sync them fully and properly.
-	if (SelectedEditorCulture.IsValid() && SelectedEditorCulture != I18N.GetCurrentCulture())
-	{
-		RequiresRestart = true;
-	}
-=======
 	IDetailCategoryBuilder& DetailCategoryBuilder = DetailLayout.EditCategory("Internationalization", LOCTEXT("InternationalizationCategory", "Internationalization"));
->>>>>>> 73f66985
 
 	const TSharedRef<FLocalizedCulturesFlyweight> LocalizedCulturesFlyweight = MakeShareable(new FLocalizedCulturesFlyweight());
 
@@ -421,177 +302,6 @@
 			SNew(SCheckBox)
 			.IsChecked_Lambda([=]()
 			{
-<<<<<<< HEAD
-				AvailableEditorRegions.AddUnique(Culture);
-			}
-		}
-
-		AvailableEditorRegions.Sort(FCompareCultureByNativeRegion());
-	}
-}
-
-FText FInternationalizationSettingsModelDetails::GetEditorCurrentLanguageText() const
-{
-	if (SelectedEditorLanguage.IsValid())
-	{
-		return FCompareCultureByNativeLanguage::GetCultureNativeLanguageText(SelectedEditorLanguage);
-	}
-	return LOCTEXT("None", "(None)");
-}
-
-void FInternationalizationSettingsModelDetails::OnEditorLanguageSelectionChanged( FCulturePtr Culture, ESelectInfo::Type SelectionType )
-{
-	TGuardValue<bool> Guard(IsMakingChangesToModel, true);
-	SelectedEditorLanguage = Culture;
-	RefreshAvailableEditorRegions();
-
-	// Fallback on the first available region of the selected language.
-	SelectedEditorCulture = (AvailableEditorRegions.Num() > 0) ? AvailableEditorRegions[0] : nullptr;
-
-	if (EditorRegionComboBox.IsValid())
-	{
-		EditorRegionComboBox->RefreshOptions();
-		EditorRegionComboBox->SetSelectedItem(SelectedEditorCulture);
-	}
-
-	Model->SetEditorCultureName(SelectedEditorCulture.IsValid() ? SelectedEditorCulture->GetName() : TEXT(""));
-	RequiresRestart = true;
-}
-
-FText FInternationalizationSettingsModelDetails::GetCurrentEditorRegionText() const
-{
-	if (SelectedEditorCulture.IsValid())
-	{
-		return FCompareCultureByNativeRegion::GetCultureNativeRegionText(SelectedEditorCulture);
-	}
-	return LOCTEXT("None", "(None)");
-}
-
-void FInternationalizationSettingsModelDetails::OnEditorRegionSelectionChanged( FCulturePtr Culture, ESelectInfo::Type SelectionType )
-{
-	TGuardValue<bool> Guard(IsMakingChangesToModel, true);
-	SelectedEditorCulture = Culture;
-
-	Model->SetEditorCultureName(SelectedEditorCulture.IsValid() ? SelectedEditorCulture->GetName() : TEXT(""));
-	RequiresRestart = true;
-}
-
-bool FInternationalizationSettingsModelDetails::IsEditorRegionSelectionAllowed() const
-{
-	return SelectedEditorLanguage.IsValid();
-}
-
-void FInternationalizationSettingsModelDetails::RefreshAvailableNativeGameRegions()
-{
-	AvailableNativeGameRegions.Empty();
-
-	const FString SelectedLanguageName = SelectedNativeGameLanguage.IsValid() ? SelectedNativeGameLanguage->GetTwoLetterISOLanguageName() : TEXT("");
-
-	// Setup the region list
-	for (const FCulturePtr& Culture : AvailableNativeGameCultures)
-	{
-		const FString CultureLanguageName = Culture.IsValid() ? Culture->GetTwoLetterISOLanguageName() : TEXT("");
-		if ( SelectedLanguageName == CultureLanguageName)
-		{
-			AvailableNativeGameRegions.AddUnique(Culture);
-		}
-	}
-
-	AvailableNativeGameRegions.Sort(FCompareCultureByNativeRegion());
-}
-
-FText FInternationalizationSettingsModelDetails::GetNativeGameCurrentLanguageText() const
-{
-	if( SelectedNativeGameLanguage.IsValid() )
-	{
-		return FCompareCultureByNativeLanguage::GetCultureNativeLanguageText(SelectedNativeGameLanguage);
-	}
-	return LOCTEXT("None", "(None)");
-}
-
-void FInternationalizationSettingsModelDetails::OnNativeGameLanguageSelectionChanged( FCulturePtr Culture, ESelectInfo::Type SelectionType )
-{
-	TGuardValue<bool> Guard(IsMakingChangesToModel, true);
-	SelectedNativeGameLanguage = Culture;
-	RefreshAvailableNativeGameRegions();
-
-	// Fallback on the first available region of the selected language.
-	SelectedNativeGameCulture = AvailableEditorRegions[0];
-
-	if (NativeGameRegionComboBox.IsValid())
-	{
-		NativeGameRegionComboBox->RefreshOptions();
-		NativeGameRegionComboBox->SetSelectedItem(SelectedNativeGameCulture);
-	}
-
-	Model->SetNativeGameCultureName(SelectedNativeGameCulture.IsValid() ? SelectedNativeGameCulture->GetName() : TEXT(""));
-	RequiresRestart = true;
-}
-
-FText FInternationalizationSettingsModelDetails::GetCurrentNativeGameRegionText() const
-{
-	if( SelectedNativeGameCulture.IsValid() )
-	{
-		return FCompareCultureByNativeRegion::GetCultureNativeRegionText(SelectedNativeGameCulture);
-	}
-	return LOCTEXT("None", "(None)");
-}
-
-void FInternationalizationSettingsModelDetails::OnNativeGameRegionSelectionChanged( FCulturePtr Culture, ESelectInfo::Type SelectionType )
-{
-	TGuardValue<bool> Guard(IsMakingChangesToModel, true);
-	SelectedNativeGameCulture = Culture;
-
-	Model->SetNativeGameCultureName(SelectedNativeGameCulture.IsValid() ? SelectedNativeGameCulture->GetName() : TEXT(""));
-	RequiresRestart = true;
-}
-
-bool FInternationalizationSettingsModelDetails::IsNativeGameRegionSelectionAllowed() const
-{
-	return SelectedNativeGameLanguage.IsValid();
-}
-
-TSharedRef<SWidget> FInternationalizationSettingsModelDetails::OnLanguageGenerateWidget( FCulturePtr Culture, IDetailLayoutBuilder* DetailBuilder ) const
-{
-	return SNew(STextBlock)
-		.Text(FCompareCultureByNativeLanguage::GetCultureNativeLanguageText(Culture))
-		.Font(DetailBuilder->GetDetailFont());
-}
-
-TSharedRef<SWidget> FInternationalizationSettingsModelDetails::OnRegionGenerateWidget( FCulturePtr Culture, IDetailLayoutBuilder* DetailBuilder ) const
-{
-	return SNew(STextBlock)
-		.Text(FCompareCultureByNativeRegion::GetCultureNativeRegionText(Culture))
-		.Font(DetailBuilder->GetDetailFont());
-}
-
-EVisibility FInternationalizationSettingsModelDetails::GetInternationalizationRestartRowVisibility() const
-{
-	return RequiresRestart ? EVisibility::Visible : EVisibility::Collapsed;
-}
-
-void FInternationalizationSettingsModelDetails::ShouldLoadLocalizedFieldNamesCheckChanged(ECheckBoxState CheckState)
-{
-	TGuardValue<bool> Guard(IsMakingChangesToModel, true);
-	Model->ShouldLoadLocalizedPropertyNames(LocalizedPropertyNamesCheckBox->IsChecked());
-}
-
-void FInternationalizationSettingsModelDetails::ShouldShowNodesAndPinsUnlocalized(ECheckBoxState CheckState)
-{
-	TGuardValue<bool> Guard(IsMakingChangesToModel, true);
-	Model->ShouldShowNodesAndPinsUnlocalized(CheckState == ECheckBoxState::Unchecked);
-
-	// Find all Schemas and force a visualization cache clear
-	for ( TObjectIterator<UClass> ClassIt; ClassIt; ++ClassIt )
-	{
-		UClass* CurrentClass = *ClassIt;
-
-		if (UEdGraphSchema* Schema = Cast<UEdGraphSchema>(CurrentClass->GetDefaultObject()))
-		{
-			Schema->ForceVisualizationCacheClear();
-		}
-	}
-=======
 				return SettingsModel.IsValid() && SettingsModel->ShouldLoadLocalizedPropertyNames() ? ECheckBoxState::Checked : ECheckBoxState::Unchecked;
 			})
 				.ToolTipText(FieldNamesSettingToolTip)
@@ -644,7 +354,6 @@
 				}
 			})
 		];
->>>>>>> 73f66985
 }
 
 #undef LOCTEXT_NAMESPACE