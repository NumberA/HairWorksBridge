// Copyright 1998-2016 Epic Games, Inc. All Rights Reserved.

#include "ProfilerPrivatePCH.h"
#include "DesktopPlatformModule.h"
#include "FileManagerGeneric.h"

#define LOCTEXT_NAMESPACE "FProfilerCommands"

/*-----------------------------------------------------------------------------
	FProfilerCommands
-----------------------------------------------------------------------------*/

FProfilerCommands::FProfilerCommands() : TCommands<FProfilerCommands>
(
	TEXT( "ProfilerCommand" ), // Context name for fast lookup
	NSLOCTEXT("Contexts", "ProfilerCommand", "Profiler Command"), // Localized context name for displaying
	NAME_None, // Parent
	FEditorStyle::GetStyleSetName() // Icon Style Set
)
{}

/** UI_COMMAND takes long for the compile to optimize */
PRAGMA_DISABLE_OPTIMIZATION
void FProfilerCommands::RegisterCommands()
{
	/*-----------------------------------------------------------------------------
		Global and custom commands.	
	-----------------------------------------------------------------------------*/

	UI_COMMAND( ToggleDataPreview, 	"Data Preview", "Toggles the data preview", EUserInterfaceActionType::ToggleButton, FInputChord( EModifierKey::Control, EKeys::R ) );
	UI_COMMAND( ToggleDataCapture, "Data Capture", "Toggles the data capture", EUserInterfaceActionType::ToggleButton, FInputChord( EModifierKey::Control, EKeys::C ) );
	UI_COMMAND( ToggleShowDataGraph, "Show Data Graph", "Toggles showing all data graphs", EUserInterfaceActionType::ToggleButton, FInputChord() );
	UI_COMMAND( OpenEventGraph, "Open Event Graph", "Opens a new event graph", EUserInterfaceActionType::Button, FInputChord() );

	/*-----------------------------------------------------------------------------
		Global commands.
	-----------------------------------------------------------------------------*/

	UI_COMMAND( ProfilerManager_Save, "Save", "Saves all collected data to file or files", EUserInterfaceActionType::Button, FInputChord( EModifierKey::Control, EKeys::S ) );
	UI_COMMAND( StatsProfiler, "Statistics", "Enables the Stats Profiler", EUserInterfaceActionType::ToggleButton, FInputChord( EModifierKey::Control, EKeys::P ) );
#if PLATFORM_MAC
	UI_COMMAND( MemoryProfiler, "Memory", "Enables the Memory Profiler", EUserInterfaceActionType::ToggleButton, FInputChord( EModifierKey::Command, EKeys::M ) );
	UI_COMMAND( FPSChart, "FPS Chart", "Shows the FPS Chart", EUserInterfaceActionType::ToggleButton, FInputChord( EModifierKey::Command, EKeys::H ) );
#else
	UI_COMMAND( MemoryProfiler, "Memory", "Enables the Memory Profiler", EUserInterfaceActionType::ToggleButton, FInputChord( EModifierKey::Control, EKeys::M ) );
	UI_COMMAND( FPSChart, "FPS Chart", "Shows the FPS Chart", EUserInterfaceActionType::ToggleButton, FInputChord( EModifierKey::Control, EKeys::H ) );
#endif

	UI_COMMAND( OpenSettings, "Settings", "Opens the settings for the profiler", EUserInterfaceActionType::Button, FInputChord( EModifierKey::Control, EKeys::O ) );

	UI_COMMAND( ProfilerManager_Load, "Load", "Loads profiler data", EUserInterfaceActionType::Button, FInputChord( EModifierKey::Control, EKeys::L ) );
	UI_COMMAND(ProfilerManager_LoadMultiple, "Load Folder", "Loads multiple stats dumps", EUserInterfaceActionType::Button, FInputChord(EModifierKey::Control | EModifierKey::Shift, EKeys::L));
	UI_COMMAND(ProfilerManager_ToggleLivePreview, "Live preview", "Toggles the real time live preview", EUserInterfaceActionType::ToggleButton, FInputChord());

	UI_COMMAND( DataGraph_ToggleViewMode, "Toggle graph view mode", "Toggles the data graph view mode between time based and index based", EUserInterfaceActionType::Button, FInputChord() );

	UI_COMMAND( DataGraph_ViewMode_SetTimeBased, "Time based", "Sets the data graph view mode to the time based", EUserInterfaceActionType::RadioButton, FInputChord() );
	UI_COMMAND( DataGraph_ViewMode_SetIndexBased, "Index based", "Sets the data graph view mode to the index based", EUserInterfaceActionType::RadioButton, FInputChord() );

	UI_COMMAND( EventGraph_SelectAllFrames, "Select all frames", "Selects all frames in the data graph and displays them in the event graph", EUserInterfaceActionType::Button, FInputChord() );
}
PRAGMA_ENABLE_OPTIMIZATION

//static_assert(sizeof(FProfilerActionManager) == 0, "Cannot contain any variables at this moment.");

/*-----------------------------------------------------------------------------
	FProfilerMenuBuilder
-----------------------------------------------------------------------------*/

void FProfilerMenuBuilder::AddMenuEntry( FMenuBuilder& MenuBuilder, const TSharedPtr< FUICommandInfo >& FUICommandInfo, const FUIAction& UIAction )
{
	MenuBuilder.AddMenuEntry
	( 
		FUICommandInfo->GetLabel(),
		FUICommandInfo->GetDescription(),
		FUICommandInfo->GetIcon(),
		UIAction,
		NAME_None, 
		FUICommandInfo->GetUserInterfaceType()
	);
}

/*-----------------------------------------------------------------------------
	ToggleDataPreview
-----------------------------------------------------------------------------*/

void FProfilerActionManager::Map_ToggleDataPreview_Global()
{
	This->CommandList->MapAction( This->GetCommands().ToggleDataPreview, ToggleDataPreview_Custom( FGuid() ) );
}

const FUIAction FProfilerActionManager::ToggleDataPreview_Custom( const FGuid SessionInstanceID ) const
{
	FUIAction UIAction;
	UIAction.ExecuteAction = FExecuteAction::CreateRaw( this, &FProfilerActionManager::ToggleDataPreview_Execute, SessionInstanceID );
	UIAction.CanExecuteAction = FCanExecuteAction::CreateRaw( this, &FProfilerActionManager::ToggleDataPreview_CanExecute, SessionInstanceID );
	UIAction.GetActionCheckState = FGetActionCheckState::CreateRaw( this, &FProfilerActionManager::ToggleDataPreview_GetCheckState, SessionInstanceID );
	return UIAction;
}

void FProfilerActionManager::ToggleDataPreview_Execute( const FGuid SessionInstanceID )
{	
	const bool bDataPreviewing = !This->IsDataPreviewing();
	This->SetDataPreview( bDataPreviewing );

	if (!bDataPreviewing)
	{
		This->bLivePreview = false;
	}
}

bool FProfilerActionManager::ToggleDataPreview_CanExecute( const FGuid SessionInstanceID ) const
{
	const bool bCanExecute = This->ActiveSession.IsValid() && This->ProfilerType == EProfilerSessionTypes::Live && This->ActiveInstanceID.IsValid();
	return bCanExecute;
}

ECheckBoxState FProfilerActionManager::ToggleDataPreview_GetCheckState( const FGuid SessionInstanceID ) const
{
	const bool bDataPreview = This->IsDataPreviewing();
	return bDataPreview ? ECheckBoxState::Checked : ECheckBoxState::Unchecked;
}

/*-----------------------------------------------------------------------------
	ProfilerManager_ToggleLivePreview
-----------------------------------------------------------------------------*/

void FProfilerActionManager::Map_ProfilerManager_ToggleLivePreview_Global()
{
	FUIAction UIAction;
	UIAction.ExecuteAction = FExecuteAction::CreateRaw( this, &FProfilerActionManager::ProfilerManager_ToggleLivePreview_Execute );
	UIAction.CanExecuteAction = FCanExecuteAction::CreateRaw( this, &FProfilerActionManager::ProfilerManager_ToggleLivePreview_CanExecute );
	UIAction.GetActionCheckState = FGetActionCheckState::CreateRaw( this, &FProfilerActionManager::ProfilerManager_ToggleLivePreview_GetCheckState );

	This->CommandList->MapAction( This->GetCommands().ProfilerManager_ToggleLivePreview, UIAction );
}

void FProfilerActionManager::ProfilerManager_ToggleLivePreview_Execute()
{
	This->bLivePreview = !This->bLivePreview;
}

bool FProfilerActionManager::ProfilerManager_ToggleLivePreview_CanExecute() const
{
	const bool bCanExecute = This->ActiveSession.IsValid() && This->ProfilerType == EProfilerSessionTypes::Live && This->ActiveInstanceID.IsValid();
	return bCanExecute;
}

ECheckBoxState FProfilerActionManager::ProfilerManager_ToggleLivePreview_GetCheckState() const
{
	return This->bLivePreview ? ECheckBoxState::Checked : ECheckBoxState::Unchecked;
}

/*-----------------------------------------------------------------------------
	ProfilerManager_Load
-----------------------------------------------------------------------------*/

void FProfilerActionManager::Map_ProfilerManager_Load()
{
	FUIAction UIAction;
	UIAction.ExecuteAction = FExecuteAction::CreateRaw( this, &FProfilerActionManager::ProfilerManager_Load_Execute );
	UIAction.CanExecuteAction = FCanExecuteAction::CreateRaw( this, &FProfilerActionManager::ProfilerManager_Load_CanExecute );

	This->CommandList->MapAction( This->GetCommands().ProfilerManager_Load, UIAction );
}

void FProfilerActionManager::Map_ProfilerManager_LoadMultiple()
{
	FUIAction UIAction;
	UIAction.ExecuteAction = FExecuteAction::CreateRaw(this, &FProfilerActionManager::ProfilerManager_LoadMultiple_Execute);
	UIAction.CanExecuteAction = FCanExecuteAction::CreateRaw(this, &FProfilerActionManager::ProfilerManager_Load_CanExecute);

	This->CommandList->MapAction(This->GetCommands().ProfilerManager_LoadMultiple, UIAction);
}

void FProfilerActionManager::ProfilerManager_Load_Execute()
{
	// @see FStatConstants::StatsFileExtension
	TArray<FString> OutFiles;
	const FString ProfilingDirectory = *FPaths::ConvertRelativePathToFull( *FPaths::ProfilingDir() );

	IDesktopPlatform* DesktopPlatform = FDesktopPlatformModule::Get();
	bool bOpened = false;
	if( DesktopPlatform != NULL )
	{
		bOpened = DesktopPlatform->OpenFileDialog
		(
			NULL, 
<<<<<<< HEAD
			LOCTEXT("ProfilerManager_LoadFile_Des", "Open profiler capture file...").ToString(),
=======
			LOCTEXT("ProfilerManager_LoadFile_Desc", "Open profiler capture file...").ToString(),
>>>>>>> aaefee4c
			ProfilingDirectory, 
			TEXT(""), 
			LOCTEXT("ProfilerManager_Load_FileFilter", "Stats files (*.ue4stats)|*.ue4stats|Raw Stats files (*.ue4statsraw)|*.ue4statsraw").ToString(), 
			EFileDialogFlags::None,
			OutFiles
		);
	}

	if( bOpened == true )
	{
		if( OutFiles.Num() == 1 )
		{
			const FString DraggedFileExtension = FPaths::GetExtension( OutFiles[0], true );
			if( DraggedFileExtension == FStatConstants::StatsFileExtension )
			{
				This->LoadProfilerCapture( OutFiles[0] );

			}
			else if( DraggedFileExtension == FStatConstants::StatsFileRawExtension )
			{
				This->LoadRawStatsFile( OutFiles[0] );
			}
		}
	}
}



void FProfilerActionManager::ProfilerManager_LoadMultiple_Execute()
{
	// @see FStatConstants::StatsFileExtension
	FString OutFolder;
	const FString ProfilingDirectory = *FPaths::ConvertRelativePathToFull(*FPaths::ProfilingDir());

	IDesktopPlatform* DesktopPlatform = FDesktopPlatformModule::Get();
	bool bOpened = false;
	if (DesktopPlatform != NULL)
	{
		bOpened = DesktopPlatform->OpenDirectoryDialog(NULL,
			LOCTEXT("ProfilerManager_Load_Desc", "Open capture folder...").ToString(),
			ProfilingDirectory,
			OutFolder);
	}

	if (bOpened == true)
	{
		This->ProfilerWindow.Pin()->MultiDumpBrowser->Clear();

		if (!OutFolder.IsEmpty())
		{
			TArray<FString> FoundFiles;
			FFileManagerGeneric::Get().FindFiles(FoundFiles, *OutFolder, TEXT(".ue4stats"));
			for (FString &FilePath : FoundFiles)
			{
				const TCHAR* PathDelimiter = FPlatformMisc::GetDefaultPathSeparator();
				SMultiDumpBrowser::FFileDescriptor *Desc = new SMultiDumpBrowser::FFileDescriptor();
				Desc->FullPath = OutFolder + PathDelimiter + FilePath;
				Desc->DisplayName = FilePath;
				This->ProfilerWindow.Pin()->MultiDumpBrowser->AddFile(Desc);
			}
			This->ProfilerWindow.Pin()->MultiDumpBrowser->Update();
		}
	}
}


bool FProfilerActionManager::ProfilerManager_Load_CanExecute() const
{
	const bool bIsConnectionActive = This->IsDataCapturing() || This->IsDataPreviewing() || This->IsLivePreview();
	return !(bIsConnectionActive && This->ProfilerType == EProfilerSessionTypes::Live);
}

/*-----------------------------------------------------------------------------
	ToggleDataCapture
-----------------------------------------------------------------------------*/

void FProfilerActionManager::Map_ToggleDataCapture_Global()
{
	This->CommandList->MapAction( This->GetCommands().ToggleDataCapture, ToggleDataCapture_Custom( FGuid() ) );
}

const FUIAction FProfilerActionManager::ToggleDataCapture_Custom( const FGuid SessionInstanceID ) const
{
	FUIAction UIAction;
	UIAction.ExecuteAction = FExecuteAction::CreateRaw( this, &FProfilerActionManager::ToggleDataCapture_Execute, SessionInstanceID );
	UIAction.CanExecuteAction = FCanExecuteAction::CreateRaw( this, &FProfilerActionManager::ToggleDataCapture_CanExecute, SessionInstanceID );
	UIAction.GetActionCheckState = FGetActionCheckState::CreateRaw( this, &FProfilerActionManager::ToggleDataCapture_GetCheckState, SessionInstanceID );
	return UIAction;
}

void FProfilerActionManager::ToggleDataCapture_Execute( const FGuid SessionInstanceID )
{
	const bool bDataCapturing = This->IsDataCapturing();
	This->SetDataCapture( !bDataCapturing );

	// Assumes that when data capturing is off, we have captured stats files on the service side.
	const bool bNewDataCapturing = This->IsDataCapturing();
	if (!bNewDataCapturing)
	{
		EAppReturnType::Type Result = FPlatformMisc::MessageBoxExt
		( 
			EAppMsgType::YesNo, 
			*LOCTEXT("TransferServiceSideCaptureQuestion", "Would like to transfer the captured stats file(s) to this machine? This may take some time.").ToString(), 
			*LOCTEXT("Question", "Question").ToString() 
		);

		if( Result == EAppReturnType::Yes )
		{
			This->ProfilerClient->RequestLastCapturedFile();
		}
	}
}

bool FProfilerActionManager::ToggleDataCapture_CanExecute( const FGuid SessionInstanceID ) const
{
	const bool bCanExecute = This->ActiveSession.IsValid() && This->ProfilerType == EProfilerSessionTypes::Live && This->ActiveInstanceID.IsValid();
	return bCanExecute;
}

ECheckBoxState FProfilerActionManager::ToggleDataCapture_GetCheckState( const FGuid SessionInstanceID ) const
{
	const bool bDataCapturing = This->IsDataCapturing();
	return bDataCapturing ? ECheckBoxState::Checked : ECheckBoxState::Unchecked;
}

/*-----------------------------------------------------------------------------
		OpenSettings
-----------------------------------------------------------------------------*/

void FProfilerActionManager::Map_OpenSettings_Global()
{
	This->CommandList->MapAction( This->GetCommands().OpenSettings, OpenSettings_Custom() );
}

const FUIAction FProfilerActionManager::OpenSettings_Custom() const
{
	FUIAction UIAction;
	UIAction.ExecuteAction = FExecuteAction::CreateRaw( this, &FProfilerActionManager::OpenSettings_Execute );
	UIAction.CanExecuteAction = FCanExecuteAction::CreateRaw( this, &FProfilerActionManager::OpenSettings_CanExecute );
	return UIAction;
}

void FProfilerActionManager::OpenSettings_Execute()
{
	This->GetProfilerWindow()->OpenProfilerSettings();
}

bool FProfilerActionManager::OpenSettings_CanExecute() const
{
	return !This->Settings.IsEditing();
}

#undef LOCTEXT_NAMESPACE<|MERGE_RESOLUTION|>--- conflicted
+++ resolved
@@ -186,11 +186,7 @@
 		bOpened = DesktopPlatform->OpenFileDialog
 		(
 			NULL, 
-<<<<<<< HEAD
-			LOCTEXT("ProfilerManager_LoadFile_Des", "Open profiler capture file...").ToString(),
-=======
 			LOCTEXT("ProfilerManager_LoadFile_Desc", "Open profiler capture file...").ToString(),
->>>>>>> aaefee4c
 			ProfilingDirectory, 
 			TEXT(""), 
 			LOCTEXT("ProfilerManager_Load_FileFilter", "Stats files (*.ue4stats)|*.ue4stats|Raw Stats files (*.ue4statsraw)|*.ue4statsraw").ToString(), 
