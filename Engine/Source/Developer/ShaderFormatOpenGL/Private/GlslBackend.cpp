// Copyright 1998-2016 Epic Games, Inc. All Rights Reserved.
<<<<<<< HEAD
// .
=======
// 
>>>>>>> e58dcb1b

// This code is largely based on that in ir_print_glsl_visitor.cpp from
// glsl-optimizer.
// https://github.com/aras-p/glsl-optimizer
// The license for glsl-optimizer is reproduced below:

/*
	GLSL Optimizer is licensed according to the terms of the MIT license:

	Copyright (C) 1999-2007  Brian Paul   All Rights Reserved.
	Copyright (C) 2010-2011  Unity Technologies All Rights Reserved.

	Permission is hereby granted, free of charge, to any person obtaining a
	copy of this software and associated documentation files (the "Software"),
	to deal in the Software without restriction, including without limitation
	the rights to use, copy, modify, merge, publish, distribute, sublicense,
	and/or sell copies of the Software, and to permit persons to whom the
	Software is furnished to do so, subject to the following conditions:

	The above copyright notice and this permission notice shall be included
	in all copies or substantial portions of the Software.

	THE SOFTWARE IS PROVIDED "AS IS", WITHOUT WARRANTY OF ANY KIND, EXPRESS
	OR IMPLIED, INCLUDING BUT NOT LIMITED TO THE WARRANTIES OF MERCHANTABILITY,
	FITNESS FOR A PARTICULAR PURPOSE AND NONINFRINGEMENT.  IN NO EVENT SHALL
	BRIAN PAUL BE LIABLE FOR ANY CLAIM, DAMAGES OR OTHER LIABILITY, WHETHER IN
	AN ACTION OF CONTRACT, TORT OR OTHERWISE, ARISING FROM, OUT OF OR IN
	CONNECTION WITH THE SOFTWARE OR THE USE OR OTHER DEALINGS IN THE SOFTWARE.
*/

#include "ShaderFormatOpenGL.h"
#include "Core.h"
#include "hlslcc.h"
#include "hlslcc_private.h"
#include "GlslBackend.h"
#include "compiler.h"

PRAGMA_DISABLE_SHADOW_VARIABLE_WARNINGS
#include "glsl_parser_extras.h"
PRAGMA_ENABLE_SHADOW_VARIABLE_WARNINGS

#include "hash_table.h"
#include "ir_rvalue_visitor.h"
#include "PackUniformBuffers.h"
#include "IRDump.h"
//@todo-rco: Remove STL!
#include <sstream>
//#define OPTIMIZE_ANON_STRUCTURES_OUT
// We can't optimize them out presently, because apparently Windows Radeon
// OpenGL driver chokes on valid GLSL code then.

#if !PLATFORM_WINDOWS
#define _strdup strdup
#endif

static bool GDefaultPrecisionIsHalf = true;

static inline FCustomStdString FixHlslName(const glsl_type* Type)
{
	check(Type->is_image() || Type->is_vector() || Type->is_numeric() || Type->is_void() || Type->is_sampler() || Type->is_scalar());
	FCustomStdString Name = Type->name;
	if (Type == glsl_type::half_type)
	{
		return "float";
	}
	else if (Type == glsl_type::half2_type)
	{
		return "vec2";
	}
	else if (Type == glsl_type::half3_type)
	{
		return "vec3";
	}
	else if (Type == glsl_type::half4_type)
	{
		return "vec4";
	}

	return Name;
}

/**
 * This table must match the ir_expression_operation enum.
 */
static const char * const GLSLExpressionTable[ir_opcode_count][4] =
	{
	{ "(~", ")", "", "" }, // ir_unop_bit_not,
	{ "not(", ")", "", "!" }, // ir_unop_logic_not,
	{ "(-", ")", "", "" }, // ir_unop_neg,
	{ "abs(", ")", "", "" }, // ir_unop_abs,
	{ "sign(", ")", "", "" }, // ir_unop_sign,
	{ "(1.0/(", "))", "", "" }, // ir_unop_rcp,
	{ "inversesqrt(", ")", "", "" }, // ir_unop_rsq,
	{ "sqrt(", ")", "", "" }, // ir_unop_sqrt,
	{ "exp(", ")", "", "" }, // ir_unop_exp,      /**< Log base e on gentype */
	{ "log(", ")", "", "" }, // ir_unop_log,	     /**< Natural log on gentype */
	{ "exp2(", ")", "", "" }, // ir_unop_exp2,
	{ "log2(", ")", "", "" }, // ir_unop_log2,
	{ "int(", ")", "", "" }, // ir_unop_f2i,      /**< Float-to-integer conversion. */
	{ "float(", ")", "", "" }, // ir_unop_i2f,      /**< Integer-to-float conversion. */
	{ "bool(", ")", "", "" }, // ir_unop_f2b,      /**< Float-to-boolean conversion */
	{ "float(", ")", "", "" }, // ir_unop_b2f,      /**< Boolean-to-float conversion */
	{ "bool(", ")", "", "" }, // ir_unop_i2b,      /**< int-to-boolean conversion */
	{ "int(", ")", "", "" }, // ir_unop_b2i,      /**< Boolean-to-int conversion */
	{ "uint(", ")", "", "" }, // ir_unop_b2u,
	{ "bool(", ")", "", "" }, // ir_unop_u2b,
	{ "uint(", ")", "", "" }, // ir_unop_f2u,
	{ "float(", ")", "", "" }, // ir_unop_u2f,      /**< Unsigned-to-float conversion. */
	{ "uint(", ")", "", "" }, // ir_unop_i2u,      /**< Integer-to-unsigned conversion. */
	{ "int(", ")", "", "" }, // ir_unop_u2i,      /**< Unsigned-to-integer conversion. */
	{ "int(", ")", "", "" }, // ir_unop_h2i,
	{ "float(", ")", "", "" }, // ir_unop_i2h,
	{ "(", ")", "", "" }, // ir_unop_h2f,
	{ "(", ")", "", "" }, // ir_unop_f2h,
	{ "bool(", ")", "", "" }, // ir_unop_h2b,
	{ "float(", ")", "", "" }, // ir_unop_b2h,
	{ "uint(", ")", "", "" }, // ir_unop_h2u,
	{ "uint(", ")", "", "" }, // ir_unop_u2h,
	{ "transpose(", ")", "", "" }, // ir_unop_transpose
	{ "any(", ")", "", "" }, // ir_unop_any,
	{ "all(", ")", "", "" }, // ir_unop_all,

	/**
	* \name Unary floating-point rounding operations.
	*/
	/*@{*/
	{ "trunc(", ")", "", "" }, // ir_unop_trunc,
	{ "ceil(", ")", "", "" }, // ir_unop_ceil,
	{ "floor(", ")", "", "" }, // ir_unop_floor,
	{ "fract(", ")", "", "" }, // ir_unop_fract,
	{ "round(", ")", "", "" }, // ir_unop_round,
	/*@}*/

	/**
	* \name Trigonometric operations.
	*/
	/*@{*/
	{ "sin(", ")", "", "" }, // ir_unop_sin,
	{ "cos(", ")", "", "" }, // ir_unop_cos,
	{ "tan(", ")", "", "" }, // ir_unop_tan,
	{ "asin(", ")", "", "" }, // ir_unop_asin,
	{ "acos(", ")", "", "" }, // ir_unop_acos,
	{ "atan(", ")", "", "" }, // ir_unop_atan,
	{ "sinh(", ")", "", "" }, // ir_unop_sinh,
	{ "cosh(", ")", "", "" }, // ir_unop_cosh,
	{ "tanh(", ")", "", "" }, // ir_unop_tanh,
	/*@}*/

	/**
	* \name Normalize.
	*/
	/*@{*/
	{ "normalize(", ")", "", "" }, // ir_unop_normalize,
	/*@}*/

	/**
	* \name Partial derivatives.
	*/
	/*@{*/
	{ "dFdx(", ")", "", "" }, // ir_unop_dFdx,
	{ "dFdy(", ")", "", "" }, // ir_unop_dFdy,
	/*@}*/

	{ "isnan(", ")", "", "" }, // ir_unop_isnan,
	{ "isinf(", ")", "", "" }, // ir_unop_isinf,

	{ "floatBitsToUint(", ")", "", "" }, // ir_unop_fasu,
	{ "floatBitsToInt(", ")", "", "" }, // ir_unop_fasi,
	{ "intBitsToFloat(", ")", "", "" }, // ir_unop_iasf,
	{ "uintBitsToFloat(", ")", "", "" }, // ir_unop_uasf,

	{ "bitfieldReverse(", ")", "", "" }, // ir_unop_bitreverse,
	{ "bitCount(", ")", "", "" }, // ir_unop_bitcount,
	{ "findMSB(", ")", "", "" }, // ir_unop_msb,
	{ "findLSB(", ")", "", "" }, // ir_unop_lsb,

	{ "ERROR_NO_NOISE_FUNCS(", ")", "", "" }, // ir_unop_noise,

	{ "(", "+", ")", "" }, // ir_binop_add,
	{ "(", "-", ")", "" }, // ir_binop_sub,
	{ "(", "*", ")", "" }, // ir_binop_mul,
	{ "(", "/", ")", "" }, // ir_binop_div,

	/**
	* Takes one of two combinations of arguments:
	*
	* - mod(vecN, vecN)
	* - mod(vecN, float)
	*
	* Does not take integer types.
	*/
	{ "mod(", ",", ")", "%" }, // ir_binop_mod,
	{ "modf(", ",", ")", "" }, // ir_binop_modf,

	{ "step(", ",", ")", "" }, // ir_binop_step,

	/**
	* \name Binary comparison operators which return a boolean vector.
	* The type of both operands must be equal.
	*/
	/*@{*/
	{ "lessThan(", ",", ")", "<" }, // ir_binop_less,
	{ "greaterThan(", ",", ")", ">" }, // ir_binop_greater,
	{ "lessThanEqual(", ",", ")", "<=" }, // ir_binop_lequal,
	{ "greaterThanEqual(", ",", ")", ">=" }, // ir_binop_gequal,
	{ "equal(", ",", ")", "==" }, // ir_binop_equal,
	{ "notEqual(", ",", ")", "!=" }, // ir_binop_nequal,
	/**
	* Returns single boolean for whether all components of operands[0]
	* equal the components of operands[1].
	*/
	{ "(", "==", ")", "" }, // ir_binop_all_equal,
	/**
	* Returns single boolean for whether any component of operands[0]
	* is not equal to the corresponding component of operands[1].
	*/
	{ "(", "!=", ")", "" }, // ir_binop_any_nequal,
	/*@}*/

	/**
	* \name Bit-wise binary operations.
	*/
	/*@{*/
	{ "(", "<<", ")", "" }, // ir_binop_lshift,
	{ "(", ">>", ")", "" }, // ir_binop_rshift,
	{ "(", "&", ")", "" }, // ir_binop_bit_and,
	{ "(", "^", ")", "" }, // ir_binop_bit_xor,
	{ "(", "|", ")", "" }, // ir_binop_bit_or,
	/*@}*/

	{ "bvec%d(uvec%d(", ")*uvec%d(", "))", "&&" }, // ir_binop_logic_and,
	{ "bvec%d(abs(ivec%d(", ")+ivec%d(", ")))", "^^" }, // ir_binop_logic_xor,
	{ "bvec%d(uvec%d(", ")+uvec%d(", "))", "||" }, // ir_binop_logic_or,

	{ "dot(", ",", ")", "" }, // ir_binop_dot,
	{ "cross(", ",", ")", "" }, // ir_binop_cross,
	{ "min(", ",", ")", "" }, // ir_binop_min,
	{ "max(", ",", ")", "" }, // ir_binop_max,
	{ "atan(", ",", ")", "" },
	{ "pow(", ",", ")", "" }, // ir_binop_pow,

	{ "mix(", ",", ",", ")" }, // ir_ternop_lerp,
	{ "smoothstep(", ",", ",", ")" }, // ir_ternop_smoothstep,
	{ "clamp(", ",", ",", ")" }, // ir_ternop_clamp,

	{ "ERROR_QUADOP_VECTOR(", ",", ")" }, // ir_quadop_vector,
};

static const char* OutputStreamTypeStrings[4] = {
	"!invalid!",
	"points",
	"line_strip",
	"triangle_strip"
};

static const char* GeometryInputStrings[6] = {
	"!invalid!",
	"points",
	"lines",
	"line_adjacency",
	"triangles",
	"triangles_adjacency"
};

static const char* DomainStrings[4] = {
	"!invalid!",
	"triangles",
	"quads",
	"isolines",
};

static const char* PartitioningStrings[5] = {
	"!invalid!",
	"equal_spacing",
	"fractional_even_spacing",
	"fractional_odd_spacing",
	"pow2",
};

static const char* OutputTopologyStrings[5] = {
	"!invalid!",
	"point_needs_to_be_fixed",
	"line_needs_to_be_fixed",
	"cw",
	"ccw",
};

static_assert((sizeof(GLSLExpressionTable) / sizeof(GLSLExpressionTable[0])) == ir_opcode_count, "GLSLExpressionTableSizeMismatch");

struct SDMARange
{
	unsigned SourceCB;
	unsigned SourceOffset;
	unsigned Size;
	unsigned DestCBIndex;
	unsigned DestCBPrecision;
	unsigned DestOffset;

	bool operator <(SDMARange const & Other) const
	{
		if (SourceCB == Other.SourceCB)
		{
			return SourceOffset < Other.SourceOffset;
		}

		return SourceCB < Other.SourceCB;
	}
};
typedef std::list<SDMARange> TDMARangeList;
typedef std::map<unsigned, TDMARangeList> TCBDMARangeMap;


static void InsertRange( TCBDMARangeMap& CBAllRanges, unsigned SourceCB, unsigned SourceOffset, unsigned Size, unsigned DestCBIndex, unsigned DestCBPrecision, unsigned DestOffset ) 
{
	check(SourceCB < (1 << 12));
	check(DestCBIndex < (1 << 12));
	check(DestCBPrecision < (1 << 8));
	unsigned SourceDestCBKey = (SourceCB << 20) | (DestCBIndex << 8) | DestCBPrecision;
	SDMARange Range = { SourceCB, SourceOffset, Size, DestCBIndex, DestCBPrecision, DestOffset };

	TDMARangeList& CBRanges = CBAllRanges[SourceDestCBKey];
//printf("* InsertRange: %08x\t%u:%u - %u:%c:%u:%u\n", SourceDestCBKey, SourceCB, SourceOffset, DestCBIndex, DestCBPrecision, DestOffset, Size);
	if (CBRanges.empty())
	{
		CBRanges.push_back(Range);
	}
	else
	{
		TDMARangeList::iterator Prev = CBRanges.end();
		bool bAdded = false;
		for (auto Iter = CBRanges.begin(); Iter != CBRanges.end(); ++Iter)
		{
			if (SourceOffset + Size <= Iter->SourceOffset)
			{
				if (Prev == CBRanges.end())
				{
					CBRanges.push_front(Range);
				}
				else
				{
					CBRanges.insert(Iter, Range);
				}

				bAdded = true;
				break;
			}

			Prev = Iter;
		}

		if (!bAdded)
		{
			CBRanges.push_back(Range);
		}

		if (CBRanges.size() > 1)
		{
			// Try to merge ranges
			bool bDirty = false;
			do
			{
				bDirty = false;
				TDMARangeList NewCBRanges;
				for (auto Iter = CBRanges.begin(); Iter != CBRanges.end(); ++Iter)
				{
					if (Iter == CBRanges.begin())
					{
						Prev = CBRanges.begin();
					}
					else
					{
						if (Prev->SourceOffset + Prev->Size == Iter->SourceOffset && Prev->DestOffset + Prev->Size == Iter->DestOffset)
						{
							SDMARange Merged = *Prev;
							Merged.Size = Prev->Size + Iter->Size;
							NewCBRanges.pop_back();
							NewCBRanges.push_back(Merged);
							++Iter;
							NewCBRanges.insert(NewCBRanges.end(), Iter, CBRanges.end());
							bDirty = true;
							break;
						}
					}

					NewCBRanges.push_back(*Iter);
					Prev = Iter;
				}

				CBRanges.swap(NewCBRanges);
			}
			while (bDirty);
		}
	}
}

static TDMARangeList SortRanges( TCBDMARangeMap& CBRanges ) 
{
	TDMARangeList Sorted;
	for (auto& Pair : CBRanges)
	{
		Sorted.insert(Sorted.end(), Pair.second.begin(), Pair.second.end());
	}

	Sorted.sort();

	return Sorted;
}

static void DumpSortedRanges(TDMARangeList& SortedRanges)
{
	printf("**********************************\n");
	for (auto& o : SortedRanges)
	{
		printf("\t%u:%u - %u:%c:%u:%u\n", o.SourceCB, o.SourceOffset, o.DestCBIndex, o.DestCBPrecision, o.DestOffset, o.Size);
	}
}

// Returns true if the passed 'intrinsic' is used
static bool UsesUEIntrinsic(exec_list* Instructions, const char * UEIntrinsic)
{
	struct SFindUEIntrinsic : public ir_hierarchical_visitor
	{
		bool bFound;
		const char * UEIntrinsic;
		SFindUEIntrinsic(const char * InUEIntrinsic) : bFound(false), UEIntrinsic(InUEIntrinsic) {}

		virtual ir_visitor_status visit_enter(ir_call* IR) override
		{
			if (IR->use_builtin && !strcmp(IR->callee_name(), UEIntrinsic))
			{
				bFound = true;
				return visit_stop;
			}

			return visit_continue;
		}
	};

	SFindUEIntrinsic Visitor(UEIntrinsic);
	Visitor.run(Instructions);
	return Visitor.bFound;
}


/**
 * IR visitor used to generate GLSL. Based on ir_print_visitor.
 */
class ir_gen_glsl_visitor : public ir_visitor
{
	/** Track which multi-dimensional arrays are used. */
	struct md_array_entry : public exec_node
	{
		const glsl_type* type;
	};

	/** Track external variables. */
	struct extern_var : public exec_node
	{
		ir_variable* var;
		explicit extern_var(ir_variable* in_var) : var(in_var) {}
	};

	/** External variables. */
	exec_list input_variables;
	exec_list output_variables;
	exec_list uniform_variables;
	exec_list sampler_variables;
	exec_list image_variables;

	/** Data tied globally to the shader via attributes */
	bool early_depth_stencil;
	int wg_size_x;
	int wg_size_y;
	int wg_size_z;

	glsl_tessellation_info tessellation;

	/** Track global instructions. */
	struct global_ir : public exec_node
	{
		ir_instruction* ir;
		explicit global_ir(ir_instruction* in_ir) : ir(in_ir) {}
	};

	/** Global instructions. */
	exec_list global_instructions;

	/** A mapping from ir_variable * -> unique printable names. */
	hash_table *printable_names;
	/** Structures required by the code. */
	hash_table *used_structures;
	/** Uniform block variables required by the code. */
	hash_table *used_uniform_blocks;
	/** Multi-dimensional arrays required by the code. */
	exec_list used_md_arrays;

	// Code generation flags
	bool bIsES;
	bool bEmitPrecision;
	bool bIsES31;
	_mesa_glsl_parser_targets ShaderTarget;

	bool bGenerateLayoutLocations;
	

	/** Memory context within which to make allocations. */
	void *mem_ctx;
	/** Buffer to which GLSL source is being generated. */
	char** buffer;
	/** Indentation level. */
	int indentation;
	/** Scope depth. */
	int scope_depth;
	/** The number of temporary variables declared in the current scope. */
	int temp_id;
	/** The number of global variables declared. */
	int global_id;
	/** Whether a semicolon must be printed before the next EOL. */
	bool needs_semicolon;
	/**
	 * Whether uint literals should be printed as int literals. This is a hack
	 * because glCompileShader crashes on Mac OS X with code like this:
	 * foo = bar[0u];
	 */
	bool should_print_uint_literals_as_ints;
	/** number of loops in the generated code */
	int loop_count;

	/** Whether the shader being cross compiled needs EXT_shader_texture_lod. */
	bool bUsesES2TextureLODExtension;

	// Found dFdx or dFdy
	bool bUsesDXDY;

	// Uses gl_InstanceID
	bool bUsesInstanceID;
	
	/**
	 * Return true if the type is a multi-dimensional array. Also, track the
	 * array.
	 */
	bool is_md_array(const glsl_type* type)
	{
		if (type->base_type == GLSL_TYPE_ARRAY &&
			type->fields.array->base_type == GLSL_TYPE_ARRAY)
		{
			foreach_iter(exec_list_iterator, iter, used_md_arrays) 
			{
				md_array_entry* entry = (md_array_entry*)iter.get();
				if (entry->type == type)
					return true;
			}
			md_array_entry* entry = new(mem_ctx) md_array_entry();
			entry->type = type;
			used_md_arrays.push_tail(entry);
			return true;
		}
		return false;
	}

	/**
	 * Fetch/generate a unique name for ir_variable.
	 *
	 * GLSL IR permits multiple ir_variables to share the same name.  This works
	 * fine until we try to print it, when we really need a unique one.
	 */
	const char *unique_name(ir_variable *var)
	{
		if (var->mode == ir_var_temporary || var->mode == ir_var_auto)
		{
			/* Do we already have a name for this variable? */
			const char *name = (const char *) hash_table_find(this->printable_names, var);
			if (name == NULL)
			{
				bool bIsGlobal = (scope_depth == 0 && var->mode != ir_var_temporary);
				const char* prefix = "g";
				if (!bIsGlobal)
				{
					if (var->type->is_matrix())
					{
						prefix = "m";
					}
					else if (var->type->is_vector())
					{
						prefix = "v";
					}
					else
					{
						switch (var->type->base_type)
						{
						case GLSL_TYPE_BOOL: prefix = "b"; break;
						case GLSL_TYPE_UINT: prefix = "u"; break;
						case GLSL_TYPE_INT: prefix = "i"; break;
						case GLSL_TYPE_HALF: prefix = "h"; break;
						case GLSL_TYPE_FLOAT: prefix = "f"; break;
						default: prefix = "t"; break;
						}
					}
				}
				int var_id = bIsGlobal ? global_id++ : temp_id++;
				name = ralloc_asprintf(mem_ctx, "%s%d", prefix, var_id);
				hash_table_insert(this->printable_names, (void *)name, var);
			}
			return name;
		}

		/* If there's no conflict, just use the original name */
		return var->name;
	}

	/**
	 * Add tabs/spaces for the current indentation level.
	 */
	void indent(void)
	{
		for (int i = 0; i < indentation; i++)
		{
			ralloc_asprintf_append(buffer, "\t");
		}
	}

	/**
	 * Print out the internal name for a multi-dimensional array.
	 */
	void print_md_array_type(const glsl_type *t)
	{
		if (t->base_type == GLSL_TYPE_ARRAY)
		{
			ralloc_asprintf_append(buffer, "_mdarr_");
			do 
			{
				ralloc_asprintf_append(buffer, "%u_", t->length);
				t = t->fields.array;
			} while (t->base_type == GLSL_TYPE_ARRAY);
			print_base_type(t);
		}
	}

	/**
	 * Print the base type, e.g. vec3.
	 */
	void print_base_type(const glsl_type *t)
	{
		if (t->base_type == GLSL_TYPE_ARRAY)
		{
			print_base_type(t->fields.array);
		}
		else if (t->base_type == GLSL_TYPE_INPUTPATCH)
		{
			ralloc_asprintf_append(buffer, "/* %s */ ", t->name);
			print_base_type(t->inner_type);
		}
		else if (t->base_type == GLSL_TYPE_OUTPUTPATCH)
		{
			ralloc_asprintf_append(buffer, "/* %s */ ", t->name);
			print_base_type(t->inner_type);
		}
		else if ((t->base_type == GLSL_TYPE_STRUCT)
				&& (strncmp("gl_", t->name, 3) != 0))
		{
			ralloc_asprintf_append(buffer, "%s", t->name);
		}
		else 
		{
			FCustomStdString Name = FixHlslName(t);
			ralloc_asprintf_append(buffer, "%s", Name.c_str());
		}
	}

	/**
	 * Print the portion of the type that appears before a variable declaration.
	 */
	void print_type_pre(const glsl_type *t)
	{
		if (is_md_array(t))
		{
			print_md_array_type(t);
		}
		else
		{
			print_base_type(t);
		}
	}

	/**
	 * Print the portion of the type that appears after a variable declaration.
	 */
	void print_type_post(const glsl_type *t, bool is_unsized = false)
	{
		if (t->base_type == GLSL_TYPE_ARRAY && !is_md_array(t))
		{
			if (is_unsized)
			{
				ralloc_asprintf_append(buffer, "[]");
				
			}
			else
			{
				ralloc_asprintf_append(buffer, "[%u]", t->length);
			}
		}
		else if (t->base_type == GLSL_TYPE_INPUTPATCH || t->base_type == GLSL_TYPE_OUTPUTPATCH)
		{
			ralloc_asprintf_append(buffer, "[%u] /* %s */", t->patch_length, t->name);
		}
	}

	/**
	 * Print a full variable declaration.
	 */
	void print_type_full(const glsl_type *t)
	{
		print_type_pre(t);
		print_type_post(t);
	}

	/**
	 * Visit a single instruction. Appends a semicolon and EOL if needed.
	 */
	void do_visit(ir_instruction* ir)
	{
		needs_semicolon = true;
		ir->accept(this);
		if (needs_semicolon)
		{
			ralloc_asprintf_append(buffer, ";\n");
		}
	}

	enum EPrecisionModifier
	{
		GLSL_PRECISION_DEFAULT,
		GLSL_PRECISION_LOWP,
		GLSL_PRECISION_MEDIUMP,
		GLSL_PRECISION_HIGHP,
	};

	EPrecisionModifier GetPrecisionModifier(const struct glsl_type *type)
	{
		if (type->is_sampler() || type->is_image())
		{
			if (GDefaultPrecisionIsHalf && type->inner_type->base_type == GLSL_TYPE_FLOAT)
			{
				return GLSL_PRECISION_HIGHP;
			}
			else if (!GDefaultPrecisionIsHalf && type->inner_type->base_type == GLSL_TYPE_HALF)
			{
				return GLSL_PRECISION_MEDIUMP;
			}
			else // shadow samplers, integer textures etc
			{
				return GLSL_PRECISION_HIGHP;
			}
		}
		else if (GDefaultPrecisionIsHalf && (type->base_type == GLSL_TYPE_FLOAT || (type->is_array() && type->element_type()->base_type == GLSL_TYPE_FLOAT)))
		{
			return GLSL_PRECISION_HIGHP;
		}
		else if (!GDefaultPrecisionIsHalf && (type->base_type == GLSL_TYPE_HALF || (type->is_array() && type->element_type()->base_type == GLSL_TYPE_HALF)))
		{
			return GLSL_PRECISION_MEDIUMP;
		}
		else if (type->is_integer())
		{
			return GLSL_PRECISION_HIGHP;
		}
		return GLSL_PRECISION_DEFAULT;
	}

	void AppendPrecisionModifier(char** inBuffer, EPrecisionModifier PrecisionModifier)
	{
		switch (PrecisionModifier)
		{
			case GLSL_PRECISION_LOWP:
				ralloc_asprintf_append(inBuffer, "lowp ");
				break;
			case GLSL_PRECISION_MEDIUMP:
				ralloc_asprintf_append(inBuffer, "mediump ");
				break;
			case GLSL_PRECISION_HIGHP:
				ralloc_asprintf_append(inBuffer, "highp ");
				break;
			case GLSL_PRECISION_DEFAULT:
				break;
			default:
				// we missed a type
				check(false);
		}
	}

	/**
	* \name Visit methods
	*
	* As typical for the visitor pattern, there must be one \c visit method for
	* each concrete subclass of \c ir_instruction.  Virtual base classes within
	* the hierarchy should not have \c visit methods.
	*/

	virtual void visit(ir_rvalue *rvalue)
	{
		check(0 && "ir_rvalue not handled for GLSL export.");
	}

	virtual void visit(ir_variable *var)
	{
		const char * const centroid_str[] = { "", "centroid " };
		const char * const invariant_str[] = { "", "invariant " };
		const char * const patch_constant_str[] = { "", "patch " };
		const char * const GLSLmode_str[] = { "", "uniform ", "in ", "out ", "inout ", "in ", "", "shared ", "", "", "uniform_ref "};
		const char * const ESVSmode_str[] = { "", "uniform ", "attribute ", "varying ", "inout ", "in ", "", "shared " };
		const char * const ESFSmode_str[] = { "", "uniform ", "varying ", "attribute ", "", "in ", "", "shared " };
		const char * const GLSLinterp_str[] = { "", "smooth ", "flat ", "noperspective " };
		const char * const ESinterp_str[] = { "", "", "", "" };
		const char * const layout_str[] = { "", "layout(origin_upper_left) ", "layout(pixel_center_integer) ", "layout(origin_upper_left,pixel_center_integer) " };

		const char * const * mode_str = bIsES ? ((ShaderTarget == vertex_shader) ? ESVSmode_str : ESFSmode_str) : GLSLmode_str;
		const char * const * interp_str = bIsES ? ESinterp_str : GLSLinterp_str;

		// Check for an initialized const variable
		// If var is read-only and initialized, set it up as an initialized const
		bool constInit = false;
		if (var->has_initializer && var->read_only && (var->constant_initializer || var->constant_value))
		{
			ralloc_asprintf_append( buffer, "const ");
			constInit = true;
		}

		if (scope_depth == 0)
		{
			glsl_base_type base_type = var->type->base_type;
			if (base_type == GLSL_TYPE_ARRAY)
			{
				base_type = var->type->fields.array->base_type;
			}

			if (var->mode == ir_var_in)
			{
				input_variables.push_tail(new(mem_ctx) extern_var(var));
			}
			else if (var->mode == ir_var_out)
			{
				output_variables.push_tail(new(mem_ctx) extern_var(var));
			}
			else if (var->mode == ir_var_uniform && var->type->is_sampler())
			{
				sampler_variables.push_tail(new(mem_ctx) extern_var(var));
			}
			else if (var->mode == ir_var_uniform && var->type->is_image())
			{
				image_variables.push_tail(new(mem_ctx) extern_var(var));
			}
			else if (var->mode == ir_var_uniform && base_type == GLSL_TYPE_SAMPLER_STATE)
			{
				// ignore sampler state uniforms
			}
			else if (var->mode == ir_var_uniform && var->semantic == NULL)
			{
				uniform_variables.push_tail(new(mem_ctx) extern_var(var));
			}
		}

		const bool bBuiltinVariable = (var->name && strncmp(var->name, "gl_", 3) == 0);
		
		if (bBuiltinVariable && ShaderTarget == vertex_shader && strncmp(var->name, "gl_InstanceID", 13) == 0)
		{
			bUsesInstanceID = true;
		}

		if (bBuiltinVariable &&
			var->centroid == 0 && var->interpolation == 0 &&
			var->invariant == 0 && var->origin_upper_left == 0 &&
			var->pixel_center_integer == 0)
		{
			// Don't emit builtin GL variable declarations.
			needs_semicolon = false;
		}
		else if (scope_depth == 0 && var->mode == ir_var_temporary)
		{
			global_instructions.push_tail(new(mem_ctx) global_ir(var));
			needs_semicolon = false;
		}
		else
		{
			int layout_bits =
				(var->origin_upper_left ? 0x1 : 0) |
				(var->pixel_center_integer ? 0x2 : 0);
			
			if (scope_depth == 0 &&
			   ((var->mode == ir_var_in) || (var->mode == ir_var_out)) && 
			   var->is_interface_block)
			{
				/**
				Hack to display our fake structs as what they are supposed to be - interface blocks

				'in' or 'out' variable qualifier becomes interface block declaration start,
				structure name becomes block name,
				we add information about block contents, taking type from sole struct member type, and
				struct variable name becomes block instance name.

				Note: With tessellation, matching interfaces between shaders is tricky, so we need
				to assign explicit locations to shader input and output variables.

				The reason we use a struct instead of an interface block is that with
				GL4.2/GL_ARB_separate_shader_objects, you can add a layout(location=foo) to a variable
				that is not part of an interface block. However, in order to add a location to a variable
				inside an interface block, you need GL4.4/GL_enhanced_layouts. Since for now, we don't want
				that dependency, we use structs.

				*/
				
				if(bGenerateLayoutLocations && var->explicit_location && var->is_patch_constant == 0)
				{
					check(layout_bits == 0);

					// Some devices (S6 G920L 6.0.1) may complain about second empty parameter in an INTERFACE_BLOCK macro
					// Make sure we put something there 
					const char* interp_qualifier = interp_str[var->interpolation];
					if (bIsES31 && strlen(interp_qualifier) == 0)
					{
						interp_qualifier = "smooth ";
					}
										
					ralloc_asprintf_append(
						buffer,
						"INTERFACE_BLOCK(%d, %s, %s%s%s%s, ",
						var->location,
						interp_qualifier,
						centroid_str[var->centroid],
						invariant_str[var->invariant],
						patch_constant_str[var->is_patch_constant],
						mode_str[var->mode]);

					print_type_pre(var->type);
					ralloc_asprintf_append(buffer, ", ");
					
					const glsl_type* inner_type = var->type;
					if (inner_type->is_array())
					{
						inner_type = inner_type->fields.array;
					}
					check(inner_type->is_record());
					check(inner_type->length==1);
					const glsl_struct_field* field = &inner_type->fields.structure[0];
					check(strcmp(field->name,"Data")==0);
					
					if (bEmitPrecision)
					{
						if (field->type->is_integer())
						{
							ralloc_asprintf_append(buffer, "flat ");
						}
						AppendPrecisionModifier(buffer, GetPrecisionModifier(field->type));
					}
					print_type_pre(field->type);
					ralloc_asprintf_append(buffer, ", Data");
					print_type_post(field->type);
					ralloc_asprintf_append(buffer, ")");
				}
				else
				{
					ralloc_asprintf_append(
						buffer,
						"%s%s%s%s%s",
						layout_str[layout_bits],
						centroid_str[var->centroid],
						invariant_str[var->invariant],
						patch_constant_str[var->is_patch_constant],
						mode_str[var->mode]
						);
					
					print_type_pre(var->type);

					const glsl_type* inner_type = var->type;
					if (inner_type->is_array())
					{
						inner_type = inner_type->fields.array;
					}
					check(inner_type->is_record());
					check(inner_type->length==1);
					const glsl_struct_field* field = &inner_type->fields.structure[0];
					check(strcmp(field->name,"Data")==0);
					
					ralloc_asprintf_append(buffer, " { %s", interp_str[var->interpolation]);
					
					print_type_pre(field->type);
					ralloc_asprintf_append(buffer, " Data");
					print_type_post(field->type);
					ralloc_asprintf_append(buffer, "; }");
				}
			}
			else if (var->type->is_image())
			{
				const bool bSingleComp = (var->type->inner_type->vector_elements == 1);
				const char * const coherent_str[] = { "", "coherent " };
				const char * const writeonly_str[] = { "", "writeonly " };
				const char * const type_str[] = { "32ui", "32i", "16f", (bIsES31 && !bSingleComp) ? "16f" : "32f" };
				const char * const comp_str = bSingleComp ? "r" : "rgba";
				const int writeonly = var->image_write && !(var->image_read);

				check( var->type->inner_type->base_type >= GLSL_TYPE_UINT &&
						var->type->inner_type->base_type <= GLSL_TYPE_FLOAT );

				ralloc_asprintf_append(
					buffer,
					"%s%s%s%s",
					invariant_str[var->invariant],
					mode_str[var->mode],
					coherent_str[var->coherent],
					writeonly_str[writeonly]
					);

				if (bGenerateLayoutLocations && var->explicit_location)
				{
					//should check here on base type
					ralloc_asprintf_append(
						buffer,
						"layout(%s%s,binding=%d) ",
						comp_str,
						type_str[var->type->inner_type->base_type],
						var->location
						);
				}
				else
				{
					//should check here on base type
					ralloc_asprintf_append(
						buffer,
						"layout(%s%s) ",
						comp_str,
						type_str[var->type->inner_type->base_type]
						);
				}

				if (bEmitPrecision)
				{
					AppendPrecisionModifier(buffer, GetPrecisionModifier(var->type));
				}
				print_type_pre(var->type);
			}
			else
			{

				char* layout = nullptr;

				if (bGenerateLayoutLocations && var->explicit_location)
				{
					check(layout_bits == 0);
					layout = ralloc_asprintf(nullptr, "INTERFACE_LOCATION(%d) ", var->location);
				}
				
				ralloc_asprintf_append(
					buffer,
					"%s%s%s%s%s%s",
					layout ? layout : layout_str[layout_bits],
					var->mode != ir_var_temporary && var->mode != ir_var_auto ? centroid_str[var->centroid] : "",
					var->mode != ir_var_temporary && var->mode != ir_var_auto ? invariant_str[var->invariant] : "",
					patch_constant_str[var->is_patch_constant],
					mode_str[var->mode],
					var->mode != ir_var_temporary && var->mode != ir_var_auto ? interp_str[var->interpolation] : ""
					);
				if (bEmitPrecision)
				{
					AppendPrecisionModifier(buffer, GetPrecisionModifier(var->type));
				}

				if (bGenerateLayoutLocations && var->explicit_location)
				{
					ralloc_free(layout);
				}

				print_type_pre(var->type);
			}
			ralloc_asprintf_append(buffer, " %s", unique_name(var));
			const bool bUnsizedArray = var->mode == ir_var_in && ((ShaderTarget == tessellation_evaluation_shader) || (ShaderTarget == tessellation_control_shader));
			print_type_post(var->type, bUnsizedArray );
		}

		// Add the initializer if we need it
		if (constInit)
		{
			ralloc_asprintf_append(buffer, " = ");
			if (var->constant_initializer)
			{
				var->constant_initializer->accept(this);
			}
			else
			{
				var->constant_value->accept(this);
			}
		}

		// add type to used_structures so we can later declare them at the start of the GLSL shader
		// this is for the case of a variable that is declared, but not later dereferenced (which can happen
		// when debugging HLSLCC and running without optimization
		AddTypeToUsedStructs(var->type);

	}

	virtual void visit(ir_function_signature *sig)
	{
		// Reset temporary id count.
		temp_id = 0;
		bool bPrintComma = false;
		scope_depth++;

		print_type_full(sig->return_type);
		ralloc_asprintf_append(buffer, " %s(", sig->function_name());

		foreach_iter(exec_list_iterator, iter, sig->parameters)
		{
			ir_variable *const inst = (ir_variable *) iter.get();
			if (bPrintComma)
			{
				ralloc_asprintf_append(buffer, ",");
			}
			inst->accept(this);
			bPrintComma = true;
		}
		ralloc_asprintf_append(buffer, ")\n");

		indent();
		ralloc_asprintf_append(buffer, "{\n");

		if (sig->is_main && !global_instructions.is_empty())
		{
			indentation++;
			foreach_iter(exec_list_iterator, iter, global_instructions)
			{
				global_ir* gir = (global_ir*)iter.get();
				indent();
				do_visit(gir->ir);
			}
			indentation--;
		}

		//grab the global attributes
		if (sig->is_main)
		{
			early_depth_stencil = sig->is_early_depth_stencil;
			wg_size_x = sig->wg_size_x;
			wg_size_y = sig->wg_size_y;
			wg_size_z = sig->wg_size_z;

			tessellation = sig->tessellation;
		}

		indentation++;
		foreach_iter(exec_list_iterator, iter, sig->body)
		{
			ir_instruction *const inst = (ir_instruction *) iter.get();
			indent();
			do_visit(inst);
		}
		indentation--;
		indent();
		ralloc_asprintf_append(buffer, "}\n");
		needs_semicolon = false;
		scope_depth--;
	}

	virtual void visit(ir_function *func)
	{
		foreach_iter(exec_list_iterator, iter, *func)
		{
			ir_function_signature *const sig = (ir_function_signature *) iter.get();
			if (sig->is_defined && !sig->is_builtin)
			{
				indent();
				sig->accept(this);
			}
		}
		needs_semicolon = false;
	}

	virtual void visit(ir_expression *expr)
	{
		check(scope_depth > 0);

		int numOps = expr->get_num_operands();
		ir_expression_operation op = expr->operation;

		if (numOps == 1 && op >= ir_unop_first_conversion && op <= ir_unop_last_conversion)
		{
			if (op == ir_unop_f2h || op == ir_unop_h2f)
			{
				// No need to convert from half<->float as that is part of the precision of a variable
				expr->operands[0]->accept(this);
			}
			else
			{
				ralloc_asprintf_append(buffer, "%s(", FixHlslName(expr->type).c_str());
				expr->operands[0]->accept(this);
				ralloc_asprintf_append(buffer, ")");
			}
		}
		else if (expr->type->is_scalar() &&
			((numOps == 1 && op == ir_unop_logic_not) ||
			 (numOps == 2 && op >= ir_binop_first_comparison && op <= ir_binop_last_comparison) ||
			 (numOps == 2 && op >= ir_binop_first_logic && op <= ir_binop_last_logic)))
		{
			const char* op_str = GLSLExpressionTable[op][3];
			ralloc_asprintf_append(buffer, "%s(", (numOps == 1) ? op_str : "");
			expr->operands[0]->accept(this);
			if (numOps == 2)
			{
				ralloc_asprintf_append(buffer, "%s", op_str);
				expr->operands[1]->accept(this);
			}
			ralloc_asprintf_append(buffer, ")");
		}
		else if (expr->type->is_vector() && numOps == 2 &&
			op >= ir_binop_first_logic && op <= ir_binop_last_logic)
		{
			ralloc_asprintf_append(buffer, GLSLExpressionTable[op][0], expr->type->vector_elements, expr->type->vector_elements);
			expr->operands[0]->accept(this);
			ralloc_asprintf_append(buffer, GLSLExpressionTable[op][1], expr->type->vector_elements);
			expr->operands[1]->accept(this);
			ralloc_asprintf_append(buffer, GLSLExpressionTable[op][2]);
		}
		else if (op == ir_binop_mod && !expr->type->is_float())
		{
			ralloc_asprintf_append(buffer, "((");
			expr->operands[0]->accept(this);
			ralloc_asprintf_append(buffer, ")%%(");
			expr->operands[1]->accept(this);
			ralloc_asprintf_append(buffer, "))");
		}
		else if (op == ir_binop_mul && expr->type->is_matrix()
			&& expr->operands[0]->type->is_matrix()
			&& expr->operands[1]->type->is_matrix())
		{
			ralloc_asprintf_append(buffer, "matrixCompMult(");
			expr->operands[0]->accept(this);
			ralloc_asprintf_append(buffer, ",");
			expr->operands[1]->accept(this);
			ralloc_asprintf_append(buffer, ")");
		}
		else if (numOps < 4)
		{
			if (op == ir_unop_dFdx || op == ir_unop_dFdy)
			{
				bUsesDXDY = true;
			}

			ralloc_asprintf_append(buffer, GLSLExpressionTable[op][0]);
			for (int i = 0; i < numOps; ++i)
			{
				expr->operands[i]->accept(this);
				ralloc_asprintf_append(buffer, GLSLExpressionTable[op][i+1]);
			}
		}
	}

	virtual void visit(ir_texture *tex)
	{
		check(scope_depth > 0);

		const char * const fetch_str[] = { "texture", "texelFetch" };
		const char * const Dim[] = { "", "2D", "3D", "Cube", "", "", "" };
		static const char * const size_str[] = { "", "Size" };
		static const char * const proj_str[] = { "", "Proj" };
		static const char * const grad_str[] = { "", "Grad" };
		static const char * const lod_str[] = { "", "Lod" };
		static const char * const offset_str[] = { "", "Offset" };
		static const char * const gather_str[] = { "", "Gather" };
		static const char * const querymips_str[] = { "", "QueryLevels" };
		static const char * const EXT_str[] = { "", "EXT" };
		const bool cube_array = tex->sampler->type->sampler_dimensionality == GLSL_SAMPLER_DIM_CUBE && 
			tex->sampler->type->sampler_array;

		ir_texture_opcode op = tex->op;
		if (op == ir_txl && tex->sampler->type->sampler_shadow && tex->sampler->type->sampler_dimensionality == GLSL_SAMPLER_DIM_CUBE)
		{
			// This very instruction is missing in OpenGL 3.2, so we need to change the sampling to instruction that exists in order for shader to compile
			op = ir_tex;
		}

		bool bEmitEXT = false;

		if (bIsES && op == ir_txl)
		{
			// See http://www.khronos.org/registry/gles/extensions/EXT/EXT_shader_texture_lod.txt
			bUsesES2TextureLODExtension = true;
			bEmitEXT = true;
		}

		// Emit texture function and sampler.
		ralloc_asprintf_append(buffer, "%s%s%s%s%s%s%s%s%s%s(",
			fetch_str[op == ir_txf],
			bIsES ? Dim[tex->sampler->type->sampler_dimensionality] : "",
			gather_str[op == ir_txg],
			size_str[op == ir_txs],
			querymips_str[op == ir_txm],
			proj_str[tex->projector != 0],
			grad_str[op == ir_txd],
			lod_str[op == ir_txl],
			offset_str[tex->offset != 0],
			EXT_str[(int)bEmitEXT]
		);
		tex->sampler->accept(this);

		// Emit coordinates.
		if ( (op == ir_txs && tex->lod_info.lod) || op == ir_txm)
		{
			if (!tex->sampler->type->sampler_ms && op != ir_txm)
			{
				ralloc_asprintf_append(buffer, ",");
				tex->lod_info.lod->accept(this);
			}
		}
		else if (tex->sampler->type->sampler_shadow && (op != ir_txg && !cube_array))
		{
			int coord_dims = 0;
			switch (tex->sampler->type->sampler_dimensionality)
			{
				case GLSL_SAMPLER_DIM_1D: coord_dims = 2; break;
				case GLSL_SAMPLER_DIM_2D: coord_dims = 3; break;
				case GLSL_SAMPLER_DIM_3D: coord_dims = 4; break;
				case GLSL_SAMPLER_DIM_CUBE: coord_dims = 4; break;
				default: check(0 && "Shadow sampler has unsupported dimensionality.");
			}
			ralloc_asprintf_append(buffer, ",vec%d(", coord_dims);
			tex->coordinate->accept(this);
			ralloc_asprintf_append(buffer, ",");
			tex->shadow_comparitor->accept(this);
			ralloc_asprintf_append(buffer, ")");
		}
		else
		{
			ralloc_asprintf_append(buffer, ",");
			tex->coordinate->accept(this);
		}

		// Emit gather compare value
		if (tex->sampler->type->sampler_shadow && (op == ir_txg || cube_array))
		{
			ralloc_asprintf_append(buffer, ",");
			tex->shadow_comparitor->accept(this);
		}

		// Emit sample index.
		if (op == ir_txf && tex->sampler->type->sampler_ms)
		{
			ralloc_asprintf_append(buffer, ",");
			tex->lod_info.sample_index->accept(this);
		}

		// Emit LOD.
		if (op == ir_txl ||
		   (op == ir_txf && tex->lod_info.lod &&
		   !tex->sampler->type->sampler_ms && !tex->sampler->type->sampler_buffer))
		{
			ralloc_asprintf_append(buffer, ",");
			tex->lod_info.lod->accept(this);
		}

		// Emit gradients.
		if (op == ir_txd)
		{
			ralloc_asprintf_append(buffer, ",");
			tex->lod_info.grad.dPdx->accept(this);
			ralloc_asprintf_append(buffer, ",");
			tex->lod_info.grad.dPdy->accept(this);
		}
		else if (op == ir_txb)
		{
			ralloc_asprintf_append(buffer, ",");
			tex->lod_info.bias->accept(this);
		}

		// Emit offset.
		if (tex->offset)
		{
			ralloc_asprintf_append(buffer, ",");
			tex->offset->accept(this);
		}

		// Emit channel selection for gather
		if (op == ir_txg && tex->channel > ir_channel_none)
		{
			check( tex->channel < ir_channel_unknown);
			ralloc_asprintf_append(buffer, ", %d", int(tex->channel) - 1);
		}

		ralloc_asprintf_append(buffer, ")");
	}

	virtual void visit(ir_swizzle *swizzle)
	{
		check(scope_depth > 0);

		const unsigned mask[4] =
		{
			swizzle->mask.x,
			swizzle->mask.y,
			swizzle->mask.z,
			swizzle->mask.w,
		};

		if (swizzle->val->type->is_scalar())
		{
			// Scalar -> Vector swizzles must use the constructor syntax.
			if (swizzle->type->is_scalar() == false)
			{
				print_type_full(swizzle->type);
				ralloc_asprintf_append(buffer, "(");
				swizzle->val->accept(this);
				ralloc_asprintf_append(buffer, ")");
			}
		}
		else
		{
			const bool is_constant = swizzle->val->as_constant() != nullptr;
			if (is_constant)
			{
				ralloc_asprintf_append(buffer, "(");
			}
			swizzle->val->accept(this);
			if (is_constant)
			{
				ralloc_asprintf_append(buffer, ")");
			}
			ralloc_asprintf_append(buffer, ".");
			for (unsigned i = 0; i < swizzle->mask.num_components; i++)
			{
				ralloc_asprintf_append(buffer, "%c", "xyzw"[mask[i]]);
			}
		}
	}

	virtual void visit(ir_dereference_variable *deref)
	{
		check(scope_depth > 0);

		ir_variable* var = deref->variable_referenced();

		ralloc_asprintf_append(buffer, unique_name(var));


		// add type to used_structures so we can later declare them at the start of the GLSL shader
		AddTypeToUsedStructs(var->type);


		if (var->mode == ir_var_uniform && var->semantic != NULL)
		{
			if (hash_table_find(used_uniform_blocks, var->semantic) == NULL)
			{
				hash_table_insert(used_uniform_blocks, (void*)var->semantic, var->semantic);
			}
		}

		if (is_md_array(deref->type))
		{
			ralloc_asprintf_append(buffer, ".Inner");
		}
	}

	virtual void visit(ir_dereference_array *deref)
	{
		check(scope_depth > 0);

		deref->array->accept(this);

		// Make extra sure crappy Mac OS X compiler won't have any reason to crash
		bool enforceInt = false;

		if (deref->array_index->type->base_type == GLSL_TYPE_UINT)
		{
			if (deref->array_index->ir_type == ir_type_constant)
			{
				should_print_uint_literals_as_ints = true;
			}
			else
			{
				enforceInt = true;
			}
		}

		if (enforceInt)
		{
			ralloc_asprintf_append(buffer, "[int(");
		}
		else
		{
			ralloc_asprintf_append(buffer, "[");
		}

		deref->array_index->accept(this);
		should_print_uint_literals_as_ints = false;

		if (enforceInt)
		{
			ralloc_asprintf_append(buffer, ")]");
		}
		else
		{
			ralloc_asprintf_append(buffer, "]");
		}

		if (is_md_array(deref->array->type))
		{
			ralloc_asprintf_append(buffer, ".Inner");
		}
	}

	void print_image_op( ir_dereference_image *deref, ir_rvalue *src)
	{
		const char* swizzle[] =
		{
			"x", "xy", "xyz", "xyzw"
		};
		const char* expand[] =
		{
			"xxxx", "xyxx", "xyzx", "xyzw"
		};
		const char* int_cast[] =
		{
			"int", "ivec2", "ivec3", "ivec4"
		};
		const int dst_elements = deref->type->vector_elements;
		const int src_elements = (src) ? src->type->vector_elements : 1;
		
		check( 1 <= dst_elements && dst_elements <= 4);
		check( 1 <= src_elements && src_elements <= 4);

		if ( deref->op == ir_image_access)
		{
			if ( src == NULL )
			{
				ralloc_asprintf_append( buffer, "imageLoad( " );
				deref->image->accept(this);
				ralloc_asprintf_append(buffer, ", ");
				deref->image_index->accept(this);
				ralloc_asprintf_append(buffer, ").%s", swizzle[dst_elements-1]);
			}
			else
			{
				ralloc_asprintf_append( buffer, "imageStore( " );
				deref->image->accept(this);
				ralloc_asprintf_append(buffer, ", ");
				deref->image_index->accept(this);
				ralloc_asprintf_append(buffer, ", ");
				src->accept(this);
				ralloc_asprintf_append(buffer, ".%s)", expand[src_elements-1]);
			}
		}
		else if ( deref->op == ir_image_dimensions)
		{
			ralloc_asprintf_append( buffer, "imageSize( " );
			deref->image->accept(this);
			ralloc_asprintf_append(buffer, ")");
		}
		else
		{
			check( !"Unknown image operation");
		}
	}

	virtual void visit(ir_dereference_image *deref)
	{
		check(scope_depth > 0);

		print_image_op( deref, NULL);
		
	}

	virtual void visit(ir_dereference_record *deref)
	{
		check(scope_depth > 0);

		deref->record->accept(this);
		ralloc_asprintf_append(buffer, ".%s", deref->field);

		if (is_md_array(deref->type))
		{
			ralloc_asprintf_append(buffer, ".Inner");
		}
	}

	virtual void visit(ir_assignment *assign)
	{
		if (scope_depth == 0)
		{
			global_instructions.push_tail(new(mem_ctx) global_ir(assign));
			needs_semicolon = false;
			return;
		}

		// constant variables with initializers are statically assigned
		ir_variable *var = assign->lhs->variable_referenced();
		if (var->has_initializer && var->read_only && (var->constant_initializer || var->constant_value))
		{
			//This will leave a blank line with a semi-colon
			return;
		}

		if (assign->condition)
		{
			ralloc_asprintf_append(buffer, "if(");
			assign->condition->accept(this);
			ralloc_asprintf_append(buffer, ") { ");
		}

		if (assign->lhs->as_dereference_image() != NULL)
		{
			/** EHart - should the write mask be checked here? */
			print_image_op( assign->lhs->as_dereference_image(), assign->rhs);
		}
		else
		{
			char mask[6];
			unsigned j = 1;
			if (assign->lhs->type->is_scalar() == false ||
				assign->write_mask != 0x1)
			{
				for (unsigned i = 0; i < 4; i++)
				{
					if ((assign->write_mask & (1 << i)) != 0)
					{
						mask[j] = "xyzw"[i];
						j++;
					}
				}
			}
			mask[j] = '\0';

			mask[0] = (j == 1) ? '\0' : '.';

			assign->lhs->accept(this);
			ralloc_asprintf_append(buffer, "%s = ", mask);
			assign->rhs->accept(this);
		}

		if (assign->condition)
		{
			ralloc_asprintf_append(buffer, "%s }", needs_semicolon ? ";" : "");
		}
	}

	void print_constant(ir_constant *constant, int index)
	{
		if (constant->type->is_float())
		{
			if (constant->is_component_finite(index))
			{
				float value = constant->value.f[index];
				// Original formatting code relied on %f style formatting
				// %e is more accureate, and has been available since at least ES 2.0
				// leaving original code in place, in case some drivers don't properly handle it
#if 0
				const char *format = (fabsf(fmodf(value,1.0f)) < 1.e-8f) ? "%.1f" : "%.8f";
#else
				const char *format = "%e";
#endif
				ralloc_asprintf_append(buffer, format, value);
			}
			else
			{
				switch (constant->value.u[index])
				{
					case 0x7f800000u:
						ralloc_asprintf_append(buffer, "(1.0/0.0)");
						break;

					case 0xffc00000u:
						ralloc_asprintf_append(buffer, "(0.0/0.0)");
						break;

					case 0xff800000u:
						ralloc_asprintf_append(buffer, "(-1.0/0.0)");
						break;

					default:
						check(0);
				}
			}
		}
		else if (constant->type->base_type == GLSL_TYPE_INT)
		{
			ralloc_asprintf_append(buffer, "%d", constant->value.i[index]);
		}
		else if (constant->type->base_type == GLSL_TYPE_UINT)
		{
			ralloc_asprintf_append(buffer, "%u%s",
				constant->value.u[index],
				should_print_uint_literals_as_ints ? "" : "u"
				);
		}
		else if (constant->type->base_type == GLSL_TYPE_BOOL)
		{
			ralloc_asprintf_append(buffer, "%s", constant->value.b[index] ? "true" : "false");
		}
	}

	virtual void visit(ir_constant *constant)
	{
		if (constant->type == glsl_type::float_type
			|| constant->type == glsl_type::half_type
			|| constant->type == glsl_type::bool_type
			|| constant->type == glsl_type::int_type
			|| constant->type == glsl_type::uint_type)
		{
			print_constant(constant, 0);
		}
		else if (constant->type->is_record())
		{
			print_type_full(constant->type);
			ralloc_asprintf_append(buffer, "(");
			ir_constant* value = (ir_constant*)constant->components.get_head();
			if (value)
			{
				value->accept(this);
			}
			for (uint32 i = 1; i < constant->type->length; i++)
			{
				check(value);
				value = (ir_constant*)value->next;
				if (value)
				{
					ralloc_asprintf_append(buffer, ",");
					value->accept(this);
				}
			}
			ralloc_asprintf_append(buffer, ")");
		}
		else if (constant->type->is_array())
		{
			print_type_full(constant->type);
			ralloc_asprintf_append(buffer, "(");
			constant->get_array_element(0)->accept(this);
			for (uint32 i = 1; i < constant->type->length; ++i)
			{
				ralloc_asprintf_append(buffer, ",");
				constant->get_array_element(i)->accept(this);
			}
			ralloc_asprintf_append(buffer, ")");
		}
		else
		{
			print_type_full(constant->type);
			ralloc_asprintf_append(buffer, "(");
			print_constant(constant, 0);
			int num_components = constant->type->components();
			for (int i = 1; i < num_components; ++i)
			{
				ralloc_asprintf_append(buffer, ",");
				print_constant(constant, i);
			}
			ralloc_asprintf_append(buffer, ")");
		}
	}

	virtual void visit(ir_call *call)
	{
		if (scope_depth == 0)
		{
			global_instructions.push_tail(new(mem_ctx) global_ir(call));
			needs_semicolon = false;
			return;
		}

		if (call->return_deref)
		{
			call->return_deref->accept(this);
			ralloc_asprintf_append(buffer, " = ");
		}
		ralloc_asprintf_append(buffer, "%s(", call->callee_name());
		bool bPrintComma = false;
		foreach_iter(exec_list_iterator, iter, *call)
		{
			ir_instruction *const inst = (ir_instruction *) iter.get();
			if (bPrintComma)
			{
				ralloc_asprintf_append(buffer, ",");
			}
			inst->accept(this);
			bPrintComma = true;
		}
		ralloc_asprintf_append(buffer, ")");
	}

	virtual void visit(ir_return *ret)
	{
		check(scope_depth > 0);

		ralloc_asprintf_append(buffer, "return ");
		ir_rvalue *const value = ret->get_value();
		if (value)
		{
			value->accept(this);
		}
	}

	virtual void visit(ir_discard *discard)
	{
		check(scope_depth > 0);

		if (discard->condition)
		{
			ralloc_asprintf_append(buffer, "if (");
			discard->condition->accept(this);
			ralloc_asprintf_append(buffer, ") ");
		}
		ralloc_asprintf_append(buffer, "discard");
	}

	bool try_conditional_move(ir_if *expr)
	{
		ir_dereference_variable *dest_deref = NULL;
		ir_rvalue *true_value = NULL;
		ir_rvalue *false_value = NULL;
		unsigned write_mask = 0;
		const glsl_type *assign_type = NULL;
		int num_inst;

		num_inst = 0;
		foreach_iter(exec_list_iterator, iter, expr->then_instructions)
		{
			if (num_inst > 0)
			{
				// multiple instructions? not a conditional move
				return false;
			}

			ir_instruction *const inst = (ir_instruction *) iter.get();
			ir_assignment *assignment = inst->as_assignment();
			if (assignment && (assignment->rhs->ir_type == ir_type_dereference_variable || assignment->rhs->ir_type == ir_type_constant))
			{
				dest_deref = assignment->lhs->as_dereference_variable();
				true_value = assignment->rhs;
				write_mask = assignment->write_mask;
			}
			num_inst++;
		}

		if (dest_deref == NULL || true_value == NULL)
			return false;

		num_inst = 0;
		foreach_iter(exec_list_iterator, iter, expr->else_instructions)
		{
			if (num_inst > 0)
			{
				// multiple instructions? not a conditional move
				return false;
			}

			ir_instruction *const inst = (ir_instruction *) iter.get();
			ir_assignment *assignment = inst->as_assignment();
			if (assignment && (assignment->rhs->ir_type == ir_type_dereference_variable || assignment->rhs->ir_type == ir_type_constant))
			{
				ir_dereference_variable *tmp_deref = assignment->lhs->as_dereference_variable();
				if (tmp_deref
					&& tmp_deref->var == dest_deref->var
					&& tmp_deref->type == dest_deref->type
					&& assignment->write_mask == write_mask)
				{
					false_value= assignment->rhs;
				}
			}
			num_inst++;
		}

		if (false_value == NULL)
			return false;

		char mask[6];
		unsigned j = 1;
		if (dest_deref->type->is_scalar() == false || write_mask != 0x1)
		{
			for (unsigned i = 0; i < 4; i++)
			{
				if ((write_mask & (1 << i)) != 0)
				{
					mask[j] = "xyzw"[i];
					j++;
				}
			}
		}
		mask[j] = '\0';
		mask[0] = (j == 1) ? '\0' : '.';

		dest_deref->accept(this);
		ralloc_asprintf_append(buffer, "%s = (", mask);
		expr->condition->accept(this);
		ralloc_asprintf_append(buffer, ")?(");
		true_value->accept(this);
		ralloc_asprintf_append(buffer, "):(");
		false_value->accept(this);
		ralloc_asprintf_append(buffer, ")");

		return true;
	}

	virtual void visit(ir_if *expr)
	{
		check(scope_depth > 0);

		if (try_conditional_move(expr) == false)
		{
			ralloc_asprintf_append(buffer, "if (");
			expr->condition->accept(this);
			ralloc_asprintf_append(buffer, ")\n");
			indent();
			ralloc_asprintf_append(buffer, "{\n");

			indentation++;
			foreach_iter(exec_list_iterator, iter, expr->then_instructions)
			{
			ir_instruction *const inst = (ir_instruction *) iter.get();
				indent();
				do_visit(inst);
			}
			indentation--;

			indent();
			ralloc_asprintf_append(buffer, "}\n");

			if (!expr->else_instructions.is_empty())
			{
				indent();
				ralloc_asprintf_append(buffer, "else\n");
				indent();
				ralloc_asprintf_append(buffer, "{\n");

				indentation++;
				foreach_iter(exec_list_iterator, iter, expr->else_instructions)
				{
				ir_instruction *const inst = (ir_instruction *) iter.get();
					indent();
					do_visit(inst);
				}
				indentation--;

				indent();
				ralloc_asprintf_append(buffer, "}\n");
			}

			needs_semicolon = false;
		}
	}

	virtual void visit(ir_loop *loop)
	{
		check(scope_depth > 0);

		if (loop->counter && loop->to)
		{
			// IR cmp operator is when to terminate loop; whereas GLSL for loop syntax
			// is while to continue the loop. Invert the meaning of operator when outputting.
			const char* termOp = NULL;
			switch (loop->cmp)
			{
				case ir_binop_less: termOp = ">="; break;
				case ir_binop_greater: termOp = "<="; break;
				case ir_binop_lequal: termOp = ">"; break;
				case ir_binop_gequal: termOp = "<"; break;
				case ir_binop_equal: termOp = "!="; break;
				case ir_binop_nequal: termOp = "=="; break;
				default: check(false);
			}
			ralloc_asprintf_append(buffer, "for (;%s%s", unique_name(loop->counter), termOp);
			loop->to->accept (this);
			ralloc_asprintf_append(buffer, ";)\n");
		}
		else
		{
#if 1
			ralloc_asprintf_append(buffer, "for (;;)\n");
#else
			ralloc_asprintf_append(buffer, "for ( int loop%d = 0; loop%d < 256; loop%d ++)\n", loop_count, loop_count, loop_count);
			loop_count++;
#endif
		}
		indent();
		ralloc_asprintf_append(buffer, "{\n");

		indentation++;
		foreach_iter(exec_list_iterator, iter, loop->body_instructions)
		{
			ir_instruction *const inst = (ir_instruction *) iter.get();
			indent();
			do_visit(inst);
		}
		indentation--;

		indent();
		ralloc_asprintf_append(buffer, "}\n");

		needs_semicolon = false;
	}

	virtual void visit(ir_loop_jump *jmp)
	{
		check(scope_depth > 0);

		ralloc_asprintf_append(buffer, "%s",
			jmp->is_break() ? "break" : "continue");
	}

	virtual void visit(ir_atomic *ir)
	{
		const char *sharedAtomicFunctions[] = 
		{
			"atomicAdd",
			"atomicAnd",
			"atomicMin",
			"atomicMax",
			"atomicOr",
			"atomicXor",
			"atomicExchange",
			"atomicCompSwap"
		};
		const char *imageAtomicFunctions[] = 
		{
			"imageAtomicAdd",
			"imageAtomicAnd",
			"imageAtomicMin",
			"imageAtomicMax",
			"imageAtomicOr",
			"imageAtomicXor",
			"imageAtomicExchange",
			"imageAtomicCompSwap"
		};
		check(scope_depth > 0);
		const bool is_image = ir->memory_ref->as_dereference_image() != NULL;

		ir->lhs->accept(this);
		if (!is_image)
		{
			ralloc_asprintf_append(buffer, " = %s(",
				sharedAtomicFunctions[ir->operation]);
			ir->memory_ref->accept(this);
			ralloc_asprintf_append(buffer, ", ");
			ir->operands[0]->accept(this);
			if (ir->operands[1])
			{
				ralloc_asprintf_append(buffer, ", ");
				ir->operands[1]->accept(this);
			}
			ralloc_asprintf_append(buffer, ")");
		}
		else
		{
			ir_dereference_image *image = ir->memory_ref->as_dereference_image();
			ralloc_asprintf_append(buffer, " = %s(",
				imageAtomicFunctions[ir->operation]);
			image->image->accept(this);
			ralloc_asprintf_append(buffer, ", ");
			image->image_index->accept(this);
			ralloc_asprintf_append(buffer, ", ");
			ir->operands[0]->accept(this);
			if (ir->operands[1])
			{
				ralloc_asprintf_append(buffer, ", ");
				ir->operands[1]->accept(this);
			}
			ralloc_asprintf_append(buffer, ")");
		}
	}

	void AddTypeToUsedStructs(const glsl_type* type);

	/**
	 * Declare structs used to simulate multi-dimensional arrays.
	 */
	void declare_md_array_struct(const glsl_type* type, hash_table* ht)
	{
		check(type->is_array());

		if (hash_table_find(ht, (void*)type) == NULL)
		{
			const glsl_type* subtype = type->fields.array;
			if (subtype->base_type == GLSL_TYPE_ARRAY)
			{
				declare_md_array_struct(subtype, ht);

				ralloc_asprintf_append(buffer, "struct ");
				print_md_array_type(type);
				ralloc_asprintf_append(buffer, "\n{\n\t");
				print_md_array_type(subtype);
				ralloc_asprintf_append(buffer, " Inner[%u];\n};\n\n", type->length);
			}
			else
			{
				ralloc_asprintf_append(buffer, "struct ");
				print_md_array_type(type);
				ralloc_asprintf_append(buffer, "\n{\n\t");
				print_type_pre(type);
				ralloc_asprintf_append(buffer, " Inner");
				print_type_post(type);
				ralloc_asprintf_append(buffer, ";\n};\n\n");
			}
			hash_table_insert(ht, (void*)type, (void*)type);
		}
	}

	/**
	 * Declare structs used by the code that has been generated.
	 */
	void declare_structs(_mesa_glsl_parse_state* state)
	{
		// If any variable in a uniform block is in use, the entire uniform block
		// must be present including structs that are not actually accessed.
		for (unsigned i = 0; i < state->num_uniform_blocks; i++)
		{
			const glsl_uniform_block* block = state->uniform_blocks[i];
			if (hash_table_find(used_uniform_blocks, block->name))
			{
				for (unsigned var_index = 0; var_index < block->num_vars; ++var_index)
				{
					const glsl_type* type = block->vars[var_index]->type;
					if (type->base_type == GLSL_TYPE_STRUCT &&
						hash_table_find(used_structures, type) == NULL)
					{
						hash_table_insert(used_structures, (void*)type, type);
					}
				}
			}
		}

		// If otherwise unused structure is a member of another, used structure, the unused structure is also, in fact, used
		{
			int added_structure_types;
			do
			{
				added_structure_types = 0;
				for (unsigned i = 0; i < state->num_user_structures; i++)
				{
					const glsl_type *const s = state->user_structures[i];

					if (hash_table_find(used_structures, s) == NULL)
					{
						continue;
					}

					for (unsigned j = 0; j < s->length; j++)
					{
						const glsl_type* type = s->fields.structure[j].type;

						if (type->base_type == GLSL_TYPE_STRUCT)
						{
							if (hash_table_find(used_structures, type) == NULL)
							{
								hash_table_insert(used_structures, (void*)type, type);
								++added_structure_types;
							}
						}
						else if (type->base_type == GLSL_TYPE_ARRAY && type->fields.array->base_type == GLSL_TYPE_STRUCT)
						{
							if (hash_table_find(used_structures, type->fields.array) == NULL)
							{
								hash_table_insert(used_structures, (void*)type->fields.array, type->fields.array);
							}
						}
						else if ((type->base_type == GLSL_TYPE_INPUTPATCH || type->base_type == GLSL_TYPE_OUTPUTPATCH) && type->inner_type->base_type == GLSL_TYPE_STRUCT)
						{
							if (hash_table_find(used_structures, type->inner_type) == NULL)
							{
								hash_table_insert(used_structures, (void*)type->inner_type, type->inner_type);
							}
						}
					}
				}
			}
			while( added_structure_types > 0 );
		}

		// Generate structures that allow support for multi-dimensional arrays.
		{
			hash_table* ht = hash_table_ctor(32, hash_table_pointer_hash, hash_table_pointer_compare);
			foreach_iter(exec_list_iterator, iter, used_md_arrays) 
			{
				md_array_entry* entry = (md_array_entry*)iter.get();
				declare_md_array_struct(entry->type, ht);
			}
			hash_table_dtor(ht);
		}

#ifdef OPTIMIZE_ANON_STRUCTURES_OUT
		// If a uniform block consists of a single, anonymous structure, don't declare this structure
		// separately. We'll remove it entirely during uniform block code generation, and name the
		// uniform block instead.
		for (unsigned i = 0; i < state->num_uniform_blocks; i++)
		{
			const glsl_uniform_block* block = state->uniform_blocks[i];
			if (hash_table_find(used_uniform_blocks, block->name))
			{
				if (block->num_vars == 1)
				{
					ir_variable* var = block->vars[0];
					const glsl_type* type = var->type;

					if (type->base_type == GLSL_TYPE_STRUCT &&
						type->name &&
						!strcmp( var->name, block->name) &&
						!strncmp(type->name, "anon_struct_", 12))
					{
						hash_table_remove(used_structures, type);
					}
				}
			}
		}
#endif // OPTIMIZE_ANON_STRUCTURES_OUT

		for (unsigned i = 0; i < state->num_user_structures; i++)
		{
			const glsl_type *const s = state->user_structures[i];

			if (hash_table_find(used_structures, s) == NULL)
			{
				continue;
			}

			ralloc_asprintf_append(buffer, "struct %s\n{\n", s->name);

			if (s->length == 0)
			{
				if (bEmitPrecision)
				{
					ralloc_asprintf_append(buffer, "\thighp float glsl_doesnt_like_empty_structs;\n");
				}
				else
				{
					ralloc_asprintf_append(buffer, "\tfloat glsl_doesnt_like_empty_structs;\n");
				}
			}
			else
			{
				for (unsigned j = 0; j < s->length; j++)
				{
					ralloc_asprintf_append(buffer, "\t%s ", (state->language_version == 310 && bEmitPrecision) ? "highp" : "") ;
					print_type_pre(s->fields.structure[j].type);
					ralloc_asprintf_append(buffer, " %s", s->fields.structure[j].name);
					print_type_post(s->fields.structure[j].type);
					ralloc_asprintf_append(buffer, ";\n");
				}
			}
			ralloc_asprintf_append(buffer, "};\n\n");
		}

		unsigned num_used_blocks = 0;
		for (unsigned i = 0; i < state->num_uniform_blocks; i++)
		{
			const glsl_uniform_block* block = state->uniform_blocks[i];
			if (hash_table_find(used_uniform_blocks, block->name))
			{
				const char* block_name = block->name;
				if (state->has_packed_uniforms)
				{
					block_name = ralloc_asprintf(mem_ctx, "%sb%u",
						glsl_variable_tag_from_parser_target(state->target),
						num_used_blocks
						);
				}
				ralloc_asprintf_append(buffer, "layout(std140) uniform %s\n{\n", block_name);

				bool optimized_structure_out = false;

#ifdef OPTIMIZE_ANON_STRUCTURES_OUT
				if (block->num_vars == 1)
				{
					ir_variable* var = block->vars[0];
					const glsl_type* type = var->type;

					if (type->base_type == GLSL_TYPE_STRUCT &&
						type->name &&
						!strcmp( var->name, block->name) &&
						!strncmp(type->name, "anon_struct_", 12))
					{
						for (unsigned j = 0; j < type->length; j++)
						{
							ralloc_asprintf_append(buffer, "\t%s",  (state->language_version == 310 && bEmitPrecision) ? "highp" : "");
							print_type_pre(type->fields.structure[j].type);
							ralloc_asprintf_append(buffer, " %s", type->fields.structure[j].name);
							print_type_post(type->fields.structure[j].type);
							ralloc_asprintf_append(buffer, ";\n");
						}
						ralloc_asprintf_append(buffer, "} %s;\n\n", block->name);
						optimized_structure_out = true;
					}
				}
#endif

				if (!optimized_structure_out)
				{
					for (unsigned var_index = 0; var_index < block->num_vars; ++var_index)
					{
						ir_variable* var = block->vars[var_index];

						//EHart - name-mangle variables to prevent colliding names
						ralloc_asprintf_append(buffer, "#define %s %s%s\n", var->name, var->name, block_name);

						ralloc_asprintf_append(buffer, "\t%s", (state->language_version == 310 && bEmitPrecision) ? "highp " : "");
						print_type_pre(var->type);
						ralloc_asprintf_append(buffer, " %s", var->name);
						print_type_post(var->type);
						ralloc_asprintf_append(buffer, ";\n");
					}
					ralloc_asprintf_append(buffer, "};\n\n");
				}

				num_used_blocks++;
			}
		}
	}

	void PrintPackedSamplers(_mesa_glsl_parse_state::TUniformList& Samplers, TStringToSetMap& TextureToSamplerMap)
	{
		bool bPrintHeader = true;
		bool bNeedsComma = false;
		for (_mesa_glsl_parse_state::TUniformList::iterator Iter = Samplers.begin(); Iter != Samplers.end(); ++Iter)
		{
			glsl_packed_uniform& Sampler = *Iter;
			FCustomStdString SamplerStates("");
			TStringToSetMap::iterator IterFound = TextureToSamplerMap.find(Sampler.Name);
			if (IterFound != TextureToSamplerMap.end())
			{
				TStringSet& ListSamplerStates = IterFound->second;
				check(!ListSamplerStates.empty());
				for (TStringSet::iterator IterSS = ListSamplerStates.begin(); IterSS != ListSamplerStates.end(); ++IterSS)
				{
					if (IterSS == ListSamplerStates.begin())
					{
						SamplerStates += "[";
					}
					else
					{
						SamplerStates += ",";
					}
					SamplerStates += *IterSS;
				}

				SamplerStates += "]";
			}

			ralloc_asprintf_append(
				buffer,
				"%s%s(%u:%u%s)",
				bNeedsComma ? "," : "",
				Sampler.Name.c_str(),
				Sampler.offset,
				Sampler.num_components,
				SamplerStates.c_str()
				);

			bNeedsComma = true;
		}
/*
		for (TStringToSetMap::iterator Iter = state->TextureToSamplerMap.begin(); Iter != state->TextureToSamplerMap.end(); ++Iter)
		{
		const FCustomStdString& Texture = Iter->first;
		TStringSet& Samplers = Iter->second;
		if (!Samplers.empty())
		{
		if (bFirstTexture)
		{
		bFirstTexture = false;
		}
		else
		{
		ralloc_asprintf_append(buffer, ",");
		}

		ralloc_asprintf_append(buffer, "%s(", Texture.c_str());
		bool bFirstSampler = true;
		for (TStringSet::iterator IterSamplers = Samplers.begin(); IterSamplers != Samplers.end(); ++IterSamplers)
		{
		if (bFirstSampler)
		{
		bFirstSampler = false;
		}
		else
		{
		ralloc_asprintf_append(buffer, ",");
		}

		ralloc_asprintf_append(buffer, "%s", IterSamplers->c_str());
		}
		ralloc_asprintf_append(buffer, ")");
		}
		}
		*/
	}

	bool PrintPackedUniforms(bool bPrintArrayType, char ArrayType, _mesa_glsl_parse_state::TUniformList& Uniforms, bool bFlattenUniformBuffers, bool NeedsComma)
	{
		bool bPrintHeader = true;
		for (glsl_packed_uniform& Uniform : Uniforms)
		{
			if (!bFlattenUniformBuffers || Uniform.CB_PackedSampler.empty())
			{
				if (bPrintArrayType && bPrintHeader)
				{
					ralloc_asprintf_append(buffer, "%s%c[",
						NeedsComma ? "," : "",
						ArrayType);
					bPrintHeader = false;
					NeedsComma = false;
				}
				ralloc_asprintf_append(
					buffer,
					"%s%s(%u:%u)",
					NeedsComma ? "," : "",
					Uniform.Name.c_str(),
					Uniform.offset,
					Uniform.num_components
					);
				NeedsComma = true;
			}
		}

		if (bPrintArrayType && !bPrintHeader)
		{
			ralloc_asprintf_append(buffer, "]");
		}

		return NeedsComma;
	}

	void PrintPackedGlobals(_mesa_glsl_parse_state* State)
	{
		//	@PackedGlobals: Global0(DestArrayType, DestOffset, SizeInFloats), Global1(DestArrayType, DestOffset, SizeInFloats), ...
		bool bNeedsHeader = true;
		bool bNeedsComma = false;
		for (auto& Pair : State->GlobalPackedArraysMap)
		{
			char ArrayType = Pair.first;
			if (ArrayType != EArrayType_Image && ArrayType != EArrayType_Sampler)
			{
				_mesa_glsl_parse_state::TUniformList& Uniforms = Pair.second;
				check(!Uniforms.empty());

				for (auto Iter = Uniforms.begin(); Iter != Uniforms.end(); ++Iter)
				{
					glsl_packed_uniform& Uniform = *Iter;
					if (!State->bFlattenUniformBuffers || Uniform.CB_PackedSampler.empty())
					{
						if (bNeedsHeader)
						{
							ralloc_asprintf_append(buffer, "// @PackedGlobals: ");
							bNeedsHeader = false;
						}

						ralloc_asprintf_append(
							buffer,
							"%s%s(%c:%u,%u)",
							bNeedsComma ? "," : "",
							Uniform.Name.c_str(),
							ArrayType,
							Uniform.offset,
							Uniform.num_components
							);
						bNeedsComma = true;
					}
				}
			}
		}

		if (!bNeedsHeader)
		{
			ralloc_asprintf_append(buffer, "\n");
		}
	}

	void PrintPackedUniformBuffers(_mesa_glsl_parse_state* State, bool bGroupFlattenedUBs)
	{
		// @PackedUB: UniformBuffer0(SourceIndex0): Member0(SourceOffset,SizeInFloats),Member1(SourceOffset,SizeInFloats), ...
		// @PackedUB: UniformBuffer1(SourceIndex1): Member0(SourceOffset,SizeInFloats),Member1(SourceOffset,SizeInFloats), ...
		// ...

		// First find all used CBs (since we lost that info during flattening)
		TStringSet UsedCBs;
		for (auto IterCB = State->CBPackedArraysMap.begin(); IterCB != State->CBPackedArraysMap.end(); ++IterCB)
		{
			for (auto Iter = IterCB->second.begin(); Iter != IterCB->second.end(); ++Iter)
			{
				_mesa_glsl_parse_state::TUniformList& Uniforms = Iter->second;
				for (auto IterU = Uniforms.begin(); IterU != Uniforms.end(); ++IterU)
				{
					if (!IterU->CB_PackedSampler.empty())
					{
						check(IterCB->first == IterU->CB_PackedSampler);
						UsedCBs.insert(IterU->CB_PackedSampler);
					}
				}
			}
		}

		check(UsedCBs.size() == State->CBPackedArraysMap.size());

		// Now get the CB index based off source declaration order, and print an info line for each, while creating the mem copy list
		unsigned CBIndex = 0;
		TCBDMARangeMap CBRanges;
		for (unsigned i = 0; i < State->num_uniform_blocks; i++)
		{
			const glsl_uniform_block* block = State->uniform_blocks[i];
			if (UsedCBs.find(block->name) != UsedCBs.end())
			{
				bool bNeedsHeader = true;

				// Now the members for this CB
				bool bNeedsComma = false;
				auto IterPackedArrays = State->CBPackedArraysMap.find(block->name);
				check(IterPackedArrays != State->CBPackedArraysMap.end());
				for (auto Iter = IterPackedArrays->second.begin(); Iter != IterPackedArrays->second.end(); ++Iter)
				{
					char ArrayType = Iter->first;
					check(ArrayType != EArrayType_Image && ArrayType != EArrayType_Sampler);

					_mesa_glsl_parse_state::TUniformList& Uniforms = Iter->second;
					for (auto IterU = Uniforms.begin(); IterU != Uniforms.end(); ++IterU)
					{
						glsl_packed_uniform& Uniform = *IterU;
						if (Uniform.CB_PackedSampler == block->name)
						{
							if (bNeedsHeader)
							{
								ralloc_asprintf_append(buffer, "// @PackedUB: %s(%u): ",
									block->name,
									CBIndex);
								bNeedsHeader = false;
							}

							ralloc_asprintf_append(buffer, "%s%s(%u,%u)",
								bNeedsComma ? "," : "",
								Uniform.Name.c_str(),
								Uniform.OffsetIntoCBufferInFloats,
								Uniform.SizeInFloats);

							bNeedsComma = true;
							unsigned SourceOffset = Uniform.OffsetIntoCBufferInFloats;
							unsigned DestOffset = Uniform.offset;
							unsigned Size = Uniform.SizeInFloats;
							unsigned DestCBIndex = bGroupFlattenedUBs ? std::distance(UsedCBs.begin(), UsedCBs.find(block->name)) : 0;
							unsigned DestCBPrecision = ArrayType;
							InsertRange(CBRanges, CBIndex, SourceOffset, Size, DestCBIndex, DestCBPrecision, DestOffset);
						}
					}
				}

				if (!bNeedsHeader)
				{
					ralloc_asprintf_append(buffer, "\n");
				}

				CBIndex++;
			}
		}

		//DumpSortedRanges(SortRanges(CBRanges));

		// @PackedUBCopies: SourceArray:SourceOffset-DestArray:DestOffset,SizeInFloats;SourceArray:SourceOffset-DestArray:DestOffset,SizeInFloats,...
		bool bFirst = true;
		for (auto& Pair : CBRanges)
		{
			TDMARangeList& List = Pair.second;
			for (auto IterList = List.begin(); IterList != List.end(); ++IterList)
			{
				if (bFirst)
				{
					ralloc_asprintf_append(buffer, bGroupFlattenedUBs ? "// @PackedUBCopies: " : "// @PackedUBGlobalCopies: ");
					bFirst = false;
				}
				else
				{
					ralloc_asprintf_append(buffer, ",");
				}

				if (bGroupFlattenedUBs)
				{
					ralloc_asprintf_append(buffer, "%u:%u-%u:%c:%u:%u", IterList->SourceCB, IterList->SourceOffset, IterList->DestCBIndex, IterList->DestCBPrecision, IterList->DestOffset, IterList->Size);
				}
				else
				{
					check(IterList->DestCBIndex == 0);
					ralloc_asprintf_append(buffer, "%u:%u-%c:%u:%u", IterList->SourceCB, IterList->SourceOffset, IterList->DestCBPrecision, IterList->DestOffset, IterList->Size);
				}
			}
		}

		if (!bFirst)
		{
			ralloc_asprintf_append(buffer, "\n");
		}
	}

	void PrintPackedUniforms(_mesa_glsl_parse_state* State, bool bGroupFlattenedUBs)
	{
		PrintPackedGlobals(State);

		if (State->bFlattenUniformBuffers && !State->CBuffersOriginal.empty())
		{
			PrintPackedUniformBuffers(State, bGroupFlattenedUBs);
		}
	}

	/**
	 * Print a list of external variables.
	 */
	void print_extern_vars(_mesa_glsl_parse_state* State, exec_list* extern_vars)
	{
		const char *type_str[GLSL_TYPE_MAX] = { "u", "i", "f", "f", "b", "t", "?", "?", "?", "?", "s", "os", "im", "ip", "op" };
		const char *col_str[] = { "", "", "2x", "3x", "4x" };
		const char *row_str[] = { "", "1", "2", "3", "4" };

		check( sizeof(type_str)/sizeof(char*) == GLSL_TYPE_MAX);

		bool need_comma = false;
		foreach_iter(exec_list_iterator, iter, *extern_vars)
		{
			ir_variable* var = ((extern_var*)iter.get())->var;
			const glsl_type* type = var->type;
			if (!strcmp(var->name,"gl_in"))
			{
				// Ignore it, as we can't properly frame this information in current format, and it's not used anyway for geometry shaders
				continue;
			}
			if (!strncmp(var->name,"in_",3) || !strncmp(var->name,"out_",4))
			{
				if (type->is_record())
				{
					// This is the specific case for GLSL >= 150, as we generate a struct with a member for each interpolator (which we still want to count)
					if (type->length != 1)
					{
						_mesa_glsl_warning(State, "Found a complex structure as in/out, counting is not implemented yet...\n");
						continue;
					}

					type = type->fields.structure->type;
				}
			}
			bool is_array = type->is_array();
			int array_size = is_array ? type->length : 0;
			if (is_array)
			{
				type = type->fields.array;
			}
			ralloc_asprintf_append(buffer, "%s%s%s%s",
				need_comma ? "," : "",
				type->base_type == GLSL_TYPE_STRUCT ? type->name : type_str[type->base_type],
				col_str[type->matrix_columns],
				row_str[type->vector_elements]);
			if (is_array)
			{
				ralloc_asprintf_append(buffer, "[%u]", array_size);
			}
			ralloc_asprintf_append(buffer, ";%d:%s", var->location, var->name);
			need_comma = true;
		}
	}

	/**
	 * Print the input/output signature for this shader.
	 */
	void print_signature(_mesa_glsl_parse_state *state, bool bGroupFlattenedUBs)
	{
		if (!input_variables.is_empty())
		{
			ralloc_asprintf_append(buffer, "// @Inputs: ");
			print_extern_vars(state, &input_variables);
			ralloc_asprintf_append(buffer, "\n");
		}
		if (!output_variables.is_empty())
		{
			ralloc_asprintf_append(buffer, "// @Outputs: ");
			print_extern_vars(state, &output_variables);
			ralloc_asprintf_append(buffer, "\n");
		}
		if (state->num_uniform_blocks > 0 && !state->bFlattenUniformBuffers)
		{
			bool first = true;
			int Index = 0;
			for (unsigned i = 0; i < state->num_uniform_blocks; i++)
			{
				const glsl_uniform_block* block = state->uniform_blocks[i];
				if (hash_table_find(used_uniform_blocks, block->name))
				{
					ralloc_asprintf_append(buffer, "%s%s(%d)",
						first ? "// @UniformBlocks: " : ",",
						block->name, Index);
					first = false;
					++Index;
				}
			}
			if (!first)
			{
				ralloc_asprintf_append(buffer, "\n");
			}
		}

		if (state->has_packed_uniforms)
		{
			PrintPackedUniforms(state, bGroupFlattenedUBs);

			if (!state->GlobalPackedArraysMap[EArrayType_Sampler].empty())
			{
				ralloc_asprintf_append(buffer, "// @Samplers: ");
				PrintPackedSamplers(
					state->GlobalPackedArraysMap[EArrayType_Sampler],
					state->TextureToSamplerMap
					);
				ralloc_asprintf_append(buffer, "\n");
			}

			if (!state->GlobalPackedArraysMap[EArrayType_Image].empty())
			{
				ralloc_asprintf_append(buffer, "// @UAVs: ");
				PrintPackedUniforms(
					false,
					EArrayType_Image,
					state->GlobalPackedArraysMap[EArrayType_Image],
					false,
					false
					);
				ralloc_asprintf_append(buffer, "\n");
			}
		}
		else
		{
			if (!uniform_variables.is_empty())
			{
				ralloc_asprintf_append(buffer, "// @Uniforms: ");
				print_extern_vars(state, &uniform_variables);
				ralloc_asprintf_append(buffer, "\n");
			}
			if (!sampler_variables.is_empty())
			{
				ralloc_asprintf_append(buffer, "// @Samplers: ");
				print_extern_vars(state, &sampler_variables);
				ralloc_asprintf_append(buffer, "\n");
			}
			if (!image_variables.is_empty())
			{
				ralloc_asprintf_append(buffer, "// @UAVs: ");
				print_extern_vars(state, &image_variables);
				ralloc_asprintf_append(buffer, "\n");
			}
		}
	}

	/**
	 * Print the layout directives for this shader.
	 */
	void print_layout(_mesa_glsl_parse_state *state)
	{
		if (early_depth_stencil)
		{
			ralloc_asprintf_append(buffer, "layout(early_fragment_tests) in;\n");
		}
		if (state->target == compute_shader )
		{
			ralloc_asprintf_append(buffer, "layout( local_size_x = %d, "
				"local_size_y = %d, local_size_z = %d ) in;\n", wg_size_x,
				wg_size_y, wg_size_z );
		}

		if(state->target == tessellation_control_shader)
		{
			ralloc_asprintf_append(buffer, "layout(vertices = %d) out;\n", tessellation.outputcontrolpoints);
		}

		if(state->target == tessellation_evaluation_shader)
		{

			std::basic_stringstream<char, std::char_traits<char>, FCustomStdAllocator<char> > str;

			switch (tessellation.outputtopology)
			{
				// culling is inverted, see TranslateCullMode in the OpenGL and D3D11 RHI
			case GLSL_OUTPUTTOPOLOGY_POINT:
				str << "point_mode";
				break;
			case GLSL_OUTPUTTOPOLOGY_LINE:
				str << "iso_lines";
				break;

			default:
			case GLSL_OUTPUTTOPOLOGY_NONE:
			case GLSL_OUTPUTTOPOLOGY_TRIANGLE_CW:
				str << "triangles, ccw";
				break;
			case GLSL_OUTPUTTOPOLOGY_TRIANGLE_CCW:
				str << "triangles, cw";
				break;
			}

			switch (tessellation.partitioning)
			{
			default:
			case GLSL_PARTITIONING_NONE:
			case GLSL_PARTITIONING_INTEGER:
				str << ", equal_spacing";
				break;
			case GLSL_PARTITIONING_FRACTIONAL_EVEN:
				str << ", fractional_even_spacing";
				break;
			case GLSL_PARTITIONING_FRACTIONAL_ODD:
				str << ", fractional_odd_spacing";
				break;
				// that assumes that the hull/control shader clamps the tessellation factors to be power of two
			case GLSL_PARTITIONING_POW2:
				str << ", equal_spacing";
				break;
			}
			ralloc_asprintf_append(buffer, "layout(%s) in;\n", str.str().c_str());
		}
#if 0
		if(state->target == tessellation_evaluation_shader || state->target == tessellation_control_shader)
		{
			ralloc_asprintf_append(buffer, "/* DEBUG DUMP\n");

			ralloc_asprintf_append(buffer, "tessellation.domain =  %s \n",  DomainStrings[tessellation.domain] );
			ralloc_asprintf_append(buffer, "tessellation.outputtopology =  %s \n", OutputTopologyStrings[tessellation.outputtopology] );
			ralloc_asprintf_append(buffer, "tessellation.partitioning =  %s \n", PartitioningStrings[tessellation.partitioning]);
			ralloc_asprintf_append(buffer, "tessellation.maxtessfactor =  %f \n", tessellation.maxtessfactor );
			ralloc_asprintf_append(buffer, "tessellation.outputcontrolpoints =  %d \n", tessellation.outputcontrolpoints );
			ralloc_asprintf_append(buffer, "tessellation.patchconstantfunc =  %s \n", tessellation.patchconstantfunc);
			ralloc_asprintf_append(buffer, " */\n");
		}
#endif		
	}

	void print_extensions(_mesa_glsl_parse_state* state, bool bUsesFramebufferFetchES2, bool bUsesDepthbufferFetchES2, bool bUsesES31Extensions)
	{
		if (bUsesES2TextureLODExtension)
		{
			ralloc_asprintf_append(buffer, "#ifndef DONTEMITEXTENSIONSHADERTEXTURELODENABLE\n");
			ralloc_asprintf_append(buffer, "#extension GL_EXT_shader_texture_lod : enable\n");
			ralloc_asprintf_append(buffer, "#endif\n");
		}

		if (state->bSeparateShaderObjects && !state->bGenerateES && 
			((state->target == tessellation_control_shader) || (state->target == tessellation_evaluation_shader)))
		{
			ralloc_asprintf_append(buffer, "#extension GL_ARB_tessellation_shader : enable\n");
		}

		if (bUsesDXDY && bIsES)
		{
			ralloc_asprintf_append(buffer, "#extension GL_OES_standard_derivatives : enable\n");
		}

		if (bUsesInstanceID && bIsES)
		{
			ralloc_asprintf_append(buffer, "#ifdef GL_EXT_draw_instanced\n");
			ralloc_asprintf_append(buffer, "#extension GL_EXT_draw_instanced : enable\n");
			ralloc_asprintf_append(buffer, "#define gl_InstanceID gl_InstanceIDEXT\n");
			ralloc_asprintf_append(buffer, "#endif\n");
		}
		
		if (bUsesFramebufferFetchES2)
		{
			ralloc_asprintf_append(buffer, "\n#ifdef GL_EXT_shader_framebuffer_fetch\n");
			ralloc_asprintf_append(buffer, "#extension GL_EXT_shader_framebuffer_fetch : enable\n");
			ralloc_asprintf_append(buffer, "#define EXT_shader_framebuffer_fetch_enabled 1\n");
			ralloc_asprintf_append(buffer, "#endif\n");
			ralloc_asprintf_append(buffer, "\n#ifdef GL_ARM_shader_framebuffer_fetch\n");
			ralloc_asprintf_append(buffer, "#extension GL_ARM_shader_framebuffer_fetch : enable\n");
			ralloc_asprintf_append(buffer, "#endif\n");
		}

		if (bUsesDepthbufferFetchES2)
		{
			ralloc_asprintf_append(buffer, "#extension GL_ARM_shader_framebuffer_fetch_depth_stencil : enable\n");
		}

		if (bUsesES31Extensions)
		{
			ralloc_asprintf_append(buffer, "#extension GL_EXT_gpu_shader5 : enable\n");
			ralloc_asprintf_append(buffer, "#extension GL_EXT_texture_buffer : enable\n");
			ralloc_asprintf_append(buffer, "#extension GL_EXT_texture_cube_map_array : enable\n");
			ralloc_asprintf_append(buffer, "#extension GL_EXT_shader_io_blocks : enable\n");

			if (ShaderTarget == geometry_shader)
			{
				ralloc_asprintf_append(buffer, "#extension GL_EXT_geometry_shader : enable\n");
			}

			if (ShaderTarget == tessellation_control_shader || ShaderTarget == tessellation_evaluation_shader)
			{
				ralloc_asprintf_append(buffer, "#extension GL_EXT_tessellation_shader : enable\n");
			}

		}
	}

public:

	/** Constructor. */
	ir_gen_glsl_visitor(bool bInIsES, bool bInEmitPrecision, bool bInIsES31, _mesa_glsl_parser_targets InShaderTarget, bool bInGenerateLayoutLocations)
		: early_depth_stencil(false)
		, bIsES(bInIsES)
		, bEmitPrecision(bInEmitPrecision)
		, bIsES31(bInIsES31)
		, ShaderTarget(InShaderTarget)
		, bGenerateLayoutLocations(bInGenerateLayoutLocations)
		, buffer(0)
		, indentation(0)
		, scope_depth(0)
		, temp_id(0)
		, global_id(0)
		, needs_semicolon(false)
		, should_print_uint_literals_as_ints(false)
		, loop_count(0)
		, bUsesES2TextureLODExtension(false)
		, bUsesDXDY(false)
		, bUsesInstanceID(false)
	{
		printable_names = hash_table_ctor(32, hash_table_pointer_hash, hash_table_pointer_compare);
		used_structures = hash_table_ctor(32, hash_table_pointer_hash, hash_table_pointer_compare);
		used_uniform_blocks = hash_table_ctor(32, hash_table_string_hash, hash_table_string_compare);
	}

	/** Destructor. */
	virtual ~ir_gen_glsl_visitor()
	{
		hash_table_dtor(printable_names);
		hash_table_dtor(used_structures);
		hash_table_dtor(used_uniform_blocks);
	}

	/**
	 * Executes the visitor on the provided ir.
	 * @returns the GLSL source code generated.
	 */
	const char* run(exec_list* ir, _mesa_glsl_parse_state* state, bool bGroupFlattenedUBs)
	{
		mem_ctx = ralloc_context(NULL);

		char* code_buffer = ralloc_asprintf(mem_ctx, "");
		buffer = &code_buffer;

		if (bEmitPrecision && !(ShaderTarget == vertex_shader))
		{
			// TODO: Improve this...
			
			const char* DefaultPrecision = GDefaultPrecisionIsHalf ? "mediump" : "highp";
			ralloc_asprintf_append(buffer, "precision %s float;\n", DefaultPrecision);
			ralloc_asprintf_append(buffer, "precision %s int;\n", DefaultPrecision);
			ralloc_asprintf_append(buffer, "\n#ifndef DONTEMITSAMPLERDEFAULTPRECISION\n"); 
			ralloc_asprintf_append(buffer, "precision %s sampler2D;\n", DefaultPrecision);
			ralloc_asprintf_append(buffer, "precision %s samplerCube;\n\n", DefaultPrecision);
			ralloc_asprintf_append(buffer, "#endif\n");

			// SGX540 compiler can get upset with some operations that mix highp and mediump.
			// this results in a shader compile fail with output "compile failed."
			// Although the actual cause of the failure hasnt been determined this code appears to prevent
			// compile failure for cases so far seen.
			ralloc_asprintf_append(buffer, "\n#ifdef TEXCOORDPRECISIONWORKAROUND\n");
			ralloc_asprintf_append(buffer, "vec4 texture2DTexCoordPrecisionWorkaround(sampler2D p, vec2 tcoord)\n");
			ralloc_asprintf_append(buffer, "{\n");
			ralloc_asprintf_append(buffer, "	return texture2D(p, tcoord);\n");
			ralloc_asprintf_append(buffer, "}\n");
			ralloc_asprintf_append(buffer, "#define texture2D texture2DTexCoordPrecisionWorkaround\n");
			ralloc_asprintf_append(buffer, "#endif\n");
		}

		if ((state->language_version == 310) && (ShaderTarget == fragment_shader) && bEmitPrecision)
		{
			ralloc_asprintf_append(buffer, "precision %s float;\n", "highp");
			ralloc_asprintf_append(buffer, "precision %s int;\n", "highp");
		}

		// FramebufferFetchES2 'intrinsic'
		bool bUsesFramebufferFetchES2 = UsesUEIntrinsic(ir, FRAMEBUFFER_FETCH_ES2);
		if (bUsesFramebufferFetchES2)
		{
			ralloc_asprintf_append(buffer, "\n#ifdef GL_EXT_shader_framebuffer_fetch\n");
			ralloc_asprintf_append(buffer, "	#if (__VERSION__ >= 300)\n");
			ralloc_asprintf_append(buffer, "		vec4 FramebufferFetchES2() { return gl_FragColor; }\n");
			ralloc_asprintf_append(buffer, "	#else\n");
			ralloc_asprintf_append(buffer, "		vec4 FramebufferFetchES2() { return gl_LastFragData[0]; }\n");
			ralloc_asprintf_append(buffer, "	#endif\n");
			ralloc_asprintf_append(buffer, "#else\n");
			ralloc_asprintf_append(buffer, "	#ifdef GL_ARM_shader_framebuffer_fetch\n");
			ralloc_asprintf_append(buffer, "		vec4 FramebufferFetchES2() { return gl_LastFragColorARM; }\n");
			ralloc_asprintf_append(buffer, "	#else\n");
			ralloc_asprintf_append(buffer, "		vec4 FramebufferFetchES2() { return vec4(65000.0, 65000.0, 65000.0, 65000.0); }\n");
			ralloc_asprintf_append(buffer, "	#endif\n");
			ralloc_asprintf_append(buffer, "#endif\n\n");
		}

		bool bUsesDepthbufferFetchES2 = UsesUEIntrinsic(ir, DEPTHBUFFER_FETCH_ES2);
		if (bUsesDepthbufferFetchES2)
		{
			ralloc_asprintf_append(buffer, "\n#ifdef GL_ARM_shader_framebuffer_fetch_depth_stencil\n");
			ralloc_asprintf_append(buffer, "float DepthbufferFetchES2(float OptionalDepth, float C1, float C2) { float w = 1.0f/(gl_LastFragDepthARM*C1-C2); return clamp(w, 0.0f, 65000.0f); }\n");
			ralloc_asprintf_append(buffer, "#else\n");
			ralloc_asprintf_append(buffer, "float DepthbufferFetchES2(float OptionalDepth, float C1, float C2) { return OptionalDepth; }\n");
			ralloc_asprintf_append(buffer, "#endif\n\n");
		}

		if (UsesUEIntrinsic(ir, GET_HDR_32BPP_HDR_ENCODE_MODE_ES2))
		{
			ralloc_asprintf_append(buffer, "\nfloat %s() { return HDR_32BPP_ENCODE_MODE; }\n", GET_HDR_32BPP_HDR_ENCODE_MODE_ES2);
		}

		foreach_iter(exec_list_iterator, iter, *ir)
		{
			ir_instruction *inst = (ir_instruction *)iter.get();
			do_visit(inst);
		}
		buffer = 0;

		char* decl_buffer = ralloc_asprintf(mem_ctx, "");
		buffer = &decl_buffer;
		declare_structs(state);
		buffer = 0;

		char* signature = ralloc_asprintf(mem_ctx, "");
		buffer = &signature;
		print_signature(state, bGroupFlattenedUBs);
		buffer = 0;

		const char* geometry_layouts = "";
		if (state->maxvertexcount>0)
		{
			check(state->geometryinput>0);
			check(state->outputstream_type>0);
			geometry_layouts = ralloc_asprintf(
				mem_ctx,
				"\nlayout(%s) in;\nlayout(%s, max_vertices = %u) out;\n\n",
				GeometryInputStrings[state->geometryinput],
				OutputStreamTypeStrings[state->outputstream_type],
				state->maxvertexcount);
		}
		char* layout = ralloc_asprintf(mem_ctx, "");
		buffer = &layout;
		print_layout(state);
		buffer = 0;

		char* Extensions = ralloc_asprintf(mem_ctx, "");
		buffer = &Extensions;
		print_extensions(state, bUsesFramebufferFetchES2, bUsesDepthbufferFetchES2, state->language_version == 310);
		if (state->bSeparateShaderObjects && !state->bGenerateES)
		{
			switch (state->target)
			{
				case geometry_shader:
					ralloc_asprintf_append(buffer, "in gl_PerVertex\n"
										   "{\n"
										   "\tvec4 gl_Position;\n"
										   "\tfloat gl_ClipDistance[6];\n"
										   "} gl_in[];\n"
										   );
				case vertex_shader:
					ralloc_asprintf_append(buffer, "out gl_PerVertex\n"
										   "{\n"
										   "\tvec4 gl_Position;\n"
										   "\tfloat gl_ClipDistance[6];\n"
										   "};\n"
										   );
					break;
				case tessellation_control_shader:
					ralloc_asprintf_append(buffer, "in gl_PerVertex\n"
										   "{\n"
										   "\tvec4 gl_Position;\n"
										   "\tfloat gl_ClipDistance[6];\n"
										   "} gl_in[gl_MaxPatchVertices];\n"
										   );
					ralloc_asprintf_append(buffer, "out gl_PerVertex\n"
										   "{\n"
										   "\tvec4 gl_Position;\n"
										   "\tfloat gl_ClipDistance[6];\n"
										   "} gl_out[];\n"
										   );
					break;
				case tessellation_evaluation_shader:
					ralloc_asprintf_append(buffer, "in gl_PerVertex\n"
										   "{\n"
										   "\tvec4 gl_Position;\n"
										   "\tfloat gl_ClipDistance[6];\n"
										   "} gl_in[gl_MaxPatchVertices];\n"
										   );
					ralloc_asprintf_append(buffer, "out gl_PerVertex\n"
										   "{\n"
										   "\tvec4 gl_Position;\n"
										   "\tfloat gl_ClipDistance[6];\n"
										   "};\n"
										   );
					break;
				case fragment_shader:
				case compute_shader:
				default:
					break;
			}
		}
		buffer = 0;

		char* full_buffer = ralloc_asprintf(
			state,
			"// Compiled by HLSLCC %d.%d\n%s#version %u %s\n%s%s%s%s%s\n",
			HLSLCC_VersionMajor, HLSLCC_VersionMinor,
			signature,
			state->language_version,
			state->language_version == 310 ? "es" : "",
			Extensions,
			geometry_layouts,
			layout,
			decl_buffer,
			code_buffer
			);
		ralloc_free(mem_ctx);

		return full_buffer;
	}
};

struct FBreakPrecisionChangesVisitor : public ir_rvalue_visitor
{
	_mesa_glsl_parse_state* State;
	FBreakPrecisionChangesVisitor(_mesa_glsl_parse_state* InState) : State(InState) {}

	virtual void handle_rvalue(ir_rvalue** RValuePtr) override
	{
		if (!RValuePtr || !*RValuePtr)
		{
			return;
		}
		bool bGenerateNewVar = false;
		auto* RValue = *RValuePtr;
		auto* Expression = RValue->as_expression();
		auto* Constant = RValue->as_constant();
		if (Expression)
		{
			if (GDefaultPrecisionIsHalf)
			{
				switch (Expression->operation)
				{
					case ir_unop_i2f:
					case ir_unop_b2f:
					case ir_unop_u2f:
						bGenerateNewVar = GDefaultPrecisionIsHalf;
						break;

					case ir_unop_i2h:
					case ir_unop_b2h:
					case ir_unop_u2h:
						bGenerateNewVar = !GDefaultPrecisionIsHalf;
						break;

					case ir_unop_h2f:
					case ir_unop_f2h:
						if (!Expression->operands[0]->as_texture())
						{
							bGenerateNewVar = true;
						}
						break;
				}
			}
		}
		else if (Constant)
		{
/*
			if ((GDefaultPrecisionIsHalf && Constant->type->base_type == GLSL_TYPE_HALF) ||
				(!GDefaultPrecisionIsHalf && Constant->type->base_type == GLSL_TYPE_FLOAT))
			{
				bGenerateNewVar = true;
			}
*/
		}
		if (bGenerateNewVar)
		{
			auto* NewVar = new(State)ir_variable(RValue->type, nullptr, ir_var_temporary);
			auto* NewAssignment = new(State)ir_assignment(new(State)ir_dereference_variable(NewVar), RValue);
			*RValuePtr = new(State)ir_dereference_variable(NewVar);
			base_ir->insert_before(NewVar);
			base_ir->insert_before(NewAssignment);
		}
	}
};

void ir_gen_glsl_visitor::AddTypeToUsedStructs(const glsl_type* type)
{
	if (type->base_type == GLSL_TYPE_STRUCT)
	{
		if (hash_table_find(used_structures, type) == NULL)
		{
			hash_table_insert(used_structures, (void*)type, type);
		}
	}

	if (type->base_type == GLSL_TYPE_ARRAY && type->fields.array->base_type == GLSL_TYPE_STRUCT)
	{
		if (hash_table_find(used_structures, type->fields.array) == NULL)
		{
			hash_table_insert(used_structures, (void*)type->fields.array, type->fields.array);
		}
	}

	if ((type->base_type == GLSL_TYPE_INPUTPATCH || type->base_type == GLSL_TYPE_OUTPUTPATCH) && type->inner_type->base_type == GLSL_TYPE_STRUCT)
	{
		if (hash_table_find(used_structures, type->inner_type) == NULL)
		{
			hash_table_insert(used_structures, (void*)type->inner_type, type->inner_type);
		}
	}
}

char* FGlslCodeBackend::GenerateCode(exec_list* ir, _mesa_glsl_parse_state* state, EHlslShaderFrequency Frequency)
{
	FixRedundantCasts(ir);
//IRDump(ir);

	FBreakPrecisionChangesVisitor BreakPrecisionChangesVisitor(state);
	BreakPrecisionChangesVisitor.run(ir);

	const bool bGroupFlattenedUBs = ((HlslCompileFlags & HLSLCC_GroupFlattenedUniformBuffers) == HLSLCC_GroupFlattenedUniformBuffers);
	const bool bGenerateLayoutLocations = state->bGenerateLayoutLocations;
	const bool bEmitPrecision = (Target == HCT_FeatureLevelES2 || Target == HCT_FeatureLevelES3_1 || Target == HCT_FeatureLevelES3_1Ext);
	ir_gen_glsl_visitor visitor(state->bGenerateES, bEmitPrecision, (Target == HCT_FeatureLevelES3_1Ext), state->target, bGenerateLayoutLocations);
	const char* code = visitor.run(ir, state, bGroupFlattenedUBs);
	return _strdup(code);
}


// Verify if SampleLevel() is used
struct SPromoteSampleLevelES2 : public ir_hierarchical_visitor
{
	_mesa_glsl_parse_state* ParseState;
	const bool bIsVertexShader;
	SPromoteSampleLevelES2(_mesa_glsl_parse_state* InParseState, bool bInIsVertexShader) :
		ParseState(InParseState),
		bIsVertexShader(bInIsVertexShader)
	{
	}

	virtual ir_visitor_status visit_leave(ir_texture* IR) override
	{
		if (IR->op == ir_txl)
		{
			if (bIsVertexShader)
			{
				YYLTYPE loc;
				loc.first_column = IR->SourceLocation.Column;
				loc.first_line = IR->SourceLocation.Line;
				loc.source_file = IR->SourceLocation.SourceFile;
				_mesa_glsl_error(&loc, ParseState, "Vertex texture fetch currently not supported on GLSL ES\n");
			}
			else
			{
				//@todo-mobile: allowing lod texture functions for now, as they are supported on some devices via glsl extension.
				// http://www.khronos.org/registry/gles/extensions/EXT/EXT_shader_texture_lod.txt
				// Compat work will be required for devices which do not support it.
				/*
				_mesa_glsl_warning(ParseState, "%s(%u, %u) Converting SampleLevel() to Sample()\n", IR->SourceLocation.SourceFile.c_str(), IR->SourceLocation.Line, IR->SourceLocation.Column);
				IR->op = ir_tex;
				*/
			}
		}

		if (IR->offset)
		{
			YYLTYPE loc;
			loc.first_column = IR->SourceLocation.Column;
			loc.first_line = IR->SourceLocation.Line;
			loc.source_file = IR->SourceLocation.SourceFile;
			_mesa_glsl_error(&loc, ParseState, "Texture offset not supported on GLSL ES\n");
		}

		return visit_continue;
	}
}; 


// Converts an array index expression using an integer input attribute, to a float input attribute using a conversion to int
struct SConvertIntVertexAttributeES2 : public ir_hierarchical_visitor
{
	_mesa_glsl_parse_state* ParseState;
	exec_list* FunctionBody;
	int InsideArrayDeref;
	std::map<ir_variable*, ir_variable*> ConvertedVarMap;

	SConvertIntVertexAttributeES2(_mesa_glsl_parse_state* InParseState, exec_list* InFunctionBody) : ParseState(InParseState), FunctionBody(InFunctionBody), InsideArrayDeref(0)
	{
	}

	virtual ir_visitor_status visit_enter(ir_dereference_array* DeRefArray) override
	{
		// Break the array dereference so we know we want to modify the array index part
		auto Result = ir_hierarchical_visitor::visit_enter(DeRefArray);
		++InsideArrayDeref;
		DeRefArray->array_index->accept(this);
		--InsideArrayDeref;

		return visit_continue;
	}

	virtual ir_visitor_status visit(ir_dereference_variable* DeRefVar) override
	{
		if (InsideArrayDeref > 0)
		{
			ir_variable* SourceVar = DeRefVar->var;
			if (SourceVar->mode == ir_var_in)
			{
				// First time it still is an integer, so add the temporary and a conversion, and switch to float
				if (SourceVar->type->is_integer())
				{
					check(SourceVar->type->is_integer() && !SourceVar->type->is_matrix() && !SourceVar->type->is_array());

					// Double check we haven't processed this
					auto IterFound = ConvertedVarMap.find(SourceVar);
					check(IterFound == ConvertedVarMap.end());

					// New temp var
					ir_variable* NewVar = new(ParseState)ir_variable(SourceVar->type, NULL, ir_var_temporary);
					base_ir->insert_before(NewVar);

					// Switch original type to float
					SourceVar->type = glsl_type::get_instance(GLSL_TYPE_FLOAT, SourceVar->type->vector_elements, 1);

					// Convert float to int
					ir_dereference_variable* NewSourceDeref = new(ParseState)ir_dereference_variable(SourceVar);
					ir_expression* NewCastExpression = new(ParseState)ir_expression(ir_unop_f2i, NewSourceDeref);
					ir_assignment* NewAssigment = new(ParseState)ir_assignment(new(ParseState)ir_dereference_variable(NewVar), NewCastExpression);
					base_ir->insert_before(NewAssigment);

					// Add the entry and modify the original Var
					ConvertedVarMap[SourceVar] = NewVar;
					DeRefVar->var = NewVar;
				}
				else
				{
					auto IterFound = ConvertedVarMap.find(SourceVar);
					if (IterFound != ConvertedVarMap.end())
					{
						DeRefVar->var = IterFound->second;
					}
				}
			}
		}

		return ir_hierarchical_visitor::visit(DeRefVar);
	}
};


bool FGlslCodeBackend::ApplyAndVerifyPlatformRestrictions(exec_list* Instructions, _mesa_glsl_parse_state* ParseState, EHlslShaderFrequency Frequency)
{
	if (ParseState->bGenerateES)
	{
		bool bIsVertexShader = (Frequency == HSF_VertexShader);

		// Handle SampleLevel
		{
			SPromoteSampleLevelES2 Visitor(ParseState, bIsVertexShader);
			Visitor.run(Instructions);
		}

		// Handle matrices (flatten to vectors so we can support non-sqaure)
		ExpandMatricesIntoArrays(Instructions, ParseState);

		// Handle integer vertex attributes used as array indices
		if (bIsVertexShader)
		{
			SConvertIntVertexAttributeES2 ConvertIntVertexAttributeVisitor(ParseState, Instructions);
			ConvertIntVertexAttributeVisitor.run(Instructions);
		}
	}

	return true;
}

/** Qualifers that apply to semantics. */
union FSemanticQualifier
{
	struct
	{
		unsigned bCentroid : 1;
		unsigned InterpolationMode : 2;
		unsigned bIsPatchConstant : 1;
	} Fields;
	unsigned Packed;

	FSemanticQualifier() : Packed(0) {}
};

/** Information on system values. */
struct FSystemValue
{
	const char* Semantic;
	const glsl_type* Type;
	const char* GlslName;
	ir_variable_mode Mode;
	bool bOriginUpperLeft;
	bool bArrayVariable;
	bool bApplyClipSpaceAdjustment;
	bool bESOnly;
};

/** Vertex shader system values. */
static FSystemValue VertexSystemValueTable[] =
{
	{ "SV_VertexID", glsl_type::int_type, "gl_VertexID", ir_var_in, false, false, false, false },
	{ "SV_InstanceID", glsl_type::int_type, "gl_InstanceID", ir_var_in, false, false, false, false },
	{ "SV_Position", glsl_type::vec4_type, "gl_Position", ir_var_out, false, false, true, false },
	{ NULL, NULL, NULL, ir_var_auto, false, false, false, false }
};

/** Pixel shader system values. */
static FSystemValue PixelSystemValueTable[] =
{
	{ "SV_Depth", glsl_type::float_type, "gl_FragDepth", ir_var_out, false, false, false, false },
	{ "SV_Position", glsl_type::vec4_type, "gl_FragCoord", ir_var_in, true, false, false, false },
	{ "SV_IsFrontFace", glsl_type::bool_type, "gl_FrontFacing", ir_var_in, false, false, true, false },
	{ "SV_PrimitiveID", glsl_type::int_type, "gl_PrimitiveID", ir_var_in, false, false, false, false },
	{ "SV_RenderTargetArrayIndex", glsl_type::int_type, "gl_Layer", ir_var_in, false, false, false, false },
	{ "SV_Target0", glsl_type::half4_type, "gl_FragColor", ir_var_out, false, false, false, true },
	{ NULL, NULL, NULL, ir_var_auto, false, false, false }
};

/** Geometry shader system values. */
static FSystemValue GeometrySystemValueTable[] =
{
	{ "SV_VertexID", glsl_type::int_type, "gl_VertexID", ir_var_in, false, false, false, false },
	{ "SV_InstanceID", glsl_type::int_type, "gl_InstanceID", ir_var_in, false, false, false, false },
	{ "SV_Position", glsl_type::vec4_type, "gl_Position", ir_var_in, false, true, true, false },
	{ "SV_Position", glsl_type::vec4_type, "gl_Position", ir_var_out, false, false, true, false },
	{ "SV_RenderTargetArrayIndex", glsl_type::int_type, "gl_Layer", ir_var_out, false, false, false, false },
	{ "SV_PrimitiveID", glsl_type::int_type, "gl_PrimitiveID", ir_var_out, false, false, false, false },
	{ "SV_PrimitiveID", glsl_type::int_type, "gl_PrimitiveIDIn", ir_var_in, false, false, false, false },
	{ NULL, NULL, NULL, ir_var_auto, false, false, false, false }
};


/** Hull shader system values. */
static FSystemValue HullSystemValueTable[] =
{
	{ "SV_OutputControlPointID", glsl_type::int_type, "gl_InvocationID", ir_var_in, false, false, false, false },
	{ NULL, NULL, NULL, ir_var_auto, false, false, false, false }
};

/** Domain shader system values. */
static FSystemValue DomainSystemValueTable[] =
{

	// TODO : SV_DomainLocation has types float2 or float3 depending on the input topology
	{ "SV_Position", glsl_type::vec4_type, "gl_Position", ir_var_in, false, true, true, false },
	{ "SV_Position", glsl_type::vec4_type, "gl_Position", ir_var_out, false, false, true, false },
	{ "SV_DomainLocation", glsl_type::vec3_type, "gl_TessCoord", ir_var_in, false, false, false, false },
	{ NULL, NULL, NULL, ir_var_auto, false, false, false, false }
};

/** Compute shader system values. */
static FSystemValue ComputeSystemValueTable[] =
{
	{ "SV_DispatchThreadID", glsl_type::uvec3_type, "gl_GlobalInvocationID", ir_var_in, false, false, false, false },
	{ "SV_GroupID", glsl_type::uvec3_type, "gl_WorkGroupID", ir_var_in, false, false, false, false },
	{ "SV_GroupIndex", glsl_type::uint_type, "gl_LocalInvocationIndex", ir_var_in, false, false, false, false },
	{ "SV_GroupThreadID", glsl_type::uvec3_type, "gl_LocalInvocationID", ir_var_in, false, false, false, false },
	{ NULL, NULL, NULL, ir_var_auto, false, false, false, false }
};

FSystemValue* SystemValueTable[HSF_FrequencyCount] =
{
	VertexSystemValueTable,
	PixelSystemValueTable,
	GeometrySystemValueTable,
	HullSystemValueTable,
	DomainSystemValueTable,
	ComputeSystemValueTable
};


#define CUSTOM_LAYER_INDEX_SEMANTIC "HLSLCC_LAYER_INDEX"

static void ConfigureInOutVariableLayout(EHlslShaderFrequency Frequency,
										 _mesa_glsl_parse_state* ParseState,
										 const char* Semantic,
										 ir_variable* Variable,
										 ir_variable_mode Mode
										 )
{
	if (Frequency == HSF_VertexShader && Mode == ir_var_in)
	{
		const int PrefixLength = 9;
		if ( (FCStringAnsi::Strnicmp(Semantic, "ATTRIBUTE", PrefixLength) == 0) &&
			(Semantic[PrefixLength] >= '0') &&	 (Semantic[PrefixLength] <= '9')
			)
		{
			int AttributeIndex = atoi(Semantic + PrefixLength);
			
			Variable->explicit_location = true;
			Variable->location = AttributeIndex;
			Variable->semantic = ralloc_strdup(Variable, Semantic);
		}
		else
		{
#if DEBUG
	#define _mesh_glsl_report _mesa_glsl_warning
#else
	#define _mesh_glsl_report _mesa_glsl_error
#endif
			_mesh_glsl_report(ParseState, "Vertex shader input semantic must be ATTRIBUTE and not \'%s\' in order to determine location/semantic index", Semantic);
#undef _mesh_glsl_report
		}
	}
	else if (Semantic && FCStringAnsi::Strnicmp(Variable->name, "gl_", 3) != 0)
	{
		Variable->explicit_location = 1;
		Variable->semantic = ralloc_strdup(Variable, Semantic);
		if(Mode == ir_var_in)
		{
			Variable->location = ParseState->next_in_location_slot++;
		}
		else
		{
			Variable->location = ParseState->next_out_location_slot++;
		}
	}
}

/**
* Generate an input semantic.
* @param Frequency - The shader frequency.
* @param ParseState - Parse state.
* @param Semantic - The semantic name to generate.
* @param Type - Value type.
* @param DeclInstructions - IR to which declarations may be added.
* @returns reference to IR variable for the semantic.
*/
static ir_rvalue* GenShaderInputSemantic(
	EHlslShaderFrequency Frequency,
	_mesa_glsl_parse_state* ParseState,
	const char* Semantic,
	FSemanticQualifier InputQualifier,
	const glsl_type* Type,
	exec_list* DeclInstructions,
	int SemanticArraySize,
	int SemanticArrayIndex,
	bool& ApplyClipSpaceAdjustment
	)
{
	if (Semantic && FCStringAnsi::Strnicmp(Semantic, "SV_", 3) == 0)
	{
		FSystemValue* SystemValues = SystemValueTable[Frequency];
		for (int i = 0; SystemValues[i].Semantic != NULL; ++i)
		{
			if (SystemValues[i].Mode == ir_var_in
				&& (!SystemValues[i].bESOnly || ParseState->bGenerateES)
				&& FCStringAnsi::Stricmp(SystemValues[i].Semantic, Semantic) == 0)
			{
				if (SystemValues[i].bArrayVariable)
				{
					// Built-in array variable. Like gl_in[x].gl_Position.
					// The variable for it has already been created in GenShaderInput().
					ir_variable* Variable = ParseState->symbols->get_variable("gl_in");
					check(Variable);
					ir_dereference_variable* ArrayDeref = new(ParseState)ir_dereference_variable(Variable);
					ir_dereference_array* StructDeref = new(ParseState)ir_dereference_array(
						ArrayDeref,
						new(ParseState)ir_constant((unsigned)SemanticArrayIndex)
						);
					ir_dereference_record* VariableDeref = new(ParseState)ir_dereference_record(
						StructDeref,
						SystemValues[i].GlslName
						);
					ApplyClipSpaceAdjustment = SystemValues[i].bApplyClipSpaceAdjustment;
					// TO DO - in case of SV_ClipDistance, we need to defer appropriate index in variable too.
					return VariableDeref;
				}
				else
				{
					// Built-in variable that shows up only once, like gl_FragCoord in fragment
					// shader, or gl_PrimitiveIDIn in geometry shader. Unlike gl_in[x].gl_Position.
					// Even in geometry shader input pass it shows up only once.

					// Create it on first pass, ignore the call on others.
					if (SemanticArrayIndex == 0)
					{
						ir_variable* Variable = new(ParseState)ir_variable(
							SystemValues[i].Type,
							SystemValues[i].GlslName,
							ir_var_in
							);
						Variable->read_only = true;
						Variable->origin_upper_left = SystemValues[i].bOriginUpperLeft;
						DeclInstructions->push_tail(Variable);
						ParseState->symbols->add_variable(Variable);
						ir_dereference_variable* VariableDeref = new(ParseState)ir_dereference_variable(Variable);

						if (FCStringAnsi::Stricmp(Semantic, "SV_Position") == 0 && Frequency == HSF_PixelShader)
						{
							// This is for input of gl_FragCoord into pixel shader only.
							
							// Generate a local variable to do the conversion in, keeping source type.
							ir_variable* TempVariable = new(ParseState)ir_variable(Variable->type, NULL, ir_var_temporary);
							DeclInstructions->push_tail(TempVariable);
							
							// Assign input to this variable
							ir_dereference_variable* TempVariableDeref = new(ParseState)ir_dereference_variable(TempVariable);
							DeclInstructions->push_tail(
								new(ParseState)ir_assignment(
								TempVariableDeref,
								VariableDeref
								)
							);
							
							// TempVariable.w = ( 1.0f / TempVariable.w );
							DeclInstructions->push_tail(
								new(ParseState)ir_assignment(
								new(ParseState)ir_swizzle(TempVariableDeref->clone(ParseState, NULL), 3, 0, 0, 0, 1),
								new(ParseState)ir_expression(ir_binop_div,
								new(ParseState)ir_constant(1.0f),
								new(ParseState)ir_swizzle(TempVariableDeref->clone(ParseState, NULL), 3, 0, 0, 0, 1)
								)
								)
								);

							return TempVariableDeref->clone(ParseState, NULL);
						}
						else if (ParseState->adjust_clip_space_dx11_to_opengl && SystemValues[i].bApplyClipSpaceAdjustment)
						{
							// incoming gl_FrontFacing. Make it (!gl_FrontFacing), due to vertical flip in OpenGL
							return new(ParseState)ir_expression(ir_unop_logic_not, glsl_type::bool_type, VariableDeref, NULL);
						}
						else
						{
							return VariableDeref;
						}
					}
					else
					{
						return NULL;
					}
				}
			}
		}
	}

	ir_variable* Variable = NULL;
	if (Variable == NULL && Frequency == HSF_DomainShader)
	{
		const int PrefixLength = 13;
		if (FCStringAnsi::Strnicmp(Semantic, "SV_TessFactor", PrefixLength) == 0
			&& Semantic[PrefixLength] >= '0'
			&& Semantic[PrefixLength] <= '3')
		{
			int OutputIndex = Semantic[PrefixLength] - '0';
			Variable = new(ParseState)ir_variable(
				Type,
				ralloc_asprintf(ParseState, "gl_TessLevelOuter[%d]", OutputIndex),
				ir_var_out
				);
		}
	}

	if (Variable == NULL && Frequency == HSF_DomainShader)
	{
		const int PrefixLength = 19;
		if (FCStringAnsi::Strnicmp(Semantic, "SV_InsideTessFactor", PrefixLength) == 0
			&& Semantic[PrefixLength] >= '0'
			&& Semantic[PrefixLength] <= '1')
		{
			int OutputIndex = Semantic[PrefixLength] - '0';
			Variable = new(ParseState)ir_variable(
				Type,
				ralloc_asprintf(ParseState, "gl_TessLevelInner[%d]", OutputIndex),
				ir_var_out
				);
		}
		else if (FCStringAnsi::Stricmp(Semantic, "SV_InsideTessFactor") == 0)
		{
			Variable = new(ParseState)ir_variable(
				Type,
				ralloc_asprintf(ParseState, "gl_TessLevelInner[0]"),
				ir_var_out
				);
		}
	}

	if (Variable)
	{
		// Up to this point, variables aren't contained in structs
		DeclInstructions->push_tail(Variable);
		ParseState->symbols->add_variable(Variable);
		Variable->centroid = InputQualifier.Fields.bCentroid;
		Variable->interpolation = InputQualifier.Fields.InterpolationMode;
		Variable->is_patch_constant = InputQualifier.Fields.bIsPatchConstant;
		ir_rvalue* VariableDeref = new(ParseState)ir_dereference_variable(Variable);

		return VariableDeref;
	}

	// If we're here, no built-in variables matched.

	if (Semantic && FCStringAnsi::Strnicmp(Semantic, "SV_", 3) == 0)
	{
		_mesa_glsl_warning(ParseState, "unrecognized system "
			"value input '%s'", Semantic);
	}

	// Patch constants must be variables, not structs or interface blocks, in GLSL <= 4.10
	bool bUseGLSL410Rules = InputQualifier.Fields.bIsPatchConstant && ParseState->language_version <= 410;
	if (Frequency == HSF_VertexShader || ParseState->bGenerateES || bUseGLSL410Rules)
	{
		const char* Prefix = "in";
		if ((ParseState->bGenerateES && Frequency == HSF_PixelShader) || bUseGLSL410Rules)
		{
			Prefix = "var";
		}

		// Vertex shader inputs don't get packed into structs that we'll later morph into interface blocks
		if (ParseState->bGenerateES && Type->is_integer())
		{
			// Convert integer attributes to floats
			Variable = new(ParseState)ir_variable(
				Type,
				ralloc_asprintf(ParseState, "%s_%s_I", Prefix, Semantic),
				ir_var_temporary
				);
			Variable->centroid = InputQualifier.Fields.bCentroid;
			Variable->interpolation = InputQualifier.Fields.InterpolationMode;
			check(Type->is_vector() || Type->is_scalar());
			check(Type->base_type == GLSL_TYPE_INT || Type->base_type == GLSL_TYPE_UINT);

			// New float attribute
			ir_variable* ReplacedAttributeVar = new (ParseState)ir_variable(glsl_type::get_instance(GLSL_TYPE_FLOAT, Variable->type->vector_elements, 1), ralloc_asprintf(ParseState, "%s_%s", Prefix, Semantic), ir_var_in);
			ReplacedAttributeVar->read_only = true;
			ReplacedAttributeVar->centroid = InputQualifier.Fields.bCentroid;
			ReplacedAttributeVar->interpolation = InputQualifier.Fields.InterpolationMode;

			// Convert to integer
			ir_assignment* ConversionAssignment = new(ParseState)ir_assignment(
				new(ParseState)ir_dereference_variable(Variable),
				new(ParseState)ir_expression(
				Type->base_type == GLSL_TYPE_INT ? ir_unop_f2i : ir_unop_f2u,
				new (ParseState)ir_dereference_variable(ReplacedAttributeVar)
				)
				);

			DeclInstructions->push_tail(ReplacedAttributeVar);
			DeclInstructions->push_tail(Variable);
			DeclInstructions->push_tail(ConversionAssignment);
			ParseState->symbols->add_variable(Variable);
			ParseState->symbols->add_variable(ReplacedAttributeVar);

			ir_dereference_variable* VariableDeref = new(ParseState)ir_dereference_variable(ReplacedAttributeVar);
			return VariableDeref;
		}

		// Regular attribute
		Variable = new(ParseState)ir_variable(
			Type,
			ralloc_asprintf(ParseState, "%s_%s", Prefix, Semantic),
			ir_var_in
			);
		Variable->read_only = true;
		Variable->centroid = InputQualifier.Fields.bCentroid;
		Variable->interpolation = InputQualifier.Fields.InterpolationMode;
		Variable->is_patch_constant = InputQualifier.Fields.bIsPatchConstant;

		if(ParseState->bGenerateLayoutLocations && !InputQualifier.Fields.bIsPatchConstant)
		{
			ConfigureInOutVariableLayout(Frequency, ParseState, Semantic, Variable, ir_var_in);
		}

		DeclInstructions->push_tail(Variable);
		ParseState->symbols->add_variable(Variable);

		ir_dereference_variable* VariableDeref = new(ParseState)ir_dereference_variable(Variable);
		return VariableDeref;
	}
	else if (SemanticArrayIndex == 0)
	{
		// On first pass, create variable

		glsl_struct_field *StructField = ralloc_array(ParseState, glsl_struct_field, 1);

		memset(StructField, 0, sizeof(glsl_struct_field));
		StructField[0].type = Type;
		StructField[0].name = ralloc_strdup(ParseState, "Data");

		const glsl_type* VariableType = glsl_type::get_record_instance(StructField, 1, ralloc_strdup(ParseState, Semantic));
		if (SemanticArraySize)
		{
			// Pack it into an array too
			VariableType = glsl_type::get_array_instance(VariableType, SemanticArraySize);
		}

		Variable = new(ParseState)ir_variable(VariableType, ralloc_asprintf(ParseState, "in_%s", Semantic), ir_var_in);
		Variable->read_only = true;
		Variable->is_interface_block = true;
		Variable->centroid = InputQualifier.Fields.bCentroid;
		Variable->interpolation = InputQualifier.Fields.InterpolationMode;
		Variable->is_patch_constant = InputQualifier.Fields.bIsPatchConstant;
		DeclInstructions->push_tail(Variable);
		ParseState->symbols->add_variable(Variable);

		if (ParseState->bGenerateLayoutLocations && !Variable->is_patch_constant)
		{
			ConfigureInOutVariableLayout(Frequency, ParseState, Semantic, Variable, ir_var_in);
		}

		ir_rvalue* VariableDeref = new(ParseState)ir_dereference_variable(Variable);
		if (SemanticArraySize)
		{
			// Deref inside array first
			VariableDeref = new(ParseState)ir_dereference_array(VariableDeref, new(ParseState)ir_constant((unsigned)SemanticArrayIndex)
				);
		}
		VariableDeref = new(ParseState)ir_dereference_record(VariableDeref, ralloc_strdup(ParseState, "Data"));
		return VariableDeref;
	}
	else
	{
		// Array variable, not first pass. It already exists, get it.
		Variable = ParseState->symbols->get_variable(ralloc_asprintf(ParseState, "in_%s", Semantic));
		check(Variable);

		ir_rvalue* VariableDeref = new(ParseState)ir_dereference_variable(Variable);
		VariableDeref = new(ParseState)ir_dereference_array(VariableDeref, new(ParseState)ir_constant((unsigned)SemanticArrayIndex));
		VariableDeref = new(ParseState)ir_dereference_record(VariableDeref, ralloc_strdup(ParseState, "Data"));
		return VariableDeref;
	}
}

/**
* Generate an output semantic.
* @param Frequency - The shader frequency.
* @param ParseState - Parse state.
* @param Semantic - The semantic name to generate.
* @param Type - Value type.
* @param DeclInstructions - IR to which declarations may be added.
* @returns the IR variable for the semantic.
*/
static ir_rvalue* GenShaderOutputSemantic(
	EHlslShaderFrequency Frequency,
	_mesa_glsl_parse_state* ParseState,
	const char* Semantic,
	FSemanticQualifier OutputQualifier,
	const glsl_type* Type,
	exec_list* DeclInstructions,
	const glsl_type** DestVariableType,
	bool& ApplyClipSpaceAdjustment,
	bool& ApplyClampPowerOfTwo
	)
{
	FSystemValue* SystemValues = SystemValueTable[Frequency];
	ir_variable* Variable = NULL;

	if (Semantic && FCStringAnsi::Strnicmp(Semantic, "SV_", 3) == 0)
	{
		for (int i = 0; SystemValues[i].Semantic != NULL; ++i)
		{
			if (!SystemValues[i].bESOnly || ParseState->bGenerateES)
			{
				if (SystemValues[i].Mode == ir_var_out
					&& FCStringAnsi::Stricmp(SystemValues[i].Semantic, Semantic) == 0)
				{
					Variable = new(ParseState)ir_variable(
						SystemValues[i].Type,
						SystemValues[i].GlslName,
						ir_var_out
						);
					Variable->origin_upper_left = SystemValues[i].bOriginUpperLeft;
					ApplyClipSpaceAdjustment = SystemValues[i].bApplyClipSpaceAdjustment;
				}
			}
		}
	}

	if (Variable == NULL && Frequency == HSF_VertexShader)
	{
		const int PrefixLength = 15;
		if (FCStringAnsi::Strnicmp(Semantic, "SV_ClipDistance", PrefixLength) == 0
			&& Semantic[PrefixLength] >= '0'
			&& Semantic[PrefixLength] <= '9')
		{
			int OutputIndex = Semantic[15] - '0';
			Variable = new(ParseState)ir_variable(
				glsl_type::float_type,
				ralloc_asprintf(ParseState, "gl_ClipDistance[%d]", OutputIndex),
				ir_var_out
				);
		}
	}

	if (Variable == NULL && Frequency == HSF_PixelShader)
	{
		const int PrefixLength = 9;
		if (FCStringAnsi::Strnicmp(Semantic, "SV_Target", PrefixLength) == 0
			&& Semantic[PrefixLength] >= '0'
			&& Semantic[PrefixLength] <= '7')
		{
			int OutputIndex = Semantic[PrefixLength] - '0';
			Variable = new(ParseState)ir_variable(
				Type,
				ralloc_asprintf(ParseState, "out_Target%d", OutputIndex),
				ir_var_out
				);

			if (ParseState->bGenerateLayoutLocations)
			{
				Variable->explicit_location = true;
				Variable->location = OutputIndex;
		}
	}
	}

	if (Variable == NULL && Frequency == HSF_HullShader)
	{
		const int PrefixLength = 13;
		if (FCStringAnsi::Strnicmp(Semantic, "SV_TessFactor", PrefixLength) == 0
			&& Semantic[PrefixLength] >= '0'
			&& Semantic[PrefixLength] <= '3')
		{
			int OutputIndex = Semantic[PrefixLength] - '0';
			Variable = new(ParseState)ir_variable(
				Type,
				ralloc_asprintf(ParseState, "gl_TessLevelOuter[%d]", OutputIndex),
				ir_var_out
				);

			ApplyClampPowerOfTwo = ParseState->tessellation.partitioning == GLSL_PARTITIONING_POW2;
		}
	}

	if (Variable == NULL && Frequency == HSF_HullShader)
	{
		const int PrefixLength = 19;
		if (FCStringAnsi::Strnicmp(Semantic, "SV_InsideTessFactor", PrefixLength) == 0
			&& Semantic[PrefixLength] >= '0'
			&& Semantic[PrefixLength] <= '1')
		{
			int OutputIndex = Semantic[PrefixLength] - '0';
			Variable = new(ParseState)ir_variable(
				Type,
				ralloc_asprintf(ParseState, "gl_TessLevelInner[%d]", OutputIndex),
				ir_var_out
				);

			ApplyClampPowerOfTwo = ParseState->tessellation.partitioning == GLSL_PARTITIONING_POW2;
		}
		else if (FCStringAnsi::Stricmp(Semantic, "SV_InsideTessFactor") == 0)
		{
			Variable = new(ParseState)ir_variable(
				Type,
				ralloc_asprintf(ParseState, "gl_TessLevelInner[0]"),
				ir_var_out
				);

			ApplyClampPowerOfTwo = ParseState->tessellation.partitioning == GLSL_PARTITIONING_POW2;
		}
	}

	bool bUseGLSL410Rules = OutputQualifier.Fields.bIsPatchConstant && ParseState->language_version == 410;
	if (Variable == NULL && (ParseState->bGenerateES || bUseGLSL410Rules))
	{
		// Create a variable so that a struct will not get added
		Variable = new(ParseState)ir_variable(Type, ralloc_asprintf(ParseState, "var_%s", Semantic), ir_var_out);
	}

	if (Variable)
	{
		// Up to this point, variables aren't contained in structs
		*DestVariableType = Variable->type;
		DeclInstructions->push_tail(Variable);
		ParseState->symbols->add_variable(Variable);
		Variable->centroid = OutputQualifier.Fields.bCentroid;
		Variable->interpolation = OutputQualifier.Fields.InterpolationMode;
		Variable->is_patch_constant = OutputQualifier.Fields.bIsPatchConstant;
		ir_rvalue* VariableDeref = new(ParseState)ir_dereference_variable(Variable);
		return VariableDeref;
	}

	if (Semantic && FCStringAnsi::Strnicmp(Semantic, "SV_", 3) == 0)
	{
		_mesa_glsl_warning(ParseState, "unrecognized system value output '%s'",
			Semantic);
	}

	*DestVariableType = Type;

	// Create variable
	glsl_struct_field *StructField = ralloc_array(ParseState, glsl_struct_field, 1);

	memset(StructField, 0, sizeof(glsl_struct_field));
	StructField[0].type = Type;
	StructField[0].name = ralloc_strdup(ParseState, "Data");

	const glsl_type* VariableType = glsl_type::get_record_instance(StructField, 1, ralloc_strdup(ParseState, Semantic));

	if (Frequency == HSF_HullShader && !OutputQualifier.Fields.bIsPatchConstant)
	{
		VariableType = glsl_type::get_array_instance(VariableType, ParseState->tessellation.outputcontrolpoints);
	}
	Variable = new(ParseState)ir_variable(VariableType, ralloc_asprintf(ParseState, "out_%s", Semantic), ir_var_out);

	Variable->centroid = OutputQualifier.Fields.bCentroid;
	Variable->interpolation = OutputQualifier.Fields.InterpolationMode;
	Variable->is_interface_block = true;
	Variable->is_patch_constant = OutputQualifier.Fields.bIsPatchConstant;

	if (ParseState->bGenerateLayoutLocations && !Variable->is_patch_constant)
	{
		ConfigureInOutVariableLayout(Frequency, ParseState, Semantic, Variable, ir_var_out);
	}

	DeclInstructions->push_tail(Variable);
	ParseState->symbols->add_variable(Variable);

	ir_rvalue* VariableDeref = new(ParseState)ir_dereference_variable(Variable);

	if (Frequency == HSF_HullShader && !OutputQualifier.Fields.bIsPatchConstant)
	{
		VariableDeref = new(ParseState)ir_dereference_array(VariableDeref, new(ParseState)ir_dereference_variable(ParseState->symbols->get_variable("gl_InvocationID")));
	}

	VariableDeref = new(ParseState)ir_dereference_record(VariableDeref, ralloc_strdup(ParseState, "Data"));

	return VariableDeref;
}

/**
* Generate an input semantic.
* @param Frequency - The shader frequency.
* @param ParseState - Parse state.
* @param InputSemantic - The semantic name to generate.
* @param InputQualifier - Qualifiers applied to the semantic.
* @param InputVariableDeref - Deref for the argument variable.
* @param DeclInstructions - IR to which declarations may be added.
* @param PreCallInstructions - IR to which instructions may be added before the
*                              entry point is called.
*/
static void GenShaderInputForVariable(
	EHlslShaderFrequency Frequency,
	_mesa_glsl_parse_state* ParseState,
	const char* InputSemantic,
	FSemanticQualifier InputQualifier,
	ir_dereference* InputVariableDeref,
	exec_list* DeclInstructions,
	exec_list* PreCallInstructions,
	int SemanticArraySize,
	int SemanticArrayIndex
	)
{
	const glsl_type* InputType = InputVariableDeref->type;

	if (InputType->is_record())
	{
		for (uint32 i = 0; i < InputType->length; ++i)
		{
			const char* FieldSemantic = InputType->fields.structure[i].semantic;
			const char* Semantic = 0;

			if (InputSemantic && FieldSemantic)
			{

				_mesa_glsl_warning(ParseState, "semantic '%s' of field '%s' will be overridden by enclosing types' semantic '%s'",
					InputType->fields.structure[i].semantic,
					InputType->fields.structure[i].name,
					InputSemantic);


				FieldSemantic = 0;
			}

			if (InputSemantic && !FieldSemantic)
			{
				Semantic = ralloc_asprintf(ParseState, "%s%u", InputSemantic, i);
				_mesa_glsl_warning(ParseState, "  creating semantic '%s' for struct field '%s'", Semantic, InputType->fields.structure[i].name);
			}
			else if (!InputSemantic && FieldSemantic)
			{
				Semantic = FieldSemantic;
			}
			else
			{
				Semantic = 0;
			}

			if (InputType->fields.structure[i].type->is_record() ||
				Semantic)
			{
				FSemanticQualifier Qualifier = InputQualifier;
				if (Qualifier.Packed == 0)
				{
					Qualifier.Fields.bCentroid = InputType->fields.structure[i].centroid;
					Qualifier.Fields.InterpolationMode = InputType->fields.structure[i].interpolation;
					Qualifier.Fields.bIsPatchConstant = InputType->fields.structure[i].patchconstant;
				}

				ir_dereference_record* FieldDeref = new(ParseState)ir_dereference_record(
					InputVariableDeref->clone(ParseState, NULL),
					InputType->fields.structure[i].name);
				GenShaderInputForVariable(
					Frequency,
					ParseState,
					Semantic,
					Qualifier,
					FieldDeref,
					DeclInstructions,
					PreCallInstructions,
					SemanticArraySize,
					SemanticArrayIndex
					);
			}
			else
			{
				_mesa_glsl_error(
					ParseState,
					"field '%s' in input structure '%s' does not specify a semantic",
					InputType->fields.structure[i].name,
					InputType->name
					);
			}
		}
	}
	else if (InputType->is_array() || InputType->is_inputpatch() || InputType->is_outputpatch())
	{
		int BaseIndex = 0;
		const char* Semantic = 0;
		check(InputSemantic);
		ParseSemanticAndIndex(ParseState, InputSemantic, &Semantic, &BaseIndex);
		check(BaseIndex >= 0);
		check(InputType->is_array() || InputType->is_inputpatch() || InputType->is_outputpatch());
		const unsigned ElementCount = InputType->is_array() ? InputType->length : InputType->patch_length;

		{
			//check(!InputQualifier.Fields.bIsPatchConstant);
			InputQualifier.Fields.bIsPatchConstant = false;
		}

		for (unsigned i = 0; i < ElementCount; ++i)
		{
			ir_dereference_array* ArrayDeref = new(ParseState)ir_dereference_array(
				InputVariableDeref->clone(ParseState, NULL),
				new(ParseState)ir_constant((unsigned)i)
				);
			GenShaderInputForVariable(
				Frequency,
				ParseState,
				ralloc_asprintf(ParseState, "%s%u", Semantic, BaseIndex + i),
				InputQualifier,
				ArrayDeref,
				DeclInstructions,
				PreCallInstructions,
				SemanticArraySize,
				SemanticArrayIndex
				);
		}
	}
	else
	{
		bool ApplyClipSpaceAdjustment = false;
		ir_rvalue* SrcValue = GenShaderInputSemantic(Frequency, ParseState, InputSemantic,
			InputQualifier, InputType, DeclInstructions, SemanticArraySize,
			SemanticArrayIndex, ApplyClipSpaceAdjustment);

		if (SrcValue)
		{
			YYLTYPE loc;

			if (ParseState->adjust_clip_space_dx11_to_opengl && ApplyClipSpaceAdjustment)
			{
				// This is for input of gl_Position into geometry shader only.

				// Generate a local variable to do the conversion in, keeping source type.
				ir_variable* TempVariable = new(ParseState)ir_variable(SrcValue->type, NULL, ir_var_temporary);
				PreCallInstructions->push_tail(TempVariable);

				// Assign input to this variable
				ir_dereference_variable* TempVariableDeref = new(ParseState)ir_dereference_variable(TempVariable);
				PreCallInstructions->push_tail(
					new(ParseState)ir_assignment(
					TempVariableDeref,
					SrcValue
					)
					);

				// TempVariable.y = -TempVariable.y;
				PreCallInstructions->push_tail(
					new(ParseState)ir_assignment(
					new(ParseState)ir_swizzle(TempVariableDeref->clone(ParseState, NULL), 1, 0, 0, 0, 1),
					new(ParseState)ir_expression(ir_unop_neg,
					glsl_type::float_type,
					new(ParseState)ir_swizzle(TempVariableDeref->clone(ParseState, NULL), 1, 0, 0, 0, 1),
					NULL)
					)
					);

				// TempVariable.z = ( TempVariable.z + TempVariable.w ) / 2.0;
				PreCallInstructions->push_tail(
					new(ParseState)ir_assignment(
					new(ParseState)ir_swizzle(TempVariableDeref->clone(ParseState, NULL), 2, 0, 0, 0, 1),
					new(ParseState)ir_expression(ir_binop_div,
					new(ParseState)ir_expression(ir_binop_add,
					new(ParseState)ir_swizzle(TempVariableDeref->clone(ParseState, NULL), 2, 0, 0, 0, 1),
					new(ParseState)ir_swizzle(TempVariableDeref->clone(ParseState, NULL), 3, 0, 0, 0, 1)
					),
					new(ParseState)ir_constant(2.0f)
					)
					)
					);

				SrcValue = TempVariableDeref->clone(ParseState, NULL);
			}

			apply_type_conversion(InputType, SrcValue, PreCallInstructions, ParseState, true, &loc);
			PreCallInstructions->push_tail(
				new(ParseState)ir_assignment(
				InputVariableDeref->clone(ParseState, NULL),
				SrcValue
				)
				);
		}
	}
}


/**
* Generate a shader input.
* @param Frequency - The shader frequency.
* @param ParseState - Parse state.
* @param InputSemantic - The semantic name to generate.
* @param InputQualifier - Qualifiers applied to the semantic.
* @param InputType - Value type.
* @param DeclInstructions - IR to which declarations may be added.
* @param PreCallInstructions - IR to which instructions may be added before the
*                              entry point is called.
* @returns the IR variable deref for the semantic.
*/
static ir_dereference_variable* GenShaderInput(
	EHlslShaderFrequency Frequency,
	_mesa_glsl_parse_state* ParseState,
	const char* InputSemantic,
	FSemanticQualifier InputQualifier,
	const glsl_type* InputType,
	exec_list* DeclInstructions,
	exec_list* PreCallInstructions)
{
	ir_variable* TempVariable = new(ParseState)ir_variable(
		InputType,
		NULL,
		ir_var_temporary);
	ir_dereference_variable* TempVariableDeref = new(ParseState)ir_dereference_variable(TempVariable);
	PreCallInstructions->push_tail(TempVariable);

	//check ( InputSemantic ?  (FCStringAnsi::Strnicmp(InputSemantic, "SV_", 3) ==0) : true);


	// everything that's not an Outputpatch is patch constant. System values are treated specially
	if (Frequency == HSF_DomainShader && !InputType->is_outputpatch())
	{
		InputQualifier.Fields.bIsPatchConstant = true;
	}

	if ((Frequency == HSF_GeometryShader && TempVariableDeref->type->is_array()) ||
		(Frequency == HSF_HullShader && TempVariableDeref->type->is_inputpatch()) ||
		(Frequency == HSF_DomainShader && TempVariableDeref->type->is_outputpatch())
		)
	{
		check(InputType->is_array() || InputType->is_inputpatch() || InputType->is_outputpatch());
		check(InputType->length || InputType->patch_length);


		const unsigned ElementCount = InputType->is_array() ? InputType->length : InputType->patch_length;

		if (!ParseState->symbols->get_variable("gl_in"))
		{
			// Create a built-in OpenGL variable gl_in[] containing built-in types.
			// This variable will be used for OpenGL optimization by IR, so IR must know about it,
			// but will not end up in final GLSL code.

			// It has to be created here, as it contains multiple built-in variables in one interface block,
			// which is not usual, so avoiding special cases in code.

			glsl_struct_field *BuiltinFields = ralloc_array(ParseState, glsl_struct_field, 3);
			memset(BuiltinFields, 0, 3 * sizeof(glsl_struct_field));

			BuiltinFields[0].type = glsl_type::vec4_type;
			BuiltinFields[0].name = ralloc_strdup(ParseState, "gl_Position");
			BuiltinFields[1].type = glsl_type::float_type;
			BuiltinFields[1].name = ralloc_strdup(ParseState, "gl_PointSize");
			BuiltinFields[2].type = glsl_type::get_array_instance(glsl_type::float_type, 6);	// magic number is gl_MaxClipDistances
			BuiltinFields[2].name = ralloc_strdup(ParseState, "gl_ClipDistance");

			const glsl_type* BuiltinStruct = glsl_type::get_record_instance(BuiltinFields, 3, "gl_PerVertex");
			const glsl_type* BuiltinArray = glsl_type::get_array_instance(BuiltinStruct, ElementCount);
			ir_variable* BuiltinVariable = new(ParseState)ir_variable(BuiltinArray, "gl_in", ir_var_in);
			BuiltinVariable->read_only = true;
			BuiltinVariable->is_interface_block = true;
			DeclInstructions->push_tail(BuiltinVariable);
			ParseState->symbols->add_variable(BuiltinVariable);
		}

		for (unsigned i = 0; i < ElementCount; ++i)
		{
			ir_dereference_array* ArrayDeref = new(ParseState)ir_dereference_array(
				TempVariableDeref->clone(ParseState, NULL),
				new(ParseState)ir_constant((unsigned)i)
				);
			// Parse input variable
			GenShaderInputForVariable(
				Frequency,
				ParseState,
				InputSemantic,
				InputQualifier,
				ArrayDeref,
				DeclInstructions,
				PreCallInstructions,
				ElementCount,
				i
				);
		}
	}
	else
	{
		GenShaderInputForVariable(
			Frequency,
			ParseState,
			InputSemantic,
			InputQualifier,
			TempVariableDeref,
			DeclInstructions,
			PreCallInstructions,
			0,
			0
			);
	}
	return TempVariableDeref;
}

/**
* Generate an output semantic.
* @param Frequency - The shader frequency.
* @param ParseState - Parse state.
* @param OutputSemantic - The semantic name to generate.
* @param OutputQualifier - Qualifiers applied to the semantic.
* @param OutputVariableDeref - Deref for the argument variable.
* @param DeclInstructions - IR to which declarations may be added.
* @param PostCallInstructions - IR to which instructions may be added after the
*                               entry point returns.
*/
void GenShaderOutputForVariable(
	EHlslShaderFrequency Frequency,
	_mesa_glsl_parse_state* ParseState,
	const char* OutputSemantic,
	FSemanticQualifier OutputQualifier,
	ir_dereference* OutputVariableDeref,
	exec_list* DeclInstructions,
	exec_list* PostCallInstructions,
	int SemanticArraySize,
	int SemanticArrayIndex
	)
{
	const glsl_type* OutputType = OutputVariableDeref->type;
	if (OutputType->is_record())
	{
		for (uint32 i = 0; i < OutputType->length; ++i)
		{
			const char* FieldSemantic = OutputType->fields.structure[i].semantic;
			const char* Semantic = 0;

			if (OutputSemantic && FieldSemantic)
			{

				_mesa_glsl_warning(ParseState, "semantic '%s' of field '%s' will be overridden by enclosing types' semantic '%s'",
					OutputType->fields.structure[i].semantic,
					OutputType->fields.structure[i].name,
					OutputSemantic);


				FieldSemantic = 0;
			}

			if (OutputSemantic && !FieldSemantic)
			{
				Semantic = ralloc_asprintf(ParseState, "%s%u", OutputSemantic, i);
				_mesa_glsl_warning(ParseState, "  creating semantic '%s' for struct field '%s'", Semantic, OutputType->fields.structure[i].name);
			}
			else if (!OutputSemantic && FieldSemantic)
			{
				Semantic = FieldSemantic;
			}
			else
			{
				Semantic = 0;
			}

			if (OutputType->fields.structure[i].type->is_record() ||
				Semantic
				)
			{
				FSemanticQualifier Qualifier = OutputQualifier;
				if (Qualifier.Packed == 0)
				{
					Qualifier.Fields.bCentroid = OutputType->fields.structure[i].centroid;
					Qualifier.Fields.InterpolationMode = OutputType->fields.structure[i].interpolation;
					Qualifier.Fields.bIsPatchConstant = OutputType->fields.structure[i].patchconstant;
				}

				// Dereference the field and generate shader outputs for the field.
				ir_dereference* FieldDeref = new(ParseState)ir_dereference_record(
					OutputVariableDeref->clone(ParseState, NULL),
					OutputType->fields.structure[i].name);
				GenShaderOutputForVariable(
					Frequency,
					ParseState,
					Semantic,
					Qualifier,
					FieldDeref,
					DeclInstructions,
					PostCallInstructions,
					SemanticArraySize,
					SemanticArrayIndex
					);
			}
			else
			{
				_mesa_glsl_error(
					ParseState,
					"field '%s' in output structure '%s' does not specify a semantic",
					OutputType->fields.structure[i].name,
					OutputType->name
					);
			}
		}
	}
	// TODO clean this up!!
	else if ((OutputType->is_array() || OutputType->is_outputpatch()))
	{
		if (OutputSemantic)
		{
			int BaseIndex = 0;
			const char* Semantic = 0;

			ParseSemanticAndIndex(ParseState, OutputSemantic, &Semantic, &BaseIndex);

			const unsigned ElementCount = OutputType->is_array() ? OutputType->length : (OutputType->patch_length);

			for (unsigned i = 0; i < ElementCount; ++i)
			{
				ir_dereference_array* ArrayDeref = new(ParseState)ir_dereference_array(
					OutputVariableDeref->clone(ParseState, NULL),
					new(ParseState)ir_constant((unsigned)i)
					);
				GenShaderOutputForVariable(
					Frequency,
					ParseState,
					ralloc_asprintf(ParseState, "%s%u", Semantic, BaseIndex + i),
					OutputQualifier,
					ArrayDeref,
					DeclInstructions,
					PostCallInstructions,
					SemanticArraySize,
					SemanticArrayIndex
					);
			}
		}
		else
		{
			_mesa_glsl_error(ParseState, "entry point does not specify a semantic for its return value");
		}
	}
	else
	{
		if (OutputSemantic)
		{
			YYLTYPE loc;
			ir_rvalue* Src = OutputVariableDeref->clone(ParseState, NULL);
			const glsl_type* DestVariableType = NULL;
			bool ApplyClipSpaceAdjustment = false;
			bool ApplyClampPowerOfTwo = false;
			ir_rvalue* DestVariableDeref = GenShaderOutputSemantic(Frequency, ParseState, OutputSemantic,
				OutputQualifier, OutputType, DeclInstructions, &DestVariableType, ApplyClipSpaceAdjustment, ApplyClampPowerOfTwo);

			apply_type_conversion(DestVariableType, Src, PostCallInstructions, ParseState, true, &loc);

			if (ParseState->adjust_clip_space_dx11_to_opengl && ApplyClipSpaceAdjustment)
			{
				// Src.y = -Src.y;
				PostCallInstructions->push_tail(
					new(ParseState)ir_assignment(
					new(ParseState)ir_swizzle(Src->clone(ParseState, NULL), 1, 0, 0, 0, 1),
					new(ParseState)ir_expression(ir_unop_neg,
					glsl_type::float_type,
					new(ParseState)ir_swizzle(Src->clone(ParseState, NULL), 1, 0, 0, 0, 1),
					NULL)
					)
					);

				// Src.z = ( 2.0 * Src.z ) - Src.w;
				PostCallInstructions->push_tail(
					new(ParseState)ir_assignment(
					new(ParseState)ir_swizzle(Src->clone(ParseState, NULL), 2, 0, 0, 0, 1),
					new(ParseState)ir_expression(ir_binop_sub,
					new(ParseState)ir_expression(ir_binop_mul,
					new(ParseState)ir_constant(2.0f),
					new(ParseState)ir_swizzle(Src->clone(ParseState, NULL), 2, 0, 0, 0, 1)
					),
					new(ParseState)ir_swizzle(Src->clone(ParseState, NULL), 3, 0, 0, 0, 1)
					)
					)
					);
			}

			// GLSL doesn't support pow2 partitioning, so we treate pow2 as integer partitioning and
			// manually compute the next power of two via exp2(pow(ceil(log2(Src)));
			if (ApplyClampPowerOfTwo)
			{
				ir_variable* temp = new(ParseState)ir_variable(glsl_type::float_type, NULL, ir_var_temporary);

				PostCallInstructions->push_tail(temp);

				PostCallInstructions->push_tail(
					new(ParseState)ir_assignment(
					new(ParseState)ir_dereference_variable(temp),
					new(ParseState)ir_expression(ir_unop_exp2,
					new(ParseState)ir_expression(ir_unop_ceil,
					new(ParseState)ir_expression(ir_unop_log2,
					glsl_type::float_type,
					Src->clone(ParseState, NULL),
					NULL
					)
					)
					)
					)
					);

				// assign pow2 clamped variable to output variable
				PostCallInstructions->push_tail(
					new(ParseState)ir_assignment(
					DestVariableDeref->clone(ParseState, NULL),
					new(ParseState)ir_dereference_variable(temp)
					)
					);
			}
			else
			{
				PostCallInstructions->push_tail(new(ParseState)ir_assignment(DestVariableDeref, Src));
			}
		}
		else
		{
			_mesa_glsl_error(ParseState, "entry point does not specify a semantic for its return value");
		}
	}
}
/**
* Generate an output semantic.
* @param Frequency - The shader frequency.
* @param ParseState - Parse state.
* @param OutputSemantic - The semantic name to generate.
* @param OutputQualifier - Qualifiers applied to the semantic.
* @param OutputType - Value type.
* @param DeclInstructions - IR to which declarations may be added.
* @param PreCallInstructions - IR to which isntructions may be added before the
entry point is called.
* @param PostCallInstructions - IR to which instructions may be added after the
*                               entry point returns.
* @returns the IR variable deref for the semantic.
*/
static ir_dereference_variable* GenShaderOutput(
	EHlslShaderFrequency Frequency,
	_mesa_glsl_parse_state* ParseState,
	const char* OutputSemantic,
	FSemanticQualifier OutputQualifier,
	const glsl_type* OutputType,
	exec_list* DeclInstructions,
	exec_list* PreCallInstructions,
	exec_list* PostCallInstructions
	)
{
	// Generate a local variable to hold the output.
	ir_variable* TempVariable = new(ParseState)ir_variable(
		OutputType,
		NULL,
		ir_var_temporary);
	ir_dereference_variable* TempVariableDeref = new(ParseState)ir_dereference_variable(TempVariable);
	PreCallInstructions->push_tail(TempVariable);
	GenShaderOutputForVariable(
		Frequency,
		ParseState,
		OutputSemantic,
		OutputQualifier,
		TempVariableDeref,
		DeclInstructions,
		PostCallInstructions,
		0,
		0
		);
	return TempVariableDeref;
}

static void GenerateAppendFunctionBody(
	_mesa_glsl_parse_state* ParseState,
	exec_list* DeclInstructions,
	const glsl_type* geometry_append_type
	)
{
	ir_function *func = ParseState->symbols->get_function("OutputStream_Append");
	check(func);

	exec_list comparison_parameter;
	ir_variable* var = new(ParseState)ir_variable(geometry_append_type, ralloc_asprintf(ParseState, "arg0"), ir_var_in);
	comparison_parameter.push_tail(var);

	bool is_exact = false;
	ir_function_signature *sig = func->matching_signature(&comparison_parameter, &is_exact);
	check(sig && is_exact);
	var = (ir_variable*)sig->parameters.get_head();

	//	{
	//		const glsl_type* output_type = var->type;
	//		_mesa_glsl_warning(ParseState, "GenerateAppendFunctionBody: parsing argument struct '%s'", output_type->name );
	//		int indexof_RenderTargetArrayIndex = -1;
	//		for (int i = 0; i < output_type->length; i++)
	//		{
	//			_mesa_glsl_warning(ParseState, "   name '%s' : semantic '%s'", output_type->fields.structure[i].name, output_type->fields.structure[i].semantic );
	//		}
	//	}

	// Generate assignment instructions from function argument to out variables
	FSemanticQualifier OutputQualifier;
	ir_dereference_variable* TempVariableDeref = new(ParseState)ir_dereference_variable(var);
	GenShaderOutputForVariable(
		HSF_GeometryShader,
		ParseState,
		NULL,
		OutputQualifier,
		TempVariableDeref,
		DeclInstructions,
		&sig->body,
		0,
		0
		);

	// If the output structure type contains a SV_RenderTargetArrayIndex semantic, add a custom user output semantic.
	// It's used to pass layer index to pixel shader, as GLSL 1.50 doesn't allow pixel shader to read from gl_Layer.
	const glsl_type* output_type = var->type;
	int indexof_RenderTargetArrayIndex = -1;
	for (uint32 i = 0; i < output_type->length; i++)
	{
		if (output_type->fields.structure[i].semantic && (strcmp(output_type->fields.structure[i].semantic, "SV_RenderTargetArrayIndex") == 0))
		{
			indexof_RenderTargetArrayIndex = i;
			break;
		}
	}

	if (indexof_RenderTargetArrayIndex != -1)
	{
		// Add the new member with semantic
		glsl_struct_field field;
		field.type = output_type->fields.structure[indexof_RenderTargetArrayIndex].type;
		field.name = "HLSLCCLayerIndex";
		field.semantic = CUSTOM_LAYER_INDEX_SEMANTIC;
		field.centroid = 0;
		field.interpolation = ir_interp_qualifier_flat;
		field.geometryinput = 0;
		field.patchconstant = 0;

		glsl_type* non_const_type = (glsl_type*)output_type;
		non_const_type->add_structure_member(&field);

		// Create new out variable for the new member and generate assignment that will copy input's layer index field to it
		FSemanticQualifier Qualifier;
		Qualifier.Fields.bCentroid = 0;
		Qualifier.Fields.InterpolationMode = ir_interp_qualifier_flat;

		const glsl_type* new_output_type = ((ir_variable*)sig->parameters.get_head())->type;
		GenShaderOutputForVariable(
			HSF_GeometryShader,
			ParseState,
			CUSTOM_LAYER_INDEX_SEMANTIC,
			Qualifier,
			new(ParseState)ir_dereference_record(var, new_output_type->fields.structure[indexof_RenderTargetArrayIndex].name),
			DeclInstructions,
			&sig->body,
			0,
			0
			);
	}

	// Call EmitVertex()
	ir_function *emitVertexFunc = ParseState->symbols->get_function("EmitVertex");
	check(emitVertexFunc);
	check(emitVertexFunc->signatures.get_head() == emitVertexFunc->signatures.get_tail());
	ir_function_signature *emitVertexSig = (ir_function_signature *)emitVertexFunc->signatures.get_head();
	exec_list actual_parameter;
	sig->body.push_tail(new(ParseState)ir_call(emitVertexSig, NULL, &actual_parameter));
}

bool FGlslCodeBackend::GenerateMain(
	EHlslShaderFrequency Frequency,
	const char* EntryPoint,
	exec_list* Instructions,
	_mesa_glsl_parse_state* ParseState)
{
	{
		// Set up origin_upper_left for gl_FragCoord, depending on HLSLCC_DX11ClipSpace flag presence.
		FSystemValue* SystemValues = SystemValueTable[HSF_PixelShader];
		for (int i = 0; SystemValues[i].Semantic != NULL; ++i)
		{
			if (FCStringAnsi::Stricmp(SystemValues[i].GlslName, "gl_FragCoord") == 0)
			{
				SystemValues[i].bOriginUpperLeft = !ParseState->adjust_clip_space_dx11_to_opengl;
				break;
			}
		}
	}

	ir_function_signature* EntryPointSig = FindEntryPointFunction(Instructions, ParseState, EntryPoint);
	if (EntryPointSig)
	{
		void* TempMemContext = ralloc_context(NULL);
		exec_list DeclInstructions;
		exec_list PreCallInstructions;
		exec_list ArgInstructions;
		exec_list PostCallInstructions;
		const glsl_type* geometry_append_type = NULL;

		ParseState->maxvertexcount = EntryPointSig->maxvertexcount;

		ParseState->tessellation = EntryPointSig->tessellation;

		ParseState->symbols->push_scope();

		foreach_iter(exec_list_iterator, Iter, EntryPointSig->parameters)
		{
			ir_variable *const Variable = (ir_variable *)Iter.get();
			if (Variable->semantic != NULL || Variable->type->is_record()
				|| (Frequency == HSF_GeometryShader && (Variable->type->is_outputstream() || Variable->type->is_array()))
				|| (Frequency == HSF_HullShader && (Variable->type->is_patch()))
				|| (Frequency == HSF_DomainShader && (Variable->type->is_outputpatch()))
				)
			{
				FSemanticQualifier Qualifier;
				Qualifier.Fields.bCentroid = Variable->centroid;
				Variable->centroid = 0;
				Qualifier.Fields.InterpolationMode = Variable->interpolation;
				Variable->interpolation = 0;
				Qualifier.Fields.bIsPatchConstant = Variable->is_patch_constant;
				Variable->is_patch_constant = 0;

				ir_dereference_variable* ArgVarDeref = NULL;
				switch (Variable->mode)
				{
				case ir_var_in:
					if (Frequency == HSF_GeometryShader && Variable->type->is_array())
					{
						// Remember information about geometry input type globally
						ParseState->geometryinput = Variable->geometryinput;
					}

					if (Frequency == HSF_PixelShader)
					{
						// Replace SV_RenderTargetArrayIndex in
						// input structure semantic with custom semantic.
						if (Variable->semantic && (strcmp(Variable->semantic, "SV_RenderTargetArrayIndex") == 0))
						{
							//							_mesa_glsl_warning(ParseState, "Replacing semantic of variable '%s' with our custom one", Variable->name);
							Variable->semantic = ralloc_strdup(Variable, CUSTOM_LAYER_INDEX_SEMANTIC);
							Variable->interpolation = ir_interp_qualifier_flat;
						}
						else if (Variable->type->is_record())
						{
							const glsl_type* output_type = Variable->type;
							int indexof_RenderTargetArrayIndex = -1;
							for (uint32 i = 0; i < output_type->length; i++)
							{
								if (Variable->type->fields.structure[i].semantic && (strcmp(Variable->type->fields.structure[i].semantic, "SV_RenderTargetArrayIndex") == 0))
								{
									indexof_RenderTargetArrayIndex = i;
									break;
								}
							}

							if (indexof_RenderTargetArrayIndex != -1)
							{
								// _mesa_glsl_warning(ParseState, "Replacing semantic of member %d of variable '%s' with our custom one", indexof_RenderTargetArrayIndex, Variable->name);
								// Replace the member with one with semantic
								glsl_struct_field field;
								field.type = Variable->type->fields.structure[indexof_RenderTargetArrayIndex].type;
								field.name = Variable->type->fields.structure[indexof_RenderTargetArrayIndex].name;
								field.semantic = CUSTOM_LAYER_INDEX_SEMANTIC;
								field.centroid = 0;
								field.interpolation = ir_interp_qualifier_flat;
								field.geometryinput = 0;
								field.patchconstant = 0;

								glsl_type* non_const_type = (glsl_type*)output_type;
								non_const_type->replace_structure_member(indexof_RenderTargetArrayIndex, &field);
							}
						}
					}

					ArgVarDeref = GenShaderInput(
						Frequency,
						ParseState,
						Variable->semantic,
						Qualifier,
						Variable->type,
						&DeclInstructions,
						&PreCallInstructions
						);
					break;
				case ir_var_out:
					ArgVarDeref = GenShaderOutput(
						Frequency,
						ParseState,
						Variable->semantic,
						Qualifier,
						Variable->type,
						&DeclInstructions,
						&PreCallInstructions,
						&PostCallInstructions
						);
					break;
				case ir_var_inout:
				{
									 check(Frequency == HSF_GeometryShader);
									 // This is an output stream for geometry shader. It's not referenced as a variable inside the function,
									 // instead OutputStream.Append(vertex) and OutputStream.RestartStrip() are called, and this variable
									 // has already been optimized out of them in ast_to_hir translation.

									 // Generate a local variable to add to arguments. It won't be referenced anywhere, so it should get optimized out.
									 ir_variable* TempVariable = new(ParseState)ir_variable(
										 Variable->type,
										 NULL,
										 ir_var_temporary);
									 ArgVarDeref = new(ParseState)ir_dereference_variable(TempVariable);
									 PreCallInstructions.push_tail(TempVariable);

									 // We need to move this information somewhere safer, as this pseudo-variable will get optimized out of existence
									 ParseState->outputstream_type = Variable->type->outputstream_type;

									 check(Variable->type->is_outputstream());
									 check(Variable->type->inner_type->is_record());

									 geometry_append_type = Variable->type->inner_type;
				}
					break;
				default:
				{
						   _mesa_glsl_error(
							   ParseState,
							   "entry point parameter '%s' must be an input or output",
							   Variable->name
							   );
				}
				}
				ArgInstructions.push_tail(ArgVarDeref);
			}
			else
			{
				_mesa_glsl_error(ParseState, "entry point parameter "
					"'%s' does not specify a semantic", Variable->name);
			}
		}

		// The function's return value should have an output semantic if it's not void.
		ir_dereference_variable* EntryPointReturn = NULL;
		if (EntryPointSig->return_type->is_void() == false)
		{
			FSemanticQualifier Qualifier;
			EntryPointReturn = GenShaderOutput(
				Frequency,
				ParseState,
				EntryPointSig->return_semantic,
				Qualifier,
				EntryPointSig->return_type,
				&DeclInstructions,
				&PreCallInstructions,
				&PostCallInstructions
				);
		}

		if (Frequency == HSF_GeometryShader)
		{
			GenerateAppendFunctionBody(
				ParseState,
				&DeclInstructions,
				geometry_append_type
				);
		}

		/*
		we map the HLSL hull shader to this GLSL main function
		for the most parts, we treat variables of InputPatch and OutputPatch as arrays of the inner type

		build input patch from shader input interface blocks
		call hull shader main function with input patch and current control point id (gl_InvocationID)
		copy hull shader main result for the current control point to the proper shader output interface block element
		barrier
		(so all instances have computed the per control point data)
		build patch constant function input (of type output patch) from the shader output interface blocks
		(need to do this, since this is the only shader variable shared between control points running in parallel)

		if control point id (gl_InvocationID) is 0
		call patch constant function with the output patch as an input
		copy the patch constant result to the "patch" shader output interface block
		*/

		if (Frequency == HSF_HullShader)
		{

			ir_function_signature* PatchConstantSig = FindPatchConstantFunction(Instructions, ParseState);

			if (!PatchConstantSig)
			{
				_mesa_glsl_error(ParseState, "patch constant function `%s' not found", ParseState->tessellation.patchconstantfunc);
			}

			const glsl_type* OutputPatchType = glsl_type::get_templated_instance(EntryPointReturn->type, "OutputPatch", 0, ParseState->tessellation.outputcontrolpoints);

			ir_variable* OutputPatchVar = new(ParseState)ir_variable(OutputPatchType, NULL, ir_var_temporary);


			// call barrier() to ensure that all threads have computed the per-patch computation
			{
				// We can't just use the symbol table b/c it only has the HLSL and not the GLSL barrier functions in it
				foreach_iter(exec_list_iterator, Iter, *Instructions)
				{
					ir_instruction *ir = (ir_instruction *)Iter.get();
					ir_function *Function = ir->as_function();
					if (Function && strcmp(Function->name, "barrier") == 0)
					{
						check(Function->signatures.get_head() == Function->signatures.get_tail());
						exec_list VoidParameter;
						ir_function_signature * BarrierFunctionSig = Function->matching_signature(&VoidParameter);
						PostCallInstructions.push_tail(new(ParseState)ir_call(BarrierFunctionSig, NULL, &VoidParameter));
					}
				}
			}

			// reassemble output patch variable(for the patch constant function) from the shader outputs
			GenShaderPatchConstantFunctionInputs(ParseState, OutputPatchVar, PostCallInstructions);

			// call the entry point
			if (PatchConstantSig)
			{
				CallPatchConstantFunction(ParseState, OutputPatchVar, PatchConstantSig, DeclInstructions, PostCallInstructions);
			}
		}

		ParseState->symbols->pop_scope();

		// Build the void main() function for GLSL.
		ir_function_signature* MainSig = new(ParseState)ir_function_signature(glsl_type::void_type);
		MainSig->is_defined = true;
		MainSig->is_main = true;
		MainSig->body.append_list(&PreCallInstructions);
		MainSig->body.push_tail(new(ParseState)ir_call(EntryPointSig, EntryPointReturn, &ArgInstructions));
		MainSig->body.append_list(&PostCallInstructions);
		MainSig->maxvertexcount = EntryPointSig->maxvertexcount;
		MainSig->is_early_depth_stencil = EntryPointSig->is_early_depth_stencil;
		MainSig->wg_size_x = EntryPointSig->wg_size_x;
		MainSig->wg_size_y = EntryPointSig->wg_size_y;
		MainSig->wg_size_z = EntryPointSig->wg_size_z;
		MainSig->tessellation = EntryPointSig->tessellation;

		if (MainSig->is_early_depth_stencil && Frequency != HSF_PixelShader)
		{
			_mesa_glsl_error(ParseState, "'earlydepthstencil' attribute only applies to pixel shaders");
		}

		if (MainSig->maxvertexcount > 0 && Frequency != HSF_GeometryShader)
		{
			_mesa_glsl_error(ParseState, "'maxvertexcount' attribute only applies to geometry shaders");
		}

		if (MainSig->is_early_depth_stencil && ParseState->language_version < 310)
		{
			_mesa_glsl_error(ParseState, "'earlydepthstencil' attribute only supported on GLSL 4.30 target and later");
		}

		if (MainSig->wg_size_x > 0 && Frequency != HSF_ComputeShader)
		{
			_mesa_glsl_error(ParseState, "'num_threads' attribute only applies to compute shaders");
		}

		// in GLSL, unlike in HLSL fixed-function tessellator properties are specified on the domain shader
		// and not the hull shader, so we specify them for both in the .usf shaders and then print a warning,
		// similar to what fxc is doing

		if (MainSig->tessellation.domain != GLSL_DOMAIN_NONE && (Frequency != HSF_HullShader && Frequency != HSF_DomainShader))
		{
			_mesa_glsl_warning(ParseState, "'domain' attribute only applies to hull or domain shaders");
		}

		if (MainSig->tessellation.outputtopology != GLSL_OUTPUTTOPOLOGY_NONE && Frequency != HSF_HullShader)
		{
			_mesa_glsl_warning(ParseState, "'outputtopology' attribute only applies to hull shaders");
		}

		if (MainSig->tessellation.partitioning != GLSL_PARTITIONING_NONE && Frequency != HSF_HullShader)
		{
			_mesa_glsl_warning(ParseState, "'partitioning' attribute only applies to hull shaders");
		}

		if (MainSig->tessellation.outputcontrolpoints > 0 && Frequency != HSF_HullShader)
		{
			_mesa_glsl_warning(ParseState, "'outputcontrolpoints' attribute only applies to hull shaders");
		}

		if (MainSig->tessellation.maxtessfactor > 0.0f && Frequency != HSF_HullShader)
		{
			_mesa_glsl_warning(ParseState, "'maxtessfactor' attribute only applies to hull shaders");
		}

		if (MainSig->tessellation.patchconstantfunc != 0 && Frequency != HSF_HullShader)
		{
			_mesa_glsl_warning(ParseState, "'patchconstantfunc' attribute only applies to hull shaders");
		}

		ir_function* MainFunction = new(ParseState)ir_function("main");
		MainFunction->add_signature(MainSig);

		Instructions->append_list(&DeclInstructions);
		Instructions->push_tail(MainFunction);

		ralloc_free(TempMemContext);

		// Now that we have a proper main(), move global setup to main().
		MoveGlobalInstructionsToMain(Instructions);
	}
	else
	{
		_mesa_glsl_error(ParseState, "shader entry point '%s' not "
			"found", EntryPoint);
	}

	return true;
}
ir_function_signature*  FGlslCodeBackend::FindPatchConstantFunction(exec_list* Instructions, _mesa_glsl_parse_state* ParseState)
{
	ir_function_signature* PatchConstantSig = 0;

	// TODO refactor this and the fetching of the main siganture
	foreach_iter(exec_list_iterator, Iter, *Instructions)
	{
		ir_instruction *ir = (ir_instruction *)Iter.get();
		ir_function *Function = ir->as_function();
		if (Function && strcmp(Function->name, ParseState->tessellation.patchconstantfunc) == 0)
		{
			int NumSigs = 0;
			foreach_iter(exec_list_iterator, SigIter, *Function)
			{
				if (++NumSigs == 1)
				{
					PatchConstantSig = (ir_function_signature *)SigIter.get();
				}
			}
			if (NumSigs == 1)
			{
				break;
			}
			else
			{
				_mesa_glsl_error(ParseState, "patch constant function "
					"`%s' has multiple signatures", ParseState->tessellation.patchconstantfunc);
			}
		}
	}

	return PatchConstantSig;
}

void FGlslCodeBackend::CallPatchConstantFunction(_mesa_glsl_parse_state* ParseState, ir_variable* OutputPatchVar, ir_function_signature* PatchConstantSig, exec_list& DeclInstructions, exec_list &PostCallInstructions)
{
	exec_list PatchConstantArgs;
	if (OutputPatchVar && !PatchConstantSig->parameters.is_empty())
	{
		PatchConstantArgs.push_tail(new(ParseState)ir_dereference_variable(OutputPatchVar));
	}

	ir_if* thread_if = new(ParseState)ir_if(
		new(ParseState)ir_expression(
		ir_binop_equal,
		new (ParseState)ir_constant(
		0
		),
		new (ParseState)ir_dereference_variable(
		ParseState->symbols->get_variable("gl_InvocationID")
		)
		)
		);

	exec_list PrePatchConstCallInstructions;
	exec_list PostPatchConstCallInstructions;

	FSemanticQualifier Qualifier;
	Qualifier.Fields.bIsPatchConstant = 1;

	ir_dereference_variable* PatchConstantReturn = GenShaderOutput(
		HSF_HullShader,
		ParseState,
		PatchConstantSig->return_semantic,
		Qualifier,
		PatchConstantSig->return_type,
		&DeclInstructions,
		&PrePatchConstCallInstructions,
		&PostPatchConstCallInstructions
		);

	thread_if->then_instructions.append_list(&PrePatchConstCallInstructions);
	thread_if->then_instructions.push_tail(new(ParseState)ir_call(PatchConstantSig, PatchConstantReturn, &PatchConstantArgs));
	thread_if->then_instructions.append_list(&PostPatchConstCallInstructions);

	PostCallInstructions.push_tail(thread_if);
			}


			/*
reassemble output patch variable (for the patch constant function) from the shader outputs
			turn this: (from the GenOutputs of calling the entry point main)

			out_InnerMember[gl_InvocationID].Data = t2.Middle.Inner.Value;

			into this:

			//output_patch<FPNTessellationHSToDS> FPNTessellationHSToDS t3[3]; //output_patch<FPNTessellationHSToDS> ;
			t3[0].Middle.Inner.Value = out_InnerMember[0].Data;
			t3[1].Middle.Inner.Value = out_InnerMember[1].Data;
			t3[2].Middle.Inner.Value = out_InnerMember[2].Data;

			*/

void FGlslCodeBackend::GenShaderPatchConstantFunctionInputs(_mesa_glsl_parse_state* ParseState, ir_variable* OutputPatchVar, exec_list &PostCallInstructions)
{
	PostCallInstructions.push_tail(OutputPatchVar);
	foreach_iter(exec_list_iterator, Iter, PostCallInstructions)
	{
		ir_instruction *ir = (ir_instruction *)Iter.get();

		ir_assignment* assignment = ir->as_assignment();

		if (!assignment)
		{
			continue;
		}

		ir_dereference_record* lhs = assignment->lhs->as_dereference_record();
		ir_rvalue* rhs = assignment->rhs;

		if (!lhs)
		{
			continue;
		}

		if (!rhs)
		{
			continue;
		}

		ir_dereference_array* lhs_array = lhs->record->as_dereference_array();

		if (!lhs_array)
		{
			continue;
		}

		ir_dereference_variable* OutputPatchArrayIndex = lhs_array->array_index->as_dereference_variable();
		ir_dereference_variable* OutputPatchArray = lhs_array->array->as_dereference_variable();

		if (!OutputPatchArrayIndex)
		{
			continue;
		}

		if (0 != strcmp(OutputPatchArrayIndex->var->name, "gl_InvocationID"))
		{
			continue;
		}

		if (!OutputPatchArray)
		{
			continue;
		}

		const char* OutArrayFieldName = lhs->field;

		for (int OutputVertex = 0; OutputVertex < ParseState->tessellation.outputcontrolpoints; ++OutputVertex)
		{
			struct Helper
			{
				// the struct inside the output patch can have the actual outputs with semantics nested inside,

				static void ReplaceVariableDerefWithArrayDeref(ir_instruction* Node, ir_dereference_array* ArrayDereference)
				{
					if (ir_dereference_record* AsRecord = Node->as_dereference_record())
					{
						if (AsRecord->record->as_dereference_variable())
						{
							AsRecord->record = ArrayDereference;
						}
						else
						{
							ReplaceVariableDerefWithArrayDeref(AsRecord->record, ArrayDereference);
						}
					}
					else if (ir_dereference_array* AsArray = Node->as_dereference_array())
					{
						if (AsArray->array->as_dereference_variable())
						{
							AsArray->array = ArrayDereference;
						}
						else
						{
							ReplaceVariableDerefWithArrayDeref(AsArray->array, ArrayDereference);
						}
					}
					else
					{
						check(false);
					}
				}
			};

			ir_dereference_array* OutputPatchElementIndex = new(ParseState)ir_dereference_array(
				OutputPatchVar,
				new(ParseState)ir_constant(
				OutputVertex
				)
				);

			ir_rvalue* OutputPatchElement = rhs->clone(ParseState, 0);
			Helper::ReplaceVariableDerefWithArrayDeref(OutputPatchElement, OutputPatchElementIndex);

			PostCallInstructions.push_tail(
				new (ParseState)ir_assignment(
					OutputPatchElement,
					new(ParseState)ir_dereference_record(
						new(ParseState)ir_dereference_array(
							OutputPatchArray->clone(ParseState, 0),
							new(ParseState)ir_constant(OutputVertex)
						),
						OutArrayFieldName
					)
				)
				);
		}
	}
}

void FGlslLanguageSpec::SetupLanguageIntrinsics(_mesa_glsl_parse_state* State, exec_list* ir)
{
	if (bIsES2)
	{
		make_intrinsic_genType(ir, State, FRAMEBUFFER_FETCH_ES2, ir_invalid_opcode, IR_INTRINSIC_FLOAT, 0, 4, 4);
		make_intrinsic_genType(ir, State, DEPTHBUFFER_FETCH_ES2, ir_invalid_opcode, IR_INTRINSIC_ALL_FLOATING, 3, 1, 1);
		make_intrinsic_genType(ir, State, GET_HDR_32BPP_HDR_ENCODE_MODE_ES2, ir_invalid_opcode, IR_INTRINSIC_ALL_FLOATING, 0);
	}

	if (State->language_version >= 310)
	{
		/**
		* Create GLSL functions that are left out of the symbol table
		*  Prevent pollution, but make them so thay can be used to
		*  implement the hlsl barriers
		*/
		const int glslFuncCount = 7;
		const char * glslFuncName[glslFuncCount] =
		{
			"barrier", "memoryBarrier", "memoryBarrierAtomicCounter", "memoryBarrierBuffer",
			"memoryBarrierShared", "memoryBarrierImage", "groupMemoryBarrier"
		};
		ir_function* glslFuncs[glslFuncCount];

		for (int i = 0; i < glslFuncCount; i++)
		{
			void* ctx = State;
			ir_function* func = new(ctx)ir_function(glslFuncName[i]);
			ir_function_signature* sig = new(ctx)ir_function_signature(glsl_type::void_type);
			sig->is_builtin = true;
			func->add_signature(sig);
			ir->push_tail(func);
			glslFuncs[i] = func;
		}

		/** Implement HLSL barriers in terms of GLSL functions */
		const char * functions[] =
		{
			"GroupMemoryBarrier", "GroupMemoryBarrierWithGroupSync",
			"DeviceMemoryBarrier", "DeviceMemoryBarrierWithGroupSync",
			"AllMemoryBarrier", "AllMemoryBarrierWithGroupSync"
		};
		const int max_children = 4;
		ir_function * implFuncs[][max_children] =
		{
			{glslFuncs[4]} /**{"memoryBarrierShared"}*/,
			{glslFuncs[4], glslFuncs[0]} /**{"memoryBarrierShared","barrier"}*/,
			{glslFuncs[2], glslFuncs[3], glslFuncs[5]} /**{"memoryBarrierAtomicCounter", "memoryBarrierBuffer", "memoryBarrierImage"}*/,
			{glslFuncs[2], glslFuncs[3], glslFuncs[5], glslFuncs[0]} /**{"memoryBarrierAtomicCounter", "memoryBarrierBuffer", "memoryBarrierImage", "barrier"}*/,
			{glslFuncs[1]} /**{"memoryBarrier"}*/,
			{glslFuncs[1], glslFuncs[0]} /**{"groupMemoryBarrier","barrier"}*/
		};

		for (size_t i = 0; i < sizeof(functions) / sizeof(const char*); i++)
		{
			void* ctx = State;
			ir_function* func = new(ctx)ir_function(functions[i]);

			ir_function_signature* sig = new(ctx)ir_function_signature(glsl_type::void_type);
			sig->is_builtin = true;
			sig->is_defined = true;

			for (int j = 0; j < max_children; j++)
			{
				if (implFuncs[i][j] == NULL)
					break;
				ir_function* child = implFuncs[i][j];
				check(child);
				check(child->signatures.get_head() == child->signatures.get_tail());
				ir_function_signature *childSig = (ir_function_signature *)child->signatures.get_head();
				exec_list actual_parameter;
				sig->body.push_tail(
					new(ctx)ir_call(childSig, NULL, &actual_parameter)
					);
			}

			func->add_signature(sig);

			State->symbols->add_global_function(func);
			ir->push_tail(func);
		}
	}
}
<|MERGE_RESOLUTION|>--- conflicted
+++ resolved
@@ -1,9 +1,5 @@
 // Copyright 1998-2016 Epic Games, Inc. All Rights Reserved.
-<<<<<<< HEAD
-// .
-=======
 // 
->>>>>>> e58dcb1b
 
 // This code is largely based on that in ir_print_glsl_visitor.cpp from
 // glsl-optimizer.
