--- conflicted
+++ resolved
@@ -35,12 +35,6 @@
 	virtual const FText GetFriendLocation() const = 0;
 
 	/**
-<<<<<<< HEAD
-	 * Get the client the user is logged in on
-	 * @return The client id
-	 */
-	virtual const FString GetClientId() const = 0;
-=======
 	* Get the client name the user is logged in on
 	* @return The client name
 	*/
@@ -51,7 +45,6 @@
 	* @return The session id the user is playing in
 	*/
 	virtual const TSharedPtr<FUniqueNetId> GetSessionId() const = 0;
->>>>>>> cce8678d
 
 	/**
 	 * Get if the user is online.
