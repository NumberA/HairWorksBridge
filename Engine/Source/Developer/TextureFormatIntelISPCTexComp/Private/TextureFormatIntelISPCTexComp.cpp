// Copyright 1998-2016 Epic Games, Inc. All Rights Reserved.

#include "Core.h"
#include "ImageCore.h"
#include "ModuleInterface.h"
#include "ModuleManager.h"
#include "TargetPlatform.h"
#include "TextureCompressorModule.h"
#include "PixelFormat.h"
#include "IConsoleManager.h"
#include "TaskGraphInterfaces.h"

#include "ispc_texcomp.h"

DEFINE_LOG_CATEGORY_STATIC(LogTextureFormatIntelISPCTexComp, Log, All);

// increment this if you change anything that will affect compression in this file, including FORCED_NORMAL_MAP_COMPRESSION_SIZE_VALUE
#define BASE_ISPC_DX11_FORMAT_VERSION 2

// For debugging intermediate image results by saving them out as files.
#define DEBUG_SAVE_INTERMEDIATE_IMAGES 0

/**
 * Macro trickery for supported format names.
 */
#define ENUM_SUPPORTED_FORMATS(op) \
	op(BC6H) \
	op(BC7)

	#define DECL_FORMAT_NAME(FormatName) static FName GTextureFormatName##FormatName = FName(TEXT(#FormatName));
	ENUM_SUPPORTED_FORMATS(DECL_FORMAT_NAME);
	#undef DECL_FORMAT_NAME

	#define DECL_FORMAT_NAME_ENTRY(FormatName) GTextureFormatName##FormatName ,
	static FName GSupportedTextureFormatNames[] =
	{
		ENUM_SUPPORTED_FORMATS(DECL_FORMAT_NAME_ENTRY)
	};
	#undef DECL_FORMAT_NAME_ENTRY
#undef ENUM_SUPPORTED_FORMATS

#define ENUM_ASTC_FORMATS(op) \
	op(ASTC_RGB) \
	op(ASTC_RGBA) \
	op(ASTC_RGBAuto) \
	op(ASTC_NormalAG) \
	op(ASTC_NormalRG)

	#define DECL_FORMAT_NAME(FormatName) static FName GTextureFormatName##FormatName = FName(TEXT(#FormatName));
	ENUM_ASTC_FORMATS(DECL_FORMAT_NAME);
	#undef DECL_FORMAT_NAME
#undef ENUM_ASTC_FORMATS

// BC6H, BC7, ASTC all have 16-byte block size
#define BLOCK_SIZE_IN_BYTES 16


	// Bitmap compression types.
enum EBitmapCompression
{
	BCBI_RGB = 0,
	BCBI_RLE8 = 1,
	BCBI_RLE4 = 2,
	BCBI_BITFIELDS = 3,
};

// .BMP file header.
#pragma pack(push,1)
struct FBitmapFileHeader
{
	uint16 bfType;
	uint32 bfSize;
	uint16 bfReserved1;
	uint16 bfReserved2;
	uint32 bfOffBits;
	friend FArchive& operator<<(FArchive& Ar, FBitmapFileHeader& H)
	{
		Ar << H.bfType << H.bfSize << H.bfReserved1 << H.bfReserved2 << H.bfOffBits;
		return Ar;
	}
};
#pragma pack(pop)

// .BMP subheader.
#pragma pack(push,1)
struct FBitmapInfoHeader
{
	uint32 biSize;
	uint32 biWidth;
	int32 biHeight;
	uint16 biPlanes;
	uint16 biBitCount;
	uint32 biCompression;
	uint32 biSizeImage;
	uint32 biXPelsPerMeter;
	uint32 biYPelsPerMeter;
	uint32 biClrUsed;
	uint32 biClrImportant;
	friend FArchive& operator<<(FArchive& Ar, FBitmapInfoHeader& H)
	{
		Ar << H.biSize << H.biWidth << H.biHeight;
		Ar << H.biPlanes << H.biBitCount;
		Ar << H.biCompression << H.biSizeImage;
		Ar << H.biXPelsPerMeter << H.biYPelsPerMeter;
		Ar << H.biClrUsed << H.biClrImportant;
		return Ar;
	}
};
#pragma pack(pop)


void SaveImageAsBMP( FArchive& Ar, const uint8* RawData, int SourceBytesPerPixel, int SizeX, int SizeY )
{
	FBitmapFileHeader bmf;
	FBitmapInfoHeader bmhdr;

	// File header.
	bmf.bfType = 'B' + (256 * (int32)'M');
	bmf.bfReserved1 = 0;
	bmf.bfReserved2 = 0;
	int32 biSizeImage = SizeX * SizeY * 3;
	bmf.bfOffBits = sizeof(FBitmapFileHeader) + sizeof(FBitmapInfoHeader);
	bmhdr.biBitCount = 24;

	bmf.bfSize = bmf.bfOffBits + biSizeImage;
	Ar << bmf;

	// Info header.
	bmhdr.biSize = sizeof(FBitmapInfoHeader);
	bmhdr.biWidth = SizeX;
	bmhdr.biHeight = SizeY;
	bmhdr.biPlanes = 1;
	bmhdr.biCompression = BCBI_RGB;
	bmhdr.biSizeImage = biSizeImage;
	bmhdr.biXPelsPerMeter = 0;
	bmhdr.biYPelsPerMeter = 0;
	bmhdr.biClrUsed = 0;
	bmhdr.biClrImportant = 0;
	Ar << bmhdr;

	bool bIsRGBA16 = (SourceBytesPerPixel == 8);

	//NOTE: Each row must be 4-byte aligned in a BMP.
	int PaddingX = Align(SizeX * 3, 4) - SizeX * 3;

	// Upside-down scanlines.
	for (int32 i = SizeY - 1; i >= 0; i--)
	{
		const uint8* ScreenPtr = &RawData[i*SizeX*SourceBytesPerPixel];
		for (int32 j = SizeX; j > 0; j--)
		{
			uint8 R, G, B;
			if (bIsRGBA16)
			{
				R = ScreenPtr[1];
				G = ScreenPtr[3];
				B = ScreenPtr[5];
				ScreenPtr += 8;
			}
			else
			{
				R = ScreenPtr[0];
				G = ScreenPtr[1];
				B = ScreenPtr[2];
				ScreenPtr += 4;
			}
			Ar << R;
			Ar << G;
			Ar << B;
		}
		for (int32 j = 0; j < PaddingX; ++j)
		{
			int8 PadByte = 0;
			Ar << PadByte;
		}
	}
}

#define MAGIC_FILE_CONSTANT 0x5CA1AB13

// little endian
#pragma pack(push,1)
struct astc_header
{
	uint8_t magic[4];
	uint8_t blockdim_x;
	uint8_t blockdim_y;
	uint8_t blockdim_z;
	uint8_t xsize[3];
	uint8_t ysize[3];			// x-size, y-size and z-size are given in texels;
	uint8_t zsize[3];			// block count is inferred
};
#pragma pack(pop)

void SaveImageAsASTC(FArchive& Ar, uint8* RawData, int SizeX, int SizeY, int block_width, int block_height)
{
	astc_header file_header;

	uint32_t magic = MAGIC_FILE_CONSTANT;
	FMemory::Memcpy(file_header.magic, &magic, 4);
	file_header.blockdim_x = block_width;
	file_header.blockdim_y = block_height;
	file_header.blockdim_z = 1;

	int32 xsize = SizeX;
	int32 ysize = SizeY;
	int32 zsize = 1;

	FMemory::Memcpy(file_header.xsize, &xsize, 3);
	FMemory::Memcpy(file_header.ysize, &ysize, 3);
	FMemory::Memcpy(file_header.zsize, &zsize, 3);

	Ar.Serialize(&file_header, sizeof(file_header));

	size_t height_in_blocks = (SizeY + block_height - 1) / block_height;
	size_t width_in_blocks = (SizeX + block_width - 1) / block_width;
	int stride = width_in_blocks * BLOCK_SIZE_IN_BYTES;
	Ar.Serialize(RawData, height_in_blocks * stride);
}

struct FMultithreadSettings
{
	int iScansPerTask;
	int iNumTasks;
};

template <typename EncoderSettingsType>
struct FMultithreadedCompression
{
	typedef void(*CompressFunction)(EncoderSettingsType* pEncSettings, FImage* pInImage, FCompressedImage2D* pOutImage, int yStart, int yEnd, int SliceIndex);

	static void Compress(FMultithreadSettings &MultithreadSettings, EncoderSettingsType &EncoderSettings, FImage &Image, FCompressedImage2D &OutCompressedImage, CompressFunction FunctionCallback, bool bUseTasks)
	{
		if (bUseTasks)
		{
			class FIntelCompressWorker : public FNonAbandonableTask
			{
			public:
				FIntelCompressWorker(EncoderSettingsType* pEncSettings, FImage* pInImage, FCompressedImage2D* pOutImage, int yStart, int yEnd, int SliceIndex, CompressFunction InFunctionCallback)
				:	mpEncSettings(pEncSettings)
				,	mpInImage(pInImage)
				,	mpOutImage(pOutImage)
				,	mYStart(yStart)
				,	mYEnd(yEnd)
				,	mSliceIndex(SliceIndex)
				,	mCallback(InFunctionCallback)
				{
				}

				void DoWork()
				{
					mCallback(mpEncSettings, mpInImage, mpOutImage, mYStart, mYEnd, mSliceIndex);
				}

				FORCEINLINE TStatId GetStatId() const
				{
					RETURN_QUICK_DECLARE_CYCLE_STAT(FIntelCompressWorker, STATGROUP_ThreadPoolAsyncTasks);
				}

				EncoderSettingsType*	mpEncSettings;
				FImage*					mpInImage;
				FCompressedImage2D*		mpOutImage;
				int						mYStart;
				int						mYEnd;
				int						mSliceIndex;
				CompressFunction		mCallback;
			};
			typedef FAsyncTask<FIntelCompressWorker> FIntelCompressTask;

			// One less task because we'll do the final + non multiple of 4 inside this task
			TIndirectArray<FIntelCompressTask> CompressionTasks;
			const int NumStasksPerSlice = MultithreadSettings.iNumTasks + 1;
			CompressionTasks.Reserve(NumStasksPerSlice * Image.NumSlices - 1);
			for (int SliceIndex = 0; SliceIndex < Image.NumSlices; ++SliceIndex)
			{
				for (int iTask = 0; iTask < NumStasksPerSlice; ++iTask)
				{
					// Create a new task unless it's the last task in the last slice (that one will run on current thread, after these threads have been started)
					if (SliceIndex < (Image.NumSlices - 1) || iTask < (NumStasksPerSlice - 1))
					{
						auto* AsyncTask = new(CompressionTasks) FIntelCompressTask(&EncoderSettings, &Image, &OutCompressedImage, iTask * MultithreadSettings.iScansPerTask, (iTask + 1) * MultithreadSettings.iScansPerTask, SliceIndex, FunctionCallback);
						AsyncTask->StartBackgroundTask();
					}
				}
			}
			FunctionCallback(&EncoderSettings, &Image, &OutCompressedImage, MultithreadSettings.iScansPerTask * MultithreadSettings.iNumTasks, Image.SizeY, Image.NumSlices - 1);

			// Wait for all tasks to complete
			for (int32 TaskIndex = 0; TaskIndex < CompressionTasks.Num(); ++TaskIndex)
			{
				CompressionTasks[TaskIndex].EnsureCompletion();
			}
		}
		else
		{
			for (int SliceIndex = 0; SliceIndex < Image.NumSlices; ++SliceIndex)
			{
				FunctionCallback(&EncoderSettings, &Image, &OutCompressedImage, 0, Image.SizeY, SliceIndex);
			}
		}
	}
};

/**
 * BC6H Compression function
 */
static void IntelBC6HCompressScans(bc6h_enc_settings* pEncSettings, FImage* pInImage, FCompressedImage2D* pOutImage, int yStart, int yEnd, int SliceIndex)
{
	check(pInImage->Format == ERawImageFormat::RGBA16F);
	check((yStart % 4) == 0);
	check((pInImage->SizeX % 4) == 0);
	check((yStart >= 0) && (yStart <= pInImage->SizeY));
	check((yEnd   >= 0) && (yEnd   <= pInImage->SizeY));

	const int InStride = pInImage->SizeX * 8;
	const int OutStride = pInImage->SizeX / 4 * BLOCK_SIZE_IN_BYTES;
	const int InSliceSize = pInImage->SizeY * InStride;
	const int OutSliceSize = pInImage->SizeY / 4 * OutStride;

	uint8* pInTexels = reinterpret_cast<uint8*>(&pInImage->RawData[0]) + InSliceSize * SliceIndex;
	uint8* pOutTexels = reinterpret_cast<uint8*>(&pOutImage->RawData[0]) + OutSliceSize * SliceIndex;

	rgba_surface insurface;
	insurface.ptr		= pInTexels + (yStart * InStride);
	insurface.width		= pInImage->SizeX;
	insurface.height	= yEnd - yStart;
	insurface.stride	= pInImage->SizeX * 8;

	pOutTexels += yStart / 4 * OutStride;
	CompressBlocksBC6H(&insurface, pOutTexels, pEncSettings);
}

/**
 * BC7 Compression function
 */
static void IntelBC7CompressScans(bc7_enc_settings* pEncSettings, FImage* pInImage, FCompressedImage2D* pOutImage, int yStart, int yEnd, int SliceIndex)
{
	check(pInImage->Format == ERawImageFormat::BGRA8);
	check((yStart % 4) == 0);
	check((pInImage->SizeX % 4) == 0);
	check((yStart >= 0) && (yStart <= pInImage->SizeY));
	check((yEnd   >= 0) && (yEnd   <= pInImage->SizeY));

	const int InStride = pInImage->SizeX * 4;
	const int OutStride = pInImage->SizeX / 4 * BLOCK_SIZE_IN_BYTES;
	const int InSliceSize = pInImage->SizeY * InStride;
	const int OutSliceSize = pInImage->SizeY / 4 * OutStride;

	uint8* pInTexels = reinterpret_cast<uint8*>(&pInImage->RawData[0]) + InSliceSize * SliceIndex;
	uint8* pOutTexels = reinterpret_cast<uint8*>(&pOutImage->RawData[0]) + OutSliceSize * SliceIndex;

	// Switch byte order for compressors input
	for ( int y=yStart; y < yEnd; ++y )
	{
		uint8* pInTexelsSwap = pInTexels + (y * InStride);
		for ( int x=0; x < pInImage->SizeX; ++x )
		{
			const uint8 r = pInTexelsSwap[0];
			pInTexelsSwap[0] = pInTexelsSwap[2];
			pInTexelsSwap[2] = r;

			pInTexelsSwap += 4;
		}
	}

	rgba_surface insurface;
	insurface.ptr		= pInTexels + (yStart * InStride);
	insurface.width		= pInImage->SizeX;
	insurface.height	= yEnd - yStart;
	insurface.stride	= pInImage->SizeX * 4;

	pOutTexels += yStart / 4 * OutStride;
	CompressBlocksBC7(&insurface, pOutTexels, pEncSettings);
}

#define MAX_QUALITY_BY_SIZE 4
#define FORCED_NORMAL_MAP_COMPRESSION_SIZE_VALUE 4

static uint16 GetDefaultCompressionBySizeValue()
{
	// start at default quality, then lookup in .ini file
	int32 CompressionModeValue = 0;
	GConfig->GetInt(TEXT("/Script/UnrealEd.CookerSettings"), TEXT("DefaultASTCQualityBySize"), CompressionModeValue, GEngineIni);

	FParse::Value(FCommandLine::Get(), TEXT("-astcqualitybysize="), CompressionModeValue);
	CompressionModeValue = FMath::Min<uint32>(CompressionModeValue, MAX_QUALITY_BY_SIZE);

	return CompressionModeValue;
}

static EPixelFormat GetQualityFormat(int& BlockWidth, int& BlockHeight, int32 OverrideSizeValue = -1)
{
	// Note: ISPC only supports 8x8 and higher quality, and only one speed (fast)
	// convert to a string
	EPixelFormat Format = PF_Unknown;
	switch (OverrideSizeValue >= 0 ? OverrideSizeValue : GetDefaultCompressionBySizeValue())
	{
		case 0:	//Format = PF_ASTC_12x12; BlockWidth = BlockHeight = 12; break;
		case 1:	//Format = PF_ASTC_10x10; BlockWidth = BlockHeight = 10; break;
		case 2:	Format = PF_ASTC_8x8; BlockWidth = BlockHeight = 8; break;
		case 3:	Format = PF_ASTC_6x6; BlockWidth = BlockHeight = 6; break;
		case 4:	Format = PF_ASTC_4x4; BlockWidth = BlockHeight = 4; break;
		default: UE_LOG(LogTemp, Fatal, TEXT("Max quality higher than expected"));
	}

	return Format;
}

struct FASTCEncoderSettings : public astc_enc_settings
{
	FName TextureFormatName;
};


/**
 * ASTC Compression function
 */
static void IntelASTCCompressScans(FASTCEncoderSettings* pEncSettings, FImage* pInImage, FCompressedImage2D* pOutImage, int yStart, int yEnd, int SliceIndex)
{
	check(pInImage->Format == ERawImageFormat::BGRA8);
	check((yStart % pEncSettings->block_height) == 0);
	check((pInImage->SizeX % pEncSettings->block_width) == 0);
	check((yStart >= 0) && (yStart <= pInImage->SizeY));
	check((yEnd   >= 0) && (yEnd   <= pInImage->SizeY));

	const int InStride = pInImage->SizeX * 4;
	const int OutStride = pInImage->SizeX / pEncSettings->block_width * BLOCK_SIZE_IN_BYTES;
	const int InSliceSize = pInImage->SizeY * InStride;
	const int OutSliceSize = pInImage->SizeY / pEncSettings->block_height * OutStride;

	uint8* pInTexels = reinterpret_cast<uint8*>(&pInImage->RawData[0]) + InSliceSize * SliceIndex;
	uint8* pOutTexels = reinterpret_cast<uint8*>(&pOutImage->RawData[0]) + OutSliceSize * SliceIndex;

	if (pEncSettings->TextureFormatName == GTextureFormatNameASTC_RGB)
	{
		// Switch byte order for compressors input (BGRA -> RGBA)
		// Force A=255
		for (int y = yStart; y < yEnd; ++y)
		{
			uint8* pInTexelsSwap = pInTexels + (y * InStride);
			for (int x = 0; x < pInImage->SizeX; ++x)
			{
				const uint8 r = pInTexelsSwap[0];
				pInTexelsSwap[0] = pInTexelsSwap[2];
				pInTexelsSwap[2] = r;
				pInTexelsSwap[3] = 255;

				pInTexelsSwap += 4;
			}
		}
	}
	else if (pEncSettings->TextureFormatName == GTextureFormatNameASTC_RGBA)
	{
		// Switch byte order for compressors input (BGRA -> RGBA)
		for (int y = yStart; y < yEnd; ++y)
		{
			uint8* pInTexelsSwap = pInTexels + (y * InStride);
			for (int x = 0; x < pInImage->SizeX; ++x)
			{
				const uint8 r = pInTexelsSwap[0];
				pInTexelsSwap[0] = pInTexelsSwap[2];
				pInTexelsSwap[2] = r;

				pInTexelsSwap += 4;
			}
		}
	}
	else if (pEncSettings->TextureFormatName == GTextureFormatNameASTC_NormalAG)
	{
		// Switch byte order for compressors input (BGRA -> RGBA)
		// Re-normalize
		// Set any unused RGB components to 0, an unused A to 255.
		for (int y = yStart; y < yEnd; ++y)
		{
			uint8* pInTexelsSwap = pInTexels + (y * InStride);
			for (int x = 0; x < pInImage->SizeX; ++x)
			{
				FVector Normal = FVector(pInTexelsSwap[2] / 255.0f * 2.0f - 1.0f, pInTexelsSwap[1] / 255.0f * 2.0f - 1.0f, pInTexelsSwap[0] / 255.0f * 2.0f - 1.0f);
				Normal = Normal.GetSafeNormal();
				pInTexelsSwap[0] = 0;
				pInTexelsSwap[1] = FMath::FloorToInt((Normal.Y * 0.5f + 0.5f) * 255.999f);
				pInTexelsSwap[2] = 0;
				pInTexelsSwap[3] = FMath::FloorToInt((Normal.X * 0.5f + 0.5f) * 255.999f);

				pInTexelsSwap += 4;
			}
		}
	}
	else if (pEncSettings->TextureFormatName == GTextureFormatNameASTC_NormalRG)
	{
		// Switch byte order for compressors input (BGRA -> RGBA)
		// Re-normalize
		// Set any unused RGB components to 0, an unused A to 255.
		for (int y = yStart; y < yEnd; ++y)
		{
			uint8* pInTexelsSwap = pInTexels + (y * InStride);
			for (int x = 0; x < pInImage->SizeX; ++x)
			{
				FVector Normal = FVector(pInTexelsSwap[2] / 255.0f * 2.0f - 1.0f, pInTexelsSwap[1] / 255.0f * 2.0f - 1.0f, pInTexelsSwap[0] / 255.0f * 2.0f - 1.0f);
				Normal = Normal.GetSafeNormal();
				pInTexelsSwap[0] = FMath::FloorToInt((Normal.X * 0.5f + 0.5f) * 255.999f);
				pInTexelsSwap[1] = FMath::FloorToInt((Normal.Y * 0.5f + 0.5f) * 255.999f);
				pInTexelsSwap[2] = 0;
				pInTexelsSwap[3] = 255;

				pInTexelsSwap += 4;
			}
		}
	}

	rgba_surface insurface;
	insurface.ptr		= pInTexels + (yStart * InStride);
	insurface.width		= pInImage->SizeX;
	insurface.height	= yEnd - yStart;
	insurface.stride	= pInImage->SizeX * 4;

	pOutTexels += yStart / pEncSettings->block_height * OutStride;
	CompressBlocksASTC(&insurface, pOutTexels, pEncSettings);
}

/**
 * Intel BC texture format handler.
 */
class FTextureFormatIntelISPCTexComp : public ITextureFormat
{
public:
	FTextureFormatIntelISPCTexComp()
	{
	}
	virtual ~FTextureFormatIntelISPCTexComp()
	{
	}
	virtual bool AllowParallelBuild() const override
	{
		return true;
	}

	// Return the version for the DX11 formats BC6H and BC7 (not ASTC)
	virtual uint16 GetVersion(FName Format) const override
	{
		return BASE_ISPC_DX11_FORMAT_VERSION;
	}

	// Since we want to have per texture [group] compression settings, we need to have the key based on the texture
	virtual FString GetDerivedDataKeyString(const class UTexture& Texture) const override
	{
		return TEXT("");
	}

	virtual void GetSupportedFormats(TArray<FName>& OutFormats) const override
	{
		for (int32 i = 0; i < ARRAY_COUNT(GSupportedTextureFormatNames); ++i)
		{
			OutFormats.Add(GSupportedTextureFormatNames[i]);
		}
	}

	virtual FTextureFormatCompressorCaps GetFormatCapabilities() const override
	{
		return FTextureFormatCompressorCaps(); // Default capabilities.
	}

	static void SetupScans(const FImage& InImage, int BlockWidth, int BlockHeight, FCompressedImage2D& OutCompressedImage, FMultithreadSettings &MultithreadSettings)
	{
		const int AlignedSizeX = AlignArbitrary(InImage.SizeX, BlockWidth);
		const int AlignedSizeY = AlignArbitrary(InImage.SizeY, BlockHeight);
		const int WidthInBlocks = AlignedSizeX / BlockWidth;
		const int HeightInBlocks = AlignedSizeY / BlockHeight;
		const int SizePerSlice = WidthInBlocks * HeightInBlocks * BLOCK_SIZE_IN_BYTES;
		OutCompressedImage.RawData.AddUninitialized(SizePerSlice * InImage.NumSlices);
		OutCompressedImage.SizeX = FMath::Max(AlignedSizeX, BlockWidth);
		OutCompressedImage.SizeY = FMath::Max(AlignedSizeY, BlockHeight);

		// When we allow async tasks to execute we do so with BlockHeight lines of the image per task
		// This isn't optimal for long thin textures, but works well with how ISPC works
		MultithreadSettings.iScansPerTask = BlockHeight;
<<<<<<< HEAD
		MultithreadSettings.iNumTasks = FMath::Max((InImage.SizeY / MultithreadSettings.iScansPerTask) - 1, 0);
=======
		MultithreadSettings.iNumTasks = FMath::Max((AlignedSizeY / MultithreadSettings.iScansPerTask) - 1, 0);
>>>>>>> 92a3597a
	}

	static void PadImageToBlockSize(FImage &InOutImage, int BlockWidth, int BlockHeight, int BytesPerPixel)
	{
		const int AlignedSizeX = AlignArbitrary(InOutImage.SizeX, BlockWidth);
		const int AlignedSizeY = AlignArbitrary(InOutImage.SizeY, BlockHeight);
		const int AlignedSliceSize = AlignedSizeX * AlignedSizeY * BytesPerPixel;
		const int AlignedTotalSize = AlignedSliceSize * InOutImage.NumSlices;
		const int OriginalSliceSize = InOutImage.SizeX * InOutImage.SizeY * BytesPerPixel;

		// Early out if no padding is necessary
		if (AlignedSizeX == InOutImage.SizeX && AlignedSizeY == InOutImage.SizeY)
		{
			return;
		}

		// Allocate temp buffer
		//@TODO: Optimize away this temp buffer (could avoid last FMemory::Memcpy)
		TArray<uint8> TempBuffer;
		TempBuffer.SetNumUninitialized(AlignedTotalSize);

		const int PaddingX = AlignedSizeX - InOutImage.SizeX;
		const int PaddingY = AlignedSizeY - InOutImage.SizeY;
		const int SrcStride = InOutImage.SizeX * BytesPerPixel;
		const int DstStride = AlignedSizeX * BytesPerPixel;

		for (int SliceIndex = 0; SliceIndex < InOutImage.NumSlices; ++SliceIndex)
		{
			uint8* DstData = ((uint8*)TempBuffer.GetData()) + SliceIndex * AlignedSliceSize;
			const uint8* SrcData = ((uint8*)InOutImage.RawData.GetData()) + SliceIndex * OriginalSliceSize;

			// Copy all of SrcData and pad on X-axis:
			for (int Y = 0; Y < InOutImage.SizeY; ++Y)
			{
				FMemory::Memcpy(DstData, SrcData, SrcStride);
				SrcData += SrcStride - BytesPerPixel;	// Src: Last pixel on this row
				DstData += SrcStride;					// Dst: Beginning of the padded region at the end of this row
				for (int PadX = 0; PadX < PaddingX; PadX++)
				{
					// Replicate right-most pixel as padding on X-axis
					FMemory::Memcpy(DstData, SrcData, BytesPerPixel);
					DstData += BytesPerPixel;
				}
				SrcData += BytesPerPixel;				// Src & Dst: Beginning of next row
			}

			// Replicate last row as padding on Y-axis:
			SrcData = DstData - DstStride;				// Src: Beginning of the last row (of DstData)
			for (int PadY = 0; PadY < PaddingY; PadY++)
			{
				FMemory::Memcpy(DstData, SrcData, DstStride);
				DstData += DstStride;					// Dst: Beginning of the padded region at the end of this row
			}
		}

		// Replace InOutImage with the new data
		InOutImage.RawData.Empty(AlignedTotalSize);
		InOutImage.RawData.SetNumUninitialized(AlignedTotalSize);
		FMemory::Memcpy(InOutImage.RawData.GetData(), TempBuffer.GetData(), AlignedTotalSize);
		InOutImage.SizeX = AlignedSizeX;
		InOutImage.SizeY = AlignedSizeY;
	}

	virtual bool CompressImage(
		const FImage& InImage,
		const struct FTextureBuildSettings& BuildSettings,
		bool bImageHasAlphaChannel,
		FCompressedImage2D& OutCompressedImage
		) const override
	{
		check(InImage.SizeX > 0);
		check(InImage.SizeY > 0);
		check(InImage.NumSlices > 0);

		bool bCompressionSucceeded = false;

		int BlockWidth = 0;
		int BlockHeight = 0;

		const bool bUseTasks = true;
		FMultithreadSettings MultithreadSettings;

		EPixelFormat CompressedPixelFormat = PF_Unknown;
		if ( BuildSettings.TextureFormatName == GTextureFormatNameBC6H )
		{
			FImage Image;
			InImage.CopyTo(Image, ERawImageFormat::RGBA16F, EGammaSpace::Linear);

			bc6h_enc_settings settings;
			GetProfile_bc6h_basic(&settings);

			SetupScans(Image, 4, 4, OutCompressedImage, MultithreadSettings);
			PadImageToBlockSize(Image, 4, 4, 4*2);
			FMultithreadedCompression<bc6h_enc_settings>::Compress(MultithreadSettings, settings, Image, OutCompressedImage, &IntelBC6HCompressScans, bUseTasks);

			CompressedPixelFormat = PF_BC6H;
			bCompressionSucceeded = true;
		}
		else if ( BuildSettings.TextureFormatName == GTextureFormatNameBC7 )
		{
			FImage Image;
			InImage.CopyTo(Image, ERawImageFormat::BGRA8, BuildSettings.GetGammaSpace());

			bc7_enc_settings settings;
			if ( bImageHasAlphaChannel )
			{
				GetProfile_alpha_basic(&settings);
			}
			else
			{
				GetProfile_basic(&settings);
			}

			SetupScans(Image, 4, 4, OutCompressedImage, MultithreadSettings);
			PadImageToBlockSize(Image, 4, 4, 4*1);
			FMultithreadedCompression<bc7_enc_settings>::Compress(MultithreadSettings, settings, Image, OutCompressedImage, &IntelBC7CompressScans, bUseTasks);

			CompressedPixelFormat = PF_BC7;
			bCompressionSucceeded = true;
		}
		else
		{
			bool bIsRGBColorASTC = (BuildSettings.TextureFormatName == GTextureFormatNameASTC_RGB ||
				((BuildSettings.TextureFormatName == GTextureFormatNameASTC_RGBAuto) && !bImageHasAlphaChannel));
			bool bIsRGBAColorASTC = (BuildSettings.TextureFormatName == GTextureFormatNameASTC_RGBA ||
				((BuildSettings.TextureFormatName == GTextureFormatNameASTC_RGBAuto) && bImageHasAlphaChannel));
			bool bIsNormalMap = (BuildSettings.TextureFormatName == GTextureFormatNameASTC_NormalAG ||
				BuildSettings.TextureFormatName == GTextureFormatNameASTC_NormalRG);

			CompressedPixelFormat = GetQualityFormat( BlockWidth, BlockHeight, bIsNormalMap ? FORCED_NORMAL_MAP_COMPRESSION_SIZE_VALUE : -1 );

			FASTCEncoderSettings EncoderSettings;
			if (BuildSettings.TextureFormatName == GTextureFormatNameASTC_NormalAG)
			{
				GetProfile_astc_alpha_fast(&EncoderSettings, BlockWidth, BlockHeight);
				EncoderSettings.TextureFormatName = BuildSettings.TextureFormatName;
				bCompressionSucceeded = true;
			}
			else if (BuildSettings.TextureFormatName == GTextureFormatNameASTC_NormalRG)
			{
				GetProfile_astc_fast(&EncoderSettings, BlockWidth, BlockHeight);
				EncoderSettings.TextureFormatName = BuildSettings.TextureFormatName;
				bCompressionSucceeded = true;
			}
			else if (bIsRGBColorASTC)
			{
				GetProfile_astc_fast(&EncoderSettings, BlockWidth, BlockHeight);
				EncoderSettings.TextureFormatName = GTextureFormatNameASTC_RGB;
				bCompressionSucceeded = true;
			}
			else if (bIsRGBAColorASTC)
			{
				GetProfile_astc_alpha_fast(&EncoderSettings, BlockWidth, BlockHeight);
				EncoderSettings.TextureFormatName = GTextureFormatNameASTC_RGBA;
				bCompressionSucceeded = true;
			}

			if (bCompressionSucceeded)
			{
				FImage Image;
				InImage.CopyTo(Image, ERawImageFormat::BGRA8, BuildSettings.GetGammaSpace());

				SetupScans(Image, EncoderSettings.block_width, EncoderSettings.block_height, OutCompressedImage, MultithreadSettings);
				PadImageToBlockSize(Image, EncoderSettings.block_width, EncoderSettings.block_height, 4 * 1);
				
#if DEBUG_SAVE_INTERMEDIATE_IMAGES
				//@DEBUG (save padded input as BMP):
				static bool SaveInputOutput = false;
				static volatile int32 Counter = 0;
				int LocalCounter = Counter;
				if (SaveInputOutput)	// && LocalCounter < 10 && Image.SizeX >= 1024)
				{
					const FString FileName = FString::Printf(TEXT("Smedis-Input-%d.bmp"), FPlatformTLS::GetCurrentThreadId());
					FArchive* FileWriter = IFileManager::Get().CreateFileWriter(*FileName);
					SaveImageAsBMP(*FileWriter, Image.RawData.GetData(), 4, Image.SizeX, Image.SizeY);
					delete FileWriter;
					FPlatformAtomics::InterlockedIncrement(&Counter);
				}
#endif

				FMultithreadedCompression<FASTCEncoderSettings>::Compress(MultithreadSettings, EncoderSettings, Image, OutCompressedImage, &IntelASTCCompressScans, bUseTasks);

#if DEBUG_SAVE_INTERMEDIATE_IMAGES
				//@DEBUG (save swizzled/fixed-up input as BMP):
				if (SaveInputOutput)	// && LocalCounter < 10 && Image.SizeX >= 1024)
				{
					const FString FileName = FString::Printf(TEXT("Smedis-InputSwizzled-%d.bmp"), FPlatformTLS::GetCurrentThreadId());
					FArchive* FileWriter = IFileManager::Get().CreateFileWriter(*FileName);
					SaveImageAsBMP(*FileWriter, Image.RawData.GetData(), 4, Image.SizeX, Image.SizeY);
					delete FileWriter;
					FPlatformAtomics::InterlockedIncrement(&Counter);
				}

				//@DEBUG (save output as .astc file):
				if (SaveInputOutput)// && LocalCounter < 10 && Image.SizeX >= 1024)
				{
					const FString FileName = FString::Printf(TEXT("Smedis-Output-%d.astc"), FPlatformTLS::GetCurrentThreadId());
					FArchive* FileWriter = IFileManager::Get().CreateFileWriter(*FileName);
					SaveImageAsASTC(*FileWriter, OutCompressedImage.RawData.GetData(), OutCompressedImage.SizeX, OutCompressedImage.SizeY, EncoderSettings.block_width, EncoderSettings.block_height);
					delete FileWriter;
				}
#endif
			}
		}
		OutCompressedImage.PixelFormat = CompressedPixelFormat;
		OutCompressedImage.SizeX = InImage.SizeX;
		OutCompressedImage.SizeY = InImage.SizeY;

		return bCompressionSucceeded;
	}
};

/**
 * Module for DXT texture compression.
 */
static ITextureFormat* Singleton = NULL;

class FTextureFormatIntelISPCTexCompModule : public ITextureFormatModule
{
public:
	FTextureFormatIntelISPCTexCompModule()
	{
		mDllHandle = nullptr;
	}

	virtual ~FTextureFormatIntelISPCTexCompModule()
	{
		delete Singleton;
		Singleton = NULL;

		if ( mDllHandle != nullptr )
		{
			FPlatformProcess::FreeDllHandle(mDllHandle);
			mDllHandle = nullptr;
		}
	}

	virtual ITextureFormat* GetTextureFormat()
	{
		if (!Singleton)
		{
#if PLATFORM_WINDOWS
	#if PLATFORM_64BITS
			mDllHandle = FPlatformProcess::GetDllHandle(TEXT("../../../Engine/Binaries/ThirdParty/IntelISPCTexComp/Win64-Release/ispc_texcomp.dll"));
	#else	//32-bit platform
			mDllHandle = FPlatformProcess::GetDllHandle(TEXT("../../../Engine/Binaries/ThirdParty/IntelISPCTexComp/Win32-Release/ispc_texcomp.dll"));
	#endif
#elif PLATFORM_MAC
			mDllHandle = FPlatformProcess::GetDllHandle(TEXT("libispc_texcomp.dylib"));
#elif PLATFORM_LINUX
			mDllHandle = FPlatformProcess::GetDllHandle(TEXT("../../../Engine/Binaries/ThirdParty/IntelISPCTexComp/Linux64-Release/libispc_texcomp.so"));
#endif
			Singleton = new FTextureFormatIntelISPCTexComp();
		}
		return Singleton;
	}

	void* mDllHandle;
};

IMPLEMENT_MODULE(FTextureFormatIntelISPCTexCompModule, TextureFormatIntelISPCTexComp);<|MERGE_RESOLUTION|>--- conflicted
+++ resolved
@@ -574,11 +574,7 @@
 		// When we allow async tasks to execute we do so with BlockHeight lines of the image per task
 		// This isn't optimal for long thin textures, but works well with how ISPC works
 		MultithreadSettings.iScansPerTask = BlockHeight;
-<<<<<<< HEAD
-		MultithreadSettings.iNumTasks = FMath::Max((InImage.SizeY / MultithreadSettings.iScansPerTask) - 1, 0);
-=======
 		MultithreadSettings.iNumTasks = FMath::Max((AlignedSizeY / MultithreadSettings.iScansPerTask) - 1, 0);
->>>>>>> 92a3597a
 	}
 
 	static void PadImageToBlockSize(FImage &InOutImage, int BlockWidth, int BlockHeight, int BytesPerPixel)
