// Copyright 1998-2015 Epic Games, Inc. All Rights Reserved.

#include "MergePrivatePCH.h"
#include "DiffUtils.h"
#include "DiffResults.h"
#include "GraphDiffControl.h"
#include "SDockTab.h"
#include "SMergeGraphView.h"
#include "SKismetInspector.h"

#define LOCTEXT_NAMESPACE "SMergeGraphView"

const FName MergeMyBluerpintTabId = FName(TEXT("MergeMyBluerpintTab"));
const FName MergeGraphTabId = FName(TEXT("MergeGraphTab"));

struct FBlueprintRevPair
{
	FBlueprintRevPair(const UBlueprint* InBlueprint, const FRevisionInfo& InRevData)
	: Blueprint(InBlueprint)
	, RevData(InRevData)
	{
	}

	const UBlueprint* Blueprint;
	const FRevisionInfo& RevData;
};;

static UEdGraph* FindGraphByName(UBlueprint const& FromBlueprint, const FName& GraphName)
{
	TArray<UEdGraph*> Graphs;
	FromBlueprint.GetAllGraphs(Graphs);

	UEdGraph* Ret = nullptr;
	if (UEdGraph** Result = Graphs.FindByPredicate(FMatchFName(GraphName)))
	{
		Ret = *Result;
	}
	return Ret;
}

struct FMergeGraphRowEntry
{
	FText Label;

	FName GraphName;

	UEdGraphNode* LocalNode;
	UEdGraphNode* BaseNode;
	UEdGraphNode* RemoteNode;

	UEdGraphPin* LocalPin;
	UEdGraphPin* BasePin;
	UEdGraphPin* RemotePin;

	FLinearColor DisplayColor;

	bool bHasConflicts;
};

struct FMergeGraphEntry
{
	FName GraphName;

	TArray<FMergeGraphRowEntry> Changes;
	bool bAnyConflics;
	bool bRemoteDifferences;
	bool bLocalDifferences;

	bool bExistsInRemote;
	bool bExistsInBase;
	bool bExistsInLocal;
};

static TArray< FMergeGraphEntry > GenerateDiffListItems(const FBlueprintRevPair& RemoteBlueprint, const FBlueprintRevPair& BaseBlueprint, const FBlueprintRevPair& LocalBlueprint )
{
	// Index all the graphs by name, we use the name of the graph as the 
	// basis of comparison between the various versions of the blueprint.
	TMap< FName, UEdGraph* > RemoteGraphMap, BaseGraphMap, LocalGraphMap;
	// We also want the set of all graph names in these blueprints, so that we 
	// can iterate over every graph.
	TSet< FName > AllGraphNames;
	{
		TArray<UEdGraph*> GraphsRemote, GraphsBase, GraphsLocal;
		RemoteBlueprint.Blueprint->GetAllGraphs(GraphsRemote);
		BaseBlueprint.Blueprint->GetAllGraphs(GraphsBase);
		LocalBlueprint.Blueprint->GetAllGraphs(GraphsLocal);

		const auto ToMap = [&AllGraphNames](const TArray<UEdGraph*>& InList, TMap<FName, UEdGraph*>& OutMap)
		{
			for (auto Graph : InList)
			{
				OutMap.Add(Graph->GetFName(), Graph);
				AllGraphNames.Add(Graph->GetFName());
			}
		};
		ToMap(GraphsRemote, RemoteGraphMap);
		ToMap(GraphsBase, BaseGraphMap);
		ToMap(GraphsLocal, LocalGraphMap);
	}

	TArray< FMergeGraphEntry > Ret;
	{
		const auto GenerateDifferences = [](UEdGraph* GraphNew, UEdGraph** GraphOld)
		{
			TArray<FDiffSingleResult> Results;
			FGraphDiffControl::DiffGraphs(GraphOld ? *GraphOld : nullptr, GraphNew, Results);
			struct SortDiff
			{
				bool operator () (const FDiffResultItem& A, const FDiffResultItem& B) const
				{
					return A.Result.Diff < B.Result.Diff;
				}
			};

			Sort(Results.GetData(), Results.Num(), SortDiff());
			return Results;
		};

		for (const auto& GraphName : AllGraphNames)
		{
			TArray< FDiffSingleResult > RemoteDifferences;
			TArray< FDiffSingleResult > LocalDifferences;
			bool bExistsInRemote, bExistsInBase, bExistsInLocal;

			FMergeGraphEntry GraphEntry;
			GraphEntry.GraphName = GraphName;
			{
				UEdGraph** RemoteGraph = RemoteGraphMap.Find(GraphName);
				UEdGraph** BaseGraph = BaseGraphMap.Find(GraphName);
				UEdGraph** LocalGraph = LocalGraphMap.Find(GraphName);

				GraphEntry.bAnyConflics = false;
				GraphEntry.bExistsInRemote = RemoteGraph != nullptr;
				GraphEntry.bExistsInBase = BaseGraph != nullptr;
				GraphEntry.bExistsInLocal = LocalGraph != nullptr;

				if (RemoteGraph)
				{
					RemoteDifferences = GenerateDifferences(*RemoteGraph, BaseGraph);
				}

				if (LocalGraph)
				{
					LocalDifferences = GenerateDifferences(*LocalGraph, BaseGraph);
				}

				// 'join' the local differences and remote differences by noting changes
				// that affected the same common base:
				{
					TMap< const FDiffSingleResult*, const FDiffSingleResult*> ConflictMap;

					for (const auto& RemoteDifference : RemoteDifferences)
					{
						const FDiffSingleResult* ConflictingDifference = nullptr;

						for (const auto& LocalDifference : LocalDifferences)
						{
							if (RemoteDifference.Node1 == LocalDifference.Node1)
							{
								if (RemoteDifference.Diff == EDiffType::NODE_REMOVED ||
									LocalDifference.Diff == EDiffType::NODE_REMOVED ||
									RemoteDifference.Pin1 == LocalDifference.Pin1)
								{
									ConflictingDifference = &LocalDifference;
									break;
								}
							}
							else if (RemoteDifference.Pin1 != nullptr && (RemoteDifference.Pin1 == LocalDifference.Pin1))
							{
								// it's possible the users made the same change to the same pin, but given the wide
								// variety of changes that can be made to a pin it is difficult to identify the change 
								// as identical, for now I'm just flagging all changes to the same pin as a conflict:
								ConflictingDifference = &LocalDifference;
								break;
							}
						}

						if (ConflictingDifference != nullptr)
						{
							// For now, we don't want to create a hard conflict for changes that don't effect runtime behavior:
							if (RemoteDifference.Diff == EDiffType::NODE_MOVED ||
								RemoteDifference.Diff == EDiffType::NODE_COMMENT)
							{
								continue;
							}

							ConflictMap.Add(&RemoteDifference, ConflictingDifference);
							ConflictMap.Add(ConflictingDifference, &RemoteDifference);
						}
					}


					for( const auto& Difference : RemoteDifferences )
					{
						FText Label;

						const FDiffSingleResult** ConflictingDifference = ConflictMap.Find(&Difference);

						if( ConflictingDifference )
						{
							Label = FText::Format( NSLOCTEXT("SMergeGraphView", "ConflictIdentifier", "CONFLICT: {0} conflicts with {1}" ), (*ConflictingDifference)->DisplayString, Difference.DisplayString );
						}
						else
						{
							Label = Difference.DisplayString;
						}

						FMergeGraphRowEntry NewEntry = {
							Label
							, Difference.OwningGraph
							, ConflictingDifference ? (*ConflictingDifference)->Node2 : nullptr /*UEdGraphNode* LocalNode*/
							, Difference.Node1 /*UEdGraphNode* BaseNode*/
							, Difference.Node2 /*UEdGraphNode* RemoteNode*/
							, ConflictingDifference ? (*ConflictingDifference)->Pin2 : nullptr /*UEdGraphPin* LocalPin*/
							, Difference.Pin1 /*UEdGraphPin* BasePin*/
							, Difference.Pin2 /*UEdGraphPin* RemotePin*/
							, Difference.DisplayColor
							, ConflictingDifference ? true : false
						};

						GraphEntry.bAnyConflics |= NewEntry.bHasConflicts;
						GraphEntry.Changes.Push( NewEntry );
					}

					for (const auto& Difference : LocalDifferences)
					{
						FText Label;

						const FDiffSingleResult** ConflictingDifference = ConflictMap.Find( &Difference );

						if (!ConflictingDifference)
						{
							FMergeGraphRowEntry NewEntry = {
								Difference.DisplayString
								, Difference.OwningGraph
								, Difference.Node2 /*UEdGraphNode* LocalNode*/
								, Difference.Node1 /*UEdGraphNode* BaseNode*/
								, nullptr
								, Difference.Pin2 /*UEdGraphPin* LocalPin*/
								, Difference.Pin1 /*UEdGraphPin* BasePin*/
								, nullptr
								, Difference.DisplayColor
								, false
							};

							GraphEntry.Changes.Push(NewEntry);
						}
					}

					GraphEntry.bLocalDifferences = LocalDifferences.Num() != 0;
					GraphEntry.bRemoteDifferences = RemoteDifferences.Num() != 0;
				}

				Ret.Add(GraphEntry);

				bExistsInRemote = RemoteGraph != nullptr;
				bExistsInBase = BaseGraph != nullptr;
				bExistsInLocal = LocalGraph != nullptr;
			}
		}
	}

	return Ret;
}

static void LockViews(TArray<FDiffPanel>& Views, bool bAreLocked)
{
	for (auto& Panel : Views)
	{
		auto GraphEditor = Panel.GraphEditor.Pin();
		if (GraphEditor.IsValid())
		{
			// lock this panel to ever other panel:
			for (auto& OtherPanel : Views)
			{
				auto OtherGraphEditor = OtherPanel.GraphEditor.Pin();
				if (OtherGraphEditor.IsValid() &&
					OtherGraphEditor != GraphEditor)
				{
					if (bAreLocked)
					{
						GraphEditor->LockToGraphEditor(OtherGraphEditor);
					}
					else
					{
						GraphEditor->UnlockFromGraphEditor(OtherGraphEditor);
					}
				}
			}
		}
	}
}

FDiffPanel& GetDiffPanelForNode(const UEdGraphNode& Node, TArray< FDiffPanel >& Panels)
{
	for (auto& Panel : Panels)
	{
		auto GraphEditor = Panel.GraphEditor.Pin();
		if (GraphEditor.IsValid())
		{
			if (Node.GetGraph() == GraphEditor->GetCurrentGraph())
			{
				return Panel;
			}
		}
	}
	checkf(false, TEXT("Looking for node %s but it cannot be found in provided panels"), *Node.GetName());
	static FDiffPanel Default;
	return Default;
}

void SMergeGraphView::Construct(const FArguments InArgs
	, const FBlueprintMergeData& InData
	, FOnMergeNodeSelected SelectionCallback
	, TArray< TSharedPtr<FBlueprintDifferenceTreeEntry> >& OutTreeEntries
	, TArray< TSharedPtr<FBlueprintDifferenceTreeEntry> >& OutRealDifferences
	, TArray< TSharedPtr<FBlueprintDifferenceTreeEntry> >& OutConflicts
	)
{
	const TSharedRef<SDockTab> MajorTab = SNew(SDockTab)
		.TabRole(ETabRole::MajorTab);

	TabManager = FGlobalTabmanager::Get()->NewTabManager(MajorTab);

	TabManager->RegisterTabSpawner(MergeGraphTabId,
		FOnSpawnTab::CreateRaw(this, &SMergeGraphView::CreateGraphDiffViews))
		.SetDisplayName(LOCTEXT("MergeGraphsTabTitle", "Graphs"))
		.SetTooltipText(LOCTEXT("MergeGraphsTooltipText", "Differences in the various graphs present in the blueprint"));

	TabManager->RegisterTabSpawner(MergeMyBluerpintTabId,
		FOnSpawnTab::CreateRaw(this, &SMergeGraphView::CreateMyBlueprintsViews))
		.SetDisplayName(LOCTEXT("MergeMyBlueprintTabTitle", "My Blueprint"))
		.SetTooltipText(LOCTEXT("MergeMyBlueprintTooltipText", "Differences in the 'My Blueprints' attributes of the blueprint"));

	Data = InData;
	bViewsAreLocked = true;
	
	TArray<FBlueprintRevPair> BlueprintsForDisplay;
	// EMergeParticipant::Remote
	BlueprintsForDisplay.Add(FBlueprintRevPair(InData.BlueprintRemote, InData.RevisionRemote));
	// EMergeParticipant::Base
	BlueprintsForDisplay.Add(FBlueprintRevPair(InData.BlueprintBase, InData.RevisionBase));
	// EMergeParticipant::Local
	BlueprintsForDisplay.Add(FBlueprintRevPair(InData.BlueprintLocal, FRevisionInfo()));
	
	const TSharedRef<FTabManager::FLayout> DefaultLayout = FTabManager::NewLayout("BlueprintMerge_Layout_v1")
	->AddArea
	(
		FTabManager::NewPrimaryArea()
		->Split
		(
			FTabManager::NewStack()
			->AddTab(MergeMyBluerpintTabId, ETabState::OpenedTab)
			->AddTab(MergeGraphTabId, ETabState::OpenedTab)
		)
	);

	for (int32 i = 0; i < EMergeParticipant::Max_None; ++i)
	{
		DiffPanels.Add(FDiffPanel());
		FDiffPanel& NewPanel = DiffPanels[i];
		NewPanel.Blueprint = BlueprintsForDisplay[i].Blueprint;
		NewPanel.RevisionInfo = BlueprintsForDisplay[i].RevData;
		NewPanel.bShowAssetName = false;
	}

	auto GraphPanelContainer = TabManager->RestoreFrom(DefaultLayout, TSharedPtr<SWindow>()).ToSharedRef();

	for (auto& Panel : DiffPanels )
	{
		Panel.InitializeDiffPanel();
	}

	auto DetailsPanelContainer = SNew(SSplitter);
	for( auto& Panel : DiffPanels )
	{
		DetailsPanelContainer->AddSlot()
		[
			Panel.DetailsView.ToSharedRef()
		];
	}

	Differences = TSharedPtr< TArray< FMergeGraphEntry > >( new TArray< FMergeGraphEntry >( 
																GenerateDiffListItems(BlueprintsForDisplay[EMergeParticipant::Remote]
																					, BlueprintsForDisplay[EMergeParticipant::Base]
																					, BlueprintsForDisplay[EMergeParticipant::Local]) ) );

	for( const auto& Difference : *Differences)
	{
		TArray< TSharedPtr<FBlueprintDifferenceTreeEntry> > Children;
		for( const auto& Change : Difference.Changes )
		{
			const auto ChangeWidget = [](FText Label, FLinearColor Color) -> TSharedRef<SWidget>
			{
				return SNew(STextBlock)
						.Text(Label)
						.ColorAndOpacity(Color);
			};

<<<<<<< HEAD
			const auto SelectGraphNode = [](FOnMergeNodeSelected SelectionCallback, FMergeGraphRowEntry DiffEntry, SMergeGraphView* Parent)
			{
				SelectionCallback.ExecuteIfBound();
=======
			const auto SelectGraphNode = [](FOnMergeNodeSelected InSelectionCallback, FMergeGraphRowEntry DiffEntry, SMergeGraphView* Parent)
			{
				InSelectionCallback.ExecuteIfBound();
>>>>>>> cce8678d
				Parent->HighlightEntry( DiffEntry );
			};

			TSharedPtr<FBlueprintDifferenceTreeEntry> Entry = TSharedPtr<FBlueprintDifferenceTreeEntry>(new FBlueprintDifferenceTreeEntry(
				FOnDiffEntryFocused::CreateStatic(SelectGraphNode, SelectionCallback, Change, this)
				, FGenerateDiffEntryWidget::CreateStatic(ChangeWidget, Change.Label, Change.DisplayColor )
				, TArray< TSharedPtr<FBlueprintDifferenceTreeEntry> >()
			));
			Children.Push(Entry);
			OutRealDifferences.Push(Entry);
			if( Change.LocalNode && Change.RemoteNode )
			{
				OutConflicts.Push(Entry);
			}
		}

<<<<<<< HEAD
		const auto Widget = []( const FMergeGraphEntry* Difference ) -> TSharedRef<SWidget>
=======
		const auto Widget = []( const FMergeGraphEntry* InDifference ) -> TSharedRef<SWidget>
>>>>>>> cce8678d
		{
			// blue indicates added, red indicates changed, yellow indicates removed, white indicates no change:
			const auto ComputeColor = [](const bool bAnyConflicts, const bool bAnyDifferences) -> FLinearColor
			{
				if( bAnyConflicts )
				{
					return DiffViewUtils::Conflicting();
				}
				else if( bAnyDifferences )
				{
					return DiffViewUtils::Differs();
				}
				return DiffViewUtils::Identical();
			};

			const auto Box = [](bool bIsPresent, FLinearColor Color) -> SHorizontalBox::FSlot&
			{
				return SHorizontalBox::Slot()
					.AutoWidth()
					.HAlign(HAlign_Right)
					.VAlign(VAlign_Center)
					.MaxWidth(8.0f)
					[
						SNew(SImage)
						.ColorAndOpacity(Color)
						.Image(bIsPresent ? FEditorStyle::GetBrush("BlueprintDif.HasGraph") : FEditorStyle::GetBrush("BlueprintDif.MissingGraph"))
					];
			};

<<<<<<< HEAD
			FLinearColor RemoteColor = ComputeColor(Difference->bAnyConflics, Difference->bRemoteDifferences);
			FLinearColor BaseColor = ComputeColor(Difference->bAnyConflics, false);
			FLinearColor LocalColor = ComputeColor(Difference->bAnyConflics, Difference->bLocalDifferences);
			FLinearColor TextColor = ComputeColor(Difference->bAnyConflics, Difference->bLocalDifferences || Difference->bRemoteDifferences);
=======
			FLinearColor RemoteColor = ComputeColor(InDifference->bAnyConflics, InDifference->bRemoteDifferences);
			FLinearColor BaseColor = ComputeColor(InDifference->bAnyConflics, false);
			FLinearColor LocalColor = ComputeColor(InDifference->bAnyConflics, InDifference->bLocalDifferences);
			FLinearColor TextColor = ComputeColor(InDifference->bAnyConflics, InDifference->bLocalDifferences || InDifference->bRemoteDifferences);
>>>>>>> cce8678d

			return SNew(SHorizontalBox)
				+ SHorizontalBox::Slot()
				[
					SNew(STextBlock)
					.ColorAndOpacity( TextColor )
<<<<<<< HEAD
					.Text(FText::FromString(Difference->GraphName.GetPlainNameString()))
				]
				+ DiffViewUtils::Box(Difference->bExistsInRemote, RemoteColor)
				+ DiffViewUtils::Box(Difference->bExistsInBase, BaseColor)
				+ DiffViewUtils::Box(Difference->bExistsInLocal, LocalColor);
		};

		const auto FocusGraph = [](FOnMergeNodeSelected SelectionCallback, SMergeGraphView* Parent, FName GraphName)
		{
			SelectionCallback.ExecuteIfBound();
=======
					.Text(FText::FromString(InDifference->GraphName.GetPlainNameString()))
				]
				+ DiffViewUtils::Box(InDifference->bExistsInRemote, RemoteColor)
				+ DiffViewUtils::Box(InDifference->bExistsInBase, BaseColor)
				+ DiffViewUtils::Box(InDifference->bExistsInLocal, LocalColor);
		};

		const auto FocusGraph = [](FOnMergeNodeSelected InSelectionCallback, SMergeGraphView* Parent, FName GraphName)
		{
			InSelectionCallback.ExecuteIfBound();
>>>>>>> cce8678d
			Parent->FocusGraph( GraphName );
		};

		if( Children.Num() == 0 )
		{
			Children.Push(FBlueprintDifferenceTreeEntry::NoDifferencesEntry());
		}

		OutTreeEntries.Push(
			TSharedPtr<FBlueprintDifferenceTreeEntry>(new FBlueprintDifferenceTreeEntry(
				FOnDiffEntryFocused::CreateStatic(FocusGraph, SelectionCallback, this, Difference.GraphName)
				, FGenerateDiffEntryWidget::CreateStatic(Widget, &Difference)
				, Children
			))
		);
	}

	ChildSlot
	[
		SNew(SSplitter)
		.Orientation(Orient_Horizontal)
		+ SSplitter::Slot()
		.Value(0.9f)
		[
			SNew(SSplitter)
			.Orientation(Orient_Vertical)
			+ SSplitter::Slot()
			.Value(.8f)
			[
				GraphPanelContainer
			]
			+ SSplitter::Slot()
			.Value(.2f)
			[
				DetailsPanelContainer
			]
		]
	];
}

void SMergeGraphView::FocusGraph(FName GraphName)
{
	UEdGraph* GraphRemote = FindGraphByName(*GetRemotePanel().Blueprint, GraphName);
	UEdGraph* GraphBase = FindGraphByName(*GetBasePanel().Blueprint, GraphName);
	UEdGraph* GraphLocal = FindGraphByName(*GetLocalPanel().Blueprint, GraphName);

	GetBasePanel().GeneratePanel(GraphBase, nullptr);
	GetRemotePanel().GeneratePanel(GraphRemote, GraphBase);
	GetLocalPanel().GeneratePanel(GraphLocal, GraphBase);

	LockViews(DiffPanels, bViewsAreLocked);
}

void SMergeGraphView::HighlightEntry(const struct FMergeGraphRowEntry& Conflict)
{
	FocusGraph(Conflict.GraphName);

	const auto FocusPinOrNode = [this]( UEdGraphPin* Pin, UEdGraphNode* Node )
	{
		if (Pin)
		{
			// then look for the diff panel and focus on the change:
			GetDiffPanelForNode(*Pin->GetOwningNode(), DiffPanels).FocusDiff(*Pin);
		}
		else if (Node)
		{
			GetDiffPanelForNode(*Node, DiffPanels).FocusDiff(*Node);
		}
	};

	// highlight the change made to the remote graph:
	FocusPinOrNode(Conflict.RemotePin, Conflict.RemoteNode);
	FocusPinOrNode(Conflict.LocalPin, Conflict.LocalNode);
	FocusPinOrNode(Conflict.BasePin, Conflict.BaseNode);
}

TSharedRef<SDockTab> SMergeGraphView::CreateGraphDiffViews(const FSpawnTabArgs& Args)
{
	auto PanelContainer = SNew(SSplitter);
	for (auto& Panel : DiffPanels)
	{
		PanelContainer->AddSlot()
		[
			SAssignNew(Panel.GraphEditorBorder, SBox)
			.VAlign(VAlign_Fill)
			[
				SBlueprintDiff::DefaultEmptyPanel()
			]
		];
	}

	return SNew(SDockTab)
	[
		PanelContainer
	];
}

TSharedRef<SDockTab> SMergeGraphView::CreateMyBlueprintsViews(const FSpawnTabArgs& Args)
{
	auto PanelContainer = SNew(SSplitter);
	for (auto& Panel : DiffPanels)
	{
		PanelContainer->AddSlot()
		[
			Panel.GenerateMyBlueprintPanel()
		];
	}

	return SNew(SDockTab)
	[
		PanelContainer
	];
}

FReply SMergeGraphView::OnToggleLockView()
{
	bViewsAreLocked = !bViewsAreLocked;

	LockViews(DiffPanels, bViewsAreLocked);
	return FReply::Handled();
}

const FSlateBrush* SMergeGraphView::GetLockViewImage() const
{
	return bViewsAreLocked ? FEditorStyle::GetBrush("GenericLock") : FEditorStyle::GetBrush("GenericUnlock");
}

#undef LOCTEXT_NAMESPACE<|MERGE_RESOLUTION|>--- conflicted
+++ resolved
@@ -397,15 +397,9 @@
 						.ColorAndOpacity(Color);
 			};
 
-<<<<<<< HEAD
-			const auto SelectGraphNode = [](FOnMergeNodeSelected SelectionCallback, FMergeGraphRowEntry DiffEntry, SMergeGraphView* Parent)
-			{
-				SelectionCallback.ExecuteIfBound();
-=======
 			const auto SelectGraphNode = [](FOnMergeNodeSelected InSelectionCallback, FMergeGraphRowEntry DiffEntry, SMergeGraphView* Parent)
 			{
 				InSelectionCallback.ExecuteIfBound();
->>>>>>> cce8678d
 				Parent->HighlightEntry( DiffEntry );
 			};
 
@@ -422,11 +416,7 @@
 			}
 		}
 
-<<<<<<< HEAD
-		const auto Widget = []( const FMergeGraphEntry* Difference ) -> TSharedRef<SWidget>
-=======
 		const auto Widget = []( const FMergeGraphEntry* InDifference ) -> TSharedRef<SWidget>
->>>>>>> cce8678d
 		{
 			// blue indicates added, red indicates changed, yellow indicates removed, white indicates no change:
 			const auto ComputeColor = [](const bool bAnyConflicts, const bool bAnyDifferences) -> FLinearColor
@@ -456,35 +446,16 @@
 					];
 			};
 
-<<<<<<< HEAD
-			FLinearColor RemoteColor = ComputeColor(Difference->bAnyConflics, Difference->bRemoteDifferences);
-			FLinearColor BaseColor = ComputeColor(Difference->bAnyConflics, false);
-			FLinearColor LocalColor = ComputeColor(Difference->bAnyConflics, Difference->bLocalDifferences);
-			FLinearColor TextColor = ComputeColor(Difference->bAnyConflics, Difference->bLocalDifferences || Difference->bRemoteDifferences);
-=======
 			FLinearColor RemoteColor = ComputeColor(InDifference->bAnyConflics, InDifference->bRemoteDifferences);
 			FLinearColor BaseColor = ComputeColor(InDifference->bAnyConflics, false);
 			FLinearColor LocalColor = ComputeColor(InDifference->bAnyConflics, InDifference->bLocalDifferences);
 			FLinearColor TextColor = ComputeColor(InDifference->bAnyConflics, InDifference->bLocalDifferences || InDifference->bRemoteDifferences);
->>>>>>> cce8678d
 
 			return SNew(SHorizontalBox)
 				+ SHorizontalBox::Slot()
 				[
 					SNew(STextBlock)
 					.ColorAndOpacity( TextColor )
-<<<<<<< HEAD
-					.Text(FText::FromString(Difference->GraphName.GetPlainNameString()))
-				]
-				+ DiffViewUtils::Box(Difference->bExistsInRemote, RemoteColor)
-				+ DiffViewUtils::Box(Difference->bExistsInBase, BaseColor)
-				+ DiffViewUtils::Box(Difference->bExistsInLocal, LocalColor);
-		};
-
-		const auto FocusGraph = [](FOnMergeNodeSelected SelectionCallback, SMergeGraphView* Parent, FName GraphName)
-		{
-			SelectionCallback.ExecuteIfBound();
-=======
 					.Text(FText::FromString(InDifference->GraphName.GetPlainNameString()))
 				]
 				+ DiffViewUtils::Box(InDifference->bExistsInRemote, RemoteColor)
@@ -495,7 +466,6 @@
 		const auto FocusGraph = [](FOnMergeNodeSelected InSelectionCallback, SMergeGraphView* Parent, FName GraphName)
 		{
 			InSelectionCallback.ExecuteIfBound();
->>>>>>> cce8678d
 			Parent->FocusGraph( GraphName );
 		};
 
