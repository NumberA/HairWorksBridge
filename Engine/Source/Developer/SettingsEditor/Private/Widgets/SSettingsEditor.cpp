--- conflicted
+++ resolved
@@ -139,13 +139,6 @@
 	if (PropertyChangedEvent.ChangeType != EPropertyChangeType::Interactive)
 	{
 		UObject* Outer = PropertyChangedEvent.Property->GetOuter();
-<<<<<<< HEAD
-
-		bool bIsArrayOrArrayElement = PropertyThatChanged->GetActiveMemberNode()->GetValue()->IsA(UArrayProperty::StaticClass()) 
-			|| PropertyThatChanged->GetActiveMemberNode()->GetValue()->ArrayDim > 1
-			|| ((Outer != nullptr) && Outer->IsA(UArrayProperty::StaticClass()));
-=======
->>>>>>> 92a3597a
 
 		// Note while there could be multiple objects in the details panel, only one is ever edited at once
 		const UObject* ObjectBeingEdited = PropertyChangedEvent.GetObjectBeingEdited(0);
