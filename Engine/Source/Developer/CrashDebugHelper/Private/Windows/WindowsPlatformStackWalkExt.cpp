--- conflicted
+++ resolved
@@ -132,11 +132,7 @@
 		// Get the full path of the module name
 		TCHAR ModuleName[MAX_PATH] = {0};
 		Symbol->GetModuleNameStringWide( DEBUG_MODNAME_IMAGE, ModuleIndex, ModuleBase, ModuleName, MAX_PATH, NULL );
-<<<<<<< HEAD
-
-=======
 		
->>>>>>> a8a797ea
 		const FString RelativeModuleName = ExtractRelativePath( TEXT( "binaries" ), ModuleName );
 		// Get the exe, which we extract the version number, so we know what label to sync to
 		if (RelativeModuleName.Len() > 0 && RelativeModuleName.EndsWith( TEXT( ".exe" ) ))
