// Copyright 1998-2015 Epic Games, Inc. All Rights Reserved.

#include "DesktopPlatformPrivatePCH.h"
#include "MacApplication.h"
#include "FeedbackContextMarkup.h"
#include "MacNativeFeedbackContext.h"
#include "CocoaThread.h"

#define LOCTEXT_NAMESPACE "DesktopPlatform"

class FMacScopedSystemModalMode
{
public:
	FMacScopedSystemModalMode()
	{
		MacApplication->SystemModalMode(true);
	}
	
	~FMacScopedSystemModalMode()
	{
		MacApplication->SystemModalMode(false);
	}
private:
	FScopedSystemModalMode SystemModalMode;
};

class FCocoaScopeContext
{
public:
	FCocoaScopeContext(void)
	{
		SCOPED_AUTORELEASE_POOL;
		PreviousContext = [NSOpenGLContext currentContext];
	}
	
	~FCocoaScopeContext( void )
	{
		SCOPED_AUTORELEASE_POOL;
		NSOpenGLContext* NewContext = [NSOpenGLContext currentContext];
		if (PreviousContext != NewContext)
		{
			if (PreviousContext)
			{
				[PreviousContext makeCurrentContext];
			}
			else
			{
				[NSOpenGLContext clearCurrentContext];
			}
		}
	}
	
private:
	NSOpenGLContext*	PreviousContext;
};

/**
 * Custom accessory view class to allow choose kind of file extension
 */
@interface FFileDialogAccessoryView : NSView
{
@private
	NSPopUpButton*	PopUpButton;
	NSTextField*	TextField;
	NSSavePanel*	DialogPanel;
	NSMutableArray*	AllowedFileTypes;
	int32			SelectedExtension;
}

- (id)initWithFrame:(NSRect)frameRect dialogPanel:(NSSavePanel*) panel;
- (void)PopUpButtonAction: (id) sender;
- (void)AddAllowedFileTypes: (NSArray*) array;
- (void)SetExtensionsAtIndex: (int32) index;
- (int32)SelectedExtension;

@end

@implementation FFileDialogAccessoryView

- (id)initWithFrame:(NSRect)frameRect dialogPanel:(NSSavePanel*) panel
{
	self = [super initWithFrame: frameRect];
	DialogPanel = panel;
	
	FString FieldText = LOCTEXT("FileExtension", "File extension:").ToString();
	CFStringRef FieldTextCFString = FPlatformString::TCHARToCFString(*FieldText);
	TextField = [[NSTextField alloc] initWithFrame: NSMakeRect(0.0, 48.0, 90.0, 25.0) ];
	[TextField setStringValue:(NSString*)FieldTextCFString];
	[TextField setEditable:NO];
	[TextField setBordered:NO];
	[TextField setBackgroundColor:[NSColor controlColor]];
	

	PopUpButton = [[NSPopUpButton alloc] initWithFrame: NSMakeRect(88.0, 50.0, 160.0, 25.0) ];
	[PopUpButton setTarget: self];
	[PopUpButton setAction:@selector(PopUpButtonAction:)];

	[self addSubview: TextField];
	[self addSubview: PopUpButton];

	return self;
}

- (void)AddAllowedFileTypes: (NSMutableArray*) array
{
	check( array );

	AllowedFileTypes = array;
	int32 ArrayCount = [AllowedFileTypes count];
	if( ArrayCount )
	{
		check( ArrayCount % 2 == 0 );

		[PopUpButton removeAllItems];

		for( int32 Index = 0; Index < ArrayCount; Index += 2 )
		{
			[PopUpButton addItemWithTitle: [AllowedFileTypes objectAtIndex: Index]];
		}

		// Set allowed extensions
		[self SetExtensionsAtIndex: 0];
	}
	else
	{
		// Allow all file types
		[DialogPanel setAllowedFileTypes:nil];
	}
}

- (void)PopUpButtonAction: (id) sender
{
	NSInteger Index = [PopUpButton indexOfSelectedItem];
	[self SetExtensionsAtIndex: Index];
}

- (void)SetExtensionsAtIndex: (int32) index
{
	check( [AllowedFileTypes count] >= index * 2 );
	SelectedExtension = index;

	NSString* ExtsToParse = [AllowedFileTypes objectAtIndex:index * 2 + 1];
	if( [ExtsToParse compare:@"*.*"] == NSOrderedSame )
	{
		[DialogPanel setAllowedFileTypes: nil];
	}
	else
	{
		NSArray* ExtensionsWildcards = [ExtsToParse componentsSeparatedByString:@";"];
		NSMutableArray* Extensions = [NSMutableArray arrayWithCapacity: [ExtensionsWildcards count]];

		for( int32 Index = 0; Index < [ExtensionsWildcards count]; ++Index )
		{
			NSString* Temp = [[ExtensionsWildcards objectAtIndex:Index] stringByTrimmingCharactersInSet:[NSCharacterSet characterSetWithCharactersInString:@"*."]];
			[Extensions addObject: Temp];
		}

		[DialogPanel setAllowedFileTypes: Extensions];
	}
}

- (int32)SelectedExtension {
	return SelectedExtension;
}

@end

/**
 * Custom accessory view class to allow choose kind of file extension
 */
@interface FFontDialogAccessoryView : NSView
{
@private

	NSButton*	OKButton;
	NSButton*	CancelButton;
	bool		Result;
}

- (id)initWithFrame: (NSRect)frameRect;
- (bool)result;
- (IBAction)onCancel: (id)sender;
- (IBAction)onOK: (id)sender;

@end

@implementation FFontDialogAccessoryView : NSView

- (id)initWithFrame: (NSRect)frameRect
{
	[super initWithFrame: frameRect];

	CancelButton = [[NSButton alloc] initWithFrame: NSMakeRect(10, 10, 80, 24)];
	[CancelButton setTitle: @"Cancel"];
	[CancelButton setBezelStyle: NSRoundedBezelStyle];
	[CancelButton setButtonType: NSMomentaryPushInButton];
	[CancelButton setAction: @selector(onCancel:)];
	[CancelButton setTarget: self];
	[self addSubview: CancelButton];

	OKButton = [[NSButton alloc] initWithFrame: NSMakeRect(100, 10, 80, 24)];
	[OKButton setTitle: @"OK"];
	[OKButton setBezelStyle: NSRoundedBezelStyle];
	[OKButton setButtonType: NSMomentaryPushInButton];
	[OKButton setAction: @selector(onOK:)];
	[OKButton setTarget: self];
	[self addSubview: OKButton];

	Result = false;

	return self;
}

- (bool)result
{
	return Result;
}

- (IBAction)onCancel: (id)sender
{
	Result = false;
	[NSApp stopModal];
}

- (IBAction)onOK: (id)sender
{
	Result = true;
	[NSApp stopModal];
}

@end

bool FDesktopPlatformMac::OpenFileDialog(const void* ParentWindowHandle, const FString& DialogTitle, const FString& DefaultPath, const FString& DefaultFile, const FString& FileTypes, uint32 Flags, TArray<FString>& OutFilenames)
{
	int32 DummyIdx = 0;
	return FileDialogShared(false, ParentWindowHandle, DialogTitle, DefaultPath, DefaultFile, FileTypes, Flags, OutFilenames, DummyIdx);
}

bool FDesktopPlatformMac::OpenFileDialog(const void* ParentWindowHandle, const FString& DialogTitle, const FString& DefaultPath, const FString& DefaultFile, const FString& FileTypes, uint32 Flags, TArray<FString>& OutFilenames, int32& OutFilterIndex)
{
	return FileDialogShared(false, ParentWindowHandle, DialogTitle, DefaultPath, DefaultFile, FileTypes, Flags, OutFilenames, OutFilterIndex);
}

bool FDesktopPlatformMac::SaveFileDialog(const void* ParentWindowHandle, const FString& DialogTitle, const FString& DefaultPath, const FString& DefaultFile, const FString& FileTypes, uint32 Flags, TArray<FString>& OutFilenames)
{
	int32 DummyIdx = 0;
	return FileDialogShared(true, ParentWindowHandle, DialogTitle, DefaultPath, DefaultFile, FileTypes, Flags, OutFilenames, DummyIdx);
}

bool FDesktopPlatformMac::OpenDirectoryDialog(const void* ParentWindowHandle, const FString& DialogTitle, const FString& DefaultPath, FString& OutFolderName)
{
	MacApplication->SetCapture( NULL );

	bool bSuccess = false;
	{
		FMacScopedSystemModalMode SystemModalScope;
		bSuccess = MainThreadReturn(^{
			SCOPED_AUTORELEASE_POOL;
			FCocoaScopeContext ContextGuard;

			NSOpenPanel* Panel = [NSOpenPanel openPanel];
			[Panel setCanChooseFiles: false];
			[Panel setCanChooseDirectories: true];
			[Panel setAllowsMultipleSelection: false];
			[Panel setCanCreateDirectories: true];

			CFStringRef Title = FPlatformString::TCHARToCFString(*DialogTitle);
			[Panel setTitle: (NSString*)Title];
			CFRelease(Title);

			CFStringRef DefaultPathCFString = FPlatformString::TCHARToCFString(*DefaultPath);
			NSURL* DefaultPathURL = [NSURL fileURLWithPath: (NSString*)DefaultPathCFString];
			[Panel setDirectoryURL: DefaultPathURL];
			CFRelease(DefaultPathCFString);

			bool bResult = false;

			NSInteger Result = [Panel runModal];

			if (Result == NSFileHandlingPanelOKButton)
			{
				NSURL *FolderURL = [[Panel URLs] objectAtIndex: 0];
				TCHAR FolderPath[MAX_PATH];
				FPlatformString::CFStringToTCHAR((CFStringRef)[FolderURL path], FolderPath);
				OutFolderName = FolderPath;
				FPaths::NormalizeFilename(OutFolderName);

				bResult = true;
			}

			[Panel close];

			return bResult;
		});
	}
	MacApplication->ResetModifierKeys();
	
	return bSuccess;
}

bool FDesktopPlatformMac::OpenFontDialog(const void* ParentWindowHandle, FString& OutFontName, float& OutHeight, EFontImportFlags& OutFlags)
{
	MacApplication->SetCapture( NULL );
	
	bool bSuccess = false;
	{
		FMacScopedSystemModalMode SystemModalScope;
		bSuccess = MainThreadReturn(^{
			SCOPED_AUTORELEASE_POOL;
			FCocoaScopeContext ContextGuard;

			NSFontPanel* Panel = [NSFontPanel sharedFontPanel];
			[Panel setFloatingPanel: false];
			[[Panel standardWindowButton: NSWindowCloseButton] setEnabled: false];
			FFontDialogAccessoryView* AccessoryView = [[FFontDialogAccessoryView alloc] initWithFrame: NSMakeRect(0.0, 0.0, 190.0, 80.0)];
			[Panel setAccessoryView: AccessoryView];

			[NSApp runModalForWindow: Panel];
			
			[Panel close];

			bool bResult = [AccessoryView result];

			[Panel setAccessoryView: NULL];
			[AccessoryView release];
			[[Panel standardWindowButton: NSWindowCloseButton] setEnabled: true];

			if( bResult )
			{
				NSFont* Font = [Panel panelConvertFont: [NSFont userFontOfSize: 0]];

				TCHAR FontName[MAX_PATH];
				FPlatformString::CFStringToTCHAR((CFStringRef)[Font fontName], FontName);

				OutFontName = FontName;
				OutHeight = [Font pointSize];

				auto FontFlags = EFontImportFlags::None;

				if( [Font underlineThickness] >= 1.0 )
				{
					FontFlags |= EFontImportFlags::EnableUnderline;
				}

				OutFlags = FontFlags;
			}

			return bResult;
		});
	}
	
	MacApplication->ResetModifierKeys();
	
	return bSuccess;
}

bool FDesktopPlatformMac::CanOpenLauncher(bool Install)
{
	FString Path;
	return IsLauncherInstalled() || (Install && GetLauncherInstallerPath(Path));
}

bool FDesktopPlatformMac::OpenLauncher(const FOpenLauncherOptions& Options)
{
<<<<<<< HEAD
	FString LauncherUriRequest;
	if (LauncherRelativeUrl.IsEmpty())
	{
		LauncherUriRequest = TEXT("com.epicgames.launcher:");
	}
	else
	{
		LauncherUriRequest = FString::Printf(TEXT("com.epicgames.launcher://%s"), *LauncherRelativeUrl);
	}

	// We need to take the silent option and convert it to a uri query string option.
	if ( CommandLineParams.Contains("-silent") )
	{
		if ( LauncherUriRequest.Contains("?") )
		{
			LauncherUriRequest += TEXT("&silent=true");
		}
		else
		{
			LauncherUriRequest += TEXT("?silent=true");
		}
	}
=======
	FString LauncherUriRequest = Options.GetLauncherUriRequest();
>>>>>>> c7f4204d

	// If the launcher is already running, bring it to front
	NSArray* RunningLaunchers = [NSRunningApplication runningApplicationsWithBundleIdentifier: @"com.epicgames.EpicGamesLauncher"];
	if ([RunningLaunchers count] == 0)
	{
		RunningLaunchers = [NSRunningApplication runningApplicationsWithBundleIdentifier: @"com.epicgames.UnrealEngineLauncher"];
	}

	if ([RunningLaunchers count] > 0)
	{
		NSRunningApplication* Launcher = [RunningLaunchers objectAtIndex: 0];
		if ( !Launcher.hidden || Options.bInstall ) // If the launcher is running, but hidden, don't activate on editor startup
		{
			[Launcher activateWithOptions : NSApplicationActivateAllWindows | NSApplicationActivateIgnoringOtherApps];
			FString Error;
			FPlatformProcess::LaunchURL(*LauncherUriRequest, nullptr, &Error);
		}
		return true;
	}

	if (IsLauncherInstalled())
	{
		FString Error;
		FPlatformProcess::LaunchURL(*LauncherUriRequest, nullptr, &Error);
		return true;
	}

	// Try to install it
	FString InstallerPath;
	if (GetLauncherInstallerPath(InstallerPath))
	{
		FPlatformProcess::LaunchFileInDefaultExternalApplication(*InstallerPath);
		return true;
	}

	return false;
}

bool FDesktopPlatformMac::FileDialogShared(bool bSave, const void* ParentWindowHandle, const FString& DialogTitle, const FString& DefaultPath, const FString& DefaultFile, const FString& FileTypes, uint32 Flags, TArray<FString>& OutFilenames, int32& OutFilterIndex)
{
	MacApplication->SetCapture( NULL );

	bool bSuccess = false;
	{
		FMacScopedSystemModalMode SystemModalScope;
		bSuccess = MainThreadReturn(^{
			SCOPED_AUTORELEASE_POOL;
			FCocoaScopeContext ContextGuard;

			NSSavePanel* Panel = bSave ? [NSSavePanel savePanel] : [NSOpenPanel openPanel];

			if (!bSave)
			{
				NSOpenPanel* OpenPanel = (NSOpenPanel*)Panel;
				[OpenPanel setCanChooseFiles: true];
				[OpenPanel setCanChooseDirectories: false];
				[OpenPanel setAllowsMultipleSelection: Flags & EFileDialogFlags::Multiple];
			}

			[Panel setCanCreateDirectories: bSave];

			CFStringRef Title = FPlatformString::TCHARToCFString(*DialogTitle);
			[Panel setTitle: (NSString*)Title];
			CFRelease(Title);

			CFStringRef DefaultPathCFString = FPlatformString::TCHARToCFString(*DefaultPath);
			NSURL* DefaultPathURL = [NSURL fileURLWithPath: (NSString*)DefaultPathCFString];
			[Panel setDirectoryURL: DefaultPathURL];
			CFRelease(DefaultPathCFString);

			CFStringRef FileNameCFString = FPlatformString::TCHARToCFString(*DefaultFile);
			[Panel setNameFieldStringValue: (NSString*)FileNameCFString];
			CFRelease(FileNameCFString);

			FFileDialogAccessoryView* AccessoryView = [[FFileDialogAccessoryView alloc] initWithFrame: NSMakeRect( 0.0, 0.0, 250.0, 85.0 ) dialogPanel: Panel];
			[Panel setAccessoryView: AccessoryView];

			TArray<FString> FileTypesArray;
			int32 NumFileTypes = FileTypes.ParseIntoArray(FileTypesArray, TEXT("|"), true);

			NSMutableArray* AllowedFileTypes = [NSMutableArray arrayWithCapacity: NumFileTypes];

			if( NumFileTypes > 0 )
			{
				for( int32 Index = 0; Index < NumFileTypes; ++Index )
				{
					CFStringRef Type = FPlatformString::TCHARToCFString(*FileTypesArray[Index]);
					[AllowedFileTypes addObject: (NSString*)Type];
					CFRelease(Type);
				}
			}

			[AccessoryView AddAllowedFileTypes:AllowedFileTypes];

			bool bOkPressed = false;
			NSWindow* FocusWindow = [[NSApplication sharedApplication] keyWindow];

			NSInteger Result = [Panel runModal];
			[AccessoryView release];

			if (Result == NSFileHandlingPanelOKButton)
			{
				if (bSave)
				{
					TCHAR FilePath[MAX_PATH];
					FPlatformString::CFStringToTCHAR((CFStringRef)[[Panel URL] path], FilePath);
					new(OutFilenames) FString(FilePath);
				}
				else
				{
					NSOpenPanel* OpenPanel = (NSOpenPanel*)Panel;
					for (NSURL *FileURL in [OpenPanel URLs])
					{
						TCHAR FilePath[MAX_PATH];
						FPlatformString::CFStringToTCHAR((CFStringRef)[FileURL path], FilePath);
						new(OutFilenames) FString(FilePath);
					}
					OutFilterIndex = [AccessoryView SelectedExtension];
				}

				// Make sure all filenames gathered have their paths normalized
				for (auto OutFilenameIt = OutFilenames.CreateIterator(); OutFilenameIt; ++OutFilenameIt)
				{
					FString& OutFilename = *OutFilenameIt;
					OutFilename = IFileManager::Get().ConvertToRelativePath(*OutFilename);
					FPaths::NormalizeFilename(OutFilename);
				}

				bOkPressed = true;
			}

			[Panel close];
			
			if(FocusWindow)
			{
				[FocusWindow makeKeyWindow];
			}

			return bOkPressed;
		});
	}
	
	MacApplication->ResetModifierKeys();

	return bSuccess;
}

bool FDesktopPlatformMac::RegisterEngineInstallation(const FString &RootDir, FString &OutIdentifier)
{
	bool bRes = false;
	if (IsValidRootDirectory(RootDir))
	{
		FConfigFile ConfigFile;
		FString ConfigPath = FString(FPlatformProcess::ApplicationSettingsDir()) / FString(TEXT("UnrealEngine")) / FString(TEXT("Install.ini"));
		ConfigFile.Read(ConfigPath);

		FConfigSection &Section = ConfigFile.FindOrAdd(TEXT("Installations"));
		OutIdentifier = FGuid::NewGuid().ToString(EGuidFormats::DigitsWithHyphens);
		Section.AddUnique(*OutIdentifier, RootDir);

		ConfigFile.Dirty = true;
		ConfigFile.Write(ConfigPath);
	}
	return bRes;
}

void FDesktopPlatformMac::EnumerateEngineInstallations(TMap<FString, FString> &OutInstallations)
{
	SCOPED_AUTORELEASE_POOL;
	EnumerateLauncherEngineInstallations(OutInstallations);

	// Create temp .uproject file to use with LSCopyApplicationURLsForURL
	FString UProjectPath = FString(FPlatformProcess::ApplicationSettingsDir()) / "Unreal.uproject";
	FArchive* File = IFileManager::Get().CreateFileWriter(*UProjectPath, FILEWRITE_EvenIfReadOnly);
	if (File)
	{
		File->Close();
		delete File;
	}
	else
	{
		FPlatformMisc::MessageBoxExt(EAppMsgType::Ok, *UProjectPath, TEXT("Error"));
	}

	FConfigFile ConfigFile;
	FString ConfigPath = FString(FPlatformProcess::ApplicationSettingsDir()) / FString(TEXT("UnrealEngine")) / FString(TEXT("Install.ini"));
	ConfigFile.Read(ConfigPath);

	FConfigSection &Section = ConfigFile.FindOrAdd(TEXT("Installations"));
	// Remove invalid entries
	TArray<FName> KeysToRemove;
	for (auto It : Section)
	{
		const FString& EngineDir = It.Value;
		if (EngineDir.Contains("Unreal Engine.app/Contents/") || EngineDir.Contains("Epic Games Launcher.app/Contents/") || EngineDir.Contains("/Users/Shared/UnrealEngine/Launcher") || !IFileManager::Get().DirectoryExists(*EngineDir))
		{
			KeysToRemove.Add(It.Key);
		}
	}
	for (auto Key : KeysToRemove)
	{
		Section.Remove(Key);
	}

	CFArrayRef AllApps = LSCopyApplicationURLsForURL((__bridge CFURLRef)[NSURL fileURLWithPath:UProjectPath.GetNSString()], kLSRolesAll);
	if (AllApps)
	{
		const CFIndex AppsCount = CFArrayGetCount(AllApps);
		for (CFIndex Index = 0; Index < AppsCount; ++Index)
		{
			NSURL* AppURL = (NSURL*)CFArrayGetValueAtIndex(AllApps, Index);
			NSBundle* AppBundle = [NSBundle bundleWithURL:AppURL];
			FString EngineDir = FString([[AppBundle bundlePath] stringByDeletingLastPathComponent]);
			if (([[AppBundle bundleIdentifier] isEqualToString:@"com.epicgames.UE4Editor"] || [[AppBundle bundleIdentifier] isEqualToString:@"com.epicgames.UE4EditorServices"])
				&& EngineDir.RemoveFromEnd(TEXT("/Engine/Binaries/Mac")) && !EngineDir.Contains("Unreal Engine.app/Contents/") && !EngineDir.Contains("Epic Games Launcher.app/Contents/") && !EngineDir.Contains("/Users/Shared/UnrealEngine/Launcher"))
			{
				FString EngineId;
				const FName* Key = Section.FindKey(EngineDir);
				if (Key)
				{
					EngineId = Key->ToString();
				}
				else
				{
					if (!OutInstallations.FindKey(EngineDir))
					{
						EngineId = FGuid::NewGuid().ToString(EGuidFormats::DigitsWithHyphensInBraces);
						Section.AddUnique(*EngineId, EngineDir);
						ConfigFile.Dirty = true;
					}
				}
				if (!EngineId.IsEmpty() && !OutInstallations.Find(EngineId))
				{
					OutInstallations.Add(EngineId, EngineDir);
				}
			}
		}

		ConfigFile.Write(ConfigPath);
		CFRelease(AllApps);
	}

	IFileManager::Get().Delete(*UProjectPath);
}

bool FDesktopPlatformMac::VerifyFileAssociations()
{
	CFURLRef GlobalDefaultAppURL = NULL;
	OSStatus Status = LSGetApplicationForInfo(kLSUnknownType, kLSUnknownCreator, CFSTR("uproject"), kLSRolesAll, NULL, &GlobalDefaultAppURL);
	if (Status == noErr)
	{
		NSBundle* GlobalDefaultAppBundle = [NSBundle bundleWithURL:(__bridge NSURL*)GlobalDefaultAppURL];
		CFRelease(GlobalDefaultAppURL);

		if ([[GlobalDefaultAppBundle bundleIdentifier] isEqualToString:@"com.epicgames.UE4EditorServices"])
		{
			return true;
		}
	}
	return false;
}

bool FDesktopPlatformMac::UpdateFileAssociations()
{
	OSStatus Status = LSSetDefaultRoleHandlerForContentType(CFSTR("com.epicgames.uproject"), kLSRolesAll, CFSTR("com.epicgames.UE4EditorServices"));
	return Status == noErr;
}

bool FDesktopPlatformMac::RunUnrealBuildTool(const FText& Description, const FString& RootDir, const FString& Arguments, FFeedbackContext* Warn)
{
	// Get the path to UBT
	FString UnrealBuildToolPath = RootDir / TEXT("Engine/Binaries/DotNET/UnrealBuildTool.exe");
	if(IFileManager::Get().FileSize(*UnrealBuildToolPath) < 0)
	{
		Warn->Logf(ELogVerbosity::Error, TEXT("Couldn't find UnrealBuildTool at '%s'"), *UnrealBuildToolPath);
		return false;
	}

	// On Mac we launch UBT with Mono
	FString ScriptPath = FPaths::ConvertRelativePathToFull(RootDir / TEXT("Engine/Build/BatchFiles/Mac/RunMono.sh"));
	FString CmdLineParams = FString::Printf(TEXT("\"%s\" \"%s\" %s"), *ScriptPath, *UnrealBuildToolPath, *Arguments);

	// Spawn it
	int32 ExitCode = 0;
	return FFeedbackContextMarkup::PipeProcessOutput(Description, TEXT("/bin/sh"), CmdLineParams, Warn, &ExitCode) && ExitCode == 0;
}

bool FDesktopPlatformMac::IsUnrealBuildToolRunning()
{
	// For now assume that if mono application is running, we're running UBT
	// @todo: we need to get the commandline for the mono process and check if UBT.exe is in there.
	return FPlatformProcess::IsApplicationRunning(TEXT("mono"));
}

bool FDesktopPlatformMac::IsLauncherInstalled() const
{
	// Otherwise search for it...
	NSWorkspace* Workspace = [NSWorkspace sharedWorkspace];
	NSString* Path = [Workspace fullPathForApplication:@"Epic Games Launcher"];
	if( Path )
	{
		return true;
	}

	// Otherwise search for the old Launcher...
	Path = [Workspace fullPathForApplication:@"Unreal Engine"];
	if( Path )
	{
		return true;
	}

	return false;
}

bool FDesktopPlatformMac::GetLauncherInstallerPath(FString& OutInstallerPath) const
{
	// Check if the installer exists
	FString InstallerPath = FPaths::ConvertRelativePathToFull(FPaths::Combine(*FPaths::EngineDir(), TEXT("Extras/UnrealEngineLauncher/EpicGamesLauncher.dmg")));
	if (FPaths::FileExists(InstallerPath))
	{
		OutInstallerPath = InstallerPath;
		return true;
	}
	InstallerPath = FPaths::ConvertRelativePathToFull(FPaths::Combine(*FPaths::EngineDir(), TEXT("Extras/UnrealEngineLauncher/UnrealEngine.dmg")));
	if (FPaths::FileExists(InstallerPath))
	{
		OutInstallerPath = InstallerPath;
		return true;
	}
	return false;
}

FFeedbackContext* FDesktopPlatformMac::GetNativeFeedbackContext()
{
	static FMacNativeFeedbackContext Warn;
	return &Warn;
}

FString FDesktopPlatformMac::GetUserTempPath()
{
	return FString(FPlatformProcess::UserTempDir());
}

#undef LOCTEXT_NAMESPACE<|MERGE_RESOLUTION|>--- conflicted
+++ resolved
@@ -1,4 +1,4 @@
-// Copyright 1998-2015 Epic Games, Inc. All Rights Reserved.
+// Copyright 1998-2016 Epic Games, Inc. All Rights Reserved.
 
 #include "DesktopPlatformPrivatePCH.h"
 #include "MacApplication.h"
@@ -160,7 +160,7 @@
 }
 
 - (int32)SelectedExtension {
-	return SelectedExtension;
+    return SelectedExtension;
 }
 
 @end
@@ -362,32 +362,7 @@
 
 bool FDesktopPlatformMac::OpenLauncher(const FOpenLauncherOptions& Options)
 {
-<<<<<<< HEAD
-	FString LauncherUriRequest;
-	if (LauncherRelativeUrl.IsEmpty())
-	{
-		LauncherUriRequest = TEXT("com.epicgames.launcher:");
-	}
-	else
-	{
-		LauncherUriRequest = FString::Printf(TEXT("com.epicgames.launcher://%s"), *LauncherRelativeUrl);
-	}
-
-	// We need to take the silent option and convert it to a uri query string option.
-	if ( CommandLineParams.Contains("-silent") )
-	{
-		if ( LauncherUriRequest.Contains("?") )
-		{
-			LauncherUriRequest += TEXT("&silent=true");
-		}
-		else
-		{
-			LauncherUriRequest += TEXT("?silent=true");
-		}
-	}
-=======
 	FString LauncherUriRequest = Options.GetLauncherUriRequest();
->>>>>>> c7f4204d
 
 	// If the launcher is already running, bring it to front
 	NSArray* RunningLaunchers = [NSRunningApplication runningApplicationsWithBundleIdentifier: @"com.epicgames.EpicGamesLauncher"];
@@ -545,7 +520,7 @@
 		ConfigFile.Read(ConfigPath);
 
 		FConfigSection &Section = ConfigFile.FindOrAdd(TEXT("Installations"));
-		OutIdentifier = FGuid::NewGuid().ToString(EGuidFormats::DigitsWithHyphens);
+		OutIdentifier = FGuid::NewGuid().ToString(EGuidFormats::DigitsWithHyphensInBraces);
 		Section.AddUnique(*OutIdentifier, RootDir);
 
 		ConfigFile.Dirty = true;
@@ -608,7 +583,9 @@
 				const FName* Key = Section.FindKey(EngineDir);
 				if (Key)
 				{
-					EngineId = Key->ToString();
+					FGuid IdGuid;
+					FGuid::Parse(Key->ToString(), IdGuid);
+					EngineId = IdGuid.ToString(EGuidFormats::DigitsWithHyphensInBraces);;
 				}
 				else
 				{
