--- conflicted
+++ resolved
@@ -515,8 +515,6 @@
 	return bSuccess;
 }
 
-<<<<<<< HEAD
-=======
 bool FDesktopPlatformMac::RegisterEngineInstallation(const FString &RootDir, FString &OutIdentifier)
 {
 	bool bRes = false;
@@ -536,17 +534,12 @@
 	return bRes;
 }
 
->>>>>>> ed5a1010
 void FDesktopPlatformMac::EnumerateEngineInstallations(TMap<FString, FString> &OutInstallations)
 {
 	EnumerateLauncherEngineInstallations(OutInstallations);
 
 	// Create temp .uproject file to use with LSCopyApplicationURLsForURL
-<<<<<<< HEAD
-	FString UProjectPath = FPaths::GameIntermediateDir() / "Unreal.uproject";
-=======
 	FString UProjectPath = FString(FPlatformProcess::ApplicationSettingsDir()) / "Unreal.uproject";
->>>>>>> ed5a1010
 	FArchive* File = IFileManager::Get().CreateFileWriter(*UProjectPath, FILEWRITE_EvenIfReadOnly);
 	if (File)
 	{
@@ -628,8 +621,6 @@
 	return Status == noErr;
 }
 
-<<<<<<< HEAD
-=======
 bool FDesktopPlatformMac::RunUnrealBuildTool(const FText& Description, const FString& RootDir, const FString& Arguments, FFeedbackContext* Warn)
 {
 	// Get the path to UBT
@@ -655,5 +646,4 @@
 	return &Warn;
 }
 
->>>>>>> ed5a1010
 #undef LOCTEXT_NAMESPACE