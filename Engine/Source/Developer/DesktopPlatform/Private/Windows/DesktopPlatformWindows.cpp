// Copyright 1998-2014 Epic Games, Inc. All Rights Reserved.

#include "DesktopPlatformPrivatePCH.h"
#include "FeedbackContextMarkup.h"
#include "WindowsNativeFeedbackContext.h"

#include "AllowWindowsPlatformTypes.h"
	#include <commdlg.h>
	#include <shlobj.h>
	#include <Winver.h>
#include "HideWindowsPlatformTypes.h"

#pragma comment( lib, "version.lib" )

#define LOCTEXT_NAMESPACE "DesktopPlatform"
#define MAX_FILETYPES_STR 4096
#define MAX_FILENAME_STR 65536 // This buffer has to be big enough to contain the names of all the selected files as well as the null characters between them and the null character at the end

static const TCHAR *InstallationsSubKey = TEXT("SOFTWARE\\Epic Games\\Unreal Engine\\Builds");

bool FDesktopPlatformWindows::OpenFileDialog(const void* ParentWindowHandle, const FString& DialogTitle, const FString& DefaultPath, const FString& DefaultFile, const FString& FileTypes, uint32 Flags, TArray<FString>& OutFilenames)
{
	return FileDialogShared(false, ParentWindowHandle, DialogTitle, DefaultPath, DefaultFile, FileTypes, Flags, OutFilenames);
}

bool FDesktopPlatformWindows::SaveFileDialog(const void* ParentWindowHandle, const FString& DialogTitle, const FString& DefaultPath, const FString& DefaultFile, const FString& FileTypes, uint32 Flags, TArray<FString>& OutFilenames)
{
	return FileDialogShared(true, ParentWindowHandle, DialogTitle, DefaultPath, DefaultFile, FileTypes, Flags, OutFilenames);
}

static ::INT CALLBACK BrowseCallbackProc(HWND hwnd, ::UINT uMsg, LPARAM lParam, LPARAM lpData)
{
	// Set the path to the start path upon initialization.
	switch (uMsg)
	{
		case BFFM_INITIALIZED:
		if ( lpData )
		{
			SendMessage(hwnd, BFFM_SETSELECTION, true, lpData);
		}
		break;
	}

	return 0;
}

bool FDesktopPlatformWindows::OpenDirectoryDialog(const void* ParentWindowHandle, const FString& DialogTitle, const FString& DefaultPath, FString& OutFolderName)
{
	FScopedSystemModalMode SystemModalScope;

	BROWSEINFO bi;
	ZeroMemory(&bi, sizeof(BROWSEINFO));

	TCHAR FolderName[MAX_PATH];
	ZeroMemory(FolderName, sizeof(TCHAR) * MAX_PATH);

	const FString PathToSelect = DefaultPath.Replace(TEXT("/"), TEXT("\\"));

	bi.hwndOwner = (HWND)ParentWindowHandle;
	bi.pszDisplayName = FolderName;
	bi.lpszTitle = *DialogTitle;
	bi.ulFlags = BIF_USENEWUI | BIF_RETURNONLYFSDIRS | BIF_SHAREABLE;
	bi.lpfn = BrowseCallbackProc;
	bi.lParam = (LPARAM)(*PathToSelect);
	bool bSuccess = false;
	LPCITEMIDLIST Folder = ::SHBrowseForFolder(&bi);
	if (Folder) 
	{
		bSuccess = ( ::SHGetPathFromIDList(Folder, FolderName) ? true : false );
		if ( bSuccess )
		{
			OutFolderName = FolderName;
			FPaths::NormalizeFilename(OutFolderName);
		}
		else
		{
			UE_LOG(LogDesktopPlatform, Warning, TEXT("Error converting the folder path to a string."));
		}
	}
	else
	{
		UE_LOG(LogDesktopPlatform, Warning, TEXT("Error reading results of folder dialog."));
	}

	return bSuccess;
}

bool FDesktopPlatformWindows::OpenFontDialog(const void* ParentWindowHandle, FString& OutFontName, float& OutHeight, EFontImportFlags::Type& OutFlags)
{	
	FScopedSystemModalMode SystemModalScope;

	CHOOSEFONT cf;
	ZeroMemory(&cf, sizeof(CHOOSEFONT));

	LOGFONT lf;
	ZeroMemory(&lf, sizeof(LOGFONT));

	cf.lStructSize = sizeof(CHOOSEFONT);
	cf.hwndOwner = (HWND)ParentWindowHandle;
	cf.lpLogFont = &lf;
	cf.Flags = CF_EFFECTS | CF_SCREENFONTS;
	bool bSuccess = !!::ChooseFont(&cf);
	if ( bSuccess )
	{
		HDC DC = ::GetDC( cf.hwndOwner ); 
		const float LogicalPixelsY = static_cast<float>(GetDeviceCaps(DC, LOGPIXELSY));
		const int32 PixelHeight = static_cast<int32>(-lf.lfHeight * ( 72.0f / LogicalPixelsY ));	// Always target 72 DPI
		uint32 FontFlags = EFontImportFlags::None;
		if ( lf.lfUnderline )
		{
			FontFlags |= EFontImportFlags::EnableUnderline;
		}
		if ( lf.lfItalic )
		{
			FontFlags |= EFontImportFlags::EnableItalic;
		}
		if ( lf.lfWeight == FW_BOLD )
		{
			FontFlags |= EFontImportFlags::EnableBold;
		}

		OutFontName = (const TCHAR*)lf.lfFaceName;
		OutHeight = PixelHeight;
		OutFlags = static_cast<EFontImportFlags::Type>(FontFlags);

		::ReleaseDC( cf.hwndOwner, DC ); 
	}
	else
	{
		UE_LOG(LogDesktopPlatform, Warning, TEXT("Error reading results of font dialog."));
	}

	return bSuccess;
}

bool FDesktopPlatformWindows::OpenLauncher(bool Install, FString CommandLineParams )
{
	FString LaunchPath;

	if (FParse::Param(FCommandLine::Get(), TEXT("Dev")))
	{
		LaunchPath = FPaths::Combine(*FPaths::EngineDir(), TEXT("Binaries"), TEXT("Win64"), TEXT("UnrealEngineLauncher-Win64-Debug.exe"));
		CommandLineParams += TEXT(" -noselfupdate");
	}
	else
	{
		LaunchPath = FPaths::Combine(*FPaths::EngineDir(), TEXT("../../Launcher/Engine/Binaries/Win64/UnrealEngineLauncher.exe"));
	}

	// if the Launcher doesn't exist locally...
	if (!FPaths::FileExists(LaunchPath))
	{
		FString InstallDir;

		// ... locate it in the Registry...
		if (FWindowsPlatformMisc::QueryRegKey(HKEY_LOCAL_MACHINE, TEXT("Software\\EpicGames\\Unreal Engine"), TEXT("InstallDir"), InstallDir) && (InstallDir.Len() > 0))
		{
			LaunchPath = FPaths::Combine(*InstallDir, TEXT("Launcher/Engine/Binaries/Win64/UnrealEngineLauncher.exe"));
		}
		else
		{
			LaunchPath.Empty();
		}

		if (LaunchPath.IsEmpty() || !FPaths::FileExists(LaunchPath))
		{
			if (Install)
			{
				// ... or run the installer if desired
				LaunchPath = FPaths::ConvertRelativePathToFull(FPaths::Combine(*FPaths::EngineDir(), TEXT("Extras/UnrealEngineLauncher/UnrealEngineInstaller.msi")));

				if (FPaths::FileExists(LaunchPath))
				{
					FPlatformProcess::LaunchFileInDefaultExternalApplication(*LaunchPath);

					return true;
				}
			}

			return false;
		}
	}

	return FPlatformProcess::CreateProc(*LaunchPath, *CommandLineParams, true, false, false, NULL, 0, *FPaths::GetPath(LaunchPath), NULL).IsValid();
}

bool FDesktopPlatformWindows::FileDialogShared(bool bSave, const void* ParentWindowHandle, const FString& DialogTitle, const FString& DefaultPath, const FString& DefaultFile, const FString& FileTypes, uint32 Flags, TArray<FString>& OutFilenames)
{
	FScopedSystemModalMode SystemModalScope;

	WCHAR Filename[MAX_FILENAME_STR];
	FCString::Strcpy(Filename, MAX_FILENAME_STR, *(DefaultFile.Replace(TEXT("/"), TEXT("\\"))));

	// Convert the forward slashes in the path name to backslashes, otherwise it'll be ignored as invalid and use whatever is cached in the registry
	WCHAR Pathname[MAX_FILENAME_STR];
	FCString::Strcpy(Pathname, MAX_FILENAME_STR, *(FPaths::ConvertRelativePathToFull(DefaultPath).Replace(TEXT("/"), TEXT("\\"))));

	// Convert the "|" delimited list of filetypes to NULL delimited then add a second NULL character to indicate the end of the list
	WCHAR FileTypeStr[MAX_FILETYPES_STR];
	WCHAR* FileTypesPtr = NULL;
	const int32 FileTypesLen = FileTypes.Len();

	// Nicely formatted file types for lookup later and suitable to append to filenames without extensions
	TArray<FString> CleanExtensionList;

	// The strings must be in pairs for windows.
	// It is formatted as follows: Pair1String1|Pair1String2|Pair2String1|Pair2String2
	// where the second string in the pair is the extension.  To get the clean extensions we only care about the second string in the pair
	TArray<FString> UnformattedExtensions;
	FileTypes.ParseIntoArray( &UnformattedExtensions, TEXT("|"), true );
	for( int32 ExtensionIndex = 1; ExtensionIndex < UnformattedExtensions.Num(); ExtensionIndex += 2)
	{
		const FString& Extension = UnformattedExtensions[ExtensionIndex];
		// Assume the user typed in an extension or doesnt want one when using the *.* extension. We can't determine what extension they wan't in that case
		if( Extension != TEXT("*.*") )
		{
			// Add to the clean extension list, first removing the * wildcard from the extension
			int32 WildCardIndex = Extension.Find( TEXT("*") );
			CleanExtensionList.Add( WildCardIndex != INDEX_NONE ? Extension.RightChop( WildCardIndex+1 ) : Extension );
		}
	}

	if (FileTypesLen > 0 && FileTypesLen - 1 < MAX_FILETYPES_STR)
	{
		FileTypesPtr = FileTypeStr;
		FCString::Strcpy(FileTypeStr, MAX_FILETYPES_STR, *FileTypes);

		TCHAR* Pos = FileTypeStr;
		while( Pos[0] != 0 )
		{
			if ( Pos[0] == '|' )
			{
				Pos[0] = 0;
			}

			Pos++;
		}

		// Add two trailing NULL characters to indicate the end of the list
		FileTypeStr[FileTypesLen] = 0;
		FileTypeStr[FileTypesLen + 1] = 0;
	}

	OPENFILENAME ofn;
	FMemory::Memzero(&ofn, sizeof(OPENFILENAME));

	ofn.lStructSize = sizeof(OPENFILENAME);
	ofn.hwndOwner = (HWND)ParentWindowHandle;
	ofn.lpstrFilter = FileTypesPtr;
	ofn.nFilterIndex = 1;
	ofn.lpstrFile = Filename;
	ofn.nMaxFile = MAX_FILENAME_STR;
	ofn.lpstrInitialDir = Pathname;
	ofn.lpstrTitle = *DialogTitle;
	if(FileTypesLen > 0)
	{
		ofn.lpstrDefExt = &FileTypeStr[0];
	}

	ofn.Flags = OFN_HIDEREADONLY | OFN_ENABLESIZING | OFN_EXPLORER;

	if ( bSave )
	{
		ofn.Flags |= OFN_CREATEPROMPT | OFN_OVERWRITEPROMPT | OFN_NOVALIDATE;
	}
	else
	{
		ofn.Flags |= OFN_PATHMUSTEXIST | OFN_FILEMUSTEXIST;
	}

	if ( Flags & EFileDialogFlags::Multiple )
	{
		ofn.Flags |= OFN_ALLOWMULTISELECT;
	}

	bool bSuccess;
	if ( bSave )
	{
		bSuccess = !!::GetSaveFileName(&ofn);
	}
	else
	{
		bSuccess = !!::GetOpenFileName(&ofn);
	}

	if ( bSuccess )
	{
		// GetOpenFileName/GetSaveFileName changes the CWD on success. Change it back immediately.
		FPlatformProcess::SetCurrentWorkingDirectoryToBaseDir();

		if ( Flags & EFileDialogFlags::Multiple )
		{
			// When selecting multiple files, the returned string is a NULL delimited list
			// where the first element is the directory and all remaining elements are filenames.
			// There is an extra NULL character to indicate the end of the list.
			FString DirectoryOrSingleFileName = FString(Filename);
			TCHAR* Pos = Filename + DirectoryOrSingleFileName.Len() + 1;

			if ( Pos[0] == 0 )
			{
				// One item selected. There was an extra trailing NULL character.
				OutFilenames.Add(DirectoryOrSingleFileName);
			}
			else
			{
				// Multiple items selected. Keep adding filenames until two NULL characters.
				FString SelectedFile;
				do
				{
					SelectedFile = FString(Pos);
					new(OutFilenames) FString(DirectoryOrSingleFileName / SelectedFile);
					Pos += SelectedFile.Len() + 1;
				}
				while (Pos[0] != 0);
			}
		}
		else
		{
			new(OutFilenames) FString(Filename);
		}

		// The index of the filter in OPENFILENAME starts at 1.
		const uint32 FilterIndex = ofn.nFilterIndex - 1;

		// Get the extension to add to the filename (if one doesnt already exist)
		const FString Extension = CleanExtensionList.IsValidIndex( FilterIndex ) ? CleanExtensionList[FilterIndex] : TEXT("");

		// Make sure all filenames gathered have their paths normalized and proper extensions added
		for ( auto FilenameIt = OutFilenames.CreateIterator(); FilenameIt; ++FilenameIt )
		{
			FString& Filename = *FilenameIt;
			
			Filename = IFileManager::Get().ConvertToRelativePath(*Filename);

			if( FPaths::GetExtension(Filename).IsEmpty() && !Extension.IsEmpty() )
			{
				// filename does not have an extension. Add an extension based on the filter that the user chose in the dialog
				Filename += Extension;
			}

			FPaths::NormalizeFilename(Filename);
		}
	}
	else
	{
		uint32 Error = ::CommDlgExtendedError();
		if ( Error != ERROR_SUCCESS )
		{
			UE_LOG(LogDesktopPlatform, Warning, TEXT("Error reading results of file dialog. Error: 0x%04X"), Error);
		}
	}

	return bSuccess;
}

<<<<<<< HEAD
=======
bool FDesktopPlatformWindows::RegisterEngineInstallation(const FString &RootDir, FString &OutIdentifier)
{
	bool bRes = false;
	if(IsValidRootDirectory(RootDir))
	{
		HKEY hRootKey;
		if(RegCreateKeyEx(HKEY_CURRENT_USER, InstallationsSubKey, 0, NULL, REG_OPTION_NON_VOLATILE, KEY_ALL_ACCESS, NULL, &hRootKey, NULL) == ERROR_SUCCESS)
		{
			FString NewIdentifier = FGuid::NewGuid().ToString(EGuidFormats::DigitsWithHyphensInBraces);
			LRESULT SetResult = RegSetValueEx(hRootKey, *NewIdentifier, 0, REG_SZ, (const BYTE*)*RootDir, (RootDir.Len() + 1) * sizeof(TCHAR));
			RegCloseKey(hRootKey);

			if(SetResult == ERROR_SUCCESS)
			{
				OutIdentifier = NewIdentifier;
				bRes = true;
			}
		}
	}
	return bRes;
}

>>>>>>> ed5a1010
void FDesktopPlatformWindows::EnumerateEngineInstallations(TMap<FString, FString> &OutInstallations)
{
	// Enumerate the binary installations
	EnumerateLauncherEngineInstallations(OutInstallations);

	// Enumerate the per-user installations
	HKEY hKey;
<<<<<<< HEAD
	if (RegOpenKeyEx(HKEY_CURRENT_USER, TEXT("SOFTWARE\\Epic Games\\Unreal Engine\\Builds"), 0, KEY_ALL_ACCESS, &hKey) == ERROR_SUCCESS)
=======
	if (RegOpenKeyEx(HKEY_CURRENT_USER, InstallationsSubKey, 0, KEY_ALL_ACCESS, &hKey) == ERROR_SUCCESS)
>>>>>>> ed5a1010
	{
		// Enumerate all the installations
		for (::DWORD Index = 0;; Index++)
		{
			TCHAR ValueName[256];
			TCHAR ValueData[MAX_PATH];
			::DWORD ValueType = 0;
			::DWORD ValueNameLength = sizeof(ValueName) / sizeof(ValueName[0]);
			::DWORD ValueDataSize = sizeof(ValueData);

			LRESULT Result = RegEnumValue(hKey, Index, ValueName, &ValueNameLength, NULL, &ValueType, (BYTE*)&ValueData[0], &ValueDataSize);
			if(Result == ERROR_SUCCESS)
			{
				int32 ValueDataLength = ValueDataSize / sizeof(TCHAR);
				if(ValueDataLength > 0 && ValueData[ValueDataLength - 1] == 0) ValueDataLength--;

				FString NormalizedInstalledDirectory(ValueDataLength, ValueData);
				FPaths::NormalizeDirectoryName(NormalizedInstalledDirectory);
				OutInstallations.Add(ValueName, NormalizedInstalledDirectory);
			}
			else if(Result == ERROR_NO_MORE_ITEMS)
			{
				break;
			}
		}

		// Trim the list to everything that's valid
		for(TMap<FString, FString>::TIterator Iter(OutInstallations); Iter; ++Iter)
		{
			if (!IsValidRootDirectory(Iter.Value()))
			{
				RegDeleteValue(hKey, *Iter.Key());
				Iter.RemoveCurrent();
			}
		}

		RegCloseKey(hKey);
	}
}

bool FDesktopPlatformWindows::IsSourceDistribution(const FString &RootDir)
{
	// Check for the existence of a GenerateProjectFiles.bat file. This allows compatibility with the GitHub 4.0 release.
	FString GenerateProjectFilesPath = RootDir / TEXT("GenerateProjectFiles.bat");
	if (IFileManager::Get().FileSize(*GenerateProjectFilesPath) >= 0)
	{
		return true;
	}

	// Otherwise use the default test
	return FDesktopPlatformBase::IsSourceDistribution(RootDir);
}

bool FDesktopPlatformWindows::VerifyFileAssociations()
{
	TIndirectArray<FRegistryRootedKey> Keys;
	GetRequiredRegistrySettings(Keys);

	for (int32 Idx = 0; Idx < Keys.Num(); Idx++)
	{
		if (!Keys[Idx].IsUpToDate(true))
		{
			return false;
		}
	}

	return true;
}

bool FDesktopPlatformWindows::UpdateFileAssociations()
{
	TIndirectArray<FRegistryRootedKey> Keys;
	GetRequiredRegistrySettings(Keys);

	for (int32 Idx = 0; Idx < Keys.Num(); Idx++)
	{
		if (!Keys[Idx].Write(true))
		{
			return false;
		}
	}

	return true;
}

<<<<<<< HEAD
=======
bool FDesktopPlatformWindows::RunUnrealBuildTool(const FText& Description, const FString& RootDir, const FString& Arguments, FFeedbackContext* Warn)
{
	// Get the path to UBT
	FString UnrealBuildToolPath = RootDir / TEXT("Engine/Binaries/DotNET/UnrealBuildTool.exe");
	if(IFileManager::Get().FileSize(*UnrealBuildToolPath) < 0)
	{
		Warn->Logf(ELogVerbosity::Error, TEXT("Couldn't find UnrealBuildTool at '%s'"), *UnrealBuildToolPath);
		return false;
	}

	// Write the output
	Warn->Logf(TEXT("Running %s %s"), *UnrealBuildToolPath, *Arguments);

	// Spawn UBT
	int32 ExitCode = 0;
	return FFeedbackContextMarkup::PipeProcessOutput(Description, UnrealBuildToolPath, Arguments, Warn, &ExitCode) && ExitCode == 0;
}

FFeedbackContext* FDesktopPlatformWindows::GetNativeFeedbackContext()
{
	static FWindowsNativeFeedbackContext FeedbackContext;
	return &FeedbackContext;
}

>>>>>>> ed5a1010
void FDesktopPlatformWindows::GetRequiredRegistrySettings(TIndirectArray<FRegistryRootedKey> &RootedKeys)
{
	// Get the path to VersionSelector.exe. If we're running from UnrealVersionSelector itself, try to stick with the current configuration.
	FString DefaultVersionSelectorName = FPlatformProcess::ExecutableName(false);
	if (!DefaultVersionSelectorName.StartsWith(TEXT("UnrealVersionSelector")))
	{
		DefaultVersionSelectorName = TEXT("UnrealVersionSelector.exe");
	}
	FString ExecutableFileName = FString(FPlatformProcess::BaseDir()) / DefaultVersionSelectorName;

	// Defer to UnrealVersionSelector.exe in a launcher installation if it's got the same version number or greater.
	TCHAR InstallDir[MAX_PATH];
	::DWORD InstallDirSize = sizeof(InstallDir);
	if(RegGetValue(HKEY_LOCAL_MACHINE, TEXT("SOFTWARE\\EpicGames\\Unreal Engine"), TEXT("INSTALLDIR"), RRF_RT_REG_SZ, NULL, InstallDir, &InstallDirSize) == ERROR_SUCCESS)
	{
		FString NormalizedInstallDir = InstallDir;
		FPaths::NormalizeDirectoryName(NormalizedInstallDir);

		FString InstalledExecutableFileName = NormalizedInstallDir / FString("Launcher/Engine/Binaries/Win64/UnrealVersionSelector.exe");
		if(GetShellIntegrationVersion(InstalledExecutableFileName) == GetShellIntegrationVersion(ExecutableFileName))
		{
			ExecutableFileName = InstalledExecutableFileName;
		}
	}

	// Get the path to the executable
	FPaths::MakePlatformFilename(ExecutableFileName);
	FString QuotedExecutableFileName = FString(TEXT("\"")) + ExecutableFileName + FString(TEXT("\""));

	// HKLM\SOFTWARE\Classes\.uproject
	FRegistryRootedKey *RootExtensionKey = new FRegistryRootedKey(HKEY_LOCAL_MACHINE, TEXT("SOFTWARE\\Classes\\.uproject"));
	RootExtensionKey->Key = new FRegistryKey();
	RootExtensionKey->Key->SetValue(TEXT(""), TEXT("Unreal.ProjectFile"));
	RootedKeys.AddRawItem(RootExtensionKey);

	// HKLM\SOFTWARE\Classes\Unreal.ProjectFile
	FRegistryRootedKey *RootFileTypeKey = new FRegistryRootedKey(HKEY_LOCAL_MACHINE, TEXT("SOFTWARE\\Classes\\Unreal.ProjectFile"));
	RootFileTypeKey->Key = new FRegistryKey();
	RootFileTypeKey->Key->SetValue(TEXT(""), TEXT("Unreal Engine Project File"));
	RootFileTypeKey->Key->FindOrAddKey(L"DefaultIcon")->SetValue(TEXT(""), QuotedExecutableFileName);
	RootedKeys.AddRawItem(RootFileTypeKey);

	// HKLM\SOFTWARE\Classes\Unreal.ProjectFile\shell
	FRegistryKey *ShellKey = RootFileTypeKey->Key->FindOrAddKey(TEXT("shell"));

	// HKLM\SOFTWARE\Classes\Unreal.ProjectFile\shell\open
	FRegistryKey *ShellOpenKey = ShellKey->FindOrAddKey(TEXT("open"));
	ShellOpenKey->SetValue(L"", L"Open");
	ShellOpenKey->FindOrAddKey(L"command")->SetValue(L"", QuotedExecutableFileName + FString(TEXT(" /editor \"%1\"")));

	// HKLM\SOFTWARE\Classes\Unreal.ProjectFile\shell\run
	FRegistryKey *ShellRunKey = ShellKey->FindOrAddKey(TEXT("run"));
	ShellRunKey->SetValue(TEXT(""), TEXT("Launch game"));
	ShellRunKey->SetValue(TEXT("Icon"), QuotedExecutableFileName);
	ShellRunKey->FindOrAddKey(L"command")->SetValue(TEXT(""), QuotedExecutableFileName + FString(TEXT(" /game \"%1\"")));

	// HKLM\SOFTWARE\Classes\Unreal.ProjectFile\shell\rungenproj
	FRegistryKey *ShellProjectKey = ShellKey->FindOrAddKey(TEXT("rungenproj"));
	ShellProjectKey->SetValue(L"", L"Generate Visual Studio project files");
	ShellProjectKey->SetValue(L"Icon", QuotedExecutableFileName);
	ShellProjectKey->FindOrAddKey(L"command")->SetValue(TEXT(""), QuotedExecutableFileName + FString(TEXT(" /projectfiles \"%1\"")));

	// HKLM\SOFTWARE\Classes\Unreal.ProjectFile\shell\switchversion
	FRegistryKey *ShellVersionKey = ShellKey->FindOrAddKey(TEXT("switchversion"));
	ShellVersionKey->SetValue(TEXT(""), TEXT("Switch Unreal Engine version..."));
	ShellVersionKey->SetValue(TEXT("Icon"), QuotedExecutableFileName);
	ShellVersionKey->FindOrAddKey(L"command")->SetValue(TEXT(""), QuotedExecutableFileName + FString(TEXT(" /switchversion \"%1\"")));
}

int32 FDesktopPlatformWindows::GetShellIntegrationVersion(const FString &FileName)
{
	::DWORD VersionInfoSize = GetFileVersionInfoSize(*FileName, NULL);
	if (VersionInfoSize != 0)
	{
		TArray<uint8> VersionInfo;
		VersionInfo.AddUninitialized(VersionInfoSize);
		if (GetFileVersionInfo(*FileName, NULL, VersionInfoSize, VersionInfo.GetData()))
		{
			TCHAR *ShellVersion;
			::UINT ShellVersionLen;
			if (VerQueryValue(VersionInfo.GetData(), TEXT("\\StringFileInfo\\040904b0\\ShellIntegrationVersion"), (LPVOID*)&ShellVersion, &ShellVersionLen))
			{
				TCHAR *ShellVersionEnd;
				int32 Version = FCString::Strtoi(ShellVersion, &ShellVersionEnd, 10);
				if(*ShellVersionEnd == 0)
				{
					return Version;
				}
			}
		}
	}
	return 0;
}

#undef LOCTEXT_NAMESPACE<|MERGE_RESOLUTION|>--- conflicted
+++ resolved
@@ -353,8 +353,6 @@
 	return bSuccess;
 }
 
-<<<<<<< HEAD
-=======
 bool FDesktopPlatformWindows::RegisterEngineInstallation(const FString &RootDir, FString &OutIdentifier)
 {
 	bool bRes = false;
@@ -377,7 +375,6 @@
 	return bRes;
 }
 
->>>>>>> ed5a1010
 void FDesktopPlatformWindows::EnumerateEngineInstallations(TMap<FString, FString> &OutInstallations)
 {
 	// Enumerate the binary installations
@@ -385,11 +382,7 @@
 
 	// Enumerate the per-user installations
 	HKEY hKey;
-<<<<<<< HEAD
-	if (RegOpenKeyEx(HKEY_CURRENT_USER, TEXT("SOFTWARE\\Epic Games\\Unreal Engine\\Builds"), 0, KEY_ALL_ACCESS, &hKey) == ERROR_SUCCESS)
-=======
 	if (RegOpenKeyEx(HKEY_CURRENT_USER, InstallationsSubKey, 0, KEY_ALL_ACCESS, &hKey) == ERROR_SUCCESS)
->>>>>>> ed5a1010
 	{
 		// Enumerate all the installations
 		for (::DWORD Index = 0;; Index++)
@@ -475,8 +468,6 @@
 	return true;
 }
 
-<<<<<<< HEAD
-=======
 bool FDesktopPlatformWindows::RunUnrealBuildTool(const FText& Description, const FString& RootDir, const FString& Arguments, FFeedbackContext* Warn)
 {
 	// Get the path to UBT
@@ -501,7 +492,6 @@
 	return &FeedbackContext;
 }
 
->>>>>>> ed5a1010
 void FDesktopPlatformWindows::GetRequiredRegistrySettings(TIndirectArray<FRegistryRootedKey> &RootedKeys)
 {
 	// Get the path to VersionSelector.exe. If we're running from UnrealVersionSelector itself, try to stick with the current configuration.
