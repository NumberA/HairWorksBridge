--- conflicted
+++ resolved
@@ -8,11 +8,7 @@
 class FDirectoryWatchRequestMac
 {
 public:
-<<<<<<< HEAD
-	FDirectoryWatchRequestMac(bool bInIncludeDirectoryEvents);
-=======
 	FDirectoryWatchRequestMac(uint32 Flags);
->>>>>>> a8a797ea
 	virtual ~FDirectoryWatchRequestMac();
 
 	/** Sets up the directory handle and request information */
@@ -35,10 +31,7 @@
 	bool				bRunning;
 	bool				bEndWatchRequestInvoked;
 	bool				bIncludeDirectoryEvents;
-<<<<<<< HEAD
-=======
 	bool				bIgnoreChangesInSubtree;
->>>>>>> a8a797ea
 
 	TArray<IDirectoryWatcher::FDirectoryChanged> Delegates;
 	TArray<FFileChangeData> FileChanges;
