// Copyright 1998-2015 Epic Games, Inc. All Rights Reserved.

#pragma once

// #YRX_Profiler: 2015-05-13 Remove it later.
#define PROFILER_THREADED_LOAD 1


/** Helper struct containing all of the data and operations associated with a service connection */
struct FServiceConnection
{
	FServiceConnection()
		: DataLoadingProgress( 0.0f )
		, ReadMessages(0)
	{
		MetaData.CriticalSection = &CriticalSection;
	}

	~FServiceConnection()
	{
		MetaData.CriticalSection = NULL;
	}

	FServiceConnection(const FServiceConnection& InConnnection)
	{
		MetaData.CriticalSection = &CriticalSection;
	}

	/** Instance Id */
	FGuid InstanceId;

	/** Service endpoint */
	FMessageAddress ProfilerServiceAddress;

	/** Descriptions for the stats */
	FStatMetaData MetaData;

	/** Current frame worth of data */
	FProfilerDataFrame CurrentData;

	/** Initialize the connection from the given authorization message and context */
	void Initialize( const FProfilerServiceAuthorize& Message, const IMessageContextRef& Context );

#if STATS
	/** Current stats data */
	FStatsThreadState CurrentThreadState;
#endif

	/** Provides an FName to GroupId mapping */
	TMap<FName, int32> GroupNameArray;

	/** Provides the long stat name to StatId mapping. */
	TMap<FName,int32> LongNameToStatID;

#if STATS
	/** Stream reader */
	FStatsReadStream Stream;

	/** Pending stat messages */
	TArray<FStatMessage> Messages;
#endif

	/** Pending Data frames on a load */
	TArray<FProfilerDataFrame> DataFrames;

	/** Current data loading progress. */
	float DataLoadingProgress;

	/** Current number of read messages. */
	uint64 ReadMessages;

	/** Messages received and pending process, they are stored in a map as we can receive them out of order */
	TMap<int64, TArray<uint8> > PendingMessages;

	/** Critical Section needed to synchronize */
	FCriticalSection CriticalSection;

#if STATS
	// generates the old style cycle graph
	void GenerateCycleGraphs(const FRawStatStackNode& Root, TMap<uint32, FProfilerCycleGraph>& Graphs);

	// recursive call to generate the old cycle graph
	void CreateGraphRecursively(const FRawStatStackNode* Root, FProfilerCycleGraph& Graph, uint32 InStartCycles);

	// generates the old style accumulators
	void GenerateAccumulators(TArray<FStatMessage>& Stats, TArray<FProfilerCountAccumulator>& CountAccumulators, TArray<FProfilerFloatAccumulator>& FloatAccumulators);

	// adds a new style stat FName to the list of stats and generates an old style id and description
	int32 FindOrAddStat( const FStatNameAndInfo& StatNameAndInfo, uint32 StatType );

	// adds a new style stat FName to the list of threads and generates an old style id and description
	int32 FindOrAddThread(const FStatNameAndInfo& Thread);

	// updates the meta date for the given instance
	void UpdateMetaData();

	
	/**
	 * Reads stat message from the archive and converts them to be usable by the profiler..
	 *
	 * @return true if read a special marker that indicates end of file
	 */
	bool ReadAndConvertStatMessages( FArchive& Reader, bool bUseInAsync );

	/** Adds all collected stat messages to the current stats thread state. */
	void AddCollectedStatMessages( FStatMessage Message );

	/** Generates profiler data frame based on the collected stat messages. */
	void GenerateProfilerDataFrame();
#endif
};

/**
 * Implements the ProfileClient manager.
 */
class FProfilerClientManager
	: public IProfilerClient
{
	class FAsyncReadWorker : public FNonAbandonableTask
	{
	public:
		FServiceConnection* LoadConnection;
		FArchive* FileReader;

		/** Constructor */
		FAsyncReadWorker(FServiceConnection* InConnection, FArchive* InReader)
			: LoadConnection(InConnection)
			, FileReader(InReader)
		{}

		void DoWork();

		FORCEINLINE TStatId GetStatId() const
		{
			RETURN_QUICK_DECLARE_CYCLE_STAT(FAsyncReadWorker, STATGROUP_ThreadPoolAsyncTasks);
		}
	};

public:

	/**
	 * Default constructor
	 *
	 * @param InMessageBus The message bus to use.
	 */
	FProfilerClientManager( const IMessageBusRef& InMessageBus );

	/** Default destructor */
	~FProfilerClientManager();

public:

	// IProfilerClient Interface

	virtual void Subscribe( const FGuid& Session ) override;
	virtual void Track( const FGuid& Instance ) override;
	virtual void Track( const TArray<TSharedPtr<ISessionInstanceInfo>>& Instances ) override;
	virtual void Untrack( const FGuid& Instance ) override;
	virtual void Unsubscribe() override;
	virtual void SetCaptureState( const bool bRequestedCaptureState, const FGuid& InstanceId = FGuid() ) override;
	virtual void SetPreviewState( const bool bRequestedPreviewState, const FGuid& InstanceId = FGuid() ) override;
	virtual void LoadCapture( const FString& DataFilepath, const FGuid& ProfileId ) override;
	virtual void RequestLastCapturedFile( const FGuid& InstanceId = FGuid() ) override;

	virtual const FStatMetaData& GetStatMetaData( const FGuid& InstanceId ) const override
	{
		return Connections.Find(InstanceId)->MetaData;
	}

	virtual FProfilerClientDataDelegate& OnProfilerData() override
	{
		return ProfilerDataDelegate;
	}

	virtual FProfilerFileTransferDelegate& OnProfilerFileTransfer() override
	{
		return ProfilerFileTransferDelegate;
	}

	virtual FProfilerClientConnectedDelegate& OnProfilerClientConnected() override
	{
		return ProfilerClientConnectedDelegate;
	}

	virtual FProfilerClientDisconnectedDelegate& OnProfilerClientDisconnected() override
	{
		return ProfilerClientDisconnectedDelegate;
	}

	virtual FProfilerMetaDataUpdateDelegate& OnMetaDataUpdated() override
	{
		return ProfilerMetaDataUpdatedDelegate;
	}

	virtual FProfilerLoadStartedDelegate& OnLoadStarted() override
	{
		return ProfilerLoadStartedDelegate;
	}

	virtual FProfilerLoadCompletedDelegate& OnLoadCompleted() override
	{

		return ProfilerLoadCompletedDelegate;
	}

	virtual FProfilerLoadedMetaDataDelegate& OnLoadedMetaData() override
	{
		return ProfilerLoadedMetaDataDelegate;
	}

	static const int32 MaxFramesPerTick = 30;

private:

	// Handles message bus shutdowns.
	void HandleMessageBusShutdown();

	// Handles FProfilerServiceAuthorize2 messages.
	void HandleServiceAuthorizeMessage( const FProfilerServiceAuthorize& Message, const IMessageContextRef& Context );

	// Handles FProfilerServiceFileChunk messages.
	void HandleServiceFileChunk( const FProfilerServiceFileChunk& FileChunk, const IMessageContextRef& Context );

	// Handles FProfilerServicePing messages.
	void HandleServicePingMessage( const FProfilerServicePing& Message, const IMessageContextRef& Context );

	// Handles ticker callbacks (used to retry connection with a profiler service).
	bool HandleTicker( float DeltaTime );

	// Handles FProfilerServiceData2 messages.
	void HandleProfilerServiceData2Message( const FProfilerServiceData2& Message, const IMessageContextRef& Context );

	// Handles FProfilerServicePreviewAck messages
	void HandleServicePreviewAckMessage( const FProfilerServicePreviewAck& Messsage, const IMessageContextRef& Context );

	// Handles ticker callbacks for sending out the received messages to subscribed clients
	bool HandleMessagesTicker( float DeltaTime );

	/** If hash is ok, writes the data to the archive and returns true, otherwise only returns false. */
	bool CheckHashAndWrite( const FProfilerServiceFileChunk& FileChunk, const FProfilerFileChunkHeader& FileChunkHeader, FArchive* Writer );

	/** Broadcast that meta data has been updated. */
	void BroadcastMetadataUpdate();

	/** Broadcast that loading has completed and cleans internal structures. */
	void FinalizeLoading();

	/** Decompress all stats data and send to the game thread. */
	void DecompressDataAndSendToGame( FProfilerServiceData2* ToProcess );

	/** Sends decompressed data to the game thread. */
	void SendToGame( TArray<uint8>* DataToGame, int64 Frame, const FGuid InstanceId );

private:

	/** Session this client is currently communicating with */
	FGuid ActiveSessionId;

	/** Session this client is trying to communicate with */
	FGuid PendingSessionId;
	TArray<FGuid> PendingInstances;

	/** Service connections */
	TMap<FGuid, FServiceConnection> Connections;

	struct FReceivedFileInfo
	{
		FReceivedFileInfo( FArchive* InFileWriter, const int64 InProgress, const FString& InDestFilepath)
			: FileWriter( InFileWriter )
			, Progress( InProgress )
			, DestFilepath( InDestFilepath )
			, LastReceivedChunkTime( FPlatformTime::Seconds() )
		{}

		bool IsTimedOut() const
		{
			static const double TimeOut = 15.0f;
			return LastReceivedChunkTime+TimeOut < FPlatformTime::Seconds();
		}

		void Update()
		{
			LastReceivedChunkTime = FPlatformTime::Seconds();
		}

		FArchive* FileWriter;
		int64 Progress;
		FString DestFilepath;
		double LastReceivedChunkTime;
	};

	/** Active transfers, stored as a filename -> received file information. Assumes that filename is unique and never will be the same. */
	TMap<FString,FReceivedFileInfo> ActiveTransfers;
	
	/** List of failed transfers, so discard any new file chunks. */
	TSet<FString> FailedTransfer;

	/** Holds the messaging endpoint. */
	FMessageEndpointPtr MessageEndpoint;

	/** Holds a pointer to the message bus. */
	IMessageBusPtr MessageBus;

	/** Delegate for notifying clients of received data */
	FProfilerClientDataDelegate ProfilerDataDelegate;

	/** Delegate for notifying clients of received data through file transfer. */
	FProfilerFileTransferDelegate ProfilerFileTransferDelegate;

	/** Delegate for notifying clients of a session connection */
	FProfilerClientConnectedDelegate ProfilerClientConnectedDelegate;

	/** Delegate for notifying clients of a session disconnect */
	FProfilerClientDisconnectedDelegate ProfilerClientDisconnectedDelegate;

	/** Delegate for notifying clients of a meta data update */
	FProfilerMetaDataUpdateDelegate ProfilerMetaDataUpdatedDelegate;

	/** Delegate for notifying clients of a load start */
	FProfilerLoadStartedDelegate ProfilerLoadStartedDelegate;

	/** Delegate for notifying clients of a load completion */
	FProfilerLoadCompletedDelegate ProfilerLoadCompletedDelegate;

	/** Delegate for notifying clients of initial meta data load */
	FProfilerLoadedMetaDataDelegate ProfilerLoadedMetaDataDelegate;

	/** Holds a delegate to be invoked when the widget ticks. */
	FTickerDelegate TickDelegate;

	/** Handle to the registered TickDelegate. */
	FDelegateHandle TickDelegateHandle;

	/** Amount of time between connection retries */
	float RetryTime;

	/** Fake Connection used for loading a file */
	FServiceConnection* LoadConnection;

	/** Holds a delegate to be invoked when the widget ticks. */
	FTickerDelegate MessageDelegate;

	/** Handle to the registered MessageDelegate. */
	FDelegateHandle MessageDelegateHandle;

<<<<<<< HEAD
=======
	/** Handle to the registered OnShutdown for Message Bus. */
	FDelegateHandle OnShutdownMessageBusDelegateHandle;

>>>>>>> cce8678d
#if PROFILER_THREADED_LOAD
	/** Loads a file asynchronously */
	bool AsyncLoad();

	/** Load Task */
	FAsyncTask<FAsyncReadWorker>* LoadTask;
#else
	/** Loads a file synchronously */
	bool SyncLoad();
	/** File reader */
	FArchive* FileReader;
#endif

	/** Holds the last time a ping was made to instances */
	FDateTime LastPingTime;
};<|MERGE_RESOLUTION|>--- conflicted
+++ resolved
@@ -343,12 +343,9 @@
 	/** Handle to the registered MessageDelegate. */
 	FDelegateHandle MessageDelegateHandle;
 
-<<<<<<< HEAD
-=======
 	/** Handle to the registered OnShutdown for Message Bus. */
 	FDelegateHandle OnShutdownMessageBusDelegateHandle;
 
->>>>>>> cce8678d
 #if PROFILER_THREADED_LOAD
 	/** Loads a file asynchronously */
 	bool AsyncLoad();
