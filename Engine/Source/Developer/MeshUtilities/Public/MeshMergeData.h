// Copyright 1998-2016 Epic Games, Inc. All Rights Reserved.

#pragma once

#include "RawMesh.h"
#include "PhysicsEngine/AggregateGeom.h"

/** Structure holding intermediate mesh merging data that is used throughout the mesh merging and proxy creation processes */
struct FMeshMergeData
{
	FMeshMergeData() {}
	/** Raw mesh data from the source static mesh */
	FRawMesh RawMesh;	
	/** Contains the original texture bounds, if the material requires baking down per-vertex data */
	TArray<FBox2D> TexCoordBounds;
	/** Will contain non-overlapping texture coordinates, if the material requires baking down per-vertex data */
	TArray<FVector2D> NewUVs;	
};

/** Structure for encapsulating per LOD mesh merging data */
struct FRawMeshExt
{
	FRawMeshExt()
		: SourceStaticMesh(nullptr)
	{}

	FMeshMergeData		MeshLODData[MAX_STATIC_MESH_LODS];
	FKAggregateGeom		AggGeom;
<<<<<<< HEAD
=======

	/** Pointer to the source static mesh instance */
	class UStaticMesh* SourceStaticMesh;

	/** Specific LOD index that is being exported */
	int32 ExportLODIndex;
>>>>>>> e58dcb1b
};<|MERGE_RESOLUTION|>--- conflicted
+++ resolved
@@ -26,13 +26,10 @@
 
 	FMeshMergeData		MeshLODData[MAX_STATIC_MESH_LODS];
 	FKAggregateGeom		AggGeom;
-<<<<<<< HEAD
-=======
 
 	/** Pointer to the source static mesh instance */
 	class UStaticMesh* SourceStaticMesh;
 
 	/** Specific LOD index that is being exported */
 	int32 ExportLODIndex;
->>>>>>> e58dcb1b
 };