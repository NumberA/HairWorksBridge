// Copyright 1998-2016 Epic Games, Inc. All Rights Reserved.

#pragma once

#include "MovieScene.h"
#include "MovieSceneTrack.h"
#include "MovieScenePropertyTrack.h"
#include "MovieSceneFloatTrack.generated.h"

/**
 * Handles manipulation of float properties in a movie scene
 */
UCLASS( MinimalAPI )
class UMovieSceneFloatTrack : public UMovieScenePropertyTrack
{
	GENERATED_UCLASS_BODY()

public:
	/** UMovieSceneTrack interface */
	virtual UMovieSceneSection* CreateNewSection() override;
	virtual TSharedPtr<IMovieSceneTrackInstance> CreateInstance() override;
<<<<<<< HEAD
	
	/**
	 * Adds a key to a section.  Will create the section if it doesn't exist
	 *
	 * @param Time				The time relative to the owning movie scene where the section should be
	 * @param Value				The value of the key
	 * @param KeyParams         The keying parameters
	 * @return True if the key was successfully added.
	 */
	virtual bool AddKeyToSection( float Time, float Value, FKeyParams KeyParams );
=======
>>>>>>> 73f66985

	/**
	 * Evaluates the track at the playback position
	 *
	 * @param Position	The current playback position
	 * @param LastPosition	The last plackback position
	 * @param OutFloat 	The value at the playback position
	 * @return true if anything was evaluated. Note: if false is returned OutFloat remains unchanged
	 */
	virtual bool Eval( float Position, float LastPosition, float& OutFloat ) const;
<<<<<<< HEAD

	/**
	 * Get whether the track can be keyed at a particular time.
	 *
	 * @param Time				The time relative to the owning movie scene where the section should be
	 * @param Value				The value of the key
	 * @param KeyParams         The keying parameters
	 * @return Whether the track can be keyed
	 */
	virtual bool CanKeyTrack( float Time, float Value, FKeyParams KeyParams ) const;
=======
>>>>>>> 73f66985
};<|MERGE_RESOLUTION|>--- conflicted
+++ resolved
@@ -19,19 +19,6 @@
 	/** UMovieSceneTrack interface */
 	virtual UMovieSceneSection* CreateNewSection() override;
 	virtual TSharedPtr<IMovieSceneTrackInstance> CreateInstance() override;
-<<<<<<< HEAD
-	
-	/**
-	 * Adds a key to a section.  Will create the section if it doesn't exist
-	 *
-	 * @param Time				The time relative to the owning movie scene where the section should be
-	 * @param Value				The value of the key
-	 * @param KeyParams         The keying parameters
-	 * @return True if the key was successfully added.
-	 */
-	virtual bool AddKeyToSection( float Time, float Value, FKeyParams KeyParams );
-=======
->>>>>>> 73f66985
 
 	/**
 	 * Evaluates the track at the playback position
@@ -42,17 +29,4 @@
 	 * @return true if anything was evaluated. Note: if false is returned OutFloat remains unchanged
 	 */
 	virtual bool Eval( float Position, float LastPosition, float& OutFloat ) const;
-<<<<<<< HEAD
-
-	/**
-	 * Get whether the track can be keyed at a particular time.
-	 *
-	 * @param Time				The time relative to the owning movie scene where the section should be
-	 * @param Value				The value of the key
-	 * @param KeyParams         The keying parameters
-	 * @return Whether the track can be keyed
-	 */
-	virtual bool CanKeyTrack( float Time, float Value, FKeyParams KeyParams ) const;
-=======
->>>>>>> 73f66985
 };