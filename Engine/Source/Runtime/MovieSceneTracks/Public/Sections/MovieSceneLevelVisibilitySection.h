--- conflicted
+++ resolved
@@ -35,18 +35,12 @@
 
 	TArray<FName>* GetLevelNames();
 
-<<<<<<< HEAD
-	// UMovieSceneSection interface
-	virtual TOptional<float> GetKeyTime( FKeyHandle KeyHandle ) const override { return TOptional<float>(); }
-	virtual void SetKeyTime( FKeyHandle KeyHandle, float Time ) override { }
-=======
 public:
 
 	//~ UMovieSceneSection interface
 
 	virtual TOptional<float> GetKeyTime(FKeyHandle KeyHandle) const override;
 	virtual void SetKeyTime(FKeyHandle KeyHandle, float Time) override;
->>>>>>> aaefee4c
 
 private:
 
