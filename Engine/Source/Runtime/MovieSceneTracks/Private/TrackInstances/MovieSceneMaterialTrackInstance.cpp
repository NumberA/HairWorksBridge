// Copyright 1998-2016 Epic Games, Inc. All Rights Reserved.

#include "MovieSceneTracksPrivatePCH.h"
#include "MovieSceneMaterialTrack.h"
#include "MovieSceneMaterialTrackInstance.h"

FMovieSceneMaterialTrackInstance::FMovieSceneMaterialTrackInstance( UMovieSceneMaterialTrack& InMaterialTrack )
{
	MaterialTrack = &InMaterialTrack;
}

void FMovieSceneMaterialTrackInstance::SaveState(const TArray<TWeakObjectPtr<UObject>>& RuntimeObjects, IMovieScenePlayer& Player, FMovieSceneSequenceInstance& SequenceInstance)
{
	for (auto ObjectPtr : RuntimeObjects)
	{
		UObject* Object = ObjectPtr.Get();

		if (RuntimeObjectToOriginalMaterialMap.Find(FObjectKey(Object)) == nullptr)
		{
			UMaterialInterface* CurrentMaterial = GetMaterialForObject(Object);
			if ( CurrentMaterial != nullptr )
			{
				UMaterialInterface* OriginalMaterial = nullptr;
				if ( CurrentMaterial->IsA( UMaterialInstanceDynamic::StaticClass() ) )
				{
					// If the current material is a dynamic material see if we can find the original material.
					TWeakObjectPtr<UMaterialInterface>* OriginalMaterialPtr = DynamicMaterialToOriginalMaterialMap.Find( FObjectKey( CurrentMaterial ) );
					if ( OriginalMaterialPtr != nullptr )
					{
						OriginalMaterial = OriginalMaterialPtr->Get();
					}
				}
				else
				{
					// If the material isn't dynamic than the original material is the current material.
					OriginalMaterial = CurrentMaterial;
				}

				if ( OriginalMaterial != nullptr )
				{
					RuntimeObjectToOriginalMaterialMap.Add( FObjectKey( Object ), OriginalMaterial );
				}
			}
		}
	}
}

void FMovieSceneMaterialTrackInstance::RestoreState(const TArray<TWeakObjectPtr<UObject>>& RuntimeObjects, IMovieScenePlayer& Player, FMovieSceneSequenceInstance& SequenceInstance)
{
	for (auto ObjectPtr : RuntimeObjects)
	{
		UObject* Object = ObjectPtr.Get();

		if (!IsValid(Object))
		{
			continue;
		}

		TWeakObjectPtr<UMaterialInterface>* OriginalMaterial = RuntimeObjectToOriginalMaterialMap.Find( FObjectKey( Object ) );
		if ( OriginalMaterial != nullptr && OriginalMaterial->IsValid() )
		{
			SetMaterialForObject(Object, OriginalMaterial->Get());
		}
	}
}

void FMovieSceneMaterialTrackInstance::Update(EMovieSceneUpdateData& UpdateData, const TArray<TWeakObjectPtr<UObject>>& RuntimeObjects, class IMovieScenePlayer& Player, FMovieSceneSequenceInstance& SequenceInstance ) 
{
	TArray<FScalarParameterNameAndValue> ScalarValues;
	TArray<FColorParameterNameAndValue> VectorValues;
	MaterialTrack->Eval( UpdateData.Position, ScalarValues, VectorValues );

	// Iterate from back to front to allow for fast remove of invalid weak pointers.
	for ( int32 i = DynamicMaterialInstances.Num() - 1; i >= 0; i--)
	{
		if ( DynamicMaterialInstances[i].IsValid() )
		{
			UMaterialInstanceDynamic* DynamicMaterialInstance = DynamicMaterialInstances[i].Get();
			for ( const FScalarParameterNameAndValue& ScalarValue : ScalarValues )
			{
				DynamicMaterialInstance->SetScalarParameterValue( ScalarValue.ParameterName, ScalarValue.Value );
			}
			for ( const FColorParameterNameAndValue& VectorValue : VectorValues )
			{
				DynamicMaterialInstance->SetVectorParameterValue( VectorValue.ParameterName, VectorValue.Value );
			}
		}
		else
		{
			DynamicMaterialInstances.RemoveAtSwap(i);
		}
	}
}

void FMovieSceneMaterialTrackInstance::RefreshInstance( const TArray<TWeakObjectPtr<UObject>>& RuntimeObjects, class IMovieScenePlayer& Player, FMovieSceneSequenceInstance& SequenceInstance )
{
	DynamicMaterialInstances.Empty();

	for (auto ObjectPtr : RuntimeObjects)
	{
		UObject* Object = ObjectPtr.Get();
		UMaterialInterface* Material = GetMaterialForObject( Object );

		if ( Material != nullptr)
		{
			UMaterialInstanceDynamic* DynamicMaterialInstance = Cast<UMaterialInstanceDynamic>( Material );

			if ( DynamicMaterialInstance == nullptr )
			{
<<<<<<< HEAD
				DynamicMaterialInstance = UMaterialInstanceDynamic::Create( Material, Object );
				FString DynamicName = Material->GetName() + "_Animated";
				FName UniqueDynamicName = MakeUniqueObjectName( DynamicMaterialInstance->GetOuter(), DynamicMaterialInstance->GetClass(), *DynamicName );
				DynamicMaterialInstance->Rename( *UniqueDynamicName.ToString() );
=======
				DynamicMaterialInstance = UMaterialInstanceDynamic::Create( Material, Object, FName( *( Material->GetName() + "_Animated" ) ) );
>>>>>>> aaefee4c
				SetMaterialForObject( Object, DynamicMaterialInstance );
				DynamicMaterialToOriginalMaterialMap.Add( FObjectKey( DynamicMaterialInstance ), Material );
			}

			DynamicMaterialInstances.Add( DynamicMaterialInstance );
		}
	}
}

void FMovieSceneMaterialTrackInstance::ClearInstance( IMovieScenePlayer& Player, FMovieSceneSequenceInstance& SequenceInstance )
{
	DynamicMaterialInstances.Empty();
	DynamicMaterialToOriginalMaterialMap.Empty();
	RuntimeObjectToOriginalMaterialMap.Empty();
}

FMovieSceneComponentMaterialTrackInstance::FMovieSceneComponentMaterialTrackInstance( UMovieSceneComponentMaterialTrack& InMaterialTrack )
	: FMovieSceneMaterialTrackInstance( InMaterialTrack )
	, MaterialIndex( InMaterialTrack.GetMaterialIndex() )
{
}

UMaterialInterface* FMovieSceneComponentMaterialTrackInstance::GetMaterialForObject( UObject* Object ) const 
{
	UPrimitiveComponent* Component = Cast<UPrimitiveComponent>(Object);
	if ( Component != nullptr )
	{
		return Component->GetMaterial( MaterialIndex );
	}
	return nullptr;
}

void FMovieSceneComponentMaterialTrackInstance::SetMaterialForObject( UObject* Object, UMaterialInterface* Material )
{
	checkf(Object->IsA(UPrimitiveComponent::StaticClass()), TEXT("Unsupported object type."));
	UPrimitiveComponent* Component = Cast<UPrimitiveComponent>( Object );
	Component->SetMaterial(MaterialIndex, Material);
}<|MERGE_RESOLUTION|>--- conflicted
+++ resolved
@@ -107,14 +107,7 @@
 
 			if ( DynamicMaterialInstance == nullptr )
 			{
-<<<<<<< HEAD
-				DynamicMaterialInstance = UMaterialInstanceDynamic::Create( Material, Object );
-				FString DynamicName = Material->GetName() + "_Animated";
-				FName UniqueDynamicName = MakeUniqueObjectName( DynamicMaterialInstance->GetOuter(), DynamicMaterialInstance->GetClass(), *DynamicName );
-				DynamicMaterialInstance->Rename( *UniqueDynamicName.ToString() );
-=======
 				DynamicMaterialInstance = UMaterialInstanceDynamic::Create( Material, Object, FName( *( Material->GetName() + "_Animated" ) ) );
->>>>>>> aaefee4c
 				SetMaterialForObject( Object, DynamicMaterialInstance );
 				DynamicMaterialToOriginalMaterialMap.Add( FObjectKey( DynamicMaterialInstance ), Material );
 			}
