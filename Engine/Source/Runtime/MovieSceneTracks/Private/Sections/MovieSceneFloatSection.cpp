// Copyright 1998-2016 Epic Games, Inc. All Rights Reserved.

#include "MovieSceneTracksPrivatePCH.h"
#include "MovieSceneFloatSection.h"


UMovieSceneFloatSection::UMovieSceneFloatSection( const FObjectInitializer& ObjectInitializer )
	: Super( ObjectInitializer )
{ }


float UMovieSceneFloatSection::Eval( float Position ) const
{
	return FloatCurve.Eval( Position );
}


void UMovieSceneFloatSection::MoveSection( float DeltaPosition, TSet<FKeyHandle>& KeyHandles )
{
	Super::MoveSection( DeltaPosition, KeyHandles );

	// Move the curve
	FloatCurve.ShiftCurve(DeltaPosition, KeyHandles);
}


void UMovieSceneFloatSection::DilateSection( float DilationFactor, float Origin, TSet<FKeyHandle>& KeyHandles )
{	
	Super::DilateSection(DilationFactor, Origin, KeyHandles);
	
	FloatCurve.ScaleCurve(Origin, DilationFactor, KeyHandles);
}


void UMovieSceneFloatSection::GetKeyHandles(TSet<FKeyHandle>& KeyHandles) const
{
	for (auto It(FloatCurve.GetKeyHandleIterator()); It; ++It)
	{
		float Time = FloatCurve.GetKeyTime(It.Key());
		if (IsTimeWithinSection(Time))
		{
			KeyHandles.Add(It.Key());
		}
	}
}


<<<<<<< HEAD
void UMovieSceneFloatSection::AddKey( float Time, float Value, FKeyParams KeyParams )
{
	Modify();

	if (FloatCurve.GetNumKeys() == 0 && !KeyParams.bAddKeyEvenIfUnchanged)
	{
		FloatCurve.SetDefaultValue(Value);
	}
	else
	{
		FloatCurve.UpdateOrAddKey(Time, Value);
	}
}


bool UMovieSceneFloatSection::NewKeyIsNewData(float Time, float Value, FKeyParams KeyParams) const
{
	if ( FloatCurve.GetNumKeys() == 0 || (KeyParams.bAutoKeying && Eval(Time) != Value) )
	{
		return true;
	}

	return false;
=======
void UMovieSceneFloatSection::AddKey( float Time, const float& Value, EMovieSceneKeyInterpolation KeyInterpolation )
{
	AddKeyToCurve( FloatCurve, Time, Value, KeyInterpolation );
}


bool UMovieSceneFloatSection::NewKeyIsNewData(float Time, const float& Value) const
{
	return FMath::IsNearlyEqual( FloatCurve.Eval( Time ), Value ) == false;
}

bool UMovieSceneFloatSection::HasKeys( const float& Value ) const
{
	return FloatCurve.GetNumKeys() > 0;
}

void UMovieSceneFloatSection::SetDefault( const float& Value )
{
	SetCurveDefault( FloatCurve, Value );
>>>>>>> 73f66985
}<|MERGE_RESOLUTION|>--- conflicted
+++ resolved
@@ -45,31 +45,6 @@
 }
 
 
-<<<<<<< HEAD
-void UMovieSceneFloatSection::AddKey( float Time, float Value, FKeyParams KeyParams )
-{
-	Modify();
-
-	if (FloatCurve.GetNumKeys() == 0 && !KeyParams.bAddKeyEvenIfUnchanged)
-	{
-		FloatCurve.SetDefaultValue(Value);
-	}
-	else
-	{
-		FloatCurve.UpdateOrAddKey(Time, Value);
-	}
-}
-
-
-bool UMovieSceneFloatSection::NewKeyIsNewData(float Time, float Value, FKeyParams KeyParams) const
-{
-	if ( FloatCurve.GetNumKeys() == 0 || (KeyParams.bAutoKeying && Eval(Time) != Value) )
-	{
-		return true;
-	}
-
-	return false;
-=======
 void UMovieSceneFloatSection::AddKey( float Time, const float& Value, EMovieSceneKeyInterpolation KeyInterpolation )
 {
 	AddKeyToCurve( FloatCurve, Time, Value, KeyInterpolation );
@@ -89,5 +64,4 @@
 void UMovieSceneFloatSection::SetDefault( const float& Value )
 {
 	SetCurveDefault( FloatCurve, Value );
->>>>>>> 73f66985
 }