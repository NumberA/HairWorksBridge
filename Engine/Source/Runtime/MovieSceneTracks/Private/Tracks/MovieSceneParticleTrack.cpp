--- conflicted
+++ resolved
@@ -13,15 +13,6 @@
 UMovieSceneParticleTrack::UMovieSceneParticleTrack( const FObjectInitializer& ObjectInitializer )
 	: Super( ObjectInitializer )
 { }
-<<<<<<< HEAD
-
-
-FName UMovieSceneParticleTrack::GetTrackName() const
-{
-	return FName("ParticleSystem");
-}
-=======
->>>>>>> 73f66985
 
 
 TSharedPtr<IMovieSceneTrackInstance> UMovieSceneParticleTrack::CreateInstance()
@@ -39,12 +30,6 @@
 void UMovieSceneParticleTrack::RemoveAllAnimationData()
 {
 	// do nothing
-<<<<<<< HEAD
-}
-
-
-bool UMovieSceneParticleTrack::HasSection( UMovieSceneSection* Section ) const
-=======
 }
 
 
@@ -55,23 +40,12 @@
 
 
 void UMovieSceneParticleTrack::AddSection(UMovieSceneSection& Section)
->>>>>>> 73f66985
 {
 	ParticleSections.Add(&Section);
 }
 
 
-<<<<<<< HEAD
-void UMovieSceneParticleTrack::AddSection( UMovieSceneSection* Section )
-{
-	ParticleSections.Add( Section );
-}
-
-
-void UMovieSceneParticleTrack::RemoveSection( UMovieSceneSection* Section )
-=======
 void UMovieSceneParticleTrack::RemoveSection(UMovieSceneSection& Section)
->>>>>>> 73f66985
 {
 	ParticleSections.Remove(&Section);
 }
@@ -93,30 +67,6 @@
 	return TRange<float>::Hull(Bounds);
 }
 
-<<<<<<< HEAD
-void UMovieSceneParticleTrack::AddNewKey( float KeyTime )
-{
-	UMovieSceneParticleSection* NearestSection = Cast<UMovieSceneParticleSection>( MovieSceneHelpers::FindNearestSectionAtTime( ParticleSections, KeyTime ) );
-	if ( NearestSection == nullptr )
-	{
-		NearestSection = NewObject<UMovieSceneParticleSection>( this );
-		NearestSection->SetStartTime( KeyTime );
-		NearestSection->SetEndTime( KeyTime );
-		ParticleSections.Add(NearestSection);
-	}
-	else
-	{
-		if ( NearestSection->GetStartTime() > KeyTime )
-		{
-			NearestSection->SetStartTime( KeyTime );
-		}
-		if ( NearestSection->GetEndTime() < KeyTime )
-		{
-			NearestSection->SetEndTime( KeyTime );
-		}
-	}
-	NearestSection->AddKey( KeyTime, EParticleKey::Active );
-=======
 
 void UMovieSceneParticleTrack::AddNewSection( float SectionTime )
 {
@@ -140,9 +90,7 @@
 FText UMovieSceneParticleTrack::GetDisplayName() const
 {
 	return LOCTEXT("DisplayName", "Particle System");
->>>>>>> 73f66985
 }
 #endif
 
-
 #undef LOCTEXT_NAMESPACE