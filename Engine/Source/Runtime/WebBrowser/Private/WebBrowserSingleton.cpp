// Copyright 1998-2016 Epic Games, Inc. All Rights Reserved.

#include "WebBrowserPrivatePCH.h"
#include "SlateCore.h"
#include "WebBrowserSingleton.h"
#include "WebBrowserApp.h"
#include "WebBrowserHandler.h"
#include "WebBrowserWindow.h"
#include "IPlatformTextField.h"
#include "IVirtualKeyboardEntry.h"
#include "SlateApplication.h"
#include "Runtime/Launch/Resources/Version.h"

#if WITH_CEF3
#	if PLATFORM_WINDOWS
#		include "AllowWindowsPlatformTypes.h"
#	endif
#	pragma push_macro("OVERRIDE")
#		undef OVERRIDE // cef headers provide their own OVERRIDE macro
#		include "include/cef_app.h"
#	pragma pop_macro("OVERRIDE")
#	if PLATFORM_WINDOWS
#		include "HideWindowsPlatformTypes.h"
#	endif
#endif

#if PLATFORM_MAC || PLATFORM_LINUX
#	include <pthread.h>
#endif

#if PLATFORM_ANDROID
#	include <Android/AndroidPlatformWebBrowser.h>
#endif

// Define some platform-dependent file locations
#if WITH_CEF3
#	define CEF3_BIN_DIR TEXT("Binaries/ThirdParty/CEF3")
#	if PLATFORM_WINDOWS && PLATFORM_64BITS
#		define CEF3_RESOURCES_DIR CEF3_BIN_DIR TEXT("/Win64/Resources")
#		define CEF3_SUBPROCES_EXE TEXT("Binaries/Win64/UnrealCEFSubProcess.exe")
#	elif PLATFORM_WINDOWS && PLATFORM_32BITS
#		define CEF3_RESOURCES_DIR CEF3_BIN_DIR TEXT("/Win32/Resources")
#		define CEF3_SUBPROCES_EXE TEXT("Binaries/Win32/UnrealCEFSubProcess.exe")
#	elif PLATFORM_MAC
#		define CEF3_FRAMEWORK_DIR CEF3_BIN_DIR TEXT("/Mac/Chromium Embedded Framework.framework")
#		define CEF3_RESOURCES_DIR CEF3_FRAMEWORK_DIR TEXT("/Resources")
#		define CEF3_SUBPROCES_EXE TEXT("Binaries/Mac/UnrealCEFSubProcess.app/Contents/MacOS/UnrealCEFSubProcess")
#	elif PLATFORM_LINUX // @todo Linux
#		define CEF3_RESOURCES_DIR CEF3_BIN_DIR TEXT("/Linux/Resources")
#		define CEF3_SUBPROCES_EXE TEXT("Binaries/Linux/UnrealCEFSubProcess")
#	endif
#endif

namespace {

	/**
	 * Helper function to set the current thread name, visible by the debugger.
	 * @param ThreadName	Name to set
	 */
	void SetCurrentThreadName(char* ThreadName)
	{
#if PLATFORM_MAC
		pthread_setname_np(ThreadName);
#elif PLATFORM_LINUX
		pthread_setname_np(pthread_self(), ThreadName);
#elif PLATFORM_WINDOWS && !PLATFORM_SEH_EXCEPTIONS_DISABLED
		/**
		 * Code setting the thread name for use in the debugger.
		 * Copied implementation from WindowsRunnableThread as it is private.
		 *
		 * http://msdn.microsoft.com/en-us/library/xcb2z8hs.aspx
		 */
		const uint32 MS_VC_EXCEPTION=0x406D1388;

		struct THREADNAME_INFO
		{
			uint32 dwType;		// Must be 0x1000.
			LPCSTR szName;		// Pointer to name (in user addr space).
			uint32 dwThreadID;	// Thread ID (-1=caller thread).
			uint32 dwFlags;		// Reserved for future use, must be zero.
		};

		THREADNAME_INFO ThreadNameInfo = {0x1000, ThreadName, -1, 0};

		__try
		{
			RaiseException( MS_VC_EXCEPTION, 0, sizeof(ThreadNameInfo)/sizeof(ULONG_PTR), (ULONG_PTR*)&ThreadNameInfo );
		}
		__except( EXCEPTION_EXECUTE_HANDLER )
		CA_SUPPRESS(6322)
		{	
		}
#endif
	}

#if PLATFORM_MAC
	// OSX wants caches in a separate location from other app data
	const TCHAR* ApplicationCacheDir()
	{
		static TCHAR Result[MAX_PATH] = TEXT("");
		if (!Result[0])
		{
			SCOPED_AUTORELEASE_POOL;
			NSString *CacheBaseDir = [NSSearchPathForDirectoriesInDomains(NSCachesDirectory, NSUserDomainMask, YES) objectAtIndex: 0];
			NSString* BundleID = [[NSBundle mainBundle] bundleIdentifier];
			if(!BundleID)
			{
				BundleID = [[NSProcessInfo processInfo] processName];
			}
			check(BundleID);
			
			NSString* AppCacheDir = [CacheBaseDir stringByAppendingPathComponent: BundleID];
			FPlatformString::CFStringToTCHAR((CFStringRef)AppCacheDir, Result);
		}
		return Result;
	}
#endif
}

#if PLATFORM_ANDROID
#	include <Android/AndroidPlatformWebBrowser.h>
#endif

FWebBrowserSingleton::FWebBrowserSingleton()
	: bDevToolsShortcutEnabled(UE_BUILD_DEBUG)
{
#if WITH_CEF3
	// The FWebBrowserSingleton must be initialized on the game thread
	check(IsInGameThread());

	// Provide CEF with command-line arguments.
#if PLATFORM_WINDOWS
	CefMainArgs MainArgs(hInstance);
#else
	CefMainArgs MainArgs;
#endif

	bool bVerboseLogging = FParse::Param(FCommandLine::Get(), TEXT("cefverbose")) || FParse::Param(FCommandLine::Get(), TEXT("debuglog"));
	// WebBrowserApp implements application-level callbacks.
	WebBrowserApp = new FWebBrowserApp;
	WebBrowserApp->OnRenderProcessThreadCreated().BindRaw(this, &FWebBrowserSingleton::HandleRenderProcessCreated);

	// Specify CEF global settings here.
	CefSettings Settings;
	Settings.no_sandbox = true;
	Settings.command_line_args_disabled = true;

	FString CefLogFile(FPaths::Combine(*FPaths::GameLogDir(), TEXT("cef3.log")));
	CefLogFile = FPaths::ConvertRelativePathToFull(CefLogFile);
	CefString(&Settings.log_file) = *CefLogFile;
	Settings.log_severity = bVerboseLogging ? LOGSEVERITY_VERBOSE : LOGSEVERITY_WARNING;

	// Specify locale from our settings
	FString LocaleCode = GetCurrentLocaleCode();
	CefString(&Settings.locale) = *LocaleCode;

	// Append engine version to the user agent string.
	FString ProductVersion = FString::Printf( TEXT("%s UnrealEngineChrome/%s"), FApp::GetGameName(), ENGINE_VERSION_STRING);
	CefString(&Settings.product_version) = *ProductVersion;

	// Enable on disk cache
#if PLATFORM_MAC
	// OSX wants cache files in a special location
	FString CachePath(FPaths::Combine(ApplicationCacheDir(), TEXT("webcache")));
#else
	FString CachePath(FPaths::Combine(*FPaths::GameSavedDir(), TEXT("webcache")));
#endif
	CachePath = FPaths::ConvertRelativePathToFull(CachePath);
	CefString(&Settings.cache_path) = *CachePath;

	// Specify path to resources
	FString ResourcesPath(FPaths::Combine(*FPaths::EngineDir(), CEF3_RESOURCES_DIR));
	ResourcesPath = FPaths::ConvertRelativePathToFull(ResourcesPath);
	if (!FPaths::DirectoryExists(ResourcesPath))
	{
		UE_LOG(LogWebBrowser, Error, TEXT("Chromium Resources information not found at: %s."), *ResourcesPath);
	}
	CefString(&Settings.resources_dir_path) = *ResourcesPath;

#if !PLATFORM_MAC
	// On Mac Chromium ignores custom locales dir. Files need to be stored in Resources folder in the app bundle
	FString LocalesPath(FPaths::Combine(*ResourcesPath, TEXT("locales")));
	LocalesPath = FPaths::ConvertRelativePathToFull(LocalesPath);
	if (!FPaths::DirectoryExists(LocalesPath))
	{
		UE_LOG(LogWebBrowser, Error, TEXT("Chromium Locales information not found at: %s."), *LocalesPath);
	}
	CefString(&Settings.locales_dir_path) = *LocalesPath;
#endif

	// Specify path to sub process exe
	FString SubProcessPath(FPaths::Combine(*FPaths::EngineDir(), CEF3_SUBPROCES_EXE));
	SubProcessPath = FPaths::ConvertRelativePathToFull(SubProcessPath);
	if (!FPaths::FileExists(SubProcessPath))
	{
		UE_LOG(LogWebBrowser, Error, TEXT("UnrealCEFSubProcess.exe not found, check that this program has been built and is placed in: %s."), *SubProcessPath);
	}
	CefString(&Settings.browser_subprocess_path) = *SubProcessPath;

	// Initialize CEF.
	bool bSuccess = CefInitialize(MainArgs, Settings, WebBrowserApp.get(), nullptr);
	check(bSuccess);

	// Set the thread name back to GameThread.
	SetCurrentThreadName(TCHAR_TO_ANSI( *(FName( NAME_GameThread ).GetPlainNameString()) ));
#endif
}

#if WITH_CEF3
void FWebBrowserSingleton::HandleRenderProcessCreated(CefRefPtr<CefListValue> ExtraInfo)
{
	for (int32 Index = WindowInterfaces.Num() - 1; Index >= 0; --Index)
	{
		TSharedPtr<FWebBrowserWindow> BrowserWindow = WindowInterfaces[Index].Pin();
		if (BrowserWindow.IsValid())
		{
			CefRefPtr<CefDictionaryValue> Bindings = BrowserWindow->GetProcessInfo();
			if (Bindings.get())
			{
				ExtraInfo->SetDictionary(ExtraInfo->GetSize(), Bindings);
			}
		}
	}
}
#endif

FWebBrowserSingleton::~FWebBrowserSingleton()
{
#if WITH_CEF3
	// Force all existing browsers to close in case any haven't been deleted
	for (int32 Index = 0; Index < WindowInterfaces.Num(); ++Index)
	{
		auto BrowserWindow = WindowInterfaces[Index].Pin();
		if (BrowserWindow.IsValid() && BrowserWindow->IsValid())
		{
			// Call CloseBrowser directly on the Host object as FWebBrowserWindow::CloseBrowser is delayed
			BrowserWindow->InternalCefBrowser->GetHost()->CloseBrowser(true);
		}
	}

	// Just in case, although we deallocate WebBrowserApp right after this.
	WebBrowserApp->OnRenderProcessThreadCreated().Unbind();
	// CefRefPtr takes care of delete
	WebBrowserApp = nullptr;
	// Shut down CEF.
	CefShutdown();

#endif
}

TSharedPtr<IWebBrowserWindow> FWebBrowserSingleton::CreateBrowserWindow(
	TSharedPtr<FWebBrowserWindow>& BrowserWindowParent,
	TSharedPtr<FWebBrowserWindowInfo>& BrowserWindowInfo
	)
{
#if WITH_CEF3

	TOptional<FString> ContentsToLoad;

	bool bShowErrorMessage = BrowserWindowParent->IsShowingErrorMessages();
	bool bThumbMouseButtonNavigation = BrowserWindowParent->IsThumbMouseButtonNavigationEnabled();
	bool bUseTransparency = BrowserWindowParent->UseTransparency();
	FString InitialURL = BrowserWindowInfo->Browser->GetMainFrame()->GetURL().ToWString().c_str();
	TSharedPtr<FWebBrowserWindow> NewBrowserWindow(new FWebBrowserWindow(BrowserWindowInfo->Browser, InitialURL, ContentsToLoad, bShowErrorMessage, bThumbMouseButtonNavigation, bUseTransparency));
	BrowserWindowInfo->Handler->SetBrowserWindow(NewBrowserWindow);

	WindowInterfaces.Add(NewBrowserWindow);
	return NewBrowserWindow;
#endif
	return nullptr;
}

TSharedPtr<IWebBrowserWindow> FWebBrowserSingleton::CreateBrowserWindow(
	void* OSWindowHandle, 
	FString InitialURL, 
	bool bUseTransparency,
	bool bThumbMouseButtonNavigation,
	TOptional<FString> ContentsToLoad, 
	bool ShowErrorMessage,
	FColor BackgroundColor)
{
#if WITH_CEF3
	static bool AllowCEF = !FParse::Param(FCommandLine::Get(), TEXT("nocef"));
	if (AllowCEF)
	{
<<<<<<< HEAD
		// Create new window
		TSharedPtr<FWebBrowserWindow> NewWindow(new FWebBrowserWindow(FIntPoint(Width, Height), InitialURL, ContentsToLoad, ShowErrorMessage, bThumbMouseButtonNavigation, bUseTransparency));

		// WebBrowserHandler implements browser-level callbacks.
		CefRefPtr<FWebBrowserHandler> NewHandler(new FWebBrowserHandler);
		NewWindow->SetHandler(NewHandler);

		// Information used when creating the native window.
		CefWindowHandle WindowHandle = (CefWindowHandle)OSWindowHandle; // TODO: check this is correct for all platforms
		CefWindowInfo WindowInfo;

		// Always use off screen rendering so we can integrate with our windows
		WindowInfo.SetAsWindowless(WindowHandle, bUseTransparency);

		// Specify CEF browser settings here.
		CefBrowserSettings BrowserSettings;

		// Set max framerate to maximum supported.
		BrowserSettings.windowless_frame_rate = 60;
		BrowserSettings.background_color = CefColorSetARGB(BackgroundColor.A, BackgroundColor.R, BackgroundColor.G, BackgroundColor.B);

		// Disable plugins
		BrowserSettings.plugins = STATE_DISABLED;

		CefString URL = *InitialURL;

		// Create the CEF browser window.
		if (CefBrowserHost::CreateBrowser(WindowInfo, NewHandler.get(), URL, BrowserSettings, NULL))
		{
			WindowInterfaces.Add(NewWindow);
			return NewWindow;
=======
		// Information used when creating the native window.
		CefWindowInfo WindowInfo;

		// Specify CEF browser settings here.
		CefBrowserSettings BrowserSettings;

		// Set max framerate to maximum supported.
		BrowserSettings.background_color = CefColorSetARGB(BackgroundColor.A, BackgroundColor.R, BackgroundColor.G, BackgroundColor.B);

		// Disable plugins
		BrowserSettings.plugins = STATE_DISABLED;


#if PLATFORM_WINDOWS
		// Create the widget as a child window on whindows when passing in a parent window
		if (OSWindowHandle != nullptr)
		{
			RECT ClientRect = { 0, 0, 0, 0 };
			WindowInfo.SetAsChild((CefWindowHandle)OSWindowHandle, ClientRect);
		}
		else
#endif
		{
			// Use off screen rendering so we can integrate with our windows
			WindowInfo.SetAsWindowless(nullptr, bUseTransparency);
			BrowserSettings.windowless_frame_rate = 24;
		}


		// WebBrowserHandler implements browser-level callbacks.
		CefRefPtr<FWebBrowserHandler> NewHandler(new FWebBrowserHandler);

		// Create the CEF browser window.
		CefRefPtr<CefBrowser> Browser = CefBrowserHost::CreateBrowserSync(WindowInfo, NewHandler.get(), *InitialURL, BrowserSettings, nullptr);
		if (Browser.get())
		{
			// Create new window
			TSharedPtr<FWebBrowserWindow> NewBrowserWindow(new FWebBrowserWindow(Browser, InitialURL, ContentsToLoad, ShowErrorMessage, bThumbMouseButtonNavigation, bUseTransparency));
			NewHandler->SetBrowserWindow(NewBrowserWindow);

			WindowInterfaces.Add(NewBrowserWindow);
			return NewBrowserWindow;
>>>>>>> 73f66985
		}
	}
#elif PLATFORM_ANDROID
	// Create new window
	TSharedPtr<FWebBrowserWindow> NewBrowserWindow = MakeShareable(new FWebBrowserWindow(InitialURL, ContentsToLoad, ShowErrorMessage, bThumbMouseButtonNavigation, bUseTransparency));

	//WindowInterfaces.Add(NewBrowserWindow);
	return NewBrowserWindow;
#endif
	return nullptr;
}

bool FWebBrowserSingleton::Tick(float DeltaTime)
{
#if WITH_CEF3
	bool bIsSlateAwake = !FSlateApplication::Get().IsSlateAsleep();
	// Remove any windows that have been deleted and check wether it's currently visible
	for (int32 Index = WindowInterfaces.Num() - 1; Index >= 0; --Index)
	{
		if (!WindowInterfaces[Index].IsValid())
		{
			WindowInterfaces.RemoveAtSwap(Index);
		}
		else if (bIsSlateAwake) // only check for Tick activity if Slate is currently ticking
		{
			TSharedPtr<FWebBrowserWindow> BrowserWindow = WindowInterfaces[Index].Pin();
			if(BrowserWindow.IsValid())
			{
				// Test if we've ticked recently. If not assume the browser window has become hidden.
				BrowserWindow->CheckTickActivity();
			}
		}
	}
	CefDoMessageLoopWork();
#endif
	return true;
}

FString FWebBrowserSingleton::GetCurrentLocaleCode()
{
	FCultureRef Culture = FInternationalization::Get().GetCurrentCulture();
	FString LocaleCode = Culture->GetTwoLetterISOLanguageName();
	FString Country = Culture->GetRegion();
	if (!Country.IsEmpty())
	{
		LocaleCode = LocaleCode + TEXT("-") + Country;
	}
	return LocaleCode;
}

#if WITH_CEF3
namespace
{
	// Task for executing a callback on a given thread.
	class FDeleteCookiesNotificationTask
		: public CefTask
	{
		TFunction<void (int)> Callback;
		int Value;
	public:
		FDeleteCookiesNotificationTask(const TFunction<void (int)>& InCallback, int InValue)
			: Callback(InCallback)
			, Value(InValue)
		{}

		virtual void Execute() override
		{
			Callback(Value);
		}

		IMPLEMENT_REFCOUNTING(FDeleteCookiesNotificationTask);

	};

	// Callback that will invoke the callback with the result on the UI thread.
	class FDeleteCookiesFunctionCallback
		: public CefDeleteCookiesCallback
	{
		TFunction<void (int)> Callback;
	public:
		FDeleteCookiesFunctionCallback(const TFunction<void (int)>& InCallback)
			: Callback(InCallback)
		{}

		virtual void OnComplete(int NumDeleted) override
		{
			// We're on the IO thread, so we'll have to schedule the callback on the main thread
			CefPostTask(TID_UI, new FDeleteCookiesNotificationTask(Callback, NumDeleted));
		}

		IMPLEMENT_REFCOUNTING(FDeleteCookiesFunctionCallback);
	};
}
#endif

void FWebBrowserSingleton::DeleteBrowserCookies(FString URL, FString CookieName, TFunction<void (int)> Completed)
{
#if WITH_CEF3
	CefRefPtr<FDeleteCookiesFunctionCallback> Callback = Completed ? new FDeleteCookiesFunctionCallback(Completed) : nullptr;
	CefCookieManager::GetGlobalManager(nullptr)->DeleteCookies(*URL, *CookieName, Callback);
#endif
}


// Cleanup macros to avoid having them leak outside this source file
#undef CEF3_BIN_DIR
#undef CEF3_FRAMEWORK_DIR
#undef CEF3_RESOURCES_DIR
#undef CEF3_SUBPROCES_EXE<|MERGE_RESOLUTION|>--- conflicted
+++ resolved
@@ -117,10 +117,6 @@
 #endif
 }
 
-#if PLATFORM_ANDROID
-#	include <Android/AndroidPlatformWebBrowser.h>
-#endif
-
 FWebBrowserSingleton::FWebBrowserSingleton()
 	: bDevToolsShortcutEnabled(UE_BUILD_DEBUG)
 {
@@ -283,39 +279,6 @@
 	static bool AllowCEF = !FParse::Param(FCommandLine::Get(), TEXT("nocef"));
 	if (AllowCEF)
 	{
-<<<<<<< HEAD
-		// Create new window
-		TSharedPtr<FWebBrowserWindow> NewWindow(new FWebBrowserWindow(FIntPoint(Width, Height), InitialURL, ContentsToLoad, ShowErrorMessage, bThumbMouseButtonNavigation, bUseTransparency));
-
-		// WebBrowserHandler implements browser-level callbacks.
-		CefRefPtr<FWebBrowserHandler> NewHandler(new FWebBrowserHandler);
-		NewWindow->SetHandler(NewHandler);
-
-		// Information used when creating the native window.
-		CefWindowHandle WindowHandle = (CefWindowHandle)OSWindowHandle; // TODO: check this is correct for all platforms
-		CefWindowInfo WindowInfo;
-
-		// Always use off screen rendering so we can integrate with our windows
-		WindowInfo.SetAsWindowless(WindowHandle, bUseTransparency);
-
-		// Specify CEF browser settings here.
-		CefBrowserSettings BrowserSettings;
-
-		// Set max framerate to maximum supported.
-		BrowserSettings.windowless_frame_rate = 60;
-		BrowserSettings.background_color = CefColorSetARGB(BackgroundColor.A, BackgroundColor.R, BackgroundColor.G, BackgroundColor.B);
-
-		// Disable plugins
-		BrowserSettings.plugins = STATE_DISABLED;
-
-		CefString URL = *InitialURL;
-
-		// Create the CEF browser window.
-		if (CefBrowserHost::CreateBrowser(WindowInfo, NewHandler.get(), URL, BrowserSettings, NULL))
-		{
-			WindowInterfaces.Add(NewWindow);
-			return NewWindow;
-=======
 		// Information used when creating the native window.
 		CefWindowInfo WindowInfo;
 
@@ -358,7 +321,6 @@
 
 			WindowInterfaces.Add(NewBrowserWindow);
 			return NewBrowserWindow;
->>>>>>> 73f66985
 		}
 	}
 #elif PLATFORM_ANDROID
