--- conflicted
+++ resolved
@@ -54,16 +54,10 @@
 	 */
 	void SetStartTime( float NewStartTime )
 	{ 
-<<<<<<< HEAD
-		Modify();
-
-		StartTime = NewStartTime;
-=======
 		if (TryModify())
 		{
 			StartTime = NewStartTime;
 		}
->>>>>>> 73f66985
 	}
 
 	/**
@@ -73,16 +67,10 @@
 	 */
 	void SetEndTime( float NewEndTime )
 	{ 
-<<<<<<< HEAD
-		Modify();
-
-		EndTime = NewEndTime;
-=======
 		if (TryModify())
 		{
 			EndTime = NewEndTime;
 		}
->>>>>>> 73f66985
 	}
 	
 	/**
@@ -93,15 +81,9 @@
 		// Use the single value constructor for zero sized ranges because it creates a range that is inclusive on both upper and lower
 		// bounds which isn't considered "empty".  Use the standard constructor for non-zero sized ranges so that they work well when
 		// calculating overlap with other non-zero sized ranges.
-<<<<<<< HEAD
-		return StartTime == EndTime 
-			? TRange<float>(StartTime) 
-			: TRange<float>(StartTime, EndTime);
-=======
 		return (StartTime == EndTime)
 			? TRange<float>(StartTime)
 			: TRange<float>(StartTime, TRangeBound<float>::Inclusive(EndTime));
->>>>>>> 73f66985
 	}
 	
 	/**
@@ -228,10 +210,6 @@
 	 * @param Value		The value at the given time
 	 * @param KeyParams The keying parameters
 	 * @param bUnwindRotation Unwind rotation
-<<<<<<< HEAD
-	 */
-	void MOVIESCENE_API AddKeyToCurve( FRichCurve& InCurve, float Time, float Value, FKeyParams KeyParams, const bool bUnwindRotation = false);
-=======
 	 */
 	void MOVIESCENE_API AddKeyToCurve( FRichCurve& InCurve, float Time, float Value, EMovieSceneKeyInterpolation Interpolation, const bool bUnwindRotation = false );
 
@@ -242,7 +220,6 @@
 	 * @param Value The value to use as the default.
 	 */
 	void MOVIESCENE_API SetCurveDefault( FRichCurve& InCurve, float Value );
->>>>>>> 73f66985
 
 	/**
 	 * Checks to see if this section overlaps with an array of other sections
@@ -269,13 +246,10 @@
 	void SetIsActive(bool bInIsActive) { bIsActive = bInIsActive; }
 	bool IsActive() const { return bIsActive; }
 
-<<<<<<< HEAD
-=======
 	/** Whether or not this section is locked. */
 	void SetIsLocked(bool bInIsLocked) { bIsLocked = bInIsLocked; }
 	bool IsLocked() const { return bIsLocked; }
 
->>>>>>> 73f66985
 	/** Whether or not this section is infinite. An infinite section will draw the entire width of the track. StartTime and EndTime will be ignored but not discarded. */
 	void SetIsInfinite(bool bInIsInfinite) { bIsInfinite = bInIsInfinite; }
 	bool IsInfinite() const { return bIsInfinite; }
@@ -294,24 +268,18 @@
 	UPROPERTY()
 	int32 RowIndex;
 
-<<<<<<< HEAD
-=======
 	/** This section's priority over overlapping sections */
 	UPROPERTY()
 	int32 OverlapPriority;
 
->>>>>>> 73f66985
 	/** Toggle whether this section is active/inactive */
 	UPROPERTY(EditAnywhere, Category="Section")
 	uint32 bIsActive : 1;
 
-<<<<<<< HEAD
-=======
 	/** Toggle whether this section is locked/unlocked */
 	UPROPERTY(EditAnywhere, Category="Section")
 	uint32 bIsLocked : 1;
 
->>>>>>> 73f66985
 	/** Toggle to set this section to be infinite */
 	UPROPERTY(EditAnywhere, Category="Section")
 	uint32 bIsInfinite : 1;
