// Copyright 1998-2017 Epic Games, Inc. All Rights Reserved.

#pragma once

#include "CoreMinimal.h"
#include "AudioMixerLog.h"
#include "AudioDecompress.h"
#include "AudioEffect.h"
#include "AudioMixerTypes.h"
#include "HAL/Runnable.h"
#include "Stats/Stats.h"

// defines used for AudioMixer.h
#define AUDIO_PLATFORM_ERROR(INFO)			(OnAudioMixerPlatformError(INFO, FString(__FILE__), __LINE__))

#ifndef AUDIO_MIXER_ENABLE_DEBUG_MODE
// This define enables a bunch of more expensive debug checks and logging capabilities that are intended to be off most of the time even in debug builds of game/editor.
<<<<<<< HEAD
#if UE_BUILD_SHIPPING
=======
#if (UE_BUILD_SHIPPING || UE_BUILD_TEST)
>>>>>>> 50b84fc1
#define AUDIO_MIXER_ENABLE_DEBUG_MODE 0
#else
#define AUDIO_MIXER_ENABLE_DEBUG_MODE 1
#endif
#endif

// Cycle stats for audio mixer
DECLARE_STATS_GROUP(TEXT("AudioMixer"), STATGROUP_AudioMixer, STATCAT_Advanced);

// Tracks the time for the full render block 
DECLARE_CYCLE_STAT_EXTERN(TEXT("Render Audio"), STAT_AudioMixerRenderAudio, STATGROUP_AudioMixer, AUDIOMIXER_API);

// Tracks the time it takes to up the source manager (computes source buffers, source effects, sample rate conversion)
DECLARE_CYCLE_STAT_EXTERN(TEXT("Source Manager Update"), STAT_AudioMixerSourceManagerUpdate, STATGROUP_AudioMixer, AUDIOMIXER_API);

// The time it takes to compute the source buffers (handle decoding tasks, resampling)
DECLARE_CYCLE_STAT_EXTERN(TEXT("Source Buffers"), STAT_AudioMixerSourceBuffers, STATGROUP_AudioMixer, AUDIOMIXER_API);

// The time it takes to process the source buffers through their source effects
DECLARE_CYCLE_STAT_EXTERN(TEXT("Source Effect Buffers"), STAT_AudioMixerSourceEffectBuffers, STATGROUP_AudioMixer, AUDIOMIXER_API);

// The time it takes to apply channel maps and get final pre-submix source buffers
DECLARE_CYCLE_STAT_EXTERN(TEXT("Source Output Buffers"), STAT_AudioMixerSourceOutputBuffers, STATGROUP_AudioMixer, AUDIOMIXER_API);

// The time it takes to process the subix graph. Process submix effects, mix into the submix buffer, etc.
DECLARE_CYCLE_STAT_EXTERN(TEXT("Submix Graph"), STAT_AudioMixerSubmixes, STATGROUP_AudioMixer, AUDIOMIXER_API);

// The time it takes to process the subix graph. Process submix effects, mix into the submix buffer, etc.
DECLARE_CYCLE_STAT_EXTERN(TEXT("Submix Graph Child Processing"), STAT_AudioMixerSubmixChildren, STATGROUP_AudioMixer, AUDIOMIXER_API);

// The time it takes to process the subix graph. Process submix effects, mix into the submix buffer, etc.
DECLARE_CYCLE_STAT_EXTERN(TEXT("Submix Graph Source Mixing"), STAT_AudioMixerSubmixSource, STATGROUP_AudioMixer, AUDIOMIXER_API);

// The time it takes to process the subix graph. Process submix effects, mix into the submix buffer, etc.
DECLARE_CYCLE_STAT_EXTERN(TEXT("Submix Graph Effect Processing"), STAT_AudioMixerSubmixEffectProcessing, STATGROUP_AudioMixer, AUDIOMIXER_API);

// The time it takes to process the master reverb.
DECLARE_CYCLE_STAT_EXTERN(TEXT("Master Reverb"), STAT_AudioMixerMasterReverb, STATGROUP_AudioMixer, AUDIOMIXER_API);

// The time it takes to process the master EQ effect.
DECLARE_CYCLE_STAT_EXTERN(TEXT("Master EQ"), STAT_AudioMixerMasterEQ, STATGROUP_AudioMixer, AUDIOMIXER_API);

<<<<<<< HEAD
=======
// The time it takes to process the HRTF effect.
DECLARE_CYCLE_STAT_EXTERN(TEXT("HRTF"), STAT_AudioMixerHRTF, STATGROUP_AudioMixer, AUDIOMIXER_API);

>>>>>>> 50b84fc1

// Enable debug checking for audio mixer

#if AUDIO_MIXER_ENABLE_DEBUG_MODE
#define AUDIO_MIXER_CHECK(expr) ensure(expr)
#define AUDIO_MIXER_CHECK_GAME_THREAD(_MixerDevice)			(_MixerDevice->CheckAudioThread())
#define AUDIO_MIXER_CHECK_AUDIO_PLAT_THREAD(_MixerDevice)	(_MixerDevice->CheckAudioRenderingThread())
#else
#define AUDIO_MIXER_CHECK(expr)
#define AUDIO_MIXER_CHECK_GAME_THREAD(_MixerDevice)
#define AUDIO_MIXER_CHECK_AUDIO_PLAT_THREAD(_MixerDevice)
#endif

#define AUDIO_MIXER_MIN_PITCH						0.1f
#define AUDIO_MIXER_MAX_PITCH						4.0f
#define AUDIO_MIXER_MAX_OUTPUT_CHANNELS				8			// Max number of speakers/channels supported (7.1)

namespace Audio
{

	/** Structure to hold platform device information **/
	struct FAudioPlatformDeviceInfo
	{
		/** The name of the audio device */
		FString Name;

		/** ID of the device. */
		FString DeviceId;

		/** The number of channels supported by the audio device */
		int32 NumChannels;

		/** The sample rate of the audio device */
		int32 SampleRate;

		/** The default sample of the audio device */
		int32 DefaultSampleRate;

		/** The number of frames processed by audio device */
		int32 NumFrames;

		/** The number of samples processed by the audio device (NumChannels * NumFrames) */
		int32 NumSamples;

		/** The data format of the audio stream */
		EAudioMixerStreamDataFormat::Type Format;

		/** The output channel array of the audio device */
		TArray<EAudioMixerChannel::Type> OutputChannelArray;

		/** The estimated latency of the audio device */
		uint32 Latency;

		/** Whether or not this device is the system default */
		uint8 bIsSystemDefault : 1;

		FAudioPlatformDeviceInfo()
		{
			Reset();
		}

		void Reset()
		{
			Name = TEXT("Unknown");
			DeviceId = TEXT("Unknown");
			NumChannels = 0;
			SampleRate = 0;
			DefaultSampleRate = 0;
			NumFrames = 0;
			NumSamples = 0;
			Format = EAudioMixerStreamDataFormat::Unknown;
			OutputChannelArray.Reset();
			Latency = 0;
			bIsSystemDefault = false;
		}

	};

	/** Platform independent audio mixer interface. */
	class IAudioMixer
	{
	public:
		/** Callback to generate a new audio stream buffer. */
		virtual bool OnProcessAudioStream(TArray<float>& OutputBuffer) = 0;

		/** Function to implement when an audio hardware device is added to the system. */
		virtual void OnAudioDeviceAdded(const FString& DeviceId) {}

		virtual void OnDefaultDeviceOutputChanged(const FString& DeviceId) {}

		virtual void OnDefaultInputOutputChanged(const FString& DeviceId) {}
	};


	/** Defines parameters needed for opening a new audio stream to device. */
	struct FAudioMixerOpenStreamParams
	{
		/** The audio device index to open. */
		uint32 OutputDeviceIndex;

		/** The number of desired audio frames in audio callback. */
		uint32 NumFrames;
		
		/** Owning platform independent audio mixer ptr.*/
		IAudioMixer* AudioMixer;
		
		/** The desired sample rate */
		uint32 SampleRate;

		/** Whether or not to try and restore audio to this stream if the audio device is removed (and the device becomes available again). */
		bool bRestoreIfRemoved;

		FAudioMixerOpenStreamParams()
			: OutputDeviceIndex(INDEX_NONE)
			, NumFrames(1024)
			, AudioMixer(nullptr)
			, SampleRate(44100)
			, bRestoreIfRemoved(false)
		{}
	};

	struct FAudioOutputStreamInfo
	{
		/** The index of the output device for the audio stream. */
		uint32 OutputDeviceIndex;

		FAudioPlatformDeviceInfo DeviceInfo;

		/** The state of the output audio stream. */
		EAudioOutputStreamState::Type StreamState;

		/** The callback to use for platform-independent layer. */
		IAudioMixer* AudioMixer;

		/** The number of frames used in each audio callback. */
		uint32 NumOutputFrames;

		/** Whether or not we need to perform a format conversion of the audio for this output device. */
		uint8 bPerformFormatConversion : 1;

		/** Whether or not we need to perform a byte swap for this output device. */
		uint8 bPerformByteSwap : 1;

		FAudioOutputStreamInfo()
		{
			Reset();
		}

		~FAudioOutputStreamInfo()
		{

		}

		void Reset()
		{
			OutputDeviceIndex = 0;
			DeviceInfo.Reset();
			StreamState = EAudioOutputStreamState::Closed;
			AudioMixer = nullptr;
			NumOutputFrames = 0;
			bPerformFormatConversion = false;
			bPerformByteSwap = false;
		}
	};

	enum class EAudioDeviceRole
	{
		Console,
		Multimedia,
		Communications,
	};

	enum class EAudioDeviceState
	{
		Active,
		Disabled,
		NotPresent,
		Unplugged,
	};

	/** Abstract interface for receiving audio device changed notifications */
	class AUDIOMIXER_API IAudioMixerDeviceChangedLister
	{
	public:
		virtual void RegisterDeviceChangedListener() {}
		virtual void UnRegisterDeviceChangedListener() {}
		virtual void OnDefaultCaptureDeviceChanged(const EAudioDeviceRole InAudioDeviceRole, const FString& DeviceId) {}
		virtual void OnDefaultRenderDeviceChanged(const EAudioDeviceRole InAudioDeviceRole, const FString& DeviceId) {}
		virtual void OnDeviceAdded(const FString& DeviceId) {}
		virtual void OnDeviceRemoved(const FString& DeviceId) {}
		virtual void OnDeviceStateChanged(const FString& DeviceId, const EAudioDeviceState InState) {}
<<<<<<< HEAD
=======
		virtual FString GetDeviceId() const { return FString(); }
>>>>>>> 50b84fc1
	};


	/** Abstract interface for mixer platform. */
	class AUDIOMIXER_API IAudioMixerPlatformInterface : public FRunnable,
														public IAudioMixerDeviceChangedLister
	{

	public: // Virtual functions

		/** Virtual destructor. */
		virtual ~IAudioMixerPlatformInterface();

		/** Returns the platform API enumeration. */
		virtual EAudioMixerPlatformApi::Type GetPlatformApi() const = 0;

		/** Initialize the hardware. */
		virtual bool InitializeHardware() = 0;

		/** Check if audio device changed if applicable. Return true if audio device changed. */
		virtual bool CheckAudioDeviceChange() { return false; };

		/** Teardown the hardware. */
		virtual bool TeardownHardware() = 0;
		
		/** Is the hardware initialized. */
		virtual bool IsInitialized() const = 0;

		/** Returns the number of output devices. */
		virtual bool GetNumOutputDevices(uint32& OutNumOutputDevices) = 0;

		/** Gets the device information of the given device index. */
		virtual bool GetOutputDeviceInfo(const uint32 InDeviceIndex, FAudioPlatformDeviceInfo& OutInfo) = 0;

		/** Returns the default device index. */
		virtual bool GetDefaultOutputDeviceIndex(uint32& OutDefaultDeviceIndex) const = 0;

		/** Opens up a new audio stream with the given parameters. */
		virtual bool OpenAudioStream(const FAudioMixerOpenStreamParams& Params) = 0;

		/** Closes the audio stream (if it's open). */
		virtual bool CloseAudioStream() = 0;

		/** Starts the audio stream processing and generating audio. */
		virtual bool StartAudioStream() = 0;

		/** Stops the audio stream (but keeps the audio stream open). */
		virtual bool StopAudioStream() = 0;

		/** Resets the audio stream to use a new audio device with the given device ID (empty string means default). */
		virtual bool MoveAudioStreamToNewAudioDevice(const FString& InNewDeviceId) { return true;  }

		/** Returns the platform device info of the currently open audio stream. */
		virtual FAudioPlatformDeviceInfo GetPlatformDeviceInfo() const = 0;

		/** Submit the given buffer to the platform's output audio device. */
		virtual void SubmitBuffer(const TArray<float>& Buffer) = 0;

		/** Returns the name of the format of the input sound wave. */
		virtual FName GetRuntimeFormat(USoundWave* InSoundWave) = 0;

		/** Checks if the platform has a compressed audio format for sound waves. */
		virtual bool HasCompressedAudioInfoClass(USoundWave* InSoundWave) = 0;

		/** Creates a Compressed audio info class suitable for decompressing this SoundWave. */
		virtual ICompressedAudioInfo* CreateCompressedAudioInfo(USoundWave* SoundWave) = 0;

		/** Return any optional device name defined in platform configuratio. */
		virtual FString GetDefaultDeviceName() = 0;

		// Helper function to gets the channel map type at the given index.
		static bool GetChannelTypeAtIndex(const int32 Index, EAudioMixerChannel::Type& OutType);

	public: // Public Functions
		//~ Begin FRunnable
		uint32 Run() override;
		//~ End FRunnable

		/** Constructor. */
		IAudioMixerPlatformInterface();

		/** Retrieves the next generated buffer and feeds it to the platform mixer output stream. */
		void ReadNextBuffer();

		/** Start a fadeout. Prevents pops during shutdown. */
		void FadeOut();

		/** Returns the last error generated. */
		FString GetLastError() const { return LastError; }

	protected:

		/** Is called when an error is generated. */
		inline void OnAudioMixerPlatformError(const FString& ErrorDetails, const FString& FileName, int32 LineNumber)
		{
			LastError = FString::Printf(TEXT("Audio Platform Device Error: %s (File %s, Line %d)"), *ErrorDetails, *FileName, LineNumber);
			UE_LOG(LogAudioMixer, Error, TEXT("%s"), *LastError);
		}

		/** Returns the number of bytes for the given audio stream format. */
		uint32 GetNumBytesForFormat(const EAudioMixerStreamDataFormat::Type DataFormat);

		/** Start generating audio from our mixer. */
		void BeginGeneratingAudio();

		/** Stops the render thread from generating audio. */
		void StopGeneratingAudio();

		void PerformFades();

	protected:

		/** The audio device stream info. */
		FAudioOutputStreamInfo AudioStreamInfo;

		/** The number of mixer buffers. */
		static const int32 NumMixerBuffers = 2;

		/** List of generated output buffers. */
		TArray<float>	OutputBuffers[NumMixerBuffers];
		bool			OutputBufferReady[NumMixerBuffers];
		bool			WarnedBufferUnderrun;

		/** The audio render thread. */
		FRunnableThread* AudioRenderThread;
		/** The render thread sync event. */
		FEvent* AudioRenderEvent;

		/** Event allows you to block until fadeout is complete. */
		FEvent* AudioFadeEvent;

		/** The current buffer index. */
		int32 CurrentBufferIndex;

		/** String containing the last generated error. */
		FString LastError;

		/** Flag if the audio device is in the process of changing. Prevents more buffers from being submitted to platform. */
		FThreadSafeBool bAudioDeviceChanging;
<<<<<<< HEAD
=======

		FThreadSafeBool bFadingIn;
		FThreadSafeBool bFadingOut;
		FThreadSafeBool bFadedOut;
		float FadeEnvelopeValue;
>>>>>>> 50b84fc1
	};




}<|MERGE_RESOLUTION|>--- conflicted
+++ resolved
@@ -15,11 +15,7 @@
 
 #ifndef AUDIO_MIXER_ENABLE_DEBUG_MODE
 // This define enables a bunch of more expensive debug checks and logging capabilities that are intended to be off most of the time even in debug builds of game/editor.
-<<<<<<< HEAD
-#if UE_BUILD_SHIPPING
-=======
 #if (UE_BUILD_SHIPPING || UE_BUILD_TEST)
->>>>>>> 50b84fc1
 #define AUDIO_MIXER_ENABLE_DEBUG_MODE 0
 #else
 #define AUDIO_MIXER_ENABLE_DEBUG_MODE 1
@@ -62,12 +58,9 @@
 // The time it takes to process the master EQ effect.
 DECLARE_CYCLE_STAT_EXTERN(TEXT("Master EQ"), STAT_AudioMixerMasterEQ, STATGROUP_AudioMixer, AUDIOMIXER_API);
 
-<<<<<<< HEAD
-=======
 // The time it takes to process the HRTF effect.
 DECLARE_CYCLE_STAT_EXTERN(TEXT("HRTF"), STAT_AudioMixerHRTF, STATGROUP_AudioMixer, AUDIOMIXER_API);
 
->>>>>>> 50b84fc1
 
 // Enable debug checking for audio mixer
 
@@ -259,10 +252,7 @@
 		virtual void OnDeviceAdded(const FString& DeviceId) {}
 		virtual void OnDeviceRemoved(const FString& DeviceId) {}
 		virtual void OnDeviceStateChanged(const FString& DeviceId, const EAudioDeviceState InState) {}
-<<<<<<< HEAD
-=======
 		virtual FString GetDeviceId() const { return FString(); }
->>>>>>> 50b84fc1
 	};
 
 
@@ -402,14 +392,11 @@
 
 		/** Flag if the audio device is in the process of changing. Prevents more buffers from being submitted to platform. */
 		FThreadSafeBool bAudioDeviceChanging;
-<<<<<<< HEAD
-=======
 
 		FThreadSafeBool bFadingIn;
 		FThreadSafeBool bFadingOut;
 		FThreadSafeBool bFadedOut;
 		float FadeEnvelopeValue;
->>>>>>> 50b84fc1
 	};
 
 
