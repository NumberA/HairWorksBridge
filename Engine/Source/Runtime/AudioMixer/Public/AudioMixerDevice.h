--- conflicted
+++ resolved
@@ -49,38 +49,6 @@
 		~FMixerDevice();
 
 		//~ Begin FAudioDevice
-<<<<<<< HEAD
-		void GetAudioDeviceList(TArray<FString>& OutAudioDeviceNames) const override;
-		bool InitializeHardware() override;
-		void TeardownHardware() override;
-		void UpdateHardware() override;
-
-		double GetAudioTime() const override;
-
-		FAudioEffectsManager* CreateEffectsManager() override;
-		FSoundSource* CreateSoundSource() override;
-
-		FName GetRuntimeFormat(USoundWave* SoundWave) override;
-		bool HasCompressedAudioInfoClass(USoundWave* SoundWave) override;
-		bool SupportsRealtimeDecompression() const override;
-		class ICompressedAudioInfo* CreateCompressedAudioInfo(USoundWave* SoundWave) override;
-		bool ValidateAPICall(const TCHAR* Function, uint32 ErrorCode) override;
-		bool Exec(UWorld* InWorld, const TCHAR* Cmd, FOutputDevice& Ar) override;
-
-		void CountBytes(class FArchive& Ar) override;
-		bool IsExernalBackgroundSoundActive() override;
-		void Precache(USoundWave* InSoundWave, bool bSynchronous = false, bool bTrackMemory = true) override;
-		void ResumeContext() override;
-		void SuspendContext() override;
-		void EnableDebugAudioOutput() override;
-
-		void InitSoundSubmixes() override;
-		void RegisterSoundSubmix(USoundSubmix* SoundSubmix) override;
-		void UnregisterSoundSubmix(USoundSubmix* SoundSubmix) override;
-		FMixerSubmixPtr GetSubmixInstance(USoundSubmix* SoundSubmix);
-
-		int32 GetNumActiveSources() const override;
-=======
 		virtual void GetAudioDeviceList(TArray<FString>& OutAudioDeviceNames) const override;
 		virtual bool InitializeHardware() override;
 		virtual void FadeOut() override;
@@ -110,7 +78,6 @@
 		// Updates the source effect chain (using unique object id). 
 		virtual void UpdateSourceEffectChain(const uint32 SourceEffectChainId, const TArray<FSourceEffectChainEntry>& SourceEffectChain, const bool bPlayEffectChainTails) override;
 		virtual bool GetCurrentSourceEffectChain(const uint32 SourceEffectChainId, TArray<FSourceEffectChainEntry>& OutCurrentSourceEffectChainEntries) override;
->>>>>>> 50b84fc1
 		//~ End FAudioDevice
 
 		//~ Begin IAudioMixer
@@ -122,10 +89,7 @@
 		// Functions which check the thread it's called on and helps make sure functions are called from correct threads
 		void CheckAudioThread();
 		void CheckAudioRenderingThread();
-<<<<<<< HEAD
-=======
 		bool IsAudioRenderingThread();
->>>>>>> 50b84fc1
 
 		// Public Functions
 		FMixerSourceVoice* GetMixerSourceVoice(const FWaveInstance* InWaveInstance, ISourceBufferQueueListener* InBufferQueueListener, bool bUseHRTFSpatialization);
