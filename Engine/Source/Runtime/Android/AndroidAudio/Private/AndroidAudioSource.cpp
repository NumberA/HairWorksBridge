--- conflicted
+++ resolved
@@ -7,9 +7,6 @@
 #include "AndroidAudioDevice.h"
 #include "AudioDecompress.h"
 #include "Engine.h"
-
-#define BUFFERINUSE_MASK		0x03
-#define BUFFERINUSE_SKIPFLAG	0x04
 
 // Callback that is registered if the source needs to loop
 void OpenSLBufferQueueCallback( SLAndroidSimpleBufferQueueItf InQueueInterface, void* pContext ) 
@@ -56,7 +53,7 @@
 				break;
 
 			case ERealtimeAudioTaskType::Procedural:
-				AudioBuffers[BufferInUse & BUFFERINUSE_MASK].AudioDataSize = RealtimeAsyncTask->GetTask().GetBytesWritten();
+				AudioBuffers[BufferInUse].AudioDataSize = RealtimeAsyncTask->GetTask().GetBytesWritten();
 				break;
 			}
 
@@ -64,32 +61,22 @@
 			RealtimeAsyncTask = nullptr;
 		}
 
-		SLresult result = (*SL_PlayerBufferQueue)->Enqueue(SL_PlayerBufferQueue, AudioBuffers[BufferInUse & BUFFERINUSE_MASK].AudioData, AudioBuffers[BufferInUse & BUFFERINUSE_MASK].AudioDataSize);
+		SLresult result = (*SL_PlayerBufferQueue)->Enqueue(SL_PlayerBufferQueue, AudioBuffers[BufferInUse].AudioData, AudioBuffers[BufferInUse].AudioDataSize );
 		if(result != SL_RESULT_SUCCESS) 
 		{ 
 			UE_LOG( LogAndroidAudio, Warning, TEXT("FAILED OPENSL BUFFER Enqueue SL_PlayerBufferQueue (Requeing)"));  
 		}
 
 		// Switch to the next buffer and decode for the next time the callback fires if we didn't just get the last buffer
-		bool bSkipFirstBuffer = (BufferInUse & BUFFERINUSE_SKIPFLAG) == BUFFERINUSE_SKIPFLAG;
-		BufferInUse = (!(BufferInUse & BUFFERINUSE_MASK)) | (bSkipFirstBuffer ? BUFFERINUSE_SKIPFLAG : 0);
+		BufferInUse = !BufferInUse;
 		if (bHasLooped == false || WaveInstance->LoopingMode != LOOP_Never)
 		{
-<<<<<<< HEAD
-			if (ReadMorePCMData(BufferInUse & BUFFERINUSE_MASK, (bSkipFirstBuffer ? EDataReadMode::AsynchronousSkipFirstFrame : EDataReadMode::Asynchronous)))
-=======
 			if (ReadMorePCMData(BufferInUse, (bSkipFirstBuffer ? EDataReadMode::AsynchronousSkipFirstFrame : EDataReadMode::Asynchronous)))
->>>>>>> 73f66985
 			{
 				// If this is a synchronous source we may get notified immediately that we have looped
 				bHasLooped = true;
 			}
-<<<<<<< HEAD
-			// clear skipfirstbuffer flag
-			BufferInUse = BufferInUse & BUFFERINUSE_MASK;
-=======
 			bSkipFirstBuffer = false;
->>>>>>> 73f66985
 		}
 	}
 }
@@ -228,11 +215,7 @@
 	AudioBuffers[1].AudioDataSize = BufferSize;
 
 	// Only use the cached data if we're starting from the beginning, otherwise we'll have to take a synchronous hit
-<<<<<<< HEAD
-	bool bSkipFirstBuffer = false;
-=======
 	bSkipFirstBuffer = false;
->>>>>>> 73f66985
 	if (WaveInstance->WaveData && WaveInstance->WaveData->CachedRealtimeFirstBuffer && WaveInstance->StartTime == 0.f)
 	{
 		FMemory::Memcpy((uint8*)AudioBuffers[0].AudioData, WaveInstance->WaveData->CachedRealtimeFirstBuffer, BufferSize);
@@ -264,7 +247,7 @@
 	bStreamedSound = true;
 	bHasLooped = false;
 	bBuffersToFlush = false;
-	BufferInUse = 1 | (bSkipFirstBuffer ? BUFFERINUSE_SKIPFLAG : 0);
+	BufferInUse = 1;
 	return true;
 }
 
@@ -494,13 +477,10 @@
 		// Reset the previous volume on play so it can be set at least once in the update function
 		VolumePreviousUpdate = -1.0f;
 
-<<<<<<< HEAD
-=======
 		// Update volume now before starting play
 		Paused = false;
 		Update();
 
->>>>>>> 73f66985
 		// set the player's state to playing
 		SLresult result = (*SL_PlayerPlayInterface)->SetPlayState(SL_PlayerPlayInterface, SL_PLAYSTATE_PLAYING);
 		check(SL_RESULT_SUCCESS == result);
