// Copyright 1998-2014 Epic Games, Inc. All Rights Reserved.

#pragma once


#include "EngineVersion.h"
#include "ModuleDescriptor.h"
#include "ProjectDescriptor.h"

/**
 * Simple data structure that is filled when querying information about projects
 */
class FProjectStatus
{
public:

	/** The name of this project */
	FString Name;

	/** The description of this project */
	FString Description;

	/** The UI category of this project */
	FString Category;

	/** True if this project is a sample provided by epic */
	bool bSignedSampleProject;

	/** True if the project is code-based */
	bool bCodeBasedProject;

	/** True if this project needs to be updated */
	bool bRequiresUpdate;
<<<<<<< HEAD
=======

	/** Array of platforms that this project is targeting */
	TArray<FName> TargetPlatforms;
>>>>>>> 3f3b556c

	FProjectStatus()
		: bSignedSampleProject(false)
		, bCodeBasedProject(false)
		, bRequiresUpdate(false)
	{}

	/**
	 * Check to see if the given platform name is supported as a target by the current project
	 *
	 * @param	InPlatformName				Name of the platform to target (eg, WindowsNoEditor)
	 * @param	bAllowSupportedIfEmptyList	Consider an empty list to mean that all platforms are supported targets?
	 */
	bool IsTargetPlatformSupported(const FName& InPlatformName, const bool bAllowSupportedIfEmptyList = true) const
	{
		// An empty list is considered the same as supporting all platforms
		return (bAllowSupportedIfEmptyList && TargetPlatforms.Num() == 0) || TargetPlatforms.Contains(InPlatformName);
	}

	/**
	 * Check to see if the given the current project supports all platforms
	 */
	bool SupportsAllPlatforms() const
	{
		return TargetPlatforms.Num() == 0;
	}
};

/**
 * ProjectAndPluginManager manages available code and content extensions (both loaded and not loaded.)
 */
class IProjectManager
{

public:

	/**
	 * Static: Access singleton instance
	 *
	 * @return	Reference to the singleton object
	 */
	static PROJECTS_API IProjectManager& Get();

	/**
	 * Gets the current project descriptor.
	 *
	 * @return Pointer to the currently loaded project descriptor. NULL if none is loaded.
	 */
	virtual const FProjectDescriptor* GetCurrentProject() const = 0;

	/**
	 * Loads the specified project file.
	 *
	 * @param ProjectFile - The project file to load.
	 *
	 * @return true if the project was loaded successfully, false otherwise.
	 *
	 * @see GetLoadedGameProjectFile
	 */
	virtual bool LoadProjectFile( const FString& ProjectFile ) = 0;

	/**
	 * Loads all modules for the currently loaded project in the specified loading phase
	 *
	 * @param	LoadingPhase	Which loading phase we're loading modules from.  Only modules that are configured to be
	 *							loaded at the specified loading phase will be loaded during this call.
	 */
	virtual bool LoadModulesForProject( const ELoadingPhase::Type LoadingPhase ) = 0;

	/**
	 * Checks if the modules for a project are up to date
	 *
	 * @return	true if the UBT needs to be run to recompile modules for a project.
	 */
	virtual bool AreProjectModulesUpToDate( ) = 0;

	/**
	 * Gets the name of the text file that contains the most recently loaded filename.
	 *
	 * This is NOT the name of the recently loaded .uproject file.
	 *
	 * @return File name.
	 */
	virtual const FString& GetAutoLoadProjectFileName() = 0;

	/**
	 * Gets the extension for game project files.
	 *
	 * @return File extension.
	 */
	virtual const FString& NonStaticGetProjectFileExtension() = 0;

	/**
	 * Generates a new project file and saves it to disk at the specified location
	 * 
	 * @param NewProjectFilename	The filename of the file to be written out
	 * @param StartupModuleNames	The list of modules to be loaded at startup
	 * @param EngineIdentifier		Identifier of the engine that the project should be associated with
	 * @param OutFailReason			When returning false, this provides a display reason why the file could not be created.
	 *
	 * @return true when the file was successfully written
	 */
	virtual bool GenerateNewProjectFile(const FString& NewProjectFilename, const TArray<FString>& StartupModuleNames, const FString& EngineIdentifier, FText& OutFailReason) = 0;

	/**
	 * Generates a new project file based on a source file and saves it to disk at the specified location
	 * 
	 * @param SourceProjectFilename	The filename of the file to duplicate
	 * @param NewProjectFilename	The filename of the file to be written out
	 * @param EngineIdentifier		Identifier of the engine that the project should be associated with
	 * @param OutFailReason			When returning false, this provides a display reason why the file could not be created.
	 *
	 * @return true when the file was successfully written
	 */
	virtual bool DuplicateProjectFile(const FString& SourceProjectFilename, const FString& NewProjectFilename, const FString& EngineIdentifier, FText& OutFailReason) = 0;

	/**
	 * Updates the loaded game project file to the current version and saves it to disk
	 * 
	 * @param StartupModuleNames	When specified, replaces the existing module names with these new ones			
	 * @param EngineIdentifier		Identifier for the current engine
	 * @param OutFailReason			When returning false, this provides a display reason why the file could not be created.
	 *
	 * @return true if the file was successfully updated and saved to disk
	 */
	virtual bool UpdateLoadedProjectFileToCurrent(const TArray<FString>* StartupModuleNames, const FString& EngineIdentifier, FText& OutFailReason) = 0;

	/**
	 * Sets the project's EpicSampleNameHash (based on its filename) and category, then saves the file to disk.
	 * This marks the project as a sample and fixes its filename so that
	 * it isn't mistaken for a sample if a copy of the file is made.
	 *
	 * @param FilePath				The filepath where the sample project is stored.
	 * @param Category				Category to place the sample in
	 * @param OutFailReason			When returning false, this provides a display reason why the file could not be created.
	 *
	 * @return true if the file was successfully updated and saved to disk
	 */
	virtual bool SignSampleProject(const FString& FilePath, const FString& Category, FText& OutFailReason) = 0;

	/**
	 * Gets status about the specified project
	 *
	 * @param FilePath				The filepath where the project is stored.
	 * @param OutProjectStatus		The status for the project.
	 *
	 * @return	 true if the file was successfully open and read
	 */
	virtual bool QueryStatusForProject(const FString& FilePath, FProjectStatus& OutProjectStatus) const = 0;
<<<<<<< HEAD
=======

	/**
	 * Gets status about the current project
	 *
	 * @param OutProjectStatus		The status for the project.
	 *
	 * @return	 true if the file was successfully open and read
	 */
	virtual bool QueryStatusForCurrentProject(FProjectStatus& OutProjectStatus) const = 0;

	/**
	 * Update the list of supported target platforms for the target project based upon the parameters provided
	 * 
	 * @param	FilePath			The filepath where the project is stored.
	 * @param	InPlatformName		Name of the platform to target (eg, WindowsNoEditor)
	 * @param	bIsSupported		true if the platform should be supported by this project, false if it should not
	 */
	virtual void UpdateSupportedTargetPlatformsForProject(const FString& FilePath, const FName& InPlatformName, const bool bIsSupported) = 0;

	/**
	 * Update the list of supported target platforms for the current project based upon the parameters provided
	 * 
	 * @param	InPlatformName		Name of the platform to target (eg, WindowsNoEditor)
	 * @param	bIsSupported		true if the platform should be supported by this project, false if it should not
	 */
	virtual void UpdateSupportedTargetPlatformsForCurrentProject(const FName& InPlatformName, const bool bIsSupported) = 0;

	/** Clear the list of supported target platforms for the target project */
	virtual void ClearSupportedTargetPlatformsForProject(const FString& FilePath) = 0;

	/** Clear the list of supported target platforms for the current project */
	virtual void ClearSupportedTargetPlatformsForCurrentProject() = 0;

	/** Called when the target platforms for the current project are changed */
	DECLARE_MULTICAST_DELEGATE(FOnTargetPlatformsForCurrentProjectChangedEvent);
	virtual FOnTargetPlatformsForCurrentProjectChangedEvent& OnTargetPlatformsForCurrentProjectChanged() = 0;

	/**
	 * Gets a list of plugins enabled for the current project.
	 * 
	 * @param	OutPluginNames		Array to receive the list of plugin names
	 */
	virtual void GetEnabledPlugins(TArray<FString>& OutPluginNames) const = 0;

	/**
	 * Hack to checks whether the current project has a non-default plugin enabled (ie. one which is not included by default in UE4Game).
	 * 
	 * @return	True if the project has a non-default plugin enabled.
	 */
	virtual bool IsNonDefaultPluginEnabled() const = 0;

	/**
	 * Sets whether a plugin is enabled, and updates the project descriptor on disk. May require restarting to load it.
	 * 
	 * @param	PluginName		Name of the plugin
	 * @param	bEnabled		Whether to enable or disable the plugin
	 * @param	OutFailReason	On failure, gives an error message
	 * @return	True if the plugin has been marked as enabled, and the project descriptor has been saved.
	 */
	virtual bool SetPluginEnabled(const FString& PluginName, bool bEnabled, FText& OutFailReason) = 0;

	/**
	 * Returns whether a restart is required to reflect changes to the project.
	 * 
	 * @return	True if the application needs to be restarted.
	 */
	virtual bool IsRestartRequired() const = 0;
>>>>>>> 3f3b556c

	/** Helper functions to reduce the syntax complexity of commonly used functions */
	static const FString& GetProjectFileExtension() { return Get().NonStaticGetProjectFileExtension(); }
};<|MERGE_RESOLUTION|>--- conflicted
+++ resolved
@@ -31,12 +31,9 @@
 
 	/** True if this project needs to be updated */
 	bool bRequiresUpdate;
-<<<<<<< HEAD
-=======
 
 	/** Array of platforms that this project is targeting */
 	TArray<FName> TargetPlatforms;
->>>>>>> 3f3b556c
 
 	FProjectStatus()
 		: bSignedSampleProject(false)
@@ -186,8 +183,6 @@
 	 * @return	 true if the file was successfully open and read
 	 */
 	virtual bool QueryStatusForProject(const FString& FilePath, FProjectStatus& OutProjectStatus) const = 0;
-<<<<<<< HEAD
-=======
 
 	/**
 	 * Gets status about the current project
@@ -255,7 +250,6 @@
 	 * @return	True if the application needs to be restarted.
 	 */
 	virtual bool IsRestartRequired() const = 0;
->>>>>>> 3f3b556c
 
 	/** Helper functions to reduce the syntax complexity of commonly used functions */
 	static const FString& GetProjectFileExtension() { return Get().NonStaticGetProjectFileExtension(); }
