--- conflicted
+++ resolved
@@ -51,17 +51,12 @@
 
 void FSlateTextureAtlas::MarkTextureDirty()
 {
-<<<<<<< HEAD
-	//check( IsThreadSafeForSlateRendering() );
-	check( (GSlateLoadingThreadId != 0) || FPlatformTLS::GetCurrentThreadId() == AtlasOwnerThreadId );
-=======
 	check( 
 		(GSlateLoadingThreadId != 0) || 
 		(AtlasOwnerThread == ESlateTextureAtlasOwnerThread::Game && IsInGameThread()) || 
 		(AtlasOwnerThread == ESlateTextureAtlasOwnerThread::Render && IsInRenderingThread()) 
 		);
 
->>>>>>> 2e95d669
 	bNeedsUpdate = true;
 }
 
@@ -97,8 +92,6 @@
 
 	check(IsInGameThread() || IsInRenderingThread());
 	AtlasOwnerThread = (IsInGameThread()) ? ESlateTextureAtlasOwnerThread::Game : ESlateTextureAtlasOwnerThread::Render;
-
-	AtlasOwnerThreadId = FPlatformTLS::GetCurrentThreadId();
 
 	INC_MEMORY_STAT_BY(STAT_SlateTextureAtlasMemory, AtlasData.GetAllocatedSize());
 }
