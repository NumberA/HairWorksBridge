--- conflicted
+++ resolved
@@ -660,11 +660,8 @@
 	{
 		bIsMirrorWindow = bSetMirrorWindow;
 	}
-<<<<<<< HEAD
-=======
 	
 	bool IsVirtualWindow() const { return bVirtualWindow; }
->>>>>>> aaefee4c
 
 	bool IsMirrorWindow()
 	{
@@ -917,12 +914,9 @@
 	/** True if the window is a mirror window for HMD content */
 	bool bIsMirrorWindow : 1;
 
-<<<<<<< HEAD
-=======
 	/** True if the window should preserve its aspect ratio when resized by user */
 	bool bShouldPreserveAspectRatio : 1;
 
->>>>>>> aaefee4c
 	/** Initial desired position of the window's content in screen space */
 	FVector2D InitialDesiredScreenPosition;
 
