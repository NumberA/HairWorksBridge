--- conflicted
+++ resolved
@@ -61,15 +61,8 @@
 	/** DirectSound8 Interface */
 	LPDIRECTSOUND8 DirectSound;
 
-<<<<<<< HEAD
-	/** HMD voice capture device index, -1 if unused */
-	int HmdVoiceCaptureDeviceIndex;
-	/** Count of enumerated voice capture devices */
-	int VoiceCaptureDeviceCount;
-=======
 	/** HMD audio input device to use */
 	FString HMDAudioInputDevice;
->>>>>>> e58dcb1b
 	/** GUID of selected voice capture device */
 	GUID VoiceCaptureDeviceGuid;
 
