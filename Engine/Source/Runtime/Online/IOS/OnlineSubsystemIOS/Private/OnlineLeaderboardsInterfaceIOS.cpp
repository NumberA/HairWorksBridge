--- conflicted
+++ resolved
@@ -1,4 +1,4 @@
-// Copyright 1998-2015 Epic Games, Inc. All Rights Reserved.
+// Copyright 1998-2016 Epic Games, Inc. All Rights Reserved.
 
 // Module includes
 #include "OnlineSubsystemIOSPrivatePCH.h"
@@ -38,13 +38,8 @@
 
     GKLeaderboard* LeaderboardRequest = nil;
 #ifdef __IPHONE_8_0
-<<<<<<< HEAD
-    if ([GKLeaderboard instancesRespondToSelector:@selector(initWithPlayers:)] == YES)
-    {
-=======
 	if ([GKLeaderboard instancesRespondToSelector:@selector(initWithPlayers:)] == YES)
 	{
->>>>>>> c7f4204d
         LeaderboardRequest = [[GKLeaderboard alloc] initWithPlayers:players];
     }
     else
@@ -93,13 +88,8 @@
                         FString PlayerIDString;
                             
 #ifdef __IPHONE_8_0
-<<<<<<< HEAD
-                        if ([score respondsToSelector:@selector(player)] == YES)
-                        {
-=======
 						if ([score respondsToSelector:@selector(player)] == YES)
 						{
->>>>>>> c7f4204d
                             PlayerIDString = FString(score.player.playerID);
                         }
                         else
@@ -206,13 +196,8 @@
 
 		// Kick off a game center read request for the list of users
 #ifdef __IPHONE_8_0
-<<<<<<< HEAD
-        if ([GKLeaderboard instancesRespondToSelector:@selector(initWithPlayers:)] == YES)
-        {
-=======
 		if ([GKLeaderboard instancesRespondToSelector:@selector(initWithPlayers:)] == YES)
 		{
->>>>>>> c7f4204d
             [GKPlayer loadPlayersForIdentifiers:FriendIds withCompletionHandler:^(NSArray *players, NSError *Error)
              {
                 bool bWasSuccessful = (Error == nil) && [players count] > 0;
@@ -220,13 +205,8 @@
                 if (bWasSuccessful)
                 {
                     bWasSuccessful = [players count] > 0;
-<<<<<<< HEAD
-                    ReadLeaderboardCompletionDelegate(players, ReadObject);
-                }
-=======
 					ReadLeaderboardCompletionDelegate(players, ReadObject);
 				}
->>>>>>> c7f4204d
              }];
         }
         else
@@ -235,11 +215,7 @@
 #if __IPHONE_OS_VERSION_MIN_REQUIRED < __IPHONE_8_0
             return ReadLeaderboardCompletionDelegate(FriendIds, InReadObject);
 #else
-<<<<<<< HEAD
-            return false;
-=======
 			return false;
->>>>>>> c7f4204d
 #endif
         }
 	}
@@ -302,13 +278,8 @@
 		// Create a leaderboard score object which should be posted to the [Category] leaderboard.
         GKScore* Score = nil;
 #ifdef __IPHONE_7_0
-<<<<<<< HEAD
-        if ([GKScore instancesRespondToSelector:@selector(initWithLeaderboardIdentifier:)] == YES)
-        {
-=======
 		if ([GKScore instancesRespondToSelector:@selector(initWithLeaderboardIdentifier:)] == YES)
 		{
->>>>>>> c7f4204d
             Score = [[GKScore alloc] initWithLeaderboardIdentifier:Category];
         }
         else
@@ -317,13 +288,8 @@
 #if __IPHONE_OS_VERSION_MIN_REQUIRED < __IPHONE_7_0
             Score = [[GKScore alloc] initWithCategory:Category];
 #else
-<<<<<<< HEAD
-            UE_LOG(LogOnline, Warning, TEXT("FOnlineLeaderboardsIOS::WriteLeaderboards(Leaderboard: %s) Could not intiialize score"), *LeaderboardName);
-            return false;
-=======
 			UE_LOG(LogOnline, Warning, TEXT("FOnlineLeaderboardsIOS::WriteLeaderboards(Leaderboard: %s) Could not intiialize score"), *LeaderboardName);
 			return false;
->>>>>>> c7f4204d
 #endif
         }
         
