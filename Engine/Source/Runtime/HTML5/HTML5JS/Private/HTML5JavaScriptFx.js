--- conflicted
+++ resolved
@@ -305,18 +305,6 @@
     onBeforeUnload_setup: function() {
       window.addEventListener("beforeunload", UE_JSlib.onBeforeUnload);
     },
-<<<<<<< HEAD
-
-
-    // --------------------------------------------------------------------------------
-    // GSystemResolution - helpers to obtain game's resolution for JS
-    // --------------------------------------------------------------------------------
-
-	// defaults -- see HTMLOpenGL.cpp::FPlatformOpenGLDevice()
-	UE_GSystemResolution_ResX: function() { return 800; },
-	UE_GSystemResolution_ResY: function() { return 600; },
-=======
->>>>>>> 50b84fc1
   },
 
   // ================================================================================
