// Copyright 1998-2015 Epic Games, Inc. All Rights Reserved.

#include "AppFrameworkPrivatePCH.h"
#include "SWizard.h"
#include "SWidgetSwitcher.h"


#define LOCTEXT_NAMESPACE "SWizard"


/* SWizard interface
 *****************************************************************************/

bool SWizard::CanShowPage( int32 PageIndex ) const
{
	if (Pages.IsValidIndex(PageIndex))
	{
		return Pages[PageIndex].CanShow();
	}

	return false;
}

void SWizard::Construct( const FArguments& InArgs )
{
	DesiredSize = InArgs._DesiredSize.Get();
	OnCanceled = InArgs._OnCanceled;
	OnFinished = InArgs._OnFinished;
	OnFirstPageBackClicked = InArgs._OnFirstPageBackClicked;

	TSharedPtr<SVerticalBox> PageListBox;
	TSharedPtr< SUniformGridPanel > ButtonGrid; 

	ChildSlot
	[
		SNew(SVerticalBox)

		+ SVerticalBox::Slot()
		.FillHeight(1.0)
		[
			SNew(SHorizontalBox)

			+ SHorizontalBox::Slot()
			.AutoWidth()
			.Padding(0.0f, 0.0f, 20.0f, 0.0f)
			[
				SAssignNew(PageListBox, SVerticalBox)
				.Visibility(InArgs._ShowPageList ? EVisibility::Visible : EVisibility::Collapsed)
			]

			+ SHorizontalBox::Slot()
			.FillWidth(1.0f)
			[
				// widget switcher
				SAssignNew(WidgetSwitcher, SWidgetSwitcher)
			]
		]

		+ SVerticalBox::Slot()
		.AutoHeight()
		.Padding(0)
		[
			InArgs._PageFooter.Widget
		]

		+ SVerticalBox::Slot()
		.AutoHeight()
		.HAlign(HAlign_Right)
		.Padding(0.0f, 10.0f, 0.0f, 0.0f)
		[
			SAssignNew(ButtonGrid, SUniformGridPanel)
			.SlotPadding(FCoreStyle::Get().GetMargin("StandardDialog.SlotPadding"))
			.MinDesiredSlotWidth(FCoreStyle::Get().GetFloat("StandardDialog.MinDesiredSlotWidth"))
			.MinDesiredSlotHeight(FCoreStyle::Get().GetFloat("StandardDialog.MinDesiredSlotHeight"))
			
			+ SUniformGridPanel::Slot(0, 0)
			[
				// 'Prev' button
				SNew(SButton)
				.ButtonStyle(InArgs._ButtonStyle)
				.TextStyle(InArgs._ButtonTextStyle)
				.ForegroundColor(InArgs._ForegroundColor)
				.HAlign(HAlign_Center)
				.VAlign(VAlign_Center)
				.ContentPadding(FCoreStyle::Get().GetMargin("StandardDialog.ContentPadding"))
				.IsEnabled(this, &SWizard::HandlePrevButtonIsEnabled)
				.OnClicked(this, &SWizard::HandlePrevButtonClicked)
				.Visibility(this, &SWizard::HandlePrevButtonVisibility)
				.ToolTipText(LOCTEXT("PrevButtonTooltip", "Go back to the previous step"))
				[
					SNew(SHorizontalBox)

					+ SHorizontalBox::Slot()
					.Padding(2.0f, 0.0f)
					.AutoWidth()
					.VAlign(VAlign_Center)
					[
						SNew(SImage)
						.Image(FCoreStyle::Get().GetBrush("Wizard.BackIcon"))
						.ColorAndOpacity(FLinearColor(0.05f, 0.05f, 0.05f))
					]

					+ SHorizontalBox::Slot()
					.AutoWidth()
					.VAlign(VAlign_Center)
					[
						SNew(STextBlock)
<<<<<<< HEAD
=======
						.TextStyle(InArgs._ButtonTextStyle)
>>>>>>> cce8678d
						.Text(LOCTEXT("PrevButtonLabel", "Back"))
					]
				]
			]

			+ SUniformGridPanel::Slot(1, 0)
			[
				// 'Next' button
				SNew(SButton)
<<<<<<< HEAD
				.ButtonStyle(InArgs._ButtonStyle)
=======
				.ButtonStyle(InArgs._FinishButtonStyle)
>>>>>>> cce8678d
				.TextStyle(InArgs._ButtonTextStyle)
				.ForegroundColor(InArgs._ForegroundColor)
				.HAlign(HAlign_Center)
				.VAlign(VAlign_Center)
				.ContentPadding(FCoreStyle::Get().GetMargin("StandardDialog.ContentPadding"))
				.IsEnabled(this, &SWizard::HandleNextButtonIsEnabled)
				.OnClicked(this, &SWizard::HandleNextButtonClicked)
				.Visibility(this, &SWizard::HandleNextButtonVisibility)
				.ToolTipText(LOCTEXT("NextButtonTooltip", "Go to the next step"))
				[
					SNew(SHorizontalBox)

					+SHorizontalBox::Slot()
					.AutoWidth()
					.VAlign(VAlign_Center)
					[
						SNew(STextBlock)
<<<<<<< HEAD
=======
						.TextStyle(InArgs._ButtonTextStyle)
>>>>>>> cce8678d
						.Text(LOCTEXT("NextButtonLabel", "Next"))
					]

					+SHorizontalBox::Slot()
					.Padding(2.0f, 0.0f)
					.AutoWidth()
					.VAlign(VAlign_Center)
					[
						SNew(SImage)
						.Image(FCoreStyle::Get().GetBrush("Wizard.NextIcon"))
						.ColorAndOpacity(FLinearColor(0.05f, 0.05f, 0.05f))
					]
				]
			]

			+ SUniformGridPanel::Slot(2,0)
			[
				// 'Finish' button
				SNew(SButton)
				.ButtonStyle(InArgs._FinishButtonStyle)
				.TextStyle(InArgs._ButtonTextStyle)
				.ForegroundColor(InArgs._ForegroundColor)
				.HAlign(HAlign_Center)
				.VAlign(VAlign_Center)
				.ContentPadding(FCoreStyle::Get().GetMargin("StandardDialog.ContentPadding"))
				.IsEnabled(InArgs._CanFinish)
				.OnClicked(this, &SWizard::HandleFinishButtonClicked)
				.ToolTipText(InArgs._FinishButtonToolTip)
				.Text(InArgs._FinishButtonText)
			]
		]
	];

	if (InArgs._ShowCancelButton)
	{
		ButtonGrid->AddSlot(3, 0)
		[
			// cancel button
			SNew(SButton)
			.ButtonStyle(InArgs._CancelButtonStyle)
			.TextStyle(InArgs._ButtonTextStyle)
			.ForegroundColor(InArgs._ForegroundColor)
			.HAlign(HAlign_Center)
			.VAlign(VAlign_Center)
			.ContentPadding(FCoreStyle::Get().GetMargin("StandardDialog.ContentPadding"))
			.OnClicked(this, &SWizard::HandleCancelButtonClicked)
			.ToolTipText(LOCTEXT("CancelButtonTooltip", "Cancel this wizard"))
			.Text(LOCTEXT("CancelButtonLabel", "Cancel"))
		];
	}

	// populate wizard with pages
	for (int32 SlotIndex = 0; SlotIndex < InArgs.Slots.Num(); ++SlotIndex)
	{
		FWizardPage* Page = InArgs.Slots[SlotIndex];

		Pages.Add(Page);

		if (InArgs._ShowPageList)
		{
			PageListBox->AddSlot()
			.AutoHeight()
			[
				SNew(SCheckBox)
				.IsChecked(this, &SWizard::HandlePageButtonIsChecked, SlotIndex)
				.IsEnabled(this, &SWizard::HandlePageButtonIsEnabled, SlotIndex)
				.OnCheckStateChanged(this, &SWizard::HandlePageButtonCheckStateChanged, SlotIndex)
				.Padding(FMargin(8.0f, 4.0f, 24.0f, 4.0f))
				.Style(&FCoreStyle::Get().GetWidgetStyle< FCheckBoxStyle >("ToggleButtonCheckbox"))
				[
					Page->GetButtonContent()
				]
			];
		}

		WidgetSwitcher->AddSlot()
		[
			Page->GetPageContent()
		];
	}

	WidgetSwitcher->SetActiveWidgetIndex(INDEX_NONE);
	ShowPage(InArgs._InitialPageIndex.Get());
}

void SWizard::ShowPage( int32 PageIndex )
{
	int32 ActivePageIndex = WidgetSwitcher->GetActiveWidgetIndex();

	if (Pages.IsValidIndex(ActivePageIndex))
	{
		Pages[ActivePageIndex].OnLeave().ExecuteIfBound();
	}

	if (Pages.IsValidIndex(PageIndex) && Pages[PageIndex].CanShow())
	{
		WidgetSwitcher->SetActiveWidgetIndex(PageIndex);

		// show the desired page
		Pages[PageIndex].OnEnter().ExecuteIfBound();
	}
	else if (Pages.IsValidIndex(0) && Pages[0].CanShow())
	{
		WidgetSwitcher->SetActiveWidgetIndex(0);

		// attempt to fall back to first page
		Pages[0].OnEnter().ExecuteIfBound();
	}
	else
	{
		WidgetSwitcher->SetActiveWidgetIndex(INDEX_NONE);
	}
}


/* SCompoundWidget overrides
 *****************************************************************************/

FVector2D SWizard::ComputeDesiredSize(float LayoutScaleMultiplier) const
{
	if (DesiredSize.IsZero())
	{
		return SCompoundWidget::ComputeDesiredSize(LayoutScaleMultiplier);
	}

	return DesiredSize;
}


/* SWizard callbacks
 *****************************************************************************/

FReply SWizard::HandleCancelButtonClicked()
{
	OnCanceled.ExecuteIfBound();

	return FReply::Handled();
}


FReply SWizard::HandleFinishButtonClicked()
{
	OnFinished.ExecuteIfBound();

	return FReply::Handled();
}


FReply SWizard::HandleNextButtonClicked()
{
	ShowPage(WidgetSwitcher->GetActiveWidgetIndex() + 1);

	return FReply::Handled();
}


bool SWizard::HandleNextButtonIsEnabled() const
{
	return CanShowPage(WidgetSwitcher->GetActiveWidgetIndex() + 1);
}


EVisibility SWizard::HandleNextButtonVisibility() const
{
	if (Pages.IsValidIndex(WidgetSwitcher->GetActiveWidgetIndex() + 1))
	{
		return EVisibility::Visible;
	}

	return EVisibility::Hidden;
}


void SWizard::HandlePageButtonCheckStateChanged( ECheckBoxState NewState, int32 PageIndex )
{
	if (NewState == ECheckBoxState::Checked)
	{
		ShowPage(PageIndex);
	}
}


ECheckBoxState SWizard::HandlePageButtonIsChecked( int32 PageIndex ) const
{
	if (PageIndex == WidgetSwitcher->GetActiveWidgetIndex())
	{
		return ECheckBoxState::Checked;
	}

	return ECheckBoxState::Unchecked;
}


bool SWizard::HandlePageButtonIsEnabled( int32 PageIndex ) const
{
	return CanShowPage(PageIndex);
}


FReply SWizard::HandlePrevButtonClicked()
{
	if ( WidgetSwitcher->GetActiveWidgetIndex() == 0 && OnFirstPageBackClicked.IsBound() )
	{
		return OnFirstPageBackClicked.Execute();
	}
	else
	{
		ShowPage(WidgetSwitcher->GetActiveWidgetIndex() - 1);
	}

	return FReply::Handled();
}


bool SWizard::HandlePrevButtonIsEnabled() const
{
	if ( WidgetSwitcher->GetActiveWidgetIndex() == 0 && OnFirstPageBackClicked.IsBound() )
	{
		return true;
	}

	return CanShowPage(WidgetSwitcher->GetActiveWidgetIndex() - 1);
}


EVisibility SWizard::HandlePrevButtonVisibility() const
{
	if (WidgetSwitcher->GetActiveWidgetIndex() > 0 || OnFirstPageBackClicked.IsBound())
	{
		return EVisibility::Visible;
	}

	return EVisibility::Hidden;
}

int32 SWizard::GetNumPages() const
{
	return WidgetSwitcher->GetNumWidgets();
}

int32 SWizard::GetPageIndex(const TSharedRef<SWidget>& PageWidget) const
{
	return WidgetSwitcher->GetWidgetIndex(PageWidget);
}


#undef LOCTEXT_NAMESPACE<|MERGE_RESOLUTION|>--- conflicted
+++ resolved
@@ -105,10 +105,7 @@
 					.VAlign(VAlign_Center)
 					[
 						SNew(STextBlock)
-<<<<<<< HEAD
-=======
 						.TextStyle(InArgs._ButtonTextStyle)
->>>>>>> cce8678d
 						.Text(LOCTEXT("PrevButtonLabel", "Back"))
 					]
 				]
@@ -118,11 +115,7 @@
 			[
 				// 'Next' button
 				SNew(SButton)
-<<<<<<< HEAD
-				.ButtonStyle(InArgs._ButtonStyle)
-=======
 				.ButtonStyle(InArgs._FinishButtonStyle)
->>>>>>> cce8678d
 				.TextStyle(InArgs._ButtonTextStyle)
 				.ForegroundColor(InArgs._ForegroundColor)
 				.HAlign(HAlign_Center)
@@ -140,10 +133,7 @@
 					.VAlign(VAlign_Center)
 					[
 						SNew(STextBlock)
-<<<<<<< HEAD
-=======
 						.TextStyle(InArgs._ButtonTextStyle)
->>>>>>> cce8678d
 						.Text(LOCTEXT("NextButtonLabel", "Next"))
 					]
 
