--- conflicted
+++ resolved
@@ -454,10 +454,6 @@
 
 	if( bCapturing && !Actor->SequencePlayer->IsPlaying() )
 	{
-<<<<<<< HEAD
-		Actor->SequencePlayer->OnSequenceUpdated().Remove( OnPlayerUpdatedBinding );
-		FinalizeWhenReady();
-=======
 		++ShotIndex;
 
 		float StartTime, EndTime;
@@ -474,7 +470,6 @@
 			Actor->SequencePlayer->OnSequenceUpdated().Remove( OnPlayerUpdatedBinding );
 			FinalizeWhenReady();
 		}
->>>>>>> 92a3597a
 	}
 }
 
@@ -523,13 +518,9 @@
 void UAutomatedLevelSequenceCapture::Close()
 {
 	Super::Close();
-<<<<<<< HEAD
-
-=======
 			
 	RestoreShots();
 	
->>>>>>> 92a3597a
 	ExportEDL();
 }
 
@@ -599,14 +590,9 @@
 	}
 
 	FString SaveFilename = 	Settings.OutputDirectory.Path / MovieScene->GetOuter()->GetName();
-<<<<<<< HEAD
-
-	MovieSceneCaptureHelpers::ExportEDL(MovieScene, Settings.FrameRate, SaveFilename);
-=======
 	int32 HandleFrames = Settings.HandleFrames;
 
 	MovieSceneCaptureHelpers::ExportEDL(MovieScene, Settings.FrameRate, SaveFilename, HandleFrames);
->>>>>>> 92a3597a
 }
 
 
