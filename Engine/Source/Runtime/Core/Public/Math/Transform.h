// Copyright 1998-2016 Epic Games, Inc. All Rights Reserved.

#pragma once


/** 
 * Transform composed of Scale, Rotation (as a quaternion), and Translation.
 *
 * Transforms can be used to convert from one space to another, for example by transforming
 * positions and directions from local space to world space.
 *
 * Transformation of position vectors is applied in the order:  Scale -> Rotate -> Translate.
 * Transformation of direction vectors is applied in the order: Scale -> Rotate.
 *
 * Order matters when composing transforms: C = A * B will yield a transform C that logically
 * first applies A then B to any subsequent transformation. Note that this is the opposite order of quaternion (FQuat) multiplication.
 *
 * Example: LocalToWorld = (DeltaRotation * LocalToWorld) will change rotation in local space by DeltaRotation.
 * Example: LocalToWorld = (LocalToWorld * DeltaRotation) will change rotation in world space by DeltaRotation.
 */
struct FTransform
{
#if !defined(COREUOBJECT_API)
	#define MAYBE_COREUOBJECT_API
#else
	#define MAYBE_COREUOBJECT_API COREUOBJECT_API
#endif
	friend MAYBE_COREUOBJECT_API class UScriptStruct* Z_Construct_UScriptStruct_FTransform();

protected:
	/** Rotation of this transformation, as a quaternion. */
	FQuat	Rotation;
	/** Translation of this transformation, as a vector. */
	FVector	Translation;
	/** 3D scale (always applied in local space) as a vector. */
	FVector	Scale3D;
public:
	/**
	 * The identity transformation (Rotation = FQuat::Identity, Translation = FVector::ZeroVector, Scale3D = (1,1,1)).
	 */
	static CORE_API const FTransform Identity;

#if ENABLE_NAN_DIAGNOSTIC
	FORCEINLINE void DiagnosticCheckNaN_Scale3D() const
	{
		if (Scale3D.ContainsNaN())
		{
			logOrEnsureNanError(TEXT("FTransform Scale3D contains NaN: %s"), *Scale3D.ToString());
			const_cast<FTransform*>(this)->Scale3D = FVector(1.f);
		}
	}

	FORCEINLINE void DiagnosticCheckNaN_Translate() const
	{
		if (Translation.ContainsNaN())
		{
			logOrEnsureNanError(TEXT("FTransform Translation contains NaN: %s"), *Translation.ToString());
			const_cast<FTransform*>(this)->Translation = FVector::ZeroVector;
		}
	}

	FORCEINLINE void DiagnosticCheckNaN_Rotate() const
	{
		if (Rotation.ContainsNaN())
		{
			logOrEnsureNanError(TEXT("FTransform Rotation contains NaN: %s"), *Rotation.ToString());
			const_cast<FTransform*>(this)->Rotation = FQuat::Identity;			
		}
	}

	FORCEINLINE void DiagnosticCheckNaN_All() const
	{
		DiagnosticCheckNaN_Scale3D();
		DiagnosticCheckNaN_Rotate();
		DiagnosticCheckNaN_Translate();
	}

	FORCEINLINE void DiagnosticCheck_IsValid() const
	{
		DiagnosticCheckNaN_All();
		if (!IsValid())
		{
			logOrEnsureNanError(TEXT("FTransform transform is not valid: %s"), *ToHumanReadableString());
		}
		
	}
#else
	FORCEINLINE void DiagnosticCheckNaN_Translate() const {}
	FORCEINLINE void DiagnosticCheckNaN_Rotate() const {}
	FORCEINLINE void DiagnosticCheckNaN_Scale3D() const {}
	FORCEINLINE void DiagnosticCheckNaN_All() const {}
	FORCEINLINE void DiagnosticCheck_IsValid() const {}
#endif

	/** Default constructor. */
	FORCEINLINE FTransform()
		: Rotation(0.f,0.f,0.f,1.f)
		, Translation(0.f)
		, Scale3D(1.f)
	{
	}

	/**
	 * Constructor with an initial translation
	 *
	 * @param InTranslation The value to use for the translation component
	 */
	FORCEINLINE explicit FTransform(const FVector& InTranslation) 
		:	Rotation(FQuat::Identity), 
			Translation(InTranslation), 
			Scale3D(FVector(1.f))
	{
		DiagnosticCheckNaN_All();
	}

	/**
	 * Constructor with leaving uninitialized memory
	 */
	FORCEINLINE explicit FTransform(ENoInit) 
	{
		// Note: This can be used to track down initialization issues with bone transform arrays; but it will
		// cause issues with transient fields such as RootMotionDelta that get initialized to 0 by default
#if ENABLE_NAN_DIAGNOSTIC
		float qnan = FMath::Log2(-5.3f);
		check(FMath::IsNaN(qnan));
		Translation = FVector(qnan, qnan, qnan);
		Rotation = FQuat(qnan, qnan, qnan, qnan);
		Scale3D = FVector(qnan, qnan, qnan);
#endif
	}

	/**
	 * Constructor with an initial rotation
	 *
	 * @param InRotation The value to use for rotation component
	 */
	FORCEINLINE explicit FTransform(const FQuat& InRotation) 
		:	Rotation(InRotation), 
			Translation(FVector::ZeroVector), 
			Scale3D(FVector(1.f))
	{
		DiagnosticCheckNaN_All();
	}

	/**
	 * Constructor with an initial rotation
	 *
	 * @param InRotation The value to use for rotation component  (after being converted to a quaternion)
	 */
	FORCEINLINE explicit FTransform(const FRotator& InRotation) 
		:	Rotation(InRotation), 
			Translation(FVector::ZeroVector), 
			Scale3D(FVector(1.f))
	{
		DiagnosticCheckNaN_All();
	}

	/**
	 * Constructor with all components initialized
	 *
	 * @param InRotation The value to use for rotation component
	 * @param InTranslation The value to use for the translation component
	 * @param InScale3D The value to use for the scale component
	 */
	FORCEINLINE FTransform(const FQuat& InRotation, const FVector& InTranslation, const FVector& InScale3D = FVector(1.f)) 
		:	Rotation(InRotation), 
			Translation(InTranslation), 
			Scale3D(InScale3D)
	{
		DiagnosticCheckNaN_All();
	}

	/**
	 * Constructor with all components initialized, taking a FRotator as the rotation component
	 *
	 * @param InRotation The value to use for rotation component (after being converted to a quaternion)
	 * @param InTranslation The value to use for the translation component
	 * @param InScale3D The value to use for the scale component
	 */
	FORCEINLINE FTransform(const FRotator& InRotation, const FVector& InTranslation, const FVector& InScale3D = FVector(1.f))
		:	Rotation(InRotation), 
			Translation(InTranslation), 
			Scale3D(InScale3D)
	{
		DiagnosticCheckNaN_All();
	}

	/**
	 * Copy-constructor
	 *
	 * @param InTransform The source transform from which all components will be copied
	 */
	FORCEINLINE FTransform(const FTransform& InTransform) : 
		Rotation(InTransform.Rotation), 
		Translation(InTransform.Translation), 
		Scale3D(InTransform.Scale3D)
	{
		DiagnosticCheckNaN_All();
	}

	/**
	 * Constructor for converting a Matrix (including scale) into a FTransform.
	 */
	FORCEINLINE explicit FTransform(const FMatrix& InMatrix)
	{
		SetFromMatrix(InMatrix);
		DiagnosticCheckNaN_All();
	}

	/** Constructor that takes basis axes and translation */
	FORCEINLINE FTransform(const FVector& InX, const FVector& InY, const FVector& InZ, const FVector& InTranslation)
	{
		SetFromMatrix(FMatrix(InX, InY, InZ, InTranslation));
		DiagnosticCheckNaN_All();
	}

	/**
	 * Does a debugf of the contents of this Transform.
	 */
	CORE_API void DebugPrint() const;

	/** Debug purpose only **/
	bool DebugEqualMatrix(const FMatrix& Matrix) const;

	/** Convert FTransform contents to a string */
	CORE_API FString ToHumanReadableString() const;

	CORE_API FString ToString() const;

	/** Acceptable form: "%f,%f,%f|%f,%f,%f|%f,%f,%f" */
	CORE_API bool InitFromString(const FString& InSourceString);

#ifdef IMPLEMENT_ASSIGNMENT_OPERATOR_MANUALLY
	/**
	 * Copy another Transform into this one
	 */
	FORCEINLINE FTransform& operator=(const FTransform& Other)
	{
		this->Rotation = Other.Rotation;
		this->Translation = Other.Translation;
		this->Scale3D = Other.Scale3D;

		return *this;
	}
#endif

	/**
	 * Convert this Transform to a transformation matrix with scaling.
	 */
	FORCEINLINE FMatrix ToMatrixWithScale() const
	{
		FMatrix OutMatrix;

#if !(UE_BUILD_SHIPPING || UE_BUILD_TEST) && WITH_EDITORONLY_DATA
		// Make sure Rotation is normalized when we turn it into a matrix.
		check(IsRotationNormalized());
#endif
		OutMatrix.M[3][0] = Translation.X;
		OutMatrix.M[3][1] = Translation.Y;
		OutMatrix.M[3][2] = Translation.Z;

		const float x2 = Rotation.X + Rotation.X;	
		const float y2 = Rotation.Y + Rotation.Y;  
		const float z2 = Rotation.Z + Rotation.Z;
		{
			const float xx2 = Rotation.X * x2;
			const float yy2 = Rotation.Y * y2;			
			const float zz2 = Rotation.Z * z2;

			OutMatrix.M[0][0] = (1.0f - (yy2 + zz2)) * Scale3D.X;	
			OutMatrix.M[1][1] = (1.0f - (xx2 + zz2)) * Scale3D.Y;
			OutMatrix.M[2][2] = (1.0f - (xx2 + yy2)) * Scale3D.Z;
		}
		{
			const float yz2 = Rotation.Y * z2;   
			const float wx2 = Rotation.W * x2;	

			OutMatrix.M[2][1] = (yz2 - wx2) * Scale3D.Z;
			OutMatrix.M[1][2] = (yz2 + wx2) * Scale3D.Y;
		}
		{
			const float xy2 = Rotation.X * y2;
			const float wz2 = Rotation.W * z2;

			OutMatrix.M[1][0] = (xy2 - wz2) * Scale3D.Y;
			OutMatrix.M[0][1] = (xy2 + wz2) * Scale3D.X;
		}
		{
			const float xz2 = Rotation.X * z2;
			const float wy2 = Rotation.W * y2;   

			OutMatrix.M[2][0] = (xz2 + wy2) * Scale3D.Z;
			OutMatrix.M[0][2] = (xz2 - wy2) * Scale3D.X;
		}

		OutMatrix.M[0][3] = 0.0f;
		OutMatrix.M[1][3] = 0.0f;
		OutMatrix.M[2][3] = 0.0f;
		OutMatrix.M[3][3] = 1.0f;

		return OutMatrix;
	}

	/**
	 * Convert this Transform to matrix with scaling and compute the inverse of that.
	 */
	FORCEINLINE FMatrix ToInverseMatrixWithScale() const
	{
		// todo: optimize
		return ToMatrixWithScale().Inverse();
	}

	/**
	 * Convert this Transform to inverse.
	 */
	FORCEINLINE FTransform Inverse() const
	{
		FQuat   InvRotation    = Rotation.Inverse();
		// this used to cause NaN if Scale contained 0 
		FVector InvScale3D     = GetSafeScaleReciprocal(Scale3D);
		FVector InvTranslation = InvRotation * (InvScale3D * -Translation);

		return FTransform(InvRotation, InvTranslation, InvScale3D);
	}

	/**
	 * Convert this Transform to a transformation matrix, ignoring its scaling
	 */
	FORCEINLINE FMatrix ToMatrixNoScale() const
	{
		FMatrix OutMatrix;

#if !(UE_BUILD_SHIPPING || UE_BUILD_TEST) && WITH_EDITORONLY_DATA
		// Make sure Rotation is normalized when we turn it into a matrix.
		check(IsRotationNormalized());
#endif
		OutMatrix.M[3][0] = Translation.X;
		OutMatrix.M[3][1] = Translation.Y;
		OutMatrix.M[3][2] = Translation.Z;

		const float x2 = Rotation.X + Rotation.X;	
		const float y2 = Rotation.Y + Rotation.Y;  
		const float z2 = Rotation.Z + Rotation.Z;
		{
			const float xx2 = Rotation.X * x2;
			const float yy2 = Rotation.Y * y2;			
			const float zz2 = Rotation.Z * z2;

			OutMatrix.M[0][0] = (1.0f - (yy2 + zz2));	
			OutMatrix.M[1][1] = (1.0f - (xx2 + zz2));
			OutMatrix.M[2][2] = (1.0f - (xx2 + yy2));
		}
		{
			const float yz2 = Rotation.Y * z2;   
			const float wx2 = Rotation.W * x2;	

			OutMatrix.M[2][1] = (yz2 - wx2);
			OutMatrix.M[1][2] = (yz2 + wx2);
		}
		{
			const float xy2 = Rotation.X * y2;
			const float wz2 = Rotation.W * z2;

			OutMatrix.M[1][0] = (xy2 - wz2);
			OutMatrix.M[0][1] = (xy2 + wz2);
		}
		{
			const float xz2 = Rotation.X * z2;
			const float wy2 = Rotation.W * y2;   

			OutMatrix.M[2][0] = (xz2 + wy2);
			OutMatrix.M[0][2] = (xz2 - wy2);
		}

		OutMatrix.M[0][3] = 0.0f;
		OutMatrix.M[1][3] = 0.0f;
		OutMatrix.M[2][3] = 0.0f;
		OutMatrix.M[3][3] = 1.0f;

		return OutMatrix;
	}

	/** Set this transform to the weighted blend of the supplied two transforms. */
	FORCEINLINE void Blend(const FTransform& Atom1, const FTransform& Atom2, float Alpha)
	{
#if !(UE_BUILD_SHIPPING || UE_BUILD_TEST) && WITH_EDITORONLY_DATA
		// Check that all bone atoms coming from animation are normalized
		check(Atom1.IsRotationNormalized());
		check(Atom2.IsRotationNormalized());
#endif
		if(Alpha <= ZERO_ANIMWEIGHT_THRESH)
		{
			// if blend is all the way for child1, then just copy its bone atoms
			(*this) = Atom1;
		}
		else if(Alpha >= 1.f - ZERO_ANIMWEIGHT_THRESH)
		{
			// if blend is all the way for child2, then just copy its bone atoms
			(*this) = Atom2;
		}
		else
		{
			// Simple linear interpolation for translation and scale.
			Translation = FMath::Lerp(Atom1.Translation, Atom2.Translation, Alpha);
			Scale3D		= FMath::Lerp(Atom1.Scale3D, Atom2.Scale3D, Alpha);
			Rotation	= FQuat::FastLerp(Atom1.Rotation, Atom2.Rotation, Alpha);

			// ..and renormalize
			Rotation.Normalize();
		}
	}

	/** Set this Transform to the weighted blend of it and the supplied Transform. */
	FORCEINLINE void BlendWith(const FTransform& OtherAtom, float Alpha)
	{
#if !(UE_BUILD_SHIPPING || UE_BUILD_TEST) && WITH_EDITORONLY_DATA
		// Check that all bone atoms coming from animation are normalized
		check(IsRotationNormalized());
		check(OtherAtom.IsRotationNormalized());
#endif
		if(Alpha > ZERO_ANIMWEIGHT_THRESH)
		{
			if(Alpha >= 1.f - ZERO_ANIMWEIGHT_THRESH)
			{
				// if blend is all the way for child2, then just copy its bone atoms
				(*this) = OtherAtom;
			}
			else 
			{
				// Simple linear interpolation for translation and scale.
				Translation = FMath::Lerp(Translation, OtherAtom.Translation, Alpha);
				Scale3D		= FMath::Lerp(Scale3D, OtherAtom.Scale3D, Alpha);
				Rotation	= FQuat::FastLerp(Rotation, OtherAtom.Rotation, Alpha);

				// ..and renormalize
				Rotation.Normalize();
			}
		}
	}


	/**
	 * Quaternion addition is wrong here. This is just a special case for linear interpolation.
	 * Use only within blends!!
	 * Rotation part is NOT normalized!!
	 */
	FORCEINLINE FTransform operator+(const FTransform& Atom) const
	{
		return FTransform(Rotation + Atom.Rotation, Translation + Atom.Translation, Scale3D + Atom.Scale3D);
	}

	FORCEINLINE FTransform& operator+=(const FTransform& Atom)
	{
		Translation += Atom.Translation;

		Rotation.X += Atom.Rotation.X;
		Rotation.Y += Atom.Rotation.Y;
		Rotation.Z += Atom.Rotation.Z;
		Rotation.W += Atom.Rotation.W;

		Scale3D += Atom.Scale3D;

		DiagnosticCheckNaN_All();
		return *this;
	}

	FORCEINLINE FTransform operator*(ScalarRegister Mult) const
	{
		return FTransform(Rotation * Mult, Translation * Mult, Scale3D * Mult);
	}

	FORCEINLINE FTransform& operator*=(ScalarRegister Mult)
	{
		Translation *= Mult;
		Rotation.X	*= Mult;
		Rotation.Y	*= Mult;
		Rotation.Z	*= Mult;
		Rotation.W	*= Mult;
		Scale3D		*= Mult;
		DiagnosticCheckNaN_All();

		return *this;
	}

	/**
	 * Return a transform that is the result of this multiplied by another transform.
	 * Order matters when composing transforms : C = A * B will yield a transform C that logically first applies A then B to any subsequent transformation.
	 * 
	 * @param  Other other transform by which to multiply.
	 * @return new transform: this * Other
	 */
	FORCEINLINE FTransform operator*(const FTransform& Other) const;


	/**
	 * Sets this transform to the result of this multiplied by another transform.
	 * Order matters when composing transforms : C = A * B will yield a transform C that logically first applies A then B to any subsequent transformation.
	 *
	 * @param  Other other transform by which to multiply.
	 */
	FORCEINLINE void operator*=(const FTransform& Other);
	
	/**
	 * Return a transform that is the result of this multiplied by another transform (made only from a rotation).
	 * Order matters when composing transforms : C = A * B will yield a transform C that logically first applies A then B to any subsequent transformation.
	 *
	 * @param  Other other quaternion rotation by which to multiply.
	 * @return new transform: this * FTransform(Other)
	 */
	FORCEINLINE FTransform operator*(const FQuat& Other) const;
	
	/**
	 * Sets this transform to the result of this multiplied by another transform (made only from a rotation).
	 * Order matters when composing transforms : C = A * B will yield a transform C that logically first applies A then B to any subsequent transformation.
	 *
	 * @param  Other other quaternion rotation by which to multiply.
	 */
	FORCEINLINE void operator*=(const FQuat& Other);

	FORCEINLINE void ScaleTranslation(const FVector& InScale3D);
	FORCEINLINE void ScaleTranslation(const float& Scale);
	FORCEINLINE void RemoveScaling(float Tolerance=SMALL_NUMBER);
	FORCEINLINE float GetMaximumAxisScale() const;
	FORCEINLINE float GetMinimumAxisScale() const;

	// Inverse does not work well with VQS format(in particular non-uniform), so removing it, but made two below functions to be used instead. 

	/*******************************************************************************************
	 * The below 2 functions are the ones to get delta transform and return FTransform format that can be concatenated
	 * Inverse itself can't concatenate with VQS format(since VQS always transform from S->Q->T, where inverse happens from T(-1)->Q(-1)->S(-1))
	 * So these 2 provides ways to fix this
	 * GetRelativeTransform returns this*Other(-1) and parameter is Other(not Other(-1))
	 * GetRelativeTransformReverse returns this(-1)*Other, and parameter is Other. 
	 *******************************************************************************************/
	CORE_API FTransform GetRelativeTransform(const FTransform& Other) const;
	CORE_API FTransform GetRelativeTransformReverse(const FTransform& Other) const;
	/**
	 * Set current transform and the relative to ParentTransform.
	 * Equates to This = This->GetRelativeTransform(Parent), but saves the intermediate FTransform storage and copy.
	 */
	CORE_API void SetToRelativeTransform(const FTransform& ParentTransform);

	FORCEINLINE FVector4 TransformFVector4(const FVector4& V) const;
	FORCEINLINE FVector4 TransformFVector4NoScale(const FVector4& V) const;
	FORCEINLINE FVector TransformPosition(const FVector& V) const;
	FORCEINLINE FVector TransformPositionNoScale(const FVector& V) const;

	/** Inverts the matrix and then transforms V - correctly handles scaling in this matrix. */
	FORCEINLINE FVector InverseTransformPosition(const FVector &V) const;
	FORCEINLINE FVector InverseTransformPositionNoScale(const FVector &V) const;
	FORCEINLINE FVector TransformVector(const FVector& V) const;
	FORCEINLINE FVector TransformVectorNoScale(const FVector& V) const;

	/** 
	 *	Transform a direction vector by the inverse of this matrix - will not take into account translation part.
	 *	If you want to transform a surface normal (or plane) and correctly account for non-uniform scaling you should use TransformByUsingAdjointT with adjoint of matrix inverse.
	 */
	FORCEINLINE FVector InverseTransformVector(const FVector &V) const;
	FORCEINLINE FVector InverseTransformVectorNoScale(const FVector &V) const;

	FORCEINLINE FTransform GetScaled(float Scale) const;
	FORCEINLINE FTransform GetScaled(FVector Scale) const;
	FORCEINLINE FVector GetScaledAxis(EAxis::Type InAxis) const;
	FORCEINLINE FVector GetUnitAxis(EAxis::Type InAxis) const;
	FORCEINLINE void Mirror(EAxis::Type MirrorAxis, EAxis::Type FlipAxis);
	FORCEINLINE static FVector GetSafeScaleReciprocal(const FVector& InScale, float Tolerance=SMALL_NUMBER);

	// temp function for easy conversion
	FORCEINLINE FVector GetLocation() const
	{
		return GetTranslation();
	}

	FORCEINLINE FRotator Rotator() const
	{
		return Rotation.Rotator();
	}

	/** Calculate the  */
	FORCEINLINE float GetDeterminant() const
	{
		return Scale3D.X * Scale3D.Y * Scale3D.Z;
	}

	/** Set the translation of this transformation */
	FORCEINLINE void SetLocation(const FVector& Origin)
	{
		Translation = Origin;
		DiagnosticCheckNaN_Translate();
	}

	/**
	 * Checks the components for non-finite values (NaN or Inf).
	 * @return Returns true if any component (rotation, translation, or scale) is not finite.
	 */
	bool ContainsNaN() const
	{
		return (Translation.ContainsNaN() || Rotation.ContainsNaN() || Scale3D.ContainsNaN());
	}

	inline bool IsValid() const
	{
		if (ContainsNaN())
		{
			return false;
		}

		if (!Rotation.IsNormalized())
		{
			return false;
		}

		return true;
	}

	// Serializer.
	inline friend FArchive& operator<<(FArchive& Ar,FTransform& M)
	{
		Ar << M.Rotation;
		Ar << M.Translation;
		Ar << M.Scale3D;
		return Ar;
	}

	// Binary comparison operators.
	/*
	bool operator==(const FTransform& Other) const
	{
		return Rotation==Other.Rotation && Translation==Other.Translation && Scale3D==Other.Scale3D;
	}
	bool operator!=(const FTransform& Other) const
	{
		return Rotation!=Other.Rotation || Translation!=Other.Translation || Scale3D!=Other.Scale3D;
	}
	*/

private:

	FORCEINLINE bool Private_RotationEquals(const FQuat& InRotation, const float Tolerance = KINDA_SMALL_NUMBER) const
	{
		return Rotation.Equals(InRotation, Tolerance);
	}

	FORCEINLINE bool Private_TranslationEquals(const FVector& InTranslation, const float Tolerance = KINDA_SMALL_NUMBER) const
	{
		return Translation.Equals(InTranslation, Tolerance);
	}

	FORCEINLINE bool Private_Scale3DEquals(const FVector& InScale3D, const float Tolerance = KINDA_SMALL_NUMBER) const
	{
		return Scale3D.Equals(InScale3D, Tolerance);
	}

public:

	// Test if A's rotation equals B's rotation, within a tolerance. Preferred over "A.GetRotation().Equals(B.GetRotation())" because it is faster on some platforms.
	FORCEINLINE static bool AreRotationsEqual(const FTransform& A, const FTransform& B, float Tolerance=KINDA_SMALL_NUMBER)
	{
		return A.Private_RotationEquals(B.Rotation, Tolerance);
	}

	// Test if A's translation equals B's translation, within a tolerance. Preferred over "A.GetTranslation().Equals(B.GetTranslation())" because it is faster on some platforms.
	FORCEINLINE static bool AreTranslationsEqual(const FTransform& A, const FTransform& B, float Tolerance=KINDA_SMALL_NUMBER)
	{
		return A.Private_TranslationEquals(B.Translation, Tolerance);
	}

	// Test if A's scale equals B's scale, within a tolerance. Preferred over "A.GetScale3D().Equals(B.GetScale3D())" because it is faster on some platforms.
	FORCEINLINE static bool AreScale3DsEqual(const FTransform& A, const FTransform& B, float Tolerance=KINDA_SMALL_NUMBER)
	{
		return A.Private_Scale3DEquals(B.Scale3D, Tolerance);
	}



	// Test if this Transform's rotation equals another's rotation, within a tolerance. Preferred over "GetRotation().Equals(Other.GetRotation())" because it is faster on some platforms.
	FORCEINLINE bool RotationEquals(const FTransform& Other, float Tolerance=KINDA_SMALL_NUMBER) const
	{
		return AreRotationsEqual(*this, Other, Tolerance);
	}

	// Test if this Transform's translation equals another's translation, within a tolerance. Preferred over "GetTranslation().Equals(Other.GetTranslation())" because it is faster on some platforms.
	FORCEINLINE bool TranslationEquals(const FTransform& Other, float Tolerance=KINDA_SMALL_NUMBER) const
	{
		return AreTranslationsEqual(*this, Other, Tolerance);
	}

	// Test if this Transform's scale equals another's scale, within a tolerance. Preferred over "GetScale3D().Equals(Other.GetScale3D())" because it is faster on some platforms.
	FORCEINLINE bool Scale3DEquals(const FTransform& Other, float Tolerance=KINDA_SMALL_NUMBER) const
	{
		return AreScale3DsEqual(*this, Other, Tolerance);
	}


	// Test if all components of the transforms are equal, within a tolerance.
	inline bool Equals(const FTransform& Other, float Tolerance=KINDA_SMALL_NUMBER) const
	{
		return Private_TranslationEquals(Other.Translation, Tolerance) && Private_RotationEquals(Other.Rotation, Tolerance) && Private_Scale3DEquals(Other.Scale3D, Tolerance);
	}

	// Test if rotation and translation components of the transforms are equal, within a tolerance.
	inline bool EqualsNoScale(const FTransform& Other, float Tolerance=KINDA_SMALL_NUMBER) const
	{
		return Private_TranslationEquals(Other.Translation, Tolerance) && Private_RotationEquals(Other.Rotation, Tolerance);
	}

	/**
	 * Create a new transform: OutTransform = A * B.
	 *
	 * Order matters when composing transforms : A * B will yield a transform that logically first applies A then B to any subsequent transformation.
	 * 
	 * @param  OutTransform pointer to transform that will store the result of A * B.
	 * @param  A Transform A.
	 * @param  B Transform B.
	 */
	FORCEINLINE static void Multiply(FTransform* OutTransform, const FTransform* A, const FTransform* B);

	/**
	* Create a new transform: OutTransform = A * B using the matrix while keeping the scale that's given by A and B
	* Please note that this operation is a lot more expensive than normal Multiply
	*
	* Order matters when composing transforms : A * B will yield a transform that logically first applies A then B to any subsequent transformation.
	*
	* @param  OutTransform pointer to transform that will store the result of A * B.
	* @param  A Transform A.
	* @param  B Transform B.
	*/
	FORCEINLINE static void MultiplyUsingMatrixWithScale(FTransform* OutTransform, const FTransform* A, const FTransform* B);

	/**
	 * Sets the components
	 * @param InRotation The new value for the Rotation component
	 * @param InTranslation The new value for the Translation component
	 * @param InScale3D The new value for the Scale3D component
	 */
	FORCEINLINE void SetComponents(const FQuat& InRotation, const FVector& InTranslation, const FVector& InScale3D) 
	{
		Rotation = InRotation;
		Translation = InTranslation;
		Scale3D = InScale3D;

		DiagnosticCheckNaN_All();
	}

	/**
	 * Sets the components to the identity transform:
	 *   Rotation = (0,0,0,1)
	 *   Translation = (0,0,0)
	 *   Scale3D = (1,1,1)
	 */
	FORCEINLINE void SetIdentity()
	{
		Rotation = FQuat::Identity;
		Translation	= FVector::ZeroVector;
		Scale3D = FVector(1,1,1);
	}

	/**
	 * Scales the Scale3D component by a new factor
	 * @param Scale3DMultiplier The value to multiply Scale3D with
	 */
	FORCEINLINE void MultiplyScale3D(const FVector& Scale3DMultiplier)
	{
		Scale3D *= Scale3DMultiplier;
		DiagnosticCheckNaN_Scale3D();
	}

	/**
	 * Sets the translation component
	 * @param NewTranslation The new value for the translation component
	 */
	FORCEINLINE void SetTranslation(const FVector& NewTranslation)
	{
		Translation = NewTranslation;
		DiagnosticCheckNaN_Translate();
	}

	/** Copy translation from another FTransform. */
	FORCEINLINE void CopyTranslation(const FTransform& Other)
	{
		Translation = Other.Translation;
	}

	/**
	 * Concatenates another rotation to this transformation 
	 * @param DeltaRotation The rotation to concatenate in the following fashion: Rotation = Rotation * DeltaRotation
	 */
	FORCEINLINE void ConcatenateRotation(const FQuat& DeltaRotation)
	{
		Rotation = Rotation * DeltaRotation;
		DiagnosticCheckNaN_Rotate();
	}

	/**
	 * Adjusts the translation component of this transformation 
	 * @param DeltaTranslation The translation to add in the following fashion: Translation += DeltaTranslation
	 */
	FORCEINLINE void AddToTranslation(const FVector& DeltaTranslation)
	{
		Translation += DeltaTranslation;
		DiagnosticCheckNaN_Translate();
	}

	/**
	 * Add the translations from two FTransforms and return the result.
	 * @return A.Translation + B.Translation
	 */
	FORCEINLINE static FVector AddTranslations(const FTransform& A, const FTransform& B)
	{
		return A.Translation + B.Translation;
	}

	/**
	 * Subtract translations from two FTransforms and return the difference.
	 * @return A.Translation - B.Translation.
	 */
	FORCEINLINE static FVector SubtractTranslations(const FTransform& A, const FTransform& B)
	{
		return A.Translation - B.Translation;
	}

	/**
	 * Sets the rotation component
	 * @param NewRotation The new value for the rotation component
	 */
	FORCEINLINE void SetRotation(const FQuat& NewRotation)
	{
		Rotation = NewRotation;
		DiagnosticCheckNaN_Rotate();
	}

	/** Copy rotation from another FTransform. */
	FORCEINLINE void CopyRotation(const FTransform& Other)
	{
		Rotation = Other.Rotation;
	}

	/**
	 * Sets the Scale3D component
	 * @param NewScale3D The new value for the Scale3D component
	 */
	FORCEINLINE void SetScale3D(const FVector& NewScale3D)
	{
		Scale3D = NewScale3D;
		DiagnosticCheckNaN_Scale3D();
	}

	/** Copy scale from another FTransform. */
	FORCEINLINE void CopyScale3D(const FTransform& Other)
	{
		Scale3D = Other.Scale3D;
	}

	/**
	 * Sets both the translation and Scale3D components at the same time
	 * @param NewTranslation The new value for the translation component
	 * @param NewScale3D The new value for the Scale3D component
	 */
	FORCEINLINE void SetTranslationAndScale3D(const FVector& NewTranslation, const FVector& NewScale3D)
	{
		Translation = NewTranslation;
		Scale3D = NewScale3D;

		DiagnosticCheckNaN_Translate();
		DiagnosticCheckNaN_Scale3D();
	}

	/** @note: Added template type function for Accumulate
	  * The template type isn't much useful yet, but it is with the plan to move forward
	  * to unify blending features with just type of additive or full pose
	  * Eventually it would be nice to just call blend and it all works depending on full pose
	  * or additive, but right now that is a lot more refactoring
	  * For now this types only defines the different functionality of accumulate
	  */
	  
	/**
	 * Accumulates another transform with this one
	 *
	 * Rotation is accumulated multiplicatively (Rotation = SourceAtom.Rotation * Rotation)
	 * Translation is accumulated additively (Translation += SourceAtom.Translation)
	 * Scale3D is accumulated multiplicatively (Scale3D *= SourceAtom.Scale3D)
	 *
	 * @param SourceAtom The other transform to accumulate into this one
	 */
	FORCEINLINE void Accumulate(const FTransform& SourceAtom)
	{
		// Add ref pose relative animation to base animation, only if rotation is significant.
		if(FMath::Square(SourceAtom.Rotation.W) < 1.f - DELTA * DELTA)
		{
			Rotation = SourceAtom.Rotation * Rotation;
		}

		Translation += SourceAtom.Translation;
		Scale3D *= SourceAtom.Scale3D;

		DiagnosticCheckNaN_All();

		checkSlow(IsRotationNormalized());
	}
	
	/** Accumulates another transform with this one, with a blending weight
	*
	* Let SourceAtom = Atom * BlendWeight
	* Rotation is accumulated multiplicatively (Rotation = SourceAtom.Rotation * Rotation).
	* Translation is accumulated additively (Translation += SourceAtom.Translation)
	* Scale3D is accumulated multiplicatively (Scale3D *= SourceAtom.Scale3D)
	*
	* Note: Rotation will not be normalized! Will have to be done manually.
	*
	* @param Atom The other transform to accumulate into this one
	* @param BlendWeight The weight to multiply Atom by before it is accumulated.
	*/
	FORCEINLINE void Accumulate(const FTransform& Atom, float BlendWeight/* default param doesn't work since vectorized version takes ref param */)
	{
		FTransform SourceAtom(Atom * BlendWeight);

		// Add ref pose relative animation to base animation, only if rotation is significant.
		if (FMath::Square(SourceAtom.Rotation.W) < 1.f - DELTA * DELTA)
		{
			Rotation = SourceAtom.Rotation * Rotation;
		}

		Translation += SourceAtom.Translation;
		Scale3D *= SourceAtom.Scale3D;

		DiagnosticCheckNaN_All();
	}

	/**
	 * Accumulates another transform with this one, with an optional blending weight
	 *
	 * Rotation is accumulated additively, in the shortest direction (Rotation = Rotation +/- DeltaAtom.Rotation * Weight)
	 * Translation is accumulated additively (Translation += DeltaAtom.Translation * Weight)
	 * Scale3D is accumulated additively (Scale3D += DeltaAtom.Scale3D * Weight)
	 *
	 * @param DeltaAtom The other transform to accumulate into this one
	 * @param Weight The weight to multiply DeltaAtom by before it is accumulated.
	 */
	FORCEINLINE void AccumulateWithShortestRotation(const FTransform& DeltaAtom, float BlendWeight/* default param doesn't work since vectorized version takes ref param */)
	{
		FTransform Atom(DeltaAtom * BlendWeight);

		// To ensure the 'shortest route', we make sure the dot product between the accumulator and the incoming child atom is positive.
		if((Atom.Rotation | Rotation) < 0.f)
		{
			Rotation.X -= Atom.Rotation.X;
			Rotation.Y -= Atom.Rotation.Y;
			Rotation.Z -= Atom.Rotation.Z;
			Rotation.W -= Atom.Rotation.W;
		}
		else
		{
			Rotation.X += Atom.Rotation.X;
			Rotation.Y += Atom.Rotation.Y;
			Rotation.Z += Atom.Rotation.Z;
			Rotation.W += Atom.Rotation.W;
		}

		Translation += Atom.Translation;
		Scale3D += Atom.Scale3D;

		DiagnosticCheckNaN_All();
	}

	/** Accumulates another transform with this one, with a blending weight
	*
	* Let SourceAtom = Atom * BlendWeight
	* Rotation is accumulated multiplicatively (Rotation = SourceAtom.Rotation * Rotation).
	* Translation is accumulated additively (Translation += SourceAtom.Translation)
	* Scale3D is accumulated assuming incoming scale is additive scale (Scale3D *= (1 + SourceAtom.Scale3D))
	* 
	* When we create additive, we create additive scale based on [TargetScale/SourceScale -1]
	* because that way when you apply weight of 0.3, you don't shrink. We only saves the % of grow/shrink
	* when we apply that back to it, we add back the 1, so that it goes back to it. 
	* This solves issue where you blend two additives with 0.3, you don't come back to 0.6 scale, but 1 scale at the end 
	* because [1 + [1-1]*0.3 + [1-1]*0.3] becomes 1, so you don't shrink by applying additive scale
	*
	* Note: Rotation will not be normalized! Will have to be done manually.
	*
	* @param Atom The other transform to accumulate into this one
	* @param BlendWeight The weight to multiply Atom by before it is accumulated.
	*/
	FORCEINLINE void AccumulateWithAdditiveScale(const FTransform& Atom, float BlendWeight/* default param doesn't work since vectorized version takes ref param */)
	{
		const FVector DefaultScale(1.f);

		FTransform SourceAtom(Atom * BlendWeight);
		
		// Add ref pose relative animation to base animation, only if rotation is significant.
		if (FMath::Square(SourceAtom.Rotation.W) < 1.f - DELTA * DELTA)
		{
			Rotation = SourceAtom.Rotation * Rotation;
		}

		Translation += SourceAtom.Translation;
		Scale3D *= (DefaultScale + SourceAtom.Scale3D);

		DiagnosticCheckNaN_All();
	}
	/**
	 * Set the translation and Scale3D components of this transform to a linearly interpolated combination of two other transforms
	 *
	 * Translation = FMath::Lerp(SourceAtom1.Translation, SourceAtom2.Translation, Alpha)
	 * Scale3D = FMath::Lerp(SourceAtom1.Scale3D, SourceAtom2.Scale3D, Alpha)
	 *
	 * @param SourceAtom1 The starting point source atom (used 100% if Alpha is 0)
	 * @param SourceAtom2 The ending point source atom (used 100% if Alpha is 1)
	 * @param Alpha The blending weight between SourceAtom1 and SourceAtom2
	 */
	FORCEINLINE void LerpTranslationScale3D(const FTransform& SourceAtom1, const FTransform& SourceAtom2, ScalarRegister Alpha)
	{
		Translation	= FMath::Lerp(SourceAtom1.Translation, SourceAtom2.Translation, Alpha);
		Scale3D = FMath::Lerp(SourceAtom1.Scale3D, SourceAtom2.Scale3D, Alpha);

		DiagnosticCheckNaN_Translate();
		DiagnosticCheckNaN_Scale3D();
	}

	/**
	 * Normalize the rotation component of this transformation
	 */
	FORCEINLINE void NormalizeRotation()
	{
		Rotation.Normalize();
		DiagnosticCheckNaN_Rotate();
	}

	/**
	 * Checks whether the rotation component is normalized or not
	 *
	 * @return true if the rotation component is normalized, and false otherwise.
	 */
	FORCEINLINE bool IsRotationNormalized() const
	{
		return Rotation.IsNormalized();
	}

	/**
	 * Blends the Identity transform with a weighted source transform and accumulates that into a destination transform
	 *
	 * SourceAtom = Blend(Identity, SourceAtom, BlendWeight)
	 * FinalAtom.Rotation = SourceAtom.Rotation * FinalAtom.Rotation
	 * FinalAtom.Translation += SourceAtom.Translation
	 * FinalAtom.Scale3D *= SourceAtom.Scale3D
	 *
	 * @param FinalAtom [in/out] The atom to accumulate the blended source atom into
	 * @param SourceAtom The target transformation (used when BlendWeight = 1); this is modified during the process
	 * @param BlendWeight The blend weight between Identity and SourceAtom
	 */
	FORCEINLINE static void BlendFromIdentityAndAccumulate(FTransform& FinalAtom, FTransform& SourceAtom, float BlendWeight)
	{
		const  FTransform AdditiveIdentity(FQuat::Identity, FVector::ZeroVector, FVector::ZeroVector);
		const FVector DefaultScale(1.f);

		// Scale delta by weight
		if(BlendWeight < (1.f - ZERO_ANIMWEIGHT_THRESH))
		{
			SourceAtom.Blend(AdditiveIdentity, SourceAtom, BlendWeight);
		}

		// Add ref pose relative animation to base animation, only if rotation is significant.
		if(FMath::Square(SourceAtom.Rotation.W) < 1.f - DELTA * DELTA)
		{
			FinalAtom.Rotation = SourceAtom.Rotation * FinalAtom.Rotation;
		}

		FinalAtom.Translation += SourceAtom.Translation;
		FinalAtom.Scale3D *= (DefaultScale + SourceAtom.Scale3D);

		FinalAtom.DiagnosticCheckNaN_All();

		checkSlow(FinalAtom.IsRotationNormalized());
	}

	/**
	 * Returns the rotation component
	 *
	 * @return The rotation component
	 */
	FORCEINLINE FQuat GetRotation() const
	{
		DiagnosticCheckNaN_Rotate();
		return Rotation;
	}

	/**
	 * Returns the translation component
	 *
	 * @return The translation component
	 */
	FORCEINLINE FVector GetTranslation() const
	{
		DiagnosticCheckNaN_Translate();
		return Translation;
	}

	/**
	 * Returns the Scale3D component
	 *
	 * @return The Scale3D component
	 */
	FORCEINLINE FVector GetScale3D() const
	{
		DiagnosticCheckNaN_Scale3D();
		return Scale3D;
	}

	/**
	 * Returns an opaque copy of the rotation component
	 * This method should be used when passing rotation from one FTransform to another
	 *
	 * @return The rotation component
	 */
	DEPRECATED(4.5, "FTransform::GetRotationV() is deprecated, use FTransform::GetRotation() instead.")
	FORCEINLINE FQuat GetRotationV() const
	{
		DiagnosticCheckNaN_Rotate();
		return Rotation;
	}

	/**
	 * Returns an opaque copy of the translation component
	 * This method should be used when passing translation from one FTransform to another
	 *
	 * @return The translation component
	 */
	DEPRECATED(4.5, "FTransform::GetTranslationV() is deprecated, use FTransform::GetTranslation() instead.")
	FORCEINLINE FVector GetTranslationV() const
	{
		DiagnosticCheckNaN_Translate();
		return Translation;
	}

	/**
	 * Returns an opaque copy of the Scale3D component
	 * This method should be used when passing Scale3D from one FTransform to another
	 *
	 * @return The Scale3D component
	 */
	DEPRECATED(4.5, "FTransform::GetScale3DV() is deprecated, use FTransform::GetScale3D() instead.")
	FORCEINLINE FVector GetScale3DV() const
	{
		DiagnosticCheckNaN_Scale3D();
		return Scale3D;
	}

	/**
	 * Sets the Rotation and Scale3D of this transformation from another transform
	 *
	 * @param SrcBA The transform to copy rotation and Scale3D from
	 */
	FORCEINLINE void CopyRotationPart(const FTransform& SrcBA)
	{
		Rotation = SrcBA.Rotation;
		Scale3D = SrcBA.Scale3D;

		DiagnosticCheckNaN_Rotate();
		DiagnosticCheckNaN_Scale3D();
	}

	/**
	 * Sets the Translation and Scale3D of this transformation from another transform
	 *
	 * @param SrcBA The transform to copy translation and Scale3D from
	 */
	FORCEINLINE void CopyTranslationAndScale3D(const FTransform& SrcBA)
	{
		Translation = SrcBA.Translation;
		Scale3D = SrcBA.Scale3D;

		DiagnosticCheckNaN_Translate();
		DiagnosticCheckNaN_Scale3D();
	}

	void SetFromMatrix(const FMatrix& InMatrix)
	{
		FMatrix M = InMatrix;

		// Get the 3D scale from the matrix
		Scale3D = M.ExtractScaling();

		// If there is negative scaling going on, we handle that here
		if(InMatrix.Determinant() < 0.f)
		{
			// Assume it is along X and modify transform accordingly. 
			// It doesn't actually matter which axis we choose, the 'appearance' will be the same
			Scale3D.X *= -1.f;
			M.SetAxis(0, -M.GetScaledAxis(EAxis::X));
		}

		Rotation = FQuat(M);
		Translation = InMatrix.GetOrigin();

		// Normalize rotation
		Rotation.Normalize();
	}

private:
	/**
	* Create a new transform: OutTransform = A * B using the matrix while keeping the scale that's given by A and B
	* Please note that this operation is a lot more expensive than normal Multiply
	*
	* Order matters when composing transforms : A * B will yield a transform that logically first applies A then B to any subsequent transformation.
	*
	* @param  OutTransform pointer to transform that will store the result of A * B.
	* @param  A Transform A.
	* @param  B Transform B.
	*/
	FORCEINLINE static void MultiplyUsingMatrixWithScale(FTransform* OutTransform, const FTransform* A, const FTransform* B);
	/**
	* Create a new transform from multiplications of given to matrices (AMatrix*BMatrix) using desired scale
	* This is used by MultiplyUsingMatrixWithScale and GetRelativeTransformUsingMatrixWithScale
	* This is only used to handle negative scale
	*
	* @param	AMatrix first Matrix of operation
	* @param	BMatrix second Matrix of operation
	* @param	DesiredScale - there is no check on if the magnitude is correct here. It assumes that is correct.
	* @param	OutTransform the constructed transform
	*/
	FORCEINLINE static void ConstructTransformFromMatrixWithDesiredScale(const FMatrix& AMatrix, const FMatrix& BMatrix, const FVector& DesiredScale, FTransform& OutTransform);
	/**
	* Create a new transform: OutTransform = Base * Relative(-1) using the matrix while keeping the scale that's given by Base and Relative
	* Please note that this operation is a lot more expensive than normal GetRelativeTrnasform
	*
	* @param  OutTransform pointer to transform that will store the result of Base * Relative(-1).
	* @param  BAse Transform Base.
	* @param  Relative Transform Relative.
	*/
	static void GetRelativeTransformUsingMatrixWithScale(FTransform* OutTransform, const FTransform* Base, const FTransform* Relative);
};


template <> struct TIsPODType<FTransform> { enum { Value = true }; };


/** Scale the translation part of the Transform by the supplied vector. */
FORCEINLINE void FTransform::ScaleTranslation(const FVector& InScale3D)
{
	Translation *= InScale3D;

	DiagnosticCheckNaN_Translate();
}


FORCEINLINE void FTransform::ScaleTranslation(const float& Scale)
{
	Translation *= Scale;

	DiagnosticCheckNaN_Translate();
}


// this function is from matrix, and all it does is to normalize rotation portion
FORCEINLINE void FTransform::RemoveScaling(float Tolerance/*=SMALL_NUMBER*/)
{
	Scale3D = FVector(1,1,1);
	Rotation.Normalize();

	DiagnosticCheckNaN_Rotate();
	DiagnosticCheckNaN_Scale3D();
}

FORCEINLINE void FTransform::MultiplyUsingMatrixWithScale(FTransform* OutTransform, const FTransform* A, const FTransform* B)
{
	// the goal of using M is to get the correct orientation
	// but for translation, we still need scale
<<<<<<< HEAD
	FMatrix M = A->ToMatrixWithScale() * B->ToMatrixWithScale();
	M.RemoveScaling();

	// get combined scale
	FVector Scale3D = A->Scale3D*B->Scale3D;

	// apply negative scale back to axes
	FVector SignedScale = Scale3D.GetSignVector();
=======
	ConstructTransformFromMatrixWithDesiredScale(A->ToMatrixWithScale(), B->ToMatrixWithScale(), A->Scale3D*B->Scale3D, *OutTransform);
}

FORCEINLINE void FTransform::ConstructTransformFromMatrixWithDesiredScale(const FMatrix& AMatrix, const FMatrix& BMatrix, const FVector& DesiredScale, FTransform& OutTransform)
{
	// the goal of using M is to get the correct orientation
	// but for translation, we still need scale
	FMatrix M = AMatrix * BMatrix;
	M.RemoveScaling();

	// apply negative scale back to axes
	FVector SignedScale = DesiredScale.GetSignVector();
>>>>>>> aaefee4c

	M.SetAxis(0, SignedScale.X * M.GetScaledAxis(EAxis::X));
	M.SetAxis(1, SignedScale.Y * M.GetScaledAxis(EAxis::Y));
	M.SetAxis(2, SignedScale.Z * M.GetScaledAxis(EAxis::Z));

	// @note: if you have negative with 0 scale, this will return rotation that is identity
	// since matrix loses that axes
	FQuat Rotation = FQuat(M);
	Rotation.Normalize();

	// set values back to output
<<<<<<< HEAD
	OutTransform->Scale3D = Scale3D;
	OutTransform->Rotation = Rotation;
	
	// technically I could calculate this using FTransform but then it does more quat multiplication 
	// instead of using Scale in matrix multiplication
	// it's a question of between RemoveScaling vs using FTransform to move translation
	OutTransform->Translation = M.GetOrigin();
}


=======
	OutTransform.Scale3D = DesiredScale;
	OutTransform.Rotation = Rotation;

	// technically I could calculate this using FTransform but then it does more quat multiplication 
	// instead of using Scale in matrix multiplication
	// it's a question of between RemoveScaling vs using FTransform to move translation
	OutTransform.Translation = M.GetOrigin();
}

>>>>>>> aaefee4c
/** Returns Multiplied Transform of 2 FTransforms **/
FORCEINLINE void FTransform::Multiply(FTransform* OutTransform, const FTransform* A, const FTransform* B)
{
	A->DiagnosticCheckNaN_All();
	B->DiagnosticCheckNaN_All();

	checkSlow(A->IsRotationNormalized());
	checkSlow(B->IsRotationNormalized());

	//	When Q = quaternion, S = single scalar scale, and T = translation
	//	QST(A) = Q(A), S(A), T(A), and QST(B) = Q(B), S(B), T(B)

	//	QST (AxB) 

	// QST(A) = Q(A)*S(A)*P*-Q(A) + T(A)
	// QST(AxB) = Q(B)*S(B)*QST(A)*-Q(B) + T(B)
	// QST(AxB) = Q(B)*S(B)*[Q(A)*S(A)*P*-Q(A) + T(A)]*-Q(B) + T(B)
	// QST(AxB) = Q(B)*S(B)*Q(A)*S(A)*P*-Q(A)*-Q(B) + Q(B)*S(B)*T(A)*-Q(B) + T(B)
	// QST(AxB) = [Q(B)*Q(A)]*[S(B)*S(A)]*P*-[Q(B)*Q(A)] + Q(B)*S(B)*T(A)*-Q(B) + T(B)

	//	Q(AxB) = Q(B)*Q(A)
	//	S(AxB) = S(A)*S(B)
	//	T(AxB) = Q(B)*S(B)*T(A)*-Q(B) + T(B)

	const bool bHaveNegativeScale = A->Scale3D.GetMin() < 0 || B->Scale3D.GetMin() < 0;
	if (bHaveNegativeScale)
	{
		// @note, if you have 0 scale with negative, you're going to lose rotation as it can't convert back to quat
		MultiplyUsingMatrixWithScale(OutTransform, A, B);
	}
	else
	{
		OutTransform->Rotation = B->Rotation*A->Rotation;
		OutTransform->Scale3D = A->Scale3D*B->Scale3D;
		OutTransform->Translation = B->Rotation*(B->Scale3D*A->Translation) + B->Translation;
	}

	// we do not support matrix transform when non-uniform
	// that was removed at rev 21 with UE4
	OutTransform->DiagnosticCheckNaN_All();
}
/** 
 * Apply Scale to this transform
 */
FORCEINLINE FTransform FTransform::GetScaled(float InScale) const
{
	FTransform A(*this);
	A.Scale3D *= InScale;

	A.DiagnosticCheckNaN_Scale3D();

	return A;
}


/** 
 * Apply Scale to this transform
 */
FORCEINLINE FTransform FTransform::GetScaled(FVector InScale) const
{
	FTransform A(*this);
	A.Scale3D *= InScale;

	A.DiagnosticCheckNaN_Scale3D();

	return A;
}


/** Transform homogenous FVector4, ignoring the scaling part of this transform **/
FORCEINLINE FVector4 FTransform::TransformFVector4NoScale(const FVector4& V) const
{
	DiagnosticCheckNaN_All();

	// if not, this won't work
	checkSlow (V.W == 0.f || V.W == 1.f);

	//Transform using QST is following
	//QST(P) = Q*S*P*-Q + T where Q = quaternion, S = scale, T = translation
	FVector4 Transform = FVector4(Rotation.RotateVector(FVector(V)), 0.f);
	if (V.W == 1.f)
	{
		Transform += FVector4(Translation, 1.f);
	}

	return Transform;
}


/** Transform FVector4 **/
FORCEINLINE FVector4 FTransform::TransformFVector4(const FVector4& V) const
{
	DiagnosticCheckNaN_All();

	// if not, this won't work
	checkSlow (V.W == 0.f || V.W == 1.f);

	//Transform using QST is following
	//QST(P) = Q*S*P*-Q + T where Q = quaternion, S = scale, T = translation

	FVector4 Transform = FVector4(Rotation.RotateVector(Scale3D*FVector(V)), 0.f);
	if (V.W == 1.f)
	{
		Transform += FVector4(Translation, 1.f);
	}

	return Transform;
}


FORCEINLINE FVector FTransform::TransformPosition(const FVector& V) const
{
	DiagnosticCheckNaN_All();
	return Rotation.RotateVector(Scale3D*V) + Translation;
}


FORCEINLINE FVector FTransform::TransformPositionNoScale(const FVector& V) const
{
	DiagnosticCheckNaN_All();
	return Rotation.RotateVector(V) + Translation;
}


FORCEINLINE FVector FTransform::TransformVector(const FVector& V) const
{
	DiagnosticCheckNaN_All();
	return Rotation.RotateVector(Scale3D*V);
}


FORCEINLINE FVector FTransform::TransformVectorNoScale(const FVector& V) const
{
	DiagnosticCheckNaN_All();
	return Rotation.RotateVector(V);
}


// do backward operation when inverse, translation -> rotation -> scale
FORCEINLINE FVector FTransform::InverseTransformPosition(const FVector &V) const
{
	DiagnosticCheckNaN_All();
	return (Rotation.UnrotateVector(V-Translation)) * GetSafeScaleReciprocal(Scale3D);
}


// do backward operation when inverse, translation -> rotation
FORCEINLINE FVector FTransform::InverseTransformPositionNoScale(const FVector &V) const
{
	DiagnosticCheckNaN_All();
	return (Rotation.UnrotateVector(V-Translation));
}


// do backward operation when inverse, translation -> rotation -> scale
FORCEINLINE FVector FTransform::InverseTransformVector(const FVector &V) const
{
	DiagnosticCheckNaN_All();
	return (Rotation.UnrotateVector(V)) * GetSafeScaleReciprocal(Scale3D);
}


// do backward operation when inverse, translation -> rotation
FORCEINLINE FVector FTransform::InverseTransformVectorNoScale(const FVector &V) const
{
	DiagnosticCheckNaN_All();
	return (Rotation.UnrotateVector(V));
}


FORCEINLINE FTransform FTransform::operator*(const FTransform& Other) const
{
	FTransform Output;
	Multiply(&Output, this, &Other);
	return Output;
}


FORCEINLINE void FTransform::operator*=(const FTransform& Other)
{
	Multiply(this, this, &Other);
}


FORCEINLINE FTransform FTransform::operator*(const FQuat& Other) const
{
	FTransform Output, OtherTransform(Other, FVector::ZeroVector, FVector(1.f));
	Multiply(&Output, this, &OtherTransform);
	return Output;
}


FORCEINLINE void FTransform::operator*=(const FQuat& Other)
{
	FTransform OtherTransform(Other, FVector::ZeroVector, FVector(1.f));
	Multiply(this, this, &OtherTransform);
}


// x = 0, y = 1, z = 2
FORCEINLINE FVector FTransform::GetScaledAxis(EAxis::Type InAxis) const
{
	if (InAxis == EAxis::X)
	{
		return TransformVector(FVector(1.f, 0.f, 0.f));
	}
	else if (InAxis == EAxis::Y)
	{
		return TransformVector(FVector(0.f, 1.f, 0.f));
	}

	return TransformVector(FVector(0.f, 0.f, 1.f));
}


// x = 0, y = 1, z = 2
FORCEINLINE FVector FTransform::GetUnitAxis(EAxis::Type InAxis) const
{
	if (InAxis == EAxis::X)
	{
		return TransformVectorNoScale(FVector(1.f, 0.f, 0.f));
	}
	else if (InAxis == EAxis::Y)
	{
		return TransformVectorNoScale(FVector(0.f, 1.f, 0.f));
	}

	return TransformVectorNoScale(FVector(0.f, 0.f, 1.f));
}


FORCEINLINE void FTransform::Mirror(EAxis::Type MirrorAxis, EAxis::Type FlipAxis)
{
	// We do convert to Matrix for mirroring. 
	FMatrix M = ToMatrixWithScale();
	M.Mirror(MirrorAxis, FlipAxis);
	SetFromMatrix(M);
}


/** same version of FMatrix::GetMaximumAxisScale function **/
/** @return the maximum magnitude of all components of the 3D scale. */
inline float FTransform::GetMaximumAxisScale() const
{
	DiagnosticCheckNaN_Scale3D();
	return Scale3D.GetAbsMax();
}


/** @return the minimum magnitude of all components of the 3D scale. */
inline float FTransform::GetMinimumAxisScale() const
{
	DiagnosticCheckNaN_Scale3D();
	return Scale3D.GetAbsMin();
}


// mathematically if you have 0 scale, it should be infinite, 
// however, in practice if you have 0 scale, and relative transform doesn't make much sense 
// anymore because you should be instead of showing gigantic infinite mesh
// also returning BIG_NUMBER causes sequential NaN issues by multiplying 
// so we hardcode as 0
FORCEINLINE FVector FTransform::GetSafeScaleReciprocal(const FVector& InScale, float Tolerance)
{
	FVector SafeReciprocalScale;
	if (FMath::Abs(InScale.X) <= Tolerance)
	{
		SafeReciprocalScale.X = 0.f;
	}
	else
	{
		SafeReciprocalScale.X = 1 / InScale.X;
	}

	if (FMath::Abs(InScale.Y) <= Tolerance)
	{
		SafeReciprocalScale.Y = 0.f;
	}
	else
	{
		SafeReciprocalScale.Y = 1 / InScale.Y;
	}

	if (FMath::Abs(InScale.Z) <= Tolerance)
	{
		SafeReciprocalScale.Z = 0.f;
	}
	else
	{
		SafeReciprocalScale.Z = 1 / InScale.Z;
	}

	return SafeReciprocalScale;
}<|MERGE_RESOLUTION|>--- conflicted
+++ resolved
@@ -714,18 +714,6 @@
 	 * @param  B Transform B.
 	 */
 	FORCEINLINE static void Multiply(FTransform* OutTransform, const FTransform* A, const FTransform* B);
-
-	/**
-	* Create a new transform: OutTransform = A * B using the matrix while keeping the scale that's given by A and B
-	* Please note that this operation is a lot more expensive than normal Multiply
-	*
-	* Order matters when composing transforms : A * B will yield a transform that logically first applies A then B to any subsequent transformation.
-	*
-	* @param  OutTransform pointer to transform that will store the result of A * B.
-	* @param  A Transform A.
-	* @param  B Transform B.
-	*/
-	FORCEINLINE static void MultiplyUsingMatrixWithScale(FTransform* OutTransform, const FTransform* A, const FTransform* B);
 
 	/**
 	 * Sets the components
@@ -1264,16 +1252,6 @@
 {
 	// the goal of using M is to get the correct orientation
 	// but for translation, we still need scale
-<<<<<<< HEAD
-	FMatrix M = A->ToMatrixWithScale() * B->ToMatrixWithScale();
-	M.RemoveScaling();
-
-	// get combined scale
-	FVector Scale3D = A->Scale3D*B->Scale3D;
-
-	// apply negative scale back to axes
-	FVector SignedScale = Scale3D.GetSignVector();
-=======
 	ConstructTransformFromMatrixWithDesiredScale(A->ToMatrixWithScale(), B->ToMatrixWithScale(), A->Scale3D*B->Scale3D, *OutTransform);
 }
 
@@ -1286,7 +1264,6 @@
 
 	// apply negative scale back to axes
 	FVector SignedScale = DesiredScale.GetSignVector();
->>>>>>> aaefee4c
 
 	M.SetAxis(0, SignedScale.X * M.GetScaledAxis(EAxis::X));
 	M.SetAxis(1, SignedScale.Y * M.GetScaledAxis(EAxis::Y));
@@ -1298,18 +1275,6 @@
 	Rotation.Normalize();
 
 	// set values back to output
-<<<<<<< HEAD
-	OutTransform->Scale3D = Scale3D;
-	OutTransform->Rotation = Rotation;
-	
-	// technically I could calculate this using FTransform but then it does more quat multiplication 
-	// instead of using Scale in matrix multiplication
-	// it's a question of between RemoveScaling vs using FTransform to move translation
-	OutTransform->Translation = M.GetOrigin();
-}
-
-
-=======
 	OutTransform.Scale3D = DesiredScale;
 	OutTransform.Rotation = Rotation;
 
@@ -1319,7 +1284,6 @@
 	OutTransform.Translation = M.GetOrigin();
 }
 
->>>>>>> aaefee4c
 /** Returns Multiplied Transform of 2 FTransforms **/
 FORCEINLINE void FTransform::Multiply(FTransform* OutTransform, const FTransform* A, const FTransform* B)
 {
