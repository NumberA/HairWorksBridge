--- conflicted
+++ resolved
@@ -367,8 +367,6 @@
 	 * @return The squared length of this vector.
 	 */
 	float SizeSquared() const;
-<<<<<<< HEAD
-=======
 
 	/**
 	 * Rotates around axis (0,0,1)
@@ -377,7 +375,6 @@
 	 * @return Rotated Vector
 	 */
 	FVector2D GetRotated(float AngleDeg) const;
->>>>>>> cce8678d
 
 	/**
 	 * Gets a normalized copy of the vector, checking it is safe to do so based on the length.
