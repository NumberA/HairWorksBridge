// Copyright 1998-2015 Epic Games, Inc. All Rights Reserved.

#pragma once


#ifndef DISABLE_DEPRECATION
	/**
	 * Macro for marking up deprecated code, functions and types.
	 *
	 * Features that are marked as deprecated are scheduled to be removed from the code base
	 * in a future release. If you are using a deprecated feature in your code, you should
	 * replace it before upgrading to the next release. See the Upgrade Notes in the release
	 * notes for the release in which the feature was marked deprecated.
	 *
	 * Sample usage (note the slightly different syntax for classes and structures):
	 *
	 *		DEPRECATED(4.6, "Message")
	 *		void Function();
	 *
	 *		struct DEPRECATED(4.6, "Message") MODULE_API MyStruct
	 *		{
	 *			// StructImplementation
	 *		};
	 *		class DEPRECATED(4.6, "Message") MODULE_API MyClass
	 *		{
	 *			// ClassImplementation
	 *		};
	 *
	 * @param VERSION The release number in which the feature was marked deprecated.
	 * @param MESSAGE A message containing upgrade notes.
	 */
	#if defined(__clang__)
		#define DEPRECATED(VERSION, MESSAGE) __attribute__((deprecated(MESSAGE " Please update your code to the new API before upgrading to the next release, otherwise your project will no longer compile.")))

		#define PRAGMA_DISABLE_DEPRECATION_WARNINGS \
				_Pragma ("clang diagnostic push") \
				_Pragma ("clang diagnostic ignored \"-Wdeprecated-declarations\"")

		#define PRAGMA_ENABLE_DEPRECATION_WARNINGS \
				_Pragma ("clang diagnostic pop")
	#else
		#define DEPRECATED(VERSION, MESSAGE) __declspec(deprecated(MESSAGE " Please update your code to the new API before upgrading to the next release, otherwise your project will no longer compile."))

		#define PRAGMA_DISABLE_DEPRECATION_WARNINGS \
			__pragma (warning(push)) \
			__pragma (warning(disable:4995)) \
			__pragma (warning(disable:4996))

		#define PRAGMA_ENABLE_DEPRECATION_WARNINGS \
			__pragma (warning(pop))
	#endif

#endif // DISABLE_DEPRECATION

#if defined(__clang__)
	// Clang compiler on Windows
	#ifndef PRAGMA_DISABLE_SHADOW_VARIABLE_WARNINGS
		#define PRAGMA_DISABLE_SHADOW_VARIABLE_WARNINGS \
				_Pragma ("clang diagnostic push") \
				_Pragma ("clang diagnostic ignored \"-Wshadow\"")
	#endif // PRAGMA_DISABLE_SHADOW_VARIABLE_WARNINGS

<<<<<<< HEAD
#ifndef PRAGMA_ENABLE_SHADOW_VARIABLE_WARNINGS
	#define PRAGMA_ENABLE_SHADOW_VARIABLE_WARNINGS \
		__pragma(warning(pop))
#endif // PRAGMA_ENABLE_SHADOW_VARIABLE_WARNINGS

#ifndef PRAGMA_POP
	#define PRAGMA_POP \
		__pragma(warning(pop))
#endif // PRAGMA_POP
=======
	#ifndef PRAGMA_ENABLE_SHADOW_VARIABLE_WARNINGS
		#define PRAGMA_ENABLE_SHADOW_VARIABLE_WARNINGS \
			_Pragma("clang diagnostic pop")
	#endif // PRAGMA_ENABLE_SHADOW_VARIABLE_WARNINGS
>>>>>>> a8a797ea

	#ifndef PRAGMA_POP
		#define PRAGMA_POP \
			_Pragma("clang diagnostic pop")
	#endif // PRAGMA_POP
#else
	// VC++
	// 4456 - declaration of 'LocalVariable' hides previous local declaration
	// 4457 - declaration of 'LocalVariable' hides function parameter
	// 4458 - declaration of 'LocalVariable' hides class member
	// 4459 - declaration of 'LocalVariable' hides global declaration
	#ifndef PRAGMA_DISABLE_SHADOW_VARIABLE_WARNINGS
		#define PRAGMA_DISABLE_SHADOW_VARIABLE_WARNINGS \
			__pragma (warning(push)) \
			__pragma (warning(disable:4456)) \
			__pragma (warning(disable:4457)) \
			__pragma (warning(disable:4458)) \
			__pragma (warning(disable:4459))
	#endif // PRAGMA_DISABLE_SHADOW_VARIABLE_WARNINGS

	#ifndef PRAGMA_ENABLE_SHADOW_VARIABLE_WARNINGS
		#define PRAGMA_ENABLE_SHADOW_VARIABLE_WARNINGS \
			__pragma(warning(pop))
	#endif // PRAGMA_ENABLE_SHADOW_VARIABLE_WARNINGS

	#ifndef PRAGMA_POP
		#define PRAGMA_POP \
			__pragma(warning(pop))
	#endif // PRAGMA_POP
#endif

#if defined(__clang__)
	#define EMIT_CUSTOM_WARNING_AT_LINE(Line, Warning) \
		_Pragma(PREPROCESSOR_TO_STRING(message(WARNING_LOCATION(Line) Warning)))
#else
	#define EMIT_CUSTOM_WARNING_AT_LINE(Line, Warning) \
		__pragma(message(WARNING_LOCATION(Line) ": warning C4996: " Warning))
#endif

#if defined(__clang__)
	// Make certain warnings always be warnings, even despite -Werror.
	// Rationale: we don't want to suppress those as there are plans to address them (e.g. UE-12341), but breaking builds due to these warnings is very expensive
	// since they cannot be caught by all compilers that we support. They are deemed to be relatively safe to be ignored, at least until all SDKs/toolchains start supporting them.
	#pragma clang diagnostic warning "-Wreorder"
#endif
<|MERGE_RESOLUTION|>--- conflicted
+++ resolved
@@ -60,22 +60,10 @@
 				_Pragma ("clang diagnostic ignored \"-Wshadow\"")
 	#endif // PRAGMA_DISABLE_SHADOW_VARIABLE_WARNINGS
 
-<<<<<<< HEAD
-#ifndef PRAGMA_ENABLE_SHADOW_VARIABLE_WARNINGS
-	#define PRAGMA_ENABLE_SHADOW_VARIABLE_WARNINGS \
-		__pragma(warning(pop))
-#endif // PRAGMA_ENABLE_SHADOW_VARIABLE_WARNINGS
-
-#ifndef PRAGMA_POP
-	#define PRAGMA_POP \
-		__pragma(warning(pop))
-#endif // PRAGMA_POP
-=======
 	#ifndef PRAGMA_ENABLE_SHADOW_VARIABLE_WARNINGS
 		#define PRAGMA_ENABLE_SHADOW_VARIABLE_WARNINGS \
 			_Pragma("clang diagnostic pop")
 	#endif // PRAGMA_ENABLE_SHADOW_VARIABLE_WARNINGS
->>>>>>> a8a797ea
 
 	#ifndef PRAGMA_POP
 		#define PRAGMA_POP \
