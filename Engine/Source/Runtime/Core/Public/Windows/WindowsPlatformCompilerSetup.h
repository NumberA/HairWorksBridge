// Copyright 1998-2017 Epic Games, Inc. All Rights Reserved.

#pragma once

#if !PLATFORM_WINDOWS
#error PLATFORM_WINDOWS not defined
#endif

/** Unreal Code Analyzer runs clang on Windows. */
#ifndef UNREAL_CODE_ANALYZER
/**
* Future-proofing the min version check so we keep bumping it whenever we upgrade.
*/
<<<<<<< HEAD
#if _MSC_VER > 1919 
	#pragma message("Detected compiler newer than Visual Studio '15', please update min version checking in WindowsPlatformCompilerSetup.h")
=======
#if defined(_MSC_VER) && _MSC_VER > 1919 
	#pragma message("Detected compiler newer than Visual Studio 2017, please update min version checking in WindowsPlatformCompilerSetup.h")
>>>>>>> f00d6e77
#endif

/**
 * We require at least Visual Studio 2013 to compile
 */
static_assert(_MSC_VER >= 1800, "Visual Studio 2013 or later is required to compile on Windows platform");
#endif // UNREAL_CODE_ANALYZER

#pragma warning (error:      4001 4002 4003 4004      4006 4007 4008 4009 4010 4011 4012 4013 4014 4015 4016 4017 4018 4019 4020 4021 4022 4023 4024 4025 4026 4027 4028 4029 4030 4031 4032 4033 4034 4035 4036 4037 4038 4039 4040 4041 4042 4043 4044 4045 4046 4047 4048 4049 4050 4051 4052 4053 4054 4055 4056 4057 4058 4059 4060           4063 4064 4065 4066 4067 4068 4069 4070 4071 4072 4073 4074 4075 4076 4077 4078 4079 4080 4081 4082 4083 4084 4085 4086 4087 4088 4089 4090 4091 4092 4093 4094 4095 4096 4097 4098 4099)
#pragma warning (error: 4100 4101 4102 4103 4104 4105 4106 4107 4108 4109 4110 4111 4112 4113 4114 4115 4116 4117 4118 4119 4120 4121 4122 4123 4124 4125 4126 4127 4128 4129 4130 4131 4132 4133 4134 4135 4136 4137 4138 4139 4140 4141 4142 4143 4144 4145 4146 4147 4148 4149 4150 4151 4152 4153 4154 4155 4156 4157 4158 4159 4160 4161 4162 4163 4164      4166 4167 4168 4169 4170 4171 4172 4173 4174 4175 4176 4177 4178 4179 4180 4181 4182 4183 4184 4185 4186 4187 4188 4189 4190 4191 4192 4193 4194 4195 4196 4197 4198 4199)
#pragma warning (error: 4200 4201 4202 4203 4204 4205 4206 4207 4208 4209 4210 4211 4212 4213 4214 4215 4216 4217 4218 4219 4220 4221 4222 4223 4224 4225 4226 4227 4228 4229 4230 4231 4232 4233 4234 4235 4236 4237 4238 4239 4240 4241      4243 4244 4245 4246 4247 4248 4249 4250 4251 4252 4253      4255 4256 4257 4258 4259 4260 4261 4262 4263 4264           4267 4268 4269 4270 4271 4272 4273 4274 4275 4276 4277 4278 4279 4280 4281 4282 4283 4284 4285 4286 4287 4288 4289 4290 4291 4292 4293 4294 4295      4297 4298 4299)
#pragma warning (error: 4300 4301 4302 4303 4304      4306 4307 4308 4309 4310           4313 4314 4315 4316 4317 4318 4319 4320 4321 4322 4323 4324 4325 4326 4327 4328 4329 4330 4331 4332 4333 4334 4335 4336 4337 4338      4340 4341      4343 4344      4346 4347 4348 4349           4352 4353 4354 4355 4356 4357 4358 4359 4360 4361 4362 4363 4364      4366 4367 4368 4369           4372      4374 4375 4376 4377 4378 4379 4380 4381 4382 4383 4384 4385 4386 4387      4389 4390 4391 4392 4393 4394 4395 4396 4397 4398 4399)
#pragma warning (error: 4400 4401 4402 4403 4404 4405 4406 4407 4408 4409 4410 4411      4413 4414 4415 4416 4417 4418 4419 4420 4421 4422 4423 4424 4425 4426 4427 4428 4429 4430 4431 4432 4433 4434      4436      4438 4439 4440 4441 4442 4443      4445 4446 4447 4448 4449 4450 4451 4452 4453 4454 4455                     4460 4461 4462      4464 4465 4466 4467 4468 4469 4470           4473 4474 4475 4476 4477 4478 4479 4480      4482 4483 4484 4485 4486 4487 4488 4489 4490 4491 4492 4493 4494 4495 4496 4497 4498 4499)
#pragma warning (error: 4500 4501 4502 4503 4504 4505 4506 4507 4508 4509      4511 4512 4513 4514 4515 4516 4517 4518 4519 4520 4521 4522 4523 4524 4525 4526 4527 4528 4529 4530 4531 4532 4533 4534 4535 4536 4537 4538 4539 4540 4541 4542 4543 4544 4545 4546                4550 4551 4552 4553 4554      4556 4557 4558 4559 4560 4561 4562 4563 4564 4565 4566 4567 4568 4569 4570      4572 4573      4575 4576 4577 4578 4579 4580 4581 4582 4583 4584 4585 4586 4587 4588 4589 4590 4591      4593 4594 4595 4596 4597 4598     )
#pragma warning (error: 4600 4601 4602 4603 4604      4606 4607      4609 4610 4611 4612 4613 4614 4615 4616 4617 4618      4620 4621 4622 4623 4624 4625 4626 4627 4628 4629 4630 4631 4632 4633 4634 4635 4636 4637 4638 4639 4640 4641 4642 4643 4644 4645 4646 4647 4648 4649 4650      4652 4653 4654 4655 4656 4657 4658 4659 4660 4661 4662 4663 4664 4665 4666 4667      4669 4670 4671 4672 4673 4674 4675 4676 4677 4678 4679 4680 4681 4682 4683 4684 4685 4686 4687 4688 4689 4690 4691      4693 4694 4695 4696 4697 4698 4699)
#pragma warning (error: 4700      4702 4703 4704 4705 4706 4707 4708 4709 4710 4711 4712 4713 4714 4715 4716 4717 4718 4719 4720 4721 4722 4723 4724 4725 4726 4727 4728 4729      4731 4732 4733 4734 4735 4736 4737      4739 4740 4741 4742 4743 4744 4745 4746 4747 4748 4749 4750 4751 4752 4753 4754 4755 4756 4757 4758 4759 4760 4761 4762 4763 4764 4765 4766      4768 4769 4770 4771 4772 4773      4775 4776 4777 4778 4779 4780 4781 4782 4783 4784 4785 4786 4787 4788 4789 4790 4791 4792 4793 4794 4795 4796 4797 4798 4799)
#pragma warning (error: 4800 4801 4802 4803 4804 4805 4806 4807 4808 4809 4810 4811 4812 4813 4814 4815 4816 4817 4818           4821 4822 4823 4824 4825      4827 4828 4829 4830 4831 4832 4833 4834 4835 4836           4839 4840 4841 4842 4843 4844 4845 4846 4847 4848 4849 4850 4851 4852 4853 4854 4855 4856 4857 4858 4859 4860 4861 4862 4863 4864 4865 4866 4867 4868 4869 4870 4871 4872 4873 4874 4875 4876 4877 4878 4879 4880 4881 4882 4883 4884 4885 4886 4887 4888 4889 4890 4891 4892 4893 4894 4895 4896 4897 4898 4899)
#pragma warning (error: 4900 4901 4902 4903 4904 4905 4906 4907 4908 4909 4910 4911 4912 4913 4914 4915 4916 4917 4918 4919 4920 4921 4922 4923 4924 4925 4926 4927 4928 4929 4930 4931 4932 4933 4934 4935 4936 4937 4938 4939 4940 4941 4942 4943 4944 4945 4946 4947 4948 4949 4950 4951 4952 4953 4954 4955 4956 4957 4958 4959 4960 4961      4963 4964 4965 4966 4967 4968 4969 4970 4971 4972 4973 4974 4975 4976 4977 4978 4979 4980 4981 4982 4983 4984 4985                4989 4990 4991 4992 4993 4994 4995      4997 4998 4999)

//
// Skipped warnings, which are not disabled below. Most are disabled by default. Might be useful to look through, re-enable some and fix the code.
//

// 4005 - 'identifier' : macro redefinition																							http://msdn.microsoft.com/en-us/library/8d10sc3w.aspx
// 4061 - enumerator 'identifier' in switch of enum 'enumeration' is not explicitly handled by a case label:						http://msdn.microsoft.com/en-us/library/96f5t7fy.aspx
// 4062 - enumerator 'identifier' in switch of enum 'enumeration' is not handled													http://msdn.microsoft.com/en-us/library/fdt9w8tf.aspx
// 4165 - 'HRESULT' is being converted to 'bool'; are you sure this is what you want?
// 4242 - 'identifier' : conversion from 'type1' to 'type2', possible loss of data													http://msdn.microsoft.com/en-us/library/3hca13eh.aspx
// 4254 - 'operator' : conversion from 'type1' to 'type2', possible loss of data													http://msdn.microsoft.com/en-us/library/3fbf7w04.aspx
// 4265 - 'class' : class has virtual functions, but destructor is not virtual														http://msdn.microsoft.com/en-us/library/wzxffy8c.aspx
// 4266 - 'function' : no override available for virtual member function from base 'type'; function is hidden						http://msdn.microsoft.com/en-us/library/4b76ty10.aspx
// 4305 - 'identifier' : truncation from 'type1' to 'type2'																			http://msdn.microsoft.com/en-us/library/0as1ke3f.aspx
// 4296 - 'operator' : expression is always false																					http://msdn.microsoft.com/en-us/library/wz2y40yt.aspx 
// 4311 - 'variable' : pointer truncation from 'type' to 'type'																		http://msdn.microsoft.com/en-us/library/4t91x2k5.aspx
// 4312 - 'operation' : conversion from 'type1' to 'type2' of greater size															http://msdn.microsoft.com/en-us/library/h97f4b9y.aspx
// 4339 - 'type' : use of undefined type detected in CLR meta-data - use of this type may lead to a runtime exception				http://msdn.microsoft.com/en-us/library/3fxw8y6x.aspx
// 4342 - behavior change: 'function' called, but a member operator was called in previous versions									http://msdn.microsoft.com/en-us/library/z8910865.aspx
// 4345 - behavior change: an object of POD type constructed with an initializer of the form () will be default-initialized			http://msdn.microsoft.com/en-us/library/wewb47ee.aspx
// 4350 - behavior change: 'member1' called instead of 'member2'																	http://msdn.microsoft.com/en-us/library/0eestyah.aspx
// 4365 - 'action' : conversion from 'type_1' to 'type_2', signed/unsigned mismatch													http://msdn.microsoft.com/en-us/library/ms173683.aspx
// 4370 - layout of class has changed from a previous version of the compiler due to better packing
// 4371 - layout of class may have changed from a previous version of the compiler due to better packing of member
// 4373 - '%$S': virtual function overrides '%$pS', previous versions of the compiler did not override when parameters only differed by const/volatile qualifiers	http://msdn.microsoft.com/en-us/library/bb384874.aspx
// 4388 - '==' : signed/unsigned mismatch																							http://msdn.microsoft.com/en-us/library/jj155806.aspx
// 4412 - 'function': function signature contains type 'type'; C++ objects are unsafe to pass between pure code and mixed or native	http://msdn.microsoft.com/en-us/library/ms235599.aspx
// 4435 - 'class1' : Object layout under /vd2 will change due to virtual base 'class2'
// 4437 - dynamic_cast from virtual base 'class1' to 'class2' could fail in some contexts											http://msdn.microsoft.com/en-us/library/23k5d385.aspx
// 4444 - top level '__unaligned' is not implemented in this context

// Shadow variable declaration warnings. These should eventually be fixed up and reenabled. Only effect VS2015.
// 4456 - declaration of 'LocalVariable' hides previous local declaration
// 4457 - declaration of 'LocalVariable' hides function parameter
// 4458 - declaration of 'parameter' hides class member
// 4459 - declaration of 'LocalVariable' hides global declaration

// 4463 - overflow; assigning 1 to bit-field that can only hold values from -1 to 0
// 4471 - a forward declaration of an unscoped enumeration must have an underlying type (int assumed)
// 4472 - 'enum' is a native enum: add an access specifier (private/public) to declare a managed enum
// 4481 - nonstandard extension used: override specifier 'keyword'																	http://msdn.microsoft.com/en-us/library/ms173703.aspx
// 4510 - 'class' : default constructor could not be generated																		http://msdn.microsoft.com/en-us/library/2cf74y2b.aspx
// 4547 - 'operator' : operator before comma has no effect; expected operator with side-effect										http://msdn.microsoft.com/en-us/library/y1724hsf.aspx
// 4548 - expression before comma has no effect; expected expression with side-effect												http://msdn.microsoft.com/en-us/library/yxyxx8fx.aspx
// 4549 - 'operator' : operator before comma has no effect; did you intend 'operator'?												http://msdn.microsoft.com/en-us/library/60yhzzeh.aspx
// 4555 - expression has no effect; expected expression with side-effect															http://msdn.microsoft.com/en-us/library/k64a6he5.aspx
// 4571 - Informational: catch(...) semantics changed since Visual C++ 7.1; structured exceptions (SEH) are no longer caught		http://msdn.microsoft.com/en-us/library/55s8esw4.aspx
// 4574 - 'FALSE' is defined to be '0': did you mean to use '#if FALSE'?
// 4608 - 'symbol1' has already been initialized by another union member in the initializer list, 'symbol2'
// 4651 - 'definition' specified for precompiled header but not for current compile													http://msdn.microsoft.com/en-us/library/h6dykdte.aspx
// 4692 - 'function': signature of non - private member contains assembly private native type 'native_type'							http://msdn.microsoft.com/en-us/library/ms173713.aspx
// 4701 - Potentially uninitialized local variable 'name' used																		http://msdn.microsoft.com/en-us/library/1wea5zwe.aspx
// 4730 - 'main' : mixing _m64 and floating point expressions may result in incorrect code											http://msdn.microsoft.com/en-us/library/3z3ww2w3.aspx
// 4738 - storing 32-bit float result in memory, possible loss of performance														http://msdn.microsoft.com/en-us/library/c24hdbz6.aspx
// 4767 - section name 'symbol' is longer than 8 characters and will be truncated by the linker
// 4774 - 'sprintf_s' : format string expected in argument 3 is not a string literal
// 4819 - The file contains a character that cannot be represented in the current code page (xxx). Save the file in Unicode format to prevent data loss	https://msdn.microsoft.com/en-us/library/ms173715.aspx
// 4820 - 'bytes' bytes padding added after construct 'member_name'																	http://msdn.microsoft.com/en-us/library/t7khkyth.aspx
// 4826 - Conversion from 'type1 ' to 'type_2' is sign-extended. This may cause unexpected runtime behavior.						http://msdn.microsoft.com/en-us/library/ms235307.aspx
// 4837 - trigraph detected: '??%c' replaced by '%c'																				http://msdn.microsoft.com/en-us/library/cc664919.aspx
// 4838 - 'type1' to 'type2' requires a narrowing conversion
// 4962 - 'function': profile-guided optimizations disabled because optimizations caused profile data to become inconsistent
// 4986 - 'function': exception specification does not match previous declaration													http://msdn.microsoft.com/en-us/library/jj620898.aspx
// 4987 - nonstandard extension used: 'throw (...)'
// 4988 - 'symbol': variable declared outside class/function scope
#pragma warning (default : 4996)

// @todo UWP: Disabled because DbgHelp.h has some anonymous typedefs in it (not allowed in Visual Studio 2015).  We should probably just wrap that header.
#pragma warning(disable : 4091) // 'typedef ': ignored on left of 'type declaration' when no variable is declared

// Unwanted VC++ level 4 warnings to disable.
#pragma warning(disable : 4100) // unreferenced formal parameter										
#pragma warning(disable : 4127) // Conditional expression is constant									
#pragma warning(disable : 4200) // Zero-length array item at end of structure, a VC-specific extension	
#pragma warning(disable : 4201) // nonstandard extension used : nameless struct/union	
#pragma warning(disable : 4244) // 'expression' : conversion from 'type' to 'type', possible loss of data						
#pragma warning(disable : 4245) // 'initializing': conversion from 'type' to 'type', signed/unsigned mismatch 
#pragma warning(disable : 4251) // 'type' needs to have dll-interface to be used by clients of 'type'
#pragma warning(disable : 4291) // typedef-name '' used as synonym for class-name ''                    
//#pragma warning(disable : 4305) // 'argument' : truncation from 'double' to 'float' --- fp:precise builds only!!!!!!!
#pragma warning(disable : 4324) // structure was padded due to __declspec(align())						
#pragma warning(disable : 4355) // this used in base initializer list                                   
#pragma warning(disable : 4373) // '%$S': virtual function overrides '%$pS', previous versions of the compiler did not override when parameters only differed by const/volatile qualifiers
#pragma warning(disable : 4389) // signed/unsigned mismatch                                             
#pragma warning(disable : 4511) // copy constructor could not be generated                              
#pragma warning(disable : 4512) // assignment operator could not be generated                           
#pragma warning(disable : 4514) // unreferenced inline function has been removed						
#pragma warning(disable : 4599) // VS2015 update 3 : When using PCH files, mismatched -I include directories to the compiler between -Yc and -Yu compilations will now produce a new warning.
#pragma warning(disable : 4605) // VS2015 update 3 : Seems related to 4599.
#pragma warning(disable : 4699) // creating precompiled header											
#pragma warning(disable : 4702) // unreachable code in inline expanded function							
#pragma warning(disable : 4710) // inline function not expanded											
#pragma warning(disable : 4711) // function selected for automatic inlining								
#pragma warning(disable : 4714) // __forceinline function not expanded									
#pragma warning(disable : 4482) // nonstandard extension used: enum 'enum' used in qualified name (having hte enum name helps code readability and should be part of TR1 or TR2)
#pragma warning(disable : 4748)	// /GS can not protect parameters and local variables from local buffer overrun because optimizations are disabled in function
// NOTE: _mm_cvtpu8_ps will generate this falsely if it doesn't get inlined
#pragma warning(disable : 4799)	// Warning: function 'ident' has no EMMS instruction
#pragma warning(disable : 4275) // non - DLL-interface classkey 'identifier' used as base for DLL-interface classkey 'identifier'

// all of the /Wall warnings that we are able to enable
// @todo:  http://msdn2.microsoft.com/library/23k5d385(en-us,vs.80).aspx
#pragma warning(default : 4191) // 'operator/operation' : unsafe conversion from 'type of expression' to 'type required'
#pragma warning(disable : 4217) // 'operator' : member template functions cannot be used for copy-assignment or copy-construction
//#pragma warning(disable : 4242) // 'variable' : conversion from 'type' to 'type', possible loss of data
//#pragma warning(default : 4254) // 'operator' : conversion from 'type1' to 'type2', possible loss of data
#pragma warning(default : 4255) // 'function' : no function prototype given: converting '()' to '(void)'
#pragma warning(default : 4263) // 'function' : member function does not override any base class virtual member function
#pragma warning(default : 4264) // 'virtual_function' : no override available for virtual member function from base 'class'; function is hidden
#pragma warning(disable : 4267) // 'argument' : conversion from 'type1' to 'type2', possible loss of data
#pragma warning(default : 4287) // 'operator' : unsigned/negative constant mismatch
#pragma warning(default : 4289) // nonstandard extension used : 'var' : loop control variable declared in the for-loop is used outside the for-loop scope
#pragma warning(disable : 4315) // 'this' pointer for member may not be aligned 8 as expected by the constructor
#pragma warning(disable : 4316) // 'type' : object allocated on the heap may not be aligned 16
//#pragma warning(disable : 4339) // 'type' : use of undefined type detected in CLR meta-data - use of this type may lead to a runtime exception
#pragma warning(disable : 4347) // behavior change: 'function template' is called instead of 'function
#pragma warning(disable : 4351) // new behavior: elements of array 'array' will be default initialized
#pragma warning(disable : 4366) // The result of the unary '&' operator may be unaligned
#pragma warning(disable : 4514) // unreferenced inline/local function has been removed
#pragma warning(default : 4529) // 'member_name' : forming a pointer-to-member requires explicit use of the address-of operator ('&') and a qualified name
#pragma warning(default : 4536) // 'type name' : type-name exceeds meta-data limit of 'limit' characters
#pragma warning(default : 4545) // expression before comma evaluates to a function which is missing an argument list
#pragma warning(default : 4546) // function call before comma missing argument list
//#pragma warning(default : 4547) // 'operator' : operator before comma has no effect; expected operator with side-effect
//#pragma warning(default : 4548) // expression before comma has no effect; expected expression with side-effect  (needed as xlocale does not compile cleanly)
//#pragma warning(default : 4549) // 'operator' : operator before comma has no effect; did you intend 'operator'?
//#pragma warning(disable : 4555) // expression has no effect; expected expression with side-effect
#pragma warning(default : 4557) // '__assume' contains effect 'effect'
#pragma warning(disable : 4623) // 'derived class' : default constructor could not be generated because a base class default constructor is inaccessible
#pragma warning(disable : 4625) // 'derived class' : copy constructor could not be generated because a base class copy constructor is inaccessible
#pragma warning(disable : 4626) // 'derived class' : assignment operator could not be generated because a base class assignment operator is inaccessible
#pragma warning(default : 4628) // digraphs not supported with -Ze. Character sequence 'digraph' not interpreted as alternate token for 'char'
#pragma warning(disable : 4640) // 'instance' : construction of local static object is not thread-safe
#pragma warning(default : 4682) // 'parameter' : no directional parameter attribute specified, defaulting to [in]
#pragma warning(default : 4686) // 'user-defined type' : possible change in behavior, change in UDT return calling convention
#pragma warning(disable : 4710) // 'function' : function not inlined / The given function was selected for inline expansion, but the compiler did not perform the inlining.
#pragma warning(default : 4786) // 'identifier' : identifier was truncated to 'number' characters in the debug information
#pragma warning(default : 4793) // native code generated for function 'function': 'reason'
#pragma warning(default : 4905) // wide string literal cast to 'LPSTR'
#pragma warning(default : 4906) // string literal cast to 'LPWSTR'
#pragma warning(disable : 4917) // 'declarator' : a GUID cannot only be associated with a class, interface or namespace ( ocid.h breaks this)
#pragma warning(default : 4931) // we are assuming the type library was built for number-bit pointers
#pragma warning(default : 4946) // reinterpret_cast used between related classes: 'class1' and 'class2'
#pragma warning(default : 4928) // illegal copy-initialization; more than one user-defined conversion has been implicitly applied
#pragma warning(disable : 4180) // qualifier applied to function type has no meaning; ignored
#pragma warning(disable : 4121) // 'symbol' : alignment of a member was sensitive to packing
#pragma warning(disable : 4345) // behavior change: an object of POD type constructed with an initializer of the form () will be default-initialized
#pragma warning(disable : 4464) // relative include path contains '..'
#pragma warning(disable : 4592) // symbol will be dynamically initialized (implementation limitation) // warning broken in VS 2015 Update 1 & 2 - see http://stackoverflow.com/a/34027257

#if UE_BUILD_DEBUG
// xstring.h causes this warning in debug builds
#pragma warning(disable : 4548) // expression before comma has no effect; expected expression with side-effect
#endif

// interesting ones to turn on and off at times
//#pragma warning(disable : 4265) // 'class' : class has virtual functions, but destructor is not virtual
//#pragma warning(disable : 4266) // '' : no override available for virtual member function from base ''; function is hidden
//#pragma warning(disable : 4296) // 'operator' : expression is always true / false
//#pragma warning(disable : 4820) // 'bytes' bytes padding added after member 'member'
// Mixing MMX/SSE intrinsics will cause this warning, even when it's done correctly.
//#pragma warning(disable : 4730) //mixing _m64 and floating point expressions may result in incorrect code

// It'd be nice to turn these on, but at the moment they can't be used in DEBUG due to the varargs stuff.	
#pragma warning(disable : 4189) // local variable is initialized but not referenced 
#pragma warning(disable : 4505) // unreferenced local function has been removed		

#if WINVER == 0x0502
// WinXP hits deprecated versions of stdio across the board
#pragma warning(disable : 4995) // 'function': name was marked as #pragma deprecated
#endif

// If C++ exception handling is disabled, force guarding to be off.
#if !defined(_CPPUNWIND) && !defined(__INTELLISENSE__) && !defined(HACK_HEADER_GENERATOR)
#error "Bad VCC option: C++ exception handling must be enabled" //lint !e309 suppress as lint doesn't have this defined
#endif

// Make sure characters are unsigned.
#ifdef _CHAR_UNSIGNED
#error "Bad VC++ option: Characters must be signed" //lint !e309 suppress as lint doesn't have this defined
#endif

<|MERGE_RESOLUTION|>--- conflicted
+++ resolved
@@ -11,13 +11,8 @@
 /**
 * Future-proofing the min version check so we keep bumping it whenever we upgrade.
 */
-<<<<<<< HEAD
-#if _MSC_VER > 1919 
-	#pragma message("Detected compiler newer than Visual Studio '15', please update min version checking in WindowsPlatformCompilerSetup.h")
-=======
 #if defined(_MSC_VER) && _MSC_VER > 1919 
 	#pragma message("Detected compiler newer than Visual Studio 2017, please update min version checking in WindowsPlatformCompilerSetup.h")
->>>>>>> f00d6e77
 #endif
 
 /**
