﻿// Copyright 1998-2014 Epic Games, Inc. All Rights Reserved.
#pragma once

#define ENABLE_LOC_TESTING ( UE_BUILD_DEBUG | UE_BUILD_DEVELOPMENT | UE_BUILD_TEST )

#include "Text.h"
#include "TextLocalizationManager.h"
#include "TextLocalizationManagerGlobals.h"
#include "Culture.h"

#define LOC_DEFINE_REGION

/** The global namespace that must be defined/undefined to wrap uses of the NS-prefixed macros below */
#undef LOCTEXT_NAMESPACE

/**	
 * Creates an FText. All parameters must be string literals. All literals will be passed through the localization system.
 * The global LOCTEXT_NAMESPACE macro must be first set to a string literal to specify this localization key's namespace.
 */
#define LOCTEXT( InKey, InTextLiteral ) FInternationalization::ForUseOnlyByLocMacroAndGraphNodeTextLiterals_CreateText( TEXT( InTextLiteral ), TEXT(LOCTEXT_NAMESPACE), TEXT( InKey ) )

/**
 * Creates an FText. All parameters must be string literals. All literals will be passed through the localization system.
 */
#define NSLOCTEXT( InNamespace, InKey, InTextLiteral ) FInternationalization::ForUseOnlyByLocMacroAndGraphNodeTextLiterals_CreateText( TEXT( InTextLiteral ), TEXT( InNamespace ), TEXT( InKey ) )

class FInternationalization
{
public:
	static CORE_API FInternationalization& Get();
<<<<<<< HEAD
=======

	static CORE_API void TearDown();
>>>>>>> ed5a1010

	static CORE_API FText ForUseOnlyByLocMacroAndGraphNodeTextLiterals_CreateText( const TCHAR* InTextLiteral, const TCHAR* Namespace, const TCHAR* Key )
	{
		return FText( InTextLiteral, Namespace, Key );
	}

<<<<<<< HEAD
	CORE_API void GetTimeZonesIDs(TArray<FString>& TimeZonesIDs);
=======
	CORE_API void GetTimeZonesIDs(TArray<FString>& TimeZonesIDs) const;
>>>>>>> ed5a1010

	//Set the current culture by name
	CORE_API void SetCurrentCulture(const FString& Name);

	//@return the current culture
<<<<<<< HEAD
	CORE_API TSharedRef< FCulture > GetCurrentCulture();

	//@return culture object by given name, or NULL if not found
	CORE_API TSharedPtr< FCulture > GetCulture(const FString& Name);

	//@return the default culture
	CORE_API TSharedRef< FCulture > GetDefaultCulture()
=======
	CORE_API TSharedRef< FCulture > GetCurrentCulture() const;

	//@return culture object by given name, or NULL if not found
	CORE_API TSharedPtr< FCulture > GetCulture(const FString& Name) const;

	//@return the default culture
	CORE_API TSharedRef< FCulture > GetDefaultCulture() const
>>>>>>> ed5a1010
	{
		return DefaultCulture.ToSharedRef();
	}

	//@return the invariant culture
<<<<<<< HEAD
	CORE_API TSharedRef< FCulture > GetInvariantCulture()
=======
	CORE_API TSharedRef< FCulture > GetInvariantCulture() const
>>>>>>> ed5a1010
	{
		return InvariantCulture.ToSharedRef();
	}

<<<<<<< HEAD
	CORE_API void Initialize();
	CORE_API void Terminate();

	CORE_API bool IsInitialized() {return bIsInitialized;}
=======

	CORE_API bool IsInitialized() const {return bIsInitialized;}
>>>>>>> ed5a1010

#if ENABLE_LOC_TESTING
	static CORE_API FString& Leetify(FString& SourceString);
#endif

<<<<<<< HEAD
	CORE_API void GetCultureNames(TArray<FString>& CultureNames);
=======
	CORE_API void GetCultureNames(TArray<FString>& CultureNames) const;

	// Given some paths to look at, populate a list of cultures that we have available localization information for
	CORE_API void GetCulturesWithAvailableLocalization(const TArray<FString>& InLocalizationPaths, TArray< TSharedPtr<FCulture> >& OutAvailableCultures) const;
>>>>>>> ed5a1010

private:
	FInternationalization();

	//@todo how are we going to initialize the list of cultures? below is temporary
	CORE_API void PopulateAllCultures(void);

	//@return index of a culture by given name, or -1 if not found
<<<<<<< HEAD
	CORE_API int32 GetCultureIndex(const FString& Name);

=======
	CORE_API int32 GetCultureIndex(const FString& Name) const;

	CORE_API void Initialize();
	CORE_API void Terminate();

>>>>>>> ed5a1010
private:
	static FInternationalization* Instance;
	bool bIsInitialized;

	TArray< TSharedRef< FCulture > > AllCultures;

	int CurrentCultureIndex;

	TSharedPtr< FCulture > DefaultCulture;
	TSharedPtr< FCulture > InvariantCulture;
};

#undef LOC_DEFINE_REGION<|MERGE_RESOLUTION|>--- conflicted
+++ resolved
@@ -28,36 +28,20 @@
 {
 public:
 	static CORE_API FInternationalization& Get();
-<<<<<<< HEAD
-=======
 
 	static CORE_API void TearDown();
->>>>>>> ed5a1010
 
 	static CORE_API FText ForUseOnlyByLocMacroAndGraphNodeTextLiterals_CreateText( const TCHAR* InTextLiteral, const TCHAR* Namespace, const TCHAR* Key )
 	{
 		return FText( InTextLiteral, Namespace, Key );
 	}
 
-<<<<<<< HEAD
-	CORE_API void GetTimeZonesIDs(TArray<FString>& TimeZonesIDs);
-=======
 	CORE_API void GetTimeZonesIDs(TArray<FString>& TimeZonesIDs) const;
->>>>>>> ed5a1010
 
 	//Set the current culture by name
 	CORE_API void SetCurrentCulture(const FString& Name);
 
 	//@return the current culture
-<<<<<<< HEAD
-	CORE_API TSharedRef< FCulture > GetCurrentCulture();
-
-	//@return culture object by given name, or NULL if not found
-	CORE_API TSharedPtr< FCulture > GetCulture(const FString& Name);
-
-	//@return the default culture
-	CORE_API TSharedRef< FCulture > GetDefaultCulture()
-=======
 	CORE_API TSharedRef< FCulture > GetCurrentCulture() const;
 
 	//@return culture object by given name, or NULL if not found
@@ -65,43 +49,27 @@
 
 	//@return the default culture
 	CORE_API TSharedRef< FCulture > GetDefaultCulture() const
->>>>>>> ed5a1010
 	{
 		return DefaultCulture.ToSharedRef();
 	}
 
 	//@return the invariant culture
-<<<<<<< HEAD
-	CORE_API TSharedRef< FCulture > GetInvariantCulture()
-=======
 	CORE_API TSharedRef< FCulture > GetInvariantCulture() const
->>>>>>> ed5a1010
 	{
 		return InvariantCulture.ToSharedRef();
 	}
 
-<<<<<<< HEAD
-	CORE_API void Initialize();
-	CORE_API void Terminate();
-
-	CORE_API bool IsInitialized() {return bIsInitialized;}
-=======
 
 	CORE_API bool IsInitialized() const {return bIsInitialized;}
->>>>>>> ed5a1010
 
 #if ENABLE_LOC_TESTING
 	static CORE_API FString& Leetify(FString& SourceString);
 #endif
 
-<<<<<<< HEAD
-	CORE_API void GetCultureNames(TArray<FString>& CultureNames);
-=======
 	CORE_API void GetCultureNames(TArray<FString>& CultureNames) const;
 
 	// Given some paths to look at, populate a list of cultures that we have available localization information for
 	CORE_API void GetCulturesWithAvailableLocalization(const TArray<FString>& InLocalizationPaths, TArray< TSharedPtr<FCulture> >& OutAvailableCultures) const;
->>>>>>> ed5a1010
 
 private:
 	FInternationalization();
@@ -110,16 +78,11 @@
 	CORE_API void PopulateAllCultures(void);
 
 	//@return index of a culture by given name, or -1 if not found
-<<<<<<< HEAD
-	CORE_API int32 GetCultureIndex(const FString& Name);
-
-=======
 	CORE_API int32 GetCultureIndex(const FString& Name) const;
 
 	CORE_API void Initialize();
 	CORE_API void Terminate();
 
->>>>>>> ed5a1010
 private:
 	static FInternationalization* Instance;
 	bool bIsInitialized;
