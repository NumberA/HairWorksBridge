--- conflicted
+++ resolved
@@ -91,13 +91,10 @@
 	static const FString UE4MinidumpName;
 	static const FString NewLineTag;
 	static const int32 CrashGUIDLength = 128;
-<<<<<<< HEAD
-=======
 
 	static const FString CrashTypeCrash;
 	static const FString CrashTypeAssert;
 	static const FString CrashTypeEnsure;
->>>>>>> aaefee4c
 
 	/** Initializes crash context related platform specific data that can be impossible to obtain after a crash. */
 	static void Initialize();
