--- conflicted
+++ resolved
@@ -162,12 +162,9 @@
 	/** Helper to get the standard string for the crash type based on crash event bool values. */
 	static const TCHAR* GetCrashTypeString(bool InIsEnsure, bool InIsAssert);
 
-<<<<<<< HEAD
-=======
 	/** Gets the "vanilla" status string. */
 	static const TCHAR* EngineModeExString();
 
->>>>>>> 92a3597a
 	/** Helper to get the crash report client config filepath saved by this instance and copied to each crash report folder. */
 	static const TCHAR* GetCrashConfigFilePath();
 
