--- conflicted
+++ resolved
@@ -23,11 +23,7 @@
 	#define _DebugBreakAndPromptForRemote()
 #endif // !UE_BUILD_SHIPPING
 #if DO_CHECK
-<<<<<<< HEAD
-	#define checkCode( Code )		do { Code } while ( false );
-=======
 	#define checkCode( Code )		do { Code; } while ( false );
->>>>>>> e58dcb1b
 	#define verify(expr)			{ if(UNLIKELY(!(expr))) { FDebug::LogAssertFailedMessage( #expr, __FILE__, __LINE__ ); _DebugBreakAndPromptForRemote(); FDebug::AssertFailed( #expr, __FILE__, __LINE__ ); CA_ASSUME(expr); } }
 	#define check(expr)				{ if(UNLIKELY(!(expr))) { FDebug::LogAssertFailedMessage( #expr, __FILE__, __LINE__ ); _DebugBreakAndPromptForRemote(); FDebug::AssertFailed( #expr, __FILE__, __LINE__ ); CA_ASSUME(expr); } }
 	
