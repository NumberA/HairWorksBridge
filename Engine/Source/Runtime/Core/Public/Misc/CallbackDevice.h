--- conflicted
+++ resolved
@@ -236,8 +236,6 @@
 	DECLARE_MULTICAST_DELEGATE(FVRHeadsetReconnected);
 	static FVRHeadsetReconnected VRHeadsetReconnected;
 
-<<<<<<< HEAD
-=======
 	/** Sent when application code changes the user activity hint string for analytics, crash reports, etc */
 	DECLARE_MULTICAST_DELEGATE_OneParam(FOnUserActivityStringChanged, const FString&);
 	static FOnUserActivityStringChanged UserActivityStringChanged;
@@ -262,7 +260,6 @@
 	/* Sent just before the rendering thread is destroyed. */
 	static FRenderingThreadChanged PreRenderingThreadDestroyed;
 
->>>>>>> e58dcb1b
 private:
 
 	// Callbacks for hotfixes
