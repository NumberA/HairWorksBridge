--- conflicted
+++ resolved
@@ -404,31 +404,7 @@
 	/**
 	 * Logs an error if bLog is true, and returns false.  Takes a formatted string.
 	 *
-<<<<<<< HEAD
-	 * @param	bExpressionResult	Expression that will trigger an error if resolves to zero
-	 * @param	Expr	Code expression ANSI string (#code)
-	 * @param	File	File name ANSI string (__FILE__)
-	 * @param	Line	Line number (__LINE__)
-	 * @param	Msg		Optional informative error message text
-	 */
-	static FORCEINLINE bool EnsureNotFalse( bool bExpressionResult, const ANSICHAR* Expr, const ANSICHAR* File, int32 Line, const TCHAR* Msg = TEXT( "" ) )
-	{
-		if( bExpressionResult == 0 )
-		{
-			FPlatformMisc::DebugBreak();
-			EnsureFailed( Expr, File, Line, Msg );
-		}
-	
-		return bExpressionResult;
-	}
-
-	/**
-	 * Triggers a (potentially) non-fatal, non-intrusive error if bExpressionResult is zero.  Takes a formatted string.
-	 *
-	 * @param	bExpressionResult	Expression that will trigger an error if resolves to zero
-=======
 	 * @param	bLog	Log if true.
->>>>>>> cce8678d
 	 * @param	Expr	Code expression ANSI string (#code)
 	 * @param	File	File name ANSI string (__FILE__)
 	 * @param	Line	Line number (__LINE__)
