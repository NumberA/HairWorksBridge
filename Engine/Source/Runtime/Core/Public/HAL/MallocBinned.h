// Copyright 1998-2016 Epic Games, Inc. All Rights Reserved.

#pragma once


#define MEM_TIME(st)

//#define USE_LOCKFREE_DELETE
#define USE_INTERNAL_LOCKS
#define CACHE_FREED_OS_ALLOCS

#ifdef USE_INTERNAL_LOCKS
//#	define USE_COARSE_GRAIN_LOCKS
#endif

#if defined USE_LOCKFREE_DELETE
#	define USE_INTERNAL_LOCKS
#	define USE_COARSE_GRAIN_LOCKS
#endif

#if defined CACHE_FREED_OS_ALLOCS
	#define MAX_CACHED_OS_FREES (64)
	#if PLATFORM_64BITS
		#define MAX_CACHED_OS_FREES_BYTE_LIMIT (64*1024*1024)
	#else
		#define MAX_CACHED_OS_FREES_BYTE_LIMIT (16*1024*1024)
	#endif
#endif

#if defined USE_INTERNAL_LOCKS && !defined USE_COARSE_GRAIN_LOCKS
#	define USE_FINE_GRAIN_LOCKS
#endif

#if PLATFORM_64BITS
typedef int64 BINNED_STAT_TYPE;
#else
typedef int32 BINNED_STAT_TYPE;
#endif

//when modifying the global allocator stats, if we are using COARSE locks, then all callsites for stat modification are covered by the allocator-wide access guard. Thus the stats can be modified directly.
//If we are using FINE locks, then we must modify the stats through atomics as the locks are either not actually covering the stat callsites, or are locking specific table locks which is not sufficient for stats.
#if STATS
#	if USE_COARSE_GRAIN_LOCKS
#		define BINNED_STAT BINNED_STAT_TYPE
#		define BINNED_INCREMENT_STATCOUNTER(counter) (++(counter))
#		define BINNED_DECREMENT_STATCOUNTER(counter) (--(counter))
#		define BINNED_ADD_STATCOUNTER(counter, value) ((counter) += (value))
#		define BINNED_PEAK_STATCOUNTER(PeakCounter, CompareVal) ((PeakCounter) = FMath::Max((PeakCounter), (CompareVal)))
#	else
#		define BINNED_STAT volatile BINNED_STAT_TYPE
#		define BINNED_INCREMENT_STATCOUNTER(counter) (FPlatformAtomics::InterlockedIncrement(&(counter)))
#		define BINNED_DECREMENT_STATCOUNTER(counter) (FPlatformAtomics::InterlockedDecrement(&(counter)))
#		define BINNED_ADD_STATCOUNTER(counter, value) (FPlatformAtomics::InterlockedAdd(&counter, (value)))
#		define BINNED_PEAK_STATCOUNTER(PeakCounter, CompareVal)	{																												\
																	BINNED_STAT_TYPE NewCompare;																							\
																	BINNED_STAT_TYPE NewPeak;																								\
																	do																											\
																	{																											\
																		NewCompare = (PeakCounter);																				\
																		NewPeak = FMath::Max((PeakCounter), (CompareVal));														\
																	}																											\
																	while (FPlatformAtomics::InterlockedCompareExchange(&(PeakCounter), NewPeak, NewCompare) != NewCompare);	\
																}
#	endif
#else
#	define BINNED_STAT BINNED_STAT_TYPE
#	define BINNED_INCREMENT_STATCOUNTER(counter)
#	define BINNED_DECREMENT_STATCOUNTER(counter)
#	define BINNED_ADD_STATCOUNTER(counter, value)
#	define BINNED_PEAK_STATCOUNTER(PeakCounter, CompareVal)
#endif

#include "LockFreeList.h"
#include "Array.h"

/** Malloc binned allocator specific stats. */
DECLARE_MEMORY_STAT_EXTERN(TEXT("Binned Os Current"),		STAT_Binned_OsCurrent,STATGROUP_MemoryAllocator, CORE_API);
DECLARE_MEMORY_STAT_EXTERN(TEXT("Binned Os Peak"),			STAT_Binned_OsPeak,STATGROUP_MemoryAllocator, CORE_API);
DECLARE_MEMORY_STAT_EXTERN(TEXT("Binned Waste Current"),	STAT_Binned_WasteCurrent,STATGROUP_MemoryAllocator, CORE_API);
DECLARE_MEMORY_STAT_EXTERN(TEXT("Binned Waste Peak"),		STAT_Binned_WastePeak,STATGROUP_MemoryAllocator, CORE_API);
DECLARE_MEMORY_STAT_EXTERN(TEXT("Binned Used Current"),		STAT_Binned_UsedCurrent,STATGROUP_MemoryAllocator, CORE_API);
DECLARE_MEMORY_STAT_EXTERN(TEXT("Binned Used Peak"),		STAT_Binned_UsedPeak,STATGROUP_MemoryAllocator, CORE_API);
DECLARE_DWORD_COUNTER_STAT_EXTERN(TEXT("Binned Current Allocs"),	STAT_Binned_CurrentAllocs,STATGROUP_MemoryAllocator, CORE_API);
DECLARE_DWORD_COUNTER_STAT_EXTERN(TEXT("Binned Total Allocs"),		STAT_Binned_TotalAllocs,STATGROUP_MemoryAllocator, CORE_API);
DECLARE_MEMORY_STAT_EXTERN(TEXT("Binned Slack Current"),	STAT_Binned_SlackCurrent,STATGROUP_MemoryAllocator, CORE_API);


//
// Optimized virtual memory allocator.
//
class FMallocBinned : public FMalloc
{
	struct Private;

private:

	// Counts.
	enum { POOL_COUNT = 42 };

	/** Maximum allocation for the pooled allocator */
	enum { EXTENDED_PAGE_POOL_ALLOCATION_COUNT = 2 };
	enum { MAX_POOLED_ALLOCATION_SIZE   = 32768+1 };

	// Forward declares.
	struct FFreeMem;
	struct FPoolTable;
	struct FPoolInfo;
	struct PoolHashBucket;

#ifdef CACHE_FREED_OS_ALLOCS
	/**  */
	struct FFreePageBlock
	{
		void*				Ptr;
		SIZE_T				ByteSize;

		FFreePageBlock() 
		{
			Ptr = nullptr;
			ByteSize = 0;
		}
	};
#endif

	/** Pool table. */
	struct FPoolTable
	{
		FPoolInfo*			FirstPool;
		FPoolInfo*			ExhaustedPool;
		uint32				BlockSize;
#ifdef USE_FINE_GRAIN_LOCKS
		FCriticalSection	CriticalSection;
#endif
#if STATS
		/** Number of currently active pools */
		uint32				NumActivePools;

		/** Largest number of pools simultaneously active */
		uint32				MaxActivePools;

		/** Number of requests currently active */
		uint32				ActiveRequests;

		/** High watermark of requests simultaneously active */
		uint32				MaxActiveRequests;

		/** Minimum request size (in bytes) */
		uint32				MinRequest;

		/** Maximum request size (in bytes) */
		uint32				MaxRequest;

		/** Total number of requests ever */
		uint64				TotalRequests;

		/** Total waste from all allocs in this table */
		uint64				TotalWaste;
#endif
		FPoolTable()
			: FirstPool(nullptr)
			, ExhaustedPool(nullptr)
			, BlockSize(0)
#if STATS
			, NumActivePools(0)
			, MaxActivePools(0)
			, ActiveRequests(0)
			, MaxActiveRequests(0)
			, MinRequest(0)
			, MaxRequest(0)
			, TotalRequests(0)
			, TotalWaste(0)
#endif
		{

		}
	};

	uint64 TableAddressLimit;

#ifdef USE_LOCKFREE_DELETE
	/** We can't call the constructor to TLockFreePointerList in the BinnedMalloc constructor
	* as it attempts to allocate memory. We push this back and initialize it later but we 
	* set aside the memory before hand
	*/
	uint8							PendingFreeListMemory[sizeof(TLockFreePointerList<void>)];
	TLockFreePointerList<void>*		PendingFreeList;
	TArray<void*>					FlushedFrees;
	bool							bFlushingFrees;
	bool							bDoneFreeListInit;
#endif

	FCriticalSection	AccessGuard;

	// PageSize dependent constants
	uint64 MaxHashBuckets; 
	uint64 MaxHashBucketBits;
	uint64 MaxHashBucketWaste;
	uint64 MaxBookKeepingOverhead;
	/** Shift to get the reference from the indirect tables */
	uint64 PoolBitShift;
	uint64 IndirectPoolBitShift;
	uint64 IndirectPoolBlockSize;
	/** Shift required to get required hash table key. */
	uint64 HashKeyShift;
	/** Used to mask off the bits that have been used to lookup the indirect table */
	uint64 PoolMask;
	uint64 BinnedSizeLimit;
	uint64 BinnedOSTableIndex;

	// Variables.
	FPoolTable  PoolTable[POOL_COUNT];
	FPoolTable	OsTable;
	FPoolTable	PagePoolTable[EXTENDED_PAGE_POOL_ALLOCATION_COUNT];
	FPoolTable* MemSizeToPoolTable[MAX_POOLED_ALLOCATION_SIZE+EXTENDED_PAGE_POOL_ALLOCATION_COUNT];

	PoolHashBucket* HashBuckets;
	PoolHashBucket* HashBucketFreeList;

	uint32		PageSize;

#ifdef CACHE_FREED_OS_ALLOCS
	FFreePageBlock	FreedPageBlocks[MAX_CACHED_OS_FREES];
	uint32			FreedPageBlocksNum;
	uint32			CachedTotal;
#endif

#if STATS
	BINNED_STAT		OsCurrent;
	BINNED_STAT		OsPeak;
	BINNED_STAT		WasteCurrent;
	BINNED_STAT		WastePeak;
	BINNED_STAT		UsedCurrent;
	BINNED_STAT		UsedPeak;
	BINNED_STAT		CurrentAllocs;
	BINNED_STAT		TotalAllocs;
	/** OsCurrent - WasteCurrent - UsedCurrent. */
	BINNED_STAT		SlackCurrent;
	double		MemTime;
#endif

<<<<<<< HEAD
	// Implementation. 
	CA_NO_RETURN void OutOfMemory(uint64 Size, uint32 Alignment=0)
	{
		// this is expected not to return
		FPlatformMemory::OnOutOfMemory(Size, Alignment);
	}

	FORCEINLINE void TrackStats(FPoolTable* Table, SIZE_T Size)
	{
#if STATS
		// keep track of memory lost to padding
		Table->TotalWaste += Table->BlockSize - Size;
		Table->TotalRequests++;
		Table->ActiveRequests++;
		Table->MaxActiveRequests = FMath::Max(Table->MaxActiveRequests, Table->ActiveRequests);
		Table->MaxRequest = Size > Table->MaxRequest ? Size : Table->MaxRequest;
		Table->MinRequest = Size < Table->MinRequest ? Size : Table->MinRequest;
#endif
	}

	/** 
	 * Create a 64k page of FPoolInfo structures for tracking allocations
	 */
	FPoolInfo* CreateIndirect()
	{
		checkSlow(IndirectPoolBlockSize * sizeof(FPoolInfo) <= PageSize);
		FPoolInfo* Indirect = (FPoolInfo*)FPlatformMemory::BinnedAllocFromOS(IndirectPoolBlockSize * sizeof(FPoolInfo));
		if( !Indirect )
		{
			OutOfMemory(IndirectPoolBlockSize * sizeof(FPoolInfo));
		}
		FMemory::Memset(Indirect, 0, IndirectPoolBlockSize*sizeof(FPoolInfo));
		BINNED_PEAK_STATCOUNTER(OsPeak, BINNED_ADD_STATCOUNTER(OsCurrent, (int64)(Align(IndirectPoolBlockSize * sizeof(FPoolInfo), PageSize))));
		BINNED_PEAK_STATCOUNTER(WastePeak, BINNED_ADD_STATCOUNTER(WasteCurrent, (int64)(Align(IndirectPoolBlockSize * sizeof(FPoolInfo), PageSize))));
		return Indirect;
	}

	/** 
	* Gets the FPoolInfo for a memory address. If no valid info exists one is created. 
	* NOTE: This function requires a mutex across threads, but its is the callers responsibility to 
	* acquire the mutex before calling
	*/
	FORCEINLINE FPoolInfo* GetPoolInfo( UPTRINT Ptr )
	{
		if (!HashBuckets)
		{
			// Init tables.
			HashBuckets = (PoolHashBucket*)FPlatformMemory::BinnedAllocFromOS(Align(MaxHashBuckets*sizeof(PoolHashBucket), PageSize));

			for (uint32 i=0; i<MaxHashBuckets; ++i) 
			{
				new (HashBuckets+i) PoolHashBucket();
			}
		}

		UPTRINT Key=Ptr>>HashKeyShift;
		UPTRINT Hash=Key&(MaxHashBuckets-1);
		UPTRINT PoolIndex=((UPTRINT)Ptr >> PoolBitShift) & PoolMask;

		PoolHashBucket* collision=&HashBuckets[Hash];
		do
		{
			if (collision->Key==Key || !collision->FirstPool)
			{
				if (!collision->FirstPool)
				{
					collision->Key=Key;
					InitializeHashBucket(collision);
					CA_ASSUME(collision->FirstPool);
				}
				return &collision->FirstPool[PoolIndex];
			}
			collision=collision->Next;
		} while (collision!=&HashBuckets[Hash]);
		//Create a new hash bucket entry
		PoolHashBucket* NewBucket=CreateHashBucket();
		NewBucket->Key=Key;
		HashBuckets[Hash].Link(NewBucket);
		return &NewBucket->FirstPool[PoolIndex];
	}

	FORCEINLINE FPoolInfo* FindPoolInfo(UPTRINT Ptr1, UPTRINT& AllocationBase)
	{
		uint16 NextStep = 0;
		UPTRINT Ptr=Ptr1&~((UPTRINT)PageSize-1);
		for (uint32 i=0, n=(BINNED_ALLOC_POOL_SIZE/PageSize)+1; i<n; ++i)
		{
			FPoolInfo* Pool = FindPoolInfoInternal(Ptr, NextStep);
			if (Pool)
			{
				AllocationBase=Ptr;
				//checkSlow(Ptr1 >= AllocationBase && Ptr1 < AllocationBase+Pool->GetBytes());
				return Pool;
			}
			Ptr = ((Ptr-(PageSize*NextStep))-1)&~((UPTRINT)PageSize-1);
		}
		AllocationBase=0;
		return nullptr;
	}

	FORCEINLINE FPoolInfo* FindPoolInfoInternal(UPTRINT Ptr, uint16& JumpOffset)
	{
		checkSlow(HashBuckets);

		uint32 Key=Ptr>>HashKeyShift;
		uint32 Hash=Key&(MaxHashBuckets-1);
		uint32 PoolIndex=((UPTRINT)Ptr >> PoolBitShift) & PoolMask;
		JumpOffset=0;

		PoolHashBucket* collision=&HashBuckets[Hash];
		do
		{
			if (collision->Key==Key)
			{
				if (!collision->FirstPool[PoolIndex].AllocSize)
				{
					JumpOffset = collision->FirstPool[PoolIndex].TableIndex;
					return nullptr;
				}
				return &collision->FirstPool[PoolIndex];
			}
			collision=collision->Next;
		} while (collision!=&HashBuckets[Hash]);

		return nullptr;
	}

	/**
	 *	Returns a newly created and initialized PoolHashBucket for use.
	 */
	FORCEINLINE PoolHashBucket* CreateHashBucket() 
	{
		PoolHashBucket* bucket=AllocateHashBucket();
		InitializeHashBucket(bucket);
		return bucket;
	}

	/**
	 *	Initializes bucket with valid parameters
	 *	@param bucket pointer to be initialized
	 */
	FORCEINLINE void InitializeHashBucket(PoolHashBucket* bucket)
	{
		if (!bucket->FirstPool)
		{
			bucket->FirstPool=CreateIndirect();
		}
	}

	/**
	 * Allocates a hash bucket from the free list of hash buckets
	*/
	PoolHashBucket* AllocateHashBucket()
	{
		if (!HashBucketFreeList) 
		{
			HashBucketFreeList=(PoolHashBucket*)FPlatformMemory::BinnedAllocFromOS(PageSize);
			BINNED_PEAK_STATCOUNTER(OsPeak, BINNED_ADD_STATCOUNTER(OsCurrent, PageSize));
			BINNED_PEAK_STATCOUNTER(WastePeak, BINNED_ADD_STATCOUNTER(WasteCurrent, PageSize));
			
			for (UPTRINT i=0, n=(PageSize/sizeof(PoolHashBucket)); i<n; ++i)
			{
				HashBucketFreeList->Link(new (HashBucketFreeList+i) PoolHashBucket());
			}
		}
		PoolHashBucket* NextFree=HashBucketFreeList->Next;
		PoolHashBucket* Free=HashBucketFreeList;
		Free->Unlink();
		if (NextFree == Free) 
		{
			NextFree = nullptr;
		}
		HashBucketFreeList=NextFree;
		return Free;
	}

	FPoolInfo* AllocatePoolMemory(FPoolTable* Table, uint32 PoolSize, uint16 TableIndex)
	{
		// Must create a new pool.
		uint32 Blocks = PoolSize / Table->BlockSize;
		uint32 Bytes = Blocks * Table->BlockSize;
		UPTRINT OsBytes=Align(Bytes, PageSize);
		checkSlow(Blocks >= 1);
		checkSlow(Blocks * Table->BlockSize <= Bytes && PoolSize >= Bytes);

		// Allocate memory.
		FFreeMem* Free = nullptr;
		SIZE_T ActualPoolSize; //TODO: use this to reduce waste?
		Free = (FFreeMem*)OSAlloc(OsBytes, ActualPoolSize);

		checkSlow(!((UPTRINT)Free & (PageSize-1)));
		if( !Free )
		{
			OutOfMemory(OsBytes);
		}

		// Create pool in the indirect table.
		FPoolInfo* Pool;
		{
#ifdef USE_FINE_GRAIN_LOCKS
			FScopeLock PoolInfoLock(&AccessGuard);
#endif
			Pool = GetPoolInfo((UPTRINT)Free);
			for (UPTRINT i=(UPTRINT)PageSize, Offset=0; i<OsBytes; i+=PageSize, ++Offset)
			{
				FPoolInfo* TrailingPool = GetPoolInfo(((UPTRINT)Free)+i);
				check(TrailingPool);
				//Set trailing pools to point back to first pool
				TrailingPool->SetAllocationSizes(0, 0, Offset, BinnedOSTableIndex);
			}

			
			BINNED_PEAK_STATCOUNTER(OsPeak, BINNED_ADD_STATCOUNTER(OsCurrent,OsBytes));
			BINNED_PEAK_STATCOUNTER(WastePeak, BINNED_ADD_STATCOUNTER(WasteCurrent, (OsBytes - Bytes)));			
		}

		// Init pool.
		Pool->Link( Table->FirstPool );
		Pool->SetAllocationSizes(Bytes, OsBytes, TableIndex, BinnedOSTableIndex);
		Pool->Taken		 = 0;
		Pool->FirstMem   = Free;

#if STATS
		Table->NumActivePools++;
		Table->MaxActivePools = FMath::Max(Table->MaxActivePools, Table->NumActivePools);
#endif
		// Create first free item.
		Free->NumFreeBlocks = Blocks;
		Free->Next       = nullptr;

		return Pool;
	}

	FORCEINLINE FFreeMem* AllocateBlockFromPool(FPoolTable* Table, FPoolInfo* Pool, uint32 Alignment)
	{
		// Pick first available block and unlink it.
		Pool->Taken++;
		checkSlow(Pool->TableIndex < BinnedOSTableIndex); // if this is false, FirstMem is actually a size not a pointer
		checkSlow(Pool->FirstMem);
		checkSlow(Pool->FirstMem->NumFreeBlocks > 0);
		checkSlow(Pool->FirstMem->NumFreeBlocks < PAGE_SIZE_LIMIT);
		FFreeMem* Free = (FFreeMem*)((uint8*)Pool->FirstMem + --Pool->FirstMem->NumFreeBlocks * Table->BlockSize);
		if( !Pool->FirstMem->NumFreeBlocks )
		{
			Pool->FirstMem = Pool->FirstMem->Next;
			if( !Pool->FirstMem )
			{
				// Move to exhausted list.
				Pool->Unlink();
				Pool->Link( Table->ExhaustedPool );
			}
		}
		BINNED_PEAK_STATCOUNTER(UsedPeak, BINNED_ADD_STATCOUNTER(UsedCurrent, Table->BlockSize));
		return Align(Free, Alignment);
	}

	/**
	* Releases memory back to the system. This is not protected from multi-threaded access and it's
	* the callers responsibility to Lock AccessGuard before calling this.
	*/
	void FreeInternal( void* Ptr )
	{
		MEM_TIME(MemTime -= FPlatformTime::Seconds());
		BINNED_DECREMENT_STATCOUNTER(CurrentAllocs);

		UPTRINT BasePtr;
		FPoolInfo* Pool = FindPoolInfo((UPTRINT)Ptr, BasePtr);
#if PLATFORM_IOS
        if (Pool == NULL)
        {
            UE_LOG(LogMemory, Warning, TEXT("Attempting to free a pointer we didn't allocate!"));
            return;
        }
#endif
		checkSlow(Pool);
		checkSlow(Pool->GetBytes() != 0);
		if( Pool->TableIndex < BinnedOSTableIndex )
		{
			FPoolTable* Table=MemSizeToPoolTable[Pool->TableIndex];
#ifdef USE_FINE_GRAIN_LOCKS
			FScopeLock TableLock(&Table->CriticalSection);
#endif
#if STATS
			Table->ActiveRequests--;
#endif
			// If this pool was exhausted, move to available list.
			if( !Pool->FirstMem )
			{
				Pool->Unlink();
				Pool->Link( Table->FirstPool );
			}

			void* BaseAddress = (void*)BasePtr;
			uint32 BlockSize = Table->BlockSize;
			PTRINT OffsetFromBase = (PTRINT)Ptr - (PTRINT)BaseAddress;
			check(OffsetFromBase >= 0);
			uint32 AlignOffset = OffsetFromBase % BlockSize;

			// Patch pointer to include previously applied alignment.
			Ptr = (void*)((PTRINT)Ptr - (PTRINT)AlignOffset);

			// Free a pooled allocation.
			FFreeMem* Free		= (FFreeMem*)Ptr;
			Free->NumFreeBlocks	= 1;
			Free->Next			= Pool->FirstMem;
			Pool->FirstMem		= Free;
			BINNED_ADD_STATCOUNTER(UsedCurrent, -(int64)(Table->BlockSize));

			// Free this pool.
			checkSlow(Pool->Taken >= 1);
			if( --Pool->Taken == 0 )
			{
#if STATS
				Table->NumActivePools--;
#endif
				// Free the OS memory.
				SIZE_T OsBytes = Pool->GetOsBytes(PageSize, BinnedOSTableIndex);
				BINNED_ADD_STATCOUNTER(OsCurrent, -(int64)(OsBytes));
				BINNED_ADD_STATCOUNTER(WasteCurrent, -(int64)(OsBytes - Pool->GetBytes()));
				Pool->Unlink();
				Pool->SetAllocationSizes(0, 0, 0, BinnedOSTableIndex);
				OSFree((void*)BasePtr, OsBytes);
			}
		}
		else
		{
			// Free an OS allocation.
			checkSlow(!((UPTRINT)Ptr & (PageSize-1)));
			SIZE_T OsBytes = Pool->GetOsBytes(PageSize, BinnedOSTableIndex);

			BINNED_ADD_STATCOUNTER(UsedCurrent, -(int64)Pool->GetBytes());
			BINNED_ADD_STATCOUNTER(OsCurrent, -(int64)OsBytes);
			BINNED_ADD_STATCOUNTER(WasteCurrent, -(int64)(OsBytes - Pool->GetBytes()));
			OSFree((void*)BasePtr, OsBytes);
		}

		MEM_TIME(MemTime += FPlatformTime::Seconds());
	}

	void PushFreeLockless(void* Ptr)
	{
#ifdef USE_LOCKFREE_DELETE
		PendingFreeList->Push(Ptr);
#else
#ifdef USE_COARSE_GRAIN_LOCKS
		FScopeLock ScopedLock(&AccessGuard);
#endif
		FreeInternal(Ptr);
#endif
	}

	/**
	* Clear and Process the list of frees to be deallocated. It's the callers
	* responsibility to Lock AccessGuard before calling this
	*/
	void FlushPendingFrees()
	{
#ifdef USE_LOCKFREE_DELETE
		if (!PendingFreeList && !bDoneFreeListInit)
		{
			bDoneFreeListInit=true;
			PendingFreeList = new ((void*)PendingFreeListMemory) TLockFreePointerList<void>();
		}
		// Because a lockless list and TArray calls new/malloc internally, need to guard against re-entry
		if (bFlushingFrees || !PendingFreeList)
		{
			return;
		}
		bFlushingFrees=true;
		PendingFreeList->PopAll(FlushedFrees);
		for (uint32 i=0, n=FlushedFrees.Num(); i<n; ++i)
		{
			FreeInternal(FlushedFrees[i]);
		}
		FlushedFrees.Reset();
		bFlushingFrees=false;
#endif
	}

	FORCEINLINE void OSFree(void* Ptr, SIZE_T Size)
	{
#ifdef CACHE_FREED_OS_ALLOCS
#ifdef USE_FINE_GRAIN_LOCKS
		FScopeLock MainLock(&AccessGuard);
#endif
		if (Size > MAX_CACHED_OS_FREES_BYTE_LIMIT / 4)
		{
			FPlatformMemory::BinnedFreeToOS(Ptr);
			return;
		}
		while (FreedPageBlocksNum && (FreedPageBlocksNum >= MAX_CACHED_OS_FREES || CachedTotal + Size > MAX_CACHED_OS_FREES_BYTE_LIMIT)) 
		{
			//Remove the oldest one
			void* FreePtr = FreedPageBlocks[0].Ptr;
			CachedTotal -= FreedPageBlocks[0].ByteSize;
			FreedPageBlocksNum--;
			if (FreedPageBlocksNum)
			{
				FMemory::Memmove(&FreedPageBlocks[0], &FreedPageBlocks[1], sizeof(FFreePageBlock) * FreedPageBlocksNum);
			}
			FPlatformMemory::BinnedFreeToOS(FreePtr);
		}
		FreedPageBlocks[FreedPageBlocksNum].Ptr = Ptr;
		FreedPageBlocks[FreedPageBlocksNum].ByteSize = Size;
		CachedTotal += Size;
		++FreedPageBlocksNum;
#else
		(void)Size;
		FPlatformMemory::BinnedFreeToOS(Ptr);
#endif
	}

	FORCEINLINE void* OSAlloc(SIZE_T NewSize, SIZE_T& OutActualSize)
	{
#ifdef CACHE_FREED_OS_ALLOCS
		{
#ifdef USE_FINE_GRAIN_LOCKS
			// We want to hold the lock a little as possible so release it
			// before the big call to the OS
			FScopeLock MainLock(&AccessGuard);
#endif
			for (uint32 i=0; i < FreedPageBlocksNum; ++i)
			{
				// look for exact matches first, these are aligned to the page size, so it should be quite common to hit these on small pages sizes
				if (FreedPageBlocks[i].ByteSize == NewSize)
				{
					void* Ret=FreedPageBlocks[i].Ptr;
					OutActualSize=FreedPageBlocks[i].ByteSize;
					CachedTotal-=FreedPageBlocks[i].ByteSize;
					if (i < FreedPageBlocksNum - 1)
					{
						FMemory::Memmove(&FreedPageBlocks[i], &FreedPageBlocks[i + 1], sizeof(FFreePageBlock) * (FreedPageBlocksNum - i - 1));
					}
					FreedPageBlocksNum--;
					return Ret;
				}
			};
			for (uint32 i=0; i < FreedPageBlocksNum; ++i)
			{
				// is it possible (and worth i.e. <25% overhead) to use this block
				if (FreedPageBlocks[i].ByteSize >= NewSize && FreedPageBlocks[i].ByteSize * 3 <= NewSize * 4)
				{
					void* Ret=FreedPageBlocks[i].Ptr;
					OutActualSize=FreedPageBlocks[i].ByteSize;
					CachedTotal-=FreedPageBlocks[i].ByteSize;
					if (i < FreedPageBlocksNum - 1)
					{
						FMemory::Memmove(&FreedPageBlocks[i], &FreedPageBlocks[i + 1], sizeof(FFreePageBlock) * (FreedPageBlocksNum - i - 1));
					}
					FreedPageBlocksNum--;
					return Ret;
				}
			};
		}
		OutActualSize=NewSize;
		void* Ptr = FPlatformMemory::BinnedAllocFromOS(NewSize);
		if (!Ptr)
		{
			//Are we holding on to much mem? Release it all.
			FlushAllocCache();
			Ptr = FPlatformMemory::BinnedAllocFromOS(NewSize);
		}
		return Ptr;
#else
		(void)OutActualSize;
		return FPlatformMemory::BinnedAllocFromOS(NewSize);
#endif
	}

#ifdef CACHE_FREED_OS_ALLOCS
	void FlushAllocCache()
	{
#ifdef USE_FINE_GRAIN_LOCKS
		FScopeLock MainLock(&AccessGuard);
#endif
		for (int i=0, n=FreedPageBlocksNum; i<n; ++i) 
		{
			//Remove allocs
			FPlatformMemory::BinnedFreeToOS(FreedPageBlocks[i].Ptr);
			FreedPageBlocks[i].Ptr = nullptr;
			FreedPageBlocks[i].ByteSize = 0;
		}
		FreedPageBlocksNum = 0;
		CachedTotal = 0;
	}
#endif

=======
>>>>>>> 73f66985
public:
	// FMalloc interface.
	// InPageSize - First parameter is page size, all allocs from BinnedAllocFromOS() MUST be aligned to this size
	// AddressLimit - Second parameter is estimate of the range of addresses expected to be returns by BinnedAllocFromOS(). Binned
	// Malloc will adjust its internal structures to make lookups for memory allocations O(1) for this range. 
	// It is ok to go outside this range, lookups will just be a little slower
	FMallocBinned(uint32 InPageSize, uint64 AddressLimit);

	virtual void InitializeStatsMetadata() override;

	virtual ~FMallocBinned();

	/**
	 * Returns if the allocator is guaranteed to be thread-safe and therefore
	 * doesn't need a unnecessary thread-safety wrapper around it.
	 */
	virtual bool IsInternallyThreadSafe() const override;

	/** 
	 * Malloc
	 */
<<<<<<< HEAD
	virtual void* Malloc( SIZE_T Size, uint32 Alignment ) override
	{
#ifdef USE_COARSE_GRAIN_LOCKS
		FScopeLock ScopedLock(&AccessGuard);
#endif

		FlushPendingFrees();

		// Handle DEFAULT_ALIGNMENT for binned allocator.
		if (Alignment == DEFAULT_ALIGNMENT)
		{
			Alignment = DEFAULT_BINNED_ALLOCATOR_ALIGNMENT;
		}

		Alignment = FMath::Max<uint32>(Alignment, DEFAULT_BINNED_ALLOCATOR_ALIGNMENT);
		SIZE_T SpareBytesCount = FMath::Min<SIZE_T>(DEFAULT_BINNED_ALLOCATOR_ALIGNMENT, Size);
		Size = FMath::Max<SIZE_T>(PoolTable[0].BlockSize, Size + (Alignment - SpareBytesCount));
		MEM_TIME(MemTime -= FPlatformTime::Seconds());
		
		BINNED_INCREMENT_STATCOUNTER(CurrentAllocs);
		BINNED_INCREMENT_STATCOUNTER(TotalAllocs);
		
		FFreeMem* Free;
		if( Size < BinnedSizeLimit )
		{
			// Allocate from pool.
			FPoolTable* Table = MemSizeToPoolTable[Size];
#ifdef USE_FINE_GRAIN_LOCKS
			FScopeLock TableLock(&Table->CriticalSection);
#endif
			checkSlow(Size <= Table->BlockSize);

			TrackStats(Table, Size);

			FPoolInfo* Pool = Table->FirstPool;
			if( !Pool )
			{
				Pool = AllocatePoolMemory(Table, BINNED_ALLOC_POOL_SIZE/*PageSize*/, Size);
			}

			Free = AllocateBlockFromPool(Table, Pool, Alignment);
		}
		else if ( ((Size >= BinnedSizeLimit && Size <= PagePoolTable[0].BlockSize) ||
			(Size > PageSize && Size <= PagePoolTable[1].BlockSize)))
		{
			// Bucket in a pool of 3*PageSize or 6*PageSize
			uint32 BinType = Size < PageSize ? 0 : 1;
			uint32 PageCount = 3*BinType + 3;
			FPoolTable* Table = &PagePoolTable[BinType];
#ifdef USE_FINE_GRAIN_LOCKS
			FScopeLock TableLock(&Table->CriticalSection);
#endif
			checkSlow(Size <= Table->BlockSize);

			TrackStats(Table, Size);

			FPoolInfo* Pool = Table->FirstPool;
			if( !Pool )
			{
				Pool = AllocatePoolMemory(Table, PageCount*PageSize, BinnedSizeLimit+BinType);
			}

			Free = AllocateBlockFromPool(Table, Pool, Alignment);
		}
		else
		{
			// Use OS for large allocations.
			UPTRINT AlignedSize = Align(Size,PageSize);
			SIZE_T ActualPoolSize; //TODO: use this to reduce waste?
			Free = (FFreeMem*)OSAlloc(AlignedSize, ActualPoolSize);
			if( !Free )
			{
				OutOfMemory(AlignedSize);
			}

			void* AlignedFree = Align(Free, Alignment);

			// Create indirect.
			FPoolInfo* Pool;
			{
#ifdef USE_FINE_GRAIN_LOCKS
				FScopeLock PoolInfoLock(&AccessGuard);
#endif
				Pool = GetPoolInfo((UPTRINT)Free);

				if ((UPTRINT)Free != ((UPTRINT)AlignedFree & ~((UPTRINT)PageSize - 1)))
				{
					// Mark the FPoolInfo for AlignedFree to jump back to the FPoolInfo for ptr.
					for (UPTRINT i = (UPTRINT)PageSize, Offset = 0; i < AlignedSize; i += PageSize, ++Offset)
					{
						FPoolInfo* TrailingPool = GetPoolInfo(((UPTRINT)Free) + i);
						check(TrailingPool);
						//Set trailing pools to point back to first pool
						TrailingPool->SetAllocationSizes(0, 0, Offset, BinnedOSTableIndex);
			}
			}
			}
			Free = (FFreeMem*)AlignedFree;
			Pool->SetAllocationSizes(Size, AlignedSize, BinnedOSTableIndex, BinnedOSTableIndex);
			BINNED_PEAK_STATCOUNTER(OsPeak, BINNED_ADD_STATCOUNTER(OsCurrent, AlignedSize));
			BINNED_PEAK_STATCOUNTER(UsedPeak, BINNED_ADD_STATCOUNTER(UsedCurrent, Size));
			BINNED_PEAK_STATCOUNTER(WastePeak, BINNED_ADD_STATCOUNTER(WasteCurrent, (int64)(AlignedSize - Size)));
		}

		MEM_TIME(MemTime += FPlatformTime::Seconds());
		return Free;
	}
=======
	virtual void* Malloc( SIZE_T Size, uint32 Alignment ) override;
>>>>>>> 73f66985

	/** 
	 * Realloc
	 */
<<<<<<< HEAD
	virtual void* Realloc( void* Ptr, SIZE_T NewSize, uint32 Alignment ) override
	{
		// Handle DEFAULT_ALIGNMENT for binned allocator.
		if (Alignment == DEFAULT_ALIGNMENT)
		{
			Alignment = DEFAULT_BINNED_ALLOCATOR_ALIGNMENT;
		}

		Alignment = FMath::Max<uint32>(Alignment, DEFAULT_BINNED_ALLOCATOR_ALIGNMENT);
		const uint32 NewSizeUnmodified = NewSize;
		SIZE_T SpareBytesCount = FMath::Min<SIZE_T>(DEFAULT_BINNED_ALLOCATOR_ALIGNMENT, NewSize);
		if (NewSize)
		{
			NewSize = FMath::Max<SIZE_T>(PoolTable[0].BlockSize, NewSize + (Alignment - SpareBytesCount));
		}
		MEM_TIME(MemTime -= FPlatformTime::Seconds());
		UPTRINT BasePtr;
		void* NewPtr = Ptr;
		if( Ptr && NewSize )
		{
			FPoolInfo* Pool = FindPoolInfo((UPTRINT)Ptr, BasePtr);

			if( Pool->TableIndex < BinnedOSTableIndex )
			{
				// Allocated from pool, so grow or shrink if necessary.
				check(Pool->TableIndex > 0); // it isn't possible to allocate a size of 0, Malloc will increase the size to DEFAULT_BINNED_ALLOCATOR_ALIGNMENT
				if (NewSizeUnmodified > MemSizeToPoolTable[Pool->TableIndex]->BlockSize || NewSizeUnmodified <= MemSizeToPoolTable[Pool->TableIndex - 1]->BlockSize)
				{
					NewPtr = Malloc(NewSizeUnmodified, Alignment);
					FMemory::Memcpy(NewPtr, Ptr, FMath::Min<SIZE_T>(NewSizeUnmodified, MemSizeToPoolTable[Pool->TableIndex]->BlockSize - (Alignment - SpareBytesCount)));
					Free( Ptr );
				}
				else if (((UPTRINT)Ptr & (UPTRINT)(Alignment - 1)) != 0)
				{
					NewPtr = Align(Ptr, Alignment);
					FMemory::Memmove(NewPtr, Ptr, NewSize);
				}
			}
			else
			{
				// Allocated from OS.
				if( NewSize > Pool->GetOsBytes(PageSize, BinnedOSTableIndex) || NewSize * 3 < Pool->GetOsBytes(PageSize, BinnedOSTableIndex) * 2 )
				{
					// Grow or shrink.
					NewPtr = Malloc(NewSizeUnmodified, Alignment);
					FMemory::Memcpy(NewPtr, Ptr, FMath::Min<SIZE_T>(NewSizeUnmodified, Pool->GetBytes()));
					Free( Ptr );
				}
				else
				{
//need a lock to cover the SetAllocationSizes()
#ifdef USE_FINE_GRAIN_LOCKS
					FScopeLock PoolInfoLock(&AccessGuard);
#endif
					int32 UsedChange = (NewSize - Pool->GetBytes());
					
					// Keep as-is, reallocation isn't worth the overhead.
					BINNED_ADD_STATCOUNTER(UsedCurrent, UsedChange);
					BINNED_PEAK_STATCOUNTER(UsedPeak, UsedCurrent);
					BINNED_ADD_STATCOUNTER(WasteCurrent, (Pool->GetBytes() - NewSize));
					Pool->SetAllocationSizes(NewSizeUnmodified, Pool->GetOsBytes(PageSize, BinnedOSTableIndex), BinnedOSTableIndex, BinnedOSTableIndex);
				}
			}
		}
		else if( Ptr == nullptr )
		{
			NewPtr = Malloc(NewSizeUnmodified, Alignment);
		}
		else
		{
			Free( Ptr );
			NewPtr = nullptr;
		}
=======
	virtual void* Realloc( void* Ptr, SIZE_T NewSize, uint32 Alignment ) override;
>>>>>>> 73f66985

	/** 
	 * Free
	 */
	virtual void Free( void* Ptr ) override;

	/**
	 * If possible determine the size of the memory allocated at the given address
	 *
	 * @param Original - Pointer to memory we are checking the size of
	 * @param SizeOut - If possible, this value is set to the size of the passed in pointer
	 * @return true if succeeded
	 */
	virtual bool GetAllocationSize(void *Original, SIZE_T &SizeOut) override;

	/**
	 * Validates the allocator's heap
	 */
<<<<<<< HEAD
	virtual bool ValidateHeap() override
	{
#ifdef USE_COARSE_GRAIN_LOCKS
		FScopeLock ScopedLock(&AccessGuard);
#endif
		for( int32 i = 0; i < POOL_COUNT; i++ )
		{
			FPoolTable* Table = &PoolTable[i];
#ifdef USE_FINE_GRAIN_LOCKS
			FScopeLock TableLock(&Table->CriticalSection);
#endif
			for( FPoolInfo** PoolPtr = &Table->FirstPool; *PoolPtr; PoolPtr = &(*PoolPtr)->Next )
			{
				FPoolInfo* Pool = *PoolPtr;
				check(Pool->PrevLink == PoolPtr);
				check(Pool->FirstMem);
				for( FFreeMem* Free = Pool->FirstMem; Free; Free = Free->Next )
				{
					check(Free->NumFreeBlocks > 0);
				}
			}
			for( FPoolInfo** PoolPtr = &Table->ExhaustedPool; *PoolPtr; PoolPtr = &(*PoolPtr)->Next )
			{
				FPoolInfo* Pool = *PoolPtr;
				check(Pool->PrevLink == PoolPtr);
				check(!Pool->FirstMem);
			}
		}

		return( true );
	}


	/** Called once per frame, gathers and sets all memory allocator statistics into the corresponding stats. MUST BE THREAD SAFE. */
	virtual void UpdateStats() override
	{
		FMalloc::UpdateStats();
#if STATS
		SIZE_T	LocalOsCurrent = 0;
		SIZE_T	LocalOsPeak = 0;
		SIZE_T	LocalWasteCurrent = 0;
		SIZE_T	LocalWastePeak = 0;
		SIZE_T	LocalUsedCurrent = 0;
		SIZE_T	LocalUsedPeak = 0;
		SIZE_T	LocalCurrentAllocs = 0;
		SIZE_T	LocalTotalAllocs = 0;
		SIZE_T	LocalSlackCurrent = 0;

		{
#ifdef USE_INTERNAL_LOCKS
			FScopeLock ScopedLock( &AccessGuard );
#endif
			UpdateSlackStat();
=======
	virtual bool ValidateHeap() override;
>>>>>>> 73f66985

	/** Called once per frame, gathers and sets all memory allocator statistics into the corresponding stats. MUST BE THREAD SAFE. */
	virtual void UpdateStats() override;

	/** Writes allocator stats from the last update into the specified destination. */
	virtual void GetAllocatorStats( FGenericMemoryStats& out_Stats ) override;

	/**
	 * Dumps allocator stats to an output device. Subclasses should override to add additional info
	 *
	 * @param Ar	[in] Output device
	 */
	virtual void DumpAllocatorStats( class FOutputDevice& Ar ) override;

	virtual const TCHAR* GetDescriptiveName() override;
};<|MERGE_RESOLUTION|>--- conflicted
+++ resolved
@@ -238,496 +238,6 @@
 	double		MemTime;
 #endif
 
-<<<<<<< HEAD
-	// Implementation. 
-	CA_NO_RETURN void OutOfMemory(uint64 Size, uint32 Alignment=0)
-	{
-		// this is expected not to return
-		FPlatformMemory::OnOutOfMemory(Size, Alignment);
-	}
-
-	FORCEINLINE void TrackStats(FPoolTable* Table, SIZE_T Size)
-	{
-#if STATS
-		// keep track of memory lost to padding
-		Table->TotalWaste += Table->BlockSize - Size;
-		Table->TotalRequests++;
-		Table->ActiveRequests++;
-		Table->MaxActiveRequests = FMath::Max(Table->MaxActiveRequests, Table->ActiveRequests);
-		Table->MaxRequest = Size > Table->MaxRequest ? Size : Table->MaxRequest;
-		Table->MinRequest = Size < Table->MinRequest ? Size : Table->MinRequest;
-#endif
-	}
-
-	/** 
-	 * Create a 64k page of FPoolInfo structures for tracking allocations
-	 */
-	FPoolInfo* CreateIndirect()
-	{
-		checkSlow(IndirectPoolBlockSize * sizeof(FPoolInfo) <= PageSize);
-		FPoolInfo* Indirect = (FPoolInfo*)FPlatformMemory::BinnedAllocFromOS(IndirectPoolBlockSize * sizeof(FPoolInfo));
-		if( !Indirect )
-		{
-			OutOfMemory(IndirectPoolBlockSize * sizeof(FPoolInfo));
-		}
-		FMemory::Memset(Indirect, 0, IndirectPoolBlockSize*sizeof(FPoolInfo));
-		BINNED_PEAK_STATCOUNTER(OsPeak, BINNED_ADD_STATCOUNTER(OsCurrent, (int64)(Align(IndirectPoolBlockSize * sizeof(FPoolInfo), PageSize))));
-		BINNED_PEAK_STATCOUNTER(WastePeak, BINNED_ADD_STATCOUNTER(WasteCurrent, (int64)(Align(IndirectPoolBlockSize * sizeof(FPoolInfo), PageSize))));
-		return Indirect;
-	}
-
-	/** 
-	* Gets the FPoolInfo for a memory address. If no valid info exists one is created. 
-	* NOTE: This function requires a mutex across threads, but its is the callers responsibility to 
-	* acquire the mutex before calling
-	*/
-	FORCEINLINE FPoolInfo* GetPoolInfo( UPTRINT Ptr )
-	{
-		if (!HashBuckets)
-		{
-			// Init tables.
-			HashBuckets = (PoolHashBucket*)FPlatformMemory::BinnedAllocFromOS(Align(MaxHashBuckets*sizeof(PoolHashBucket), PageSize));
-
-			for (uint32 i=0; i<MaxHashBuckets; ++i) 
-			{
-				new (HashBuckets+i) PoolHashBucket();
-			}
-		}
-
-		UPTRINT Key=Ptr>>HashKeyShift;
-		UPTRINT Hash=Key&(MaxHashBuckets-1);
-		UPTRINT PoolIndex=((UPTRINT)Ptr >> PoolBitShift) & PoolMask;
-
-		PoolHashBucket* collision=&HashBuckets[Hash];
-		do
-		{
-			if (collision->Key==Key || !collision->FirstPool)
-			{
-				if (!collision->FirstPool)
-				{
-					collision->Key=Key;
-					InitializeHashBucket(collision);
-					CA_ASSUME(collision->FirstPool);
-				}
-				return &collision->FirstPool[PoolIndex];
-			}
-			collision=collision->Next;
-		} while (collision!=&HashBuckets[Hash]);
-		//Create a new hash bucket entry
-		PoolHashBucket* NewBucket=CreateHashBucket();
-		NewBucket->Key=Key;
-		HashBuckets[Hash].Link(NewBucket);
-		return &NewBucket->FirstPool[PoolIndex];
-	}
-
-	FORCEINLINE FPoolInfo* FindPoolInfo(UPTRINT Ptr1, UPTRINT& AllocationBase)
-	{
-		uint16 NextStep = 0;
-		UPTRINT Ptr=Ptr1&~((UPTRINT)PageSize-1);
-		for (uint32 i=0, n=(BINNED_ALLOC_POOL_SIZE/PageSize)+1; i<n; ++i)
-		{
-			FPoolInfo* Pool = FindPoolInfoInternal(Ptr, NextStep);
-			if (Pool)
-			{
-				AllocationBase=Ptr;
-				//checkSlow(Ptr1 >= AllocationBase && Ptr1 < AllocationBase+Pool->GetBytes());
-				return Pool;
-			}
-			Ptr = ((Ptr-(PageSize*NextStep))-1)&~((UPTRINT)PageSize-1);
-		}
-		AllocationBase=0;
-		return nullptr;
-	}
-
-	FORCEINLINE FPoolInfo* FindPoolInfoInternal(UPTRINT Ptr, uint16& JumpOffset)
-	{
-		checkSlow(HashBuckets);
-
-		uint32 Key=Ptr>>HashKeyShift;
-		uint32 Hash=Key&(MaxHashBuckets-1);
-		uint32 PoolIndex=((UPTRINT)Ptr >> PoolBitShift) & PoolMask;
-		JumpOffset=0;
-
-		PoolHashBucket* collision=&HashBuckets[Hash];
-		do
-		{
-			if (collision->Key==Key)
-			{
-				if (!collision->FirstPool[PoolIndex].AllocSize)
-				{
-					JumpOffset = collision->FirstPool[PoolIndex].TableIndex;
-					return nullptr;
-				}
-				return &collision->FirstPool[PoolIndex];
-			}
-			collision=collision->Next;
-		} while (collision!=&HashBuckets[Hash]);
-
-		return nullptr;
-	}
-
-	/**
-	 *	Returns a newly created and initialized PoolHashBucket for use.
-	 */
-	FORCEINLINE PoolHashBucket* CreateHashBucket() 
-	{
-		PoolHashBucket* bucket=AllocateHashBucket();
-		InitializeHashBucket(bucket);
-		return bucket;
-	}
-
-	/**
-	 *	Initializes bucket with valid parameters
-	 *	@param bucket pointer to be initialized
-	 */
-	FORCEINLINE void InitializeHashBucket(PoolHashBucket* bucket)
-	{
-		if (!bucket->FirstPool)
-		{
-			bucket->FirstPool=CreateIndirect();
-		}
-	}
-
-	/**
-	 * Allocates a hash bucket from the free list of hash buckets
-	*/
-	PoolHashBucket* AllocateHashBucket()
-	{
-		if (!HashBucketFreeList) 
-		{
-			HashBucketFreeList=(PoolHashBucket*)FPlatformMemory::BinnedAllocFromOS(PageSize);
-			BINNED_PEAK_STATCOUNTER(OsPeak, BINNED_ADD_STATCOUNTER(OsCurrent, PageSize));
-			BINNED_PEAK_STATCOUNTER(WastePeak, BINNED_ADD_STATCOUNTER(WasteCurrent, PageSize));
-			
-			for (UPTRINT i=0, n=(PageSize/sizeof(PoolHashBucket)); i<n; ++i)
-			{
-				HashBucketFreeList->Link(new (HashBucketFreeList+i) PoolHashBucket());
-			}
-		}
-		PoolHashBucket* NextFree=HashBucketFreeList->Next;
-		PoolHashBucket* Free=HashBucketFreeList;
-		Free->Unlink();
-		if (NextFree == Free) 
-		{
-			NextFree = nullptr;
-		}
-		HashBucketFreeList=NextFree;
-		return Free;
-	}
-
-	FPoolInfo* AllocatePoolMemory(FPoolTable* Table, uint32 PoolSize, uint16 TableIndex)
-	{
-		// Must create a new pool.
-		uint32 Blocks = PoolSize / Table->BlockSize;
-		uint32 Bytes = Blocks * Table->BlockSize;
-		UPTRINT OsBytes=Align(Bytes, PageSize);
-		checkSlow(Blocks >= 1);
-		checkSlow(Blocks * Table->BlockSize <= Bytes && PoolSize >= Bytes);
-
-		// Allocate memory.
-		FFreeMem* Free = nullptr;
-		SIZE_T ActualPoolSize; //TODO: use this to reduce waste?
-		Free = (FFreeMem*)OSAlloc(OsBytes, ActualPoolSize);
-
-		checkSlow(!((UPTRINT)Free & (PageSize-1)));
-		if( !Free )
-		{
-			OutOfMemory(OsBytes);
-		}
-
-		// Create pool in the indirect table.
-		FPoolInfo* Pool;
-		{
-#ifdef USE_FINE_GRAIN_LOCKS
-			FScopeLock PoolInfoLock(&AccessGuard);
-#endif
-			Pool = GetPoolInfo((UPTRINT)Free);
-			for (UPTRINT i=(UPTRINT)PageSize, Offset=0; i<OsBytes; i+=PageSize, ++Offset)
-			{
-				FPoolInfo* TrailingPool = GetPoolInfo(((UPTRINT)Free)+i);
-				check(TrailingPool);
-				//Set trailing pools to point back to first pool
-				TrailingPool->SetAllocationSizes(0, 0, Offset, BinnedOSTableIndex);
-			}
-
-			
-			BINNED_PEAK_STATCOUNTER(OsPeak, BINNED_ADD_STATCOUNTER(OsCurrent,OsBytes));
-			BINNED_PEAK_STATCOUNTER(WastePeak, BINNED_ADD_STATCOUNTER(WasteCurrent, (OsBytes - Bytes)));			
-		}
-
-		// Init pool.
-		Pool->Link( Table->FirstPool );
-		Pool->SetAllocationSizes(Bytes, OsBytes, TableIndex, BinnedOSTableIndex);
-		Pool->Taken		 = 0;
-		Pool->FirstMem   = Free;
-
-#if STATS
-		Table->NumActivePools++;
-		Table->MaxActivePools = FMath::Max(Table->MaxActivePools, Table->NumActivePools);
-#endif
-		// Create first free item.
-		Free->NumFreeBlocks = Blocks;
-		Free->Next       = nullptr;
-
-		return Pool;
-	}
-
-	FORCEINLINE FFreeMem* AllocateBlockFromPool(FPoolTable* Table, FPoolInfo* Pool, uint32 Alignment)
-	{
-		// Pick first available block and unlink it.
-		Pool->Taken++;
-		checkSlow(Pool->TableIndex < BinnedOSTableIndex); // if this is false, FirstMem is actually a size not a pointer
-		checkSlow(Pool->FirstMem);
-		checkSlow(Pool->FirstMem->NumFreeBlocks > 0);
-		checkSlow(Pool->FirstMem->NumFreeBlocks < PAGE_SIZE_LIMIT);
-		FFreeMem* Free = (FFreeMem*)((uint8*)Pool->FirstMem + --Pool->FirstMem->NumFreeBlocks * Table->BlockSize);
-		if( !Pool->FirstMem->NumFreeBlocks )
-		{
-			Pool->FirstMem = Pool->FirstMem->Next;
-			if( !Pool->FirstMem )
-			{
-				// Move to exhausted list.
-				Pool->Unlink();
-				Pool->Link( Table->ExhaustedPool );
-			}
-		}
-		BINNED_PEAK_STATCOUNTER(UsedPeak, BINNED_ADD_STATCOUNTER(UsedCurrent, Table->BlockSize));
-		return Align(Free, Alignment);
-	}
-
-	/**
-	* Releases memory back to the system. This is not protected from multi-threaded access and it's
-	* the callers responsibility to Lock AccessGuard before calling this.
-	*/
-	void FreeInternal( void* Ptr )
-	{
-		MEM_TIME(MemTime -= FPlatformTime::Seconds());
-		BINNED_DECREMENT_STATCOUNTER(CurrentAllocs);
-
-		UPTRINT BasePtr;
-		FPoolInfo* Pool = FindPoolInfo((UPTRINT)Ptr, BasePtr);
-#if PLATFORM_IOS
-        if (Pool == NULL)
-        {
-            UE_LOG(LogMemory, Warning, TEXT("Attempting to free a pointer we didn't allocate!"));
-            return;
-        }
-#endif
-		checkSlow(Pool);
-		checkSlow(Pool->GetBytes() != 0);
-		if( Pool->TableIndex < BinnedOSTableIndex )
-		{
-			FPoolTable* Table=MemSizeToPoolTable[Pool->TableIndex];
-#ifdef USE_FINE_GRAIN_LOCKS
-			FScopeLock TableLock(&Table->CriticalSection);
-#endif
-#if STATS
-			Table->ActiveRequests--;
-#endif
-			// If this pool was exhausted, move to available list.
-			if( !Pool->FirstMem )
-			{
-				Pool->Unlink();
-				Pool->Link( Table->FirstPool );
-			}
-
-			void* BaseAddress = (void*)BasePtr;
-			uint32 BlockSize = Table->BlockSize;
-			PTRINT OffsetFromBase = (PTRINT)Ptr - (PTRINT)BaseAddress;
-			check(OffsetFromBase >= 0);
-			uint32 AlignOffset = OffsetFromBase % BlockSize;
-
-			// Patch pointer to include previously applied alignment.
-			Ptr = (void*)((PTRINT)Ptr - (PTRINT)AlignOffset);
-
-			// Free a pooled allocation.
-			FFreeMem* Free		= (FFreeMem*)Ptr;
-			Free->NumFreeBlocks	= 1;
-			Free->Next			= Pool->FirstMem;
-			Pool->FirstMem		= Free;
-			BINNED_ADD_STATCOUNTER(UsedCurrent, -(int64)(Table->BlockSize));
-
-			// Free this pool.
-			checkSlow(Pool->Taken >= 1);
-			if( --Pool->Taken == 0 )
-			{
-#if STATS
-				Table->NumActivePools--;
-#endif
-				// Free the OS memory.
-				SIZE_T OsBytes = Pool->GetOsBytes(PageSize, BinnedOSTableIndex);
-				BINNED_ADD_STATCOUNTER(OsCurrent, -(int64)(OsBytes));
-				BINNED_ADD_STATCOUNTER(WasteCurrent, -(int64)(OsBytes - Pool->GetBytes()));
-				Pool->Unlink();
-				Pool->SetAllocationSizes(0, 0, 0, BinnedOSTableIndex);
-				OSFree((void*)BasePtr, OsBytes);
-			}
-		}
-		else
-		{
-			// Free an OS allocation.
-			checkSlow(!((UPTRINT)Ptr & (PageSize-1)));
-			SIZE_T OsBytes = Pool->GetOsBytes(PageSize, BinnedOSTableIndex);
-
-			BINNED_ADD_STATCOUNTER(UsedCurrent, -(int64)Pool->GetBytes());
-			BINNED_ADD_STATCOUNTER(OsCurrent, -(int64)OsBytes);
-			BINNED_ADD_STATCOUNTER(WasteCurrent, -(int64)(OsBytes - Pool->GetBytes()));
-			OSFree((void*)BasePtr, OsBytes);
-		}
-
-		MEM_TIME(MemTime += FPlatformTime::Seconds());
-	}
-
-	void PushFreeLockless(void* Ptr)
-	{
-#ifdef USE_LOCKFREE_DELETE
-		PendingFreeList->Push(Ptr);
-#else
-#ifdef USE_COARSE_GRAIN_LOCKS
-		FScopeLock ScopedLock(&AccessGuard);
-#endif
-		FreeInternal(Ptr);
-#endif
-	}
-
-	/**
-	* Clear and Process the list of frees to be deallocated. It's the callers
-	* responsibility to Lock AccessGuard before calling this
-	*/
-	void FlushPendingFrees()
-	{
-#ifdef USE_LOCKFREE_DELETE
-		if (!PendingFreeList && !bDoneFreeListInit)
-		{
-			bDoneFreeListInit=true;
-			PendingFreeList = new ((void*)PendingFreeListMemory) TLockFreePointerList<void>();
-		}
-		// Because a lockless list and TArray calls new/malloc internally, need to guard against re-entry
-		if (bFlushingFrees || !PendingFreeList)
-		{
-			return;
-		}
-		bFlushingFrees=true;
-		PendingFreeList->PopAll(FlushedFrees);
-		for (uint32 i=0, n=FlushedFrees.Num(); i<n; ++i)
-		{
-			FreeInternal(FlushedFrees[i]);
-		}
-		FlushedFrees.Reset();
-		bFlushingFrees=false;
-#endif
-	}
-
-	FORCEINLINE void OSFree(void* Ptr, SIZE_T Size)
-	{
-#ifdef CACHE_FREED_OS_ALLOCS
-#ifdef USE_FINE_GRAIN_LOCKS
-		FScopeLock MainLock(&AccessGuard);
-#endif
-		if (Size > MAX_CACHED_OS_FREES_BYTE_LIMIT / 4)
-		{
-			FPlatformMemory::BinnedFreeToOS(Ptr);
-			return;
-		}
-		while (FreedPageBlocksNum && (FreedPageBlocksNum >= MAX_CACHED_OS_FREES || CachedTotal + Size > MAX_CACHED_OS_FREES_BYTE_LIMIT)) 
-		{
-			//Remove the oldest one
-			void* FreePtr = FreedPageBlocks[0].Ptr;
-			CachedTotal -= FreedPageBlocks[0].ByteSize;
-			FreedPageBlocksNum--;
-			if (FreedPageBlocksNum)
-			{
-				FMemory::Memmove(&FreedPageBlocks[0], &FreedPageBlocks[1], sizeof(FFreePageBlock) * FreedPageBlocksNum);
-			}
-			FPlatformMemory::BinnedFreeToOS(FreePtr);
-		}
-		FreedPageBlocks[FreedPageBlocksNum].Ptr = Ptr;
-		FreedPageBlocks[FreedPageBlocksNum].ByteSize = Size;
-		CachedTotal += Size;
-		++FreedPageBlocksNum;
-#else
-		(void)Size;
-		FPlatformMemory::BinnedFreeToOS(Ptr);
-#endif
-	}
-
-	FORCEINLINE void* OSAlloc(SIZE_T NewSize, SIZE_T& OutActualSize)
-	{
-#ifdef CACHE_FREED_OS_ALLOCS
-		{
-#ifdef USE_FINE_GRAIN_LOCKS
-			// We want to hold the lock a little as possible so release it
-			// before the big call to the OS
-			FScopeLock MainLock(&AccessGuard);
-#endif
-			for (uint32 i=0; i < FreedPageBlocksNum; ++i)
-			{
-				// look for exact matches first, these are aligned to the page size, so it should be quite common to hit these on small pages sizes
-				if (FreedPageBlocks[i].ByteSize == NewSize)
-				{
-					void* Ret=FreedPageBlocks[i].Ptr;
-					OutActualSize=FreedPageBlocks[i].ByteSize;
-					CachedTotal-=FreedPageBlocks[i].ByteSize;
-					if (i < FreedPageBlocksNum - 1)
-					{
-						FMemory::Memmove(&FreedPageBlocks[i], &FreedPageBlocks[i + 1], sizeof(FFreePageBlock) * (FreedPageBlocksNum - i - 1));
-					}
-					FreedPageBlocksNum--;
-					return Ret;
-				}
-			};
-			for (uint32 i=0; i < FreedPageBlocksNum; ++i)
-			{
-				// is it possible (and worth i.e. <25% overhead) to use this block
-				if (FreedPageBlocks[i].ByteSize >= NewSize && FreedPageBlocks[i].ByteSize * 3 <= NewSize * 4)
-				{
-					void* Ret=FreedPageBlocks[i].Ptr;
-					OutActualSize=FreedPageBlocks[i].ByteSize;
-					CachedTotal-=FreedPageBlocks[i].ByteSize;
-					if (i < FreedPageBlocksNum - 1)
-					{
-						FMemory::Memmove(&FreedPageBlocks[i], &FreedPageBlocks[i + 1], sizeof(FFreePageBlock) * (FreedPageBlocksNum - i - 1));
-					}
-					FreedPageBlocksNum--;
-					return Ret;
-				}
-			};
-		}
-		OutActualSize=NewSize;
-		void* Ptr = FPlatformMemory::BinnedAllocFromOS(NewSize);
-		if (!Ptr)
-		{
-			//Are we holding on to much mem? Release it all.
-			FlushAllocCache();
-			Ptr = FPlatformMemory::BinnedAllocFromOS(NewSize);
-		}
-		return Ptr;
-#else
-		(void)OutActualSize;
-		return FPlatformMemory::BinnedAllocFromOS(NewSize);
-#endif
-	}
-
-#ifdef CACHE_FREED_OS_ALLOCS
-	void FlushAllocCache()
-	{
-#ifdef USE_FINE_GRAIN_LOCKS
-		FScopeLock MainLock(&AccessGuard);
-#endif
-		for (int i=0, n=FreedPageBlocksNum; i<n; ++i) 
-		{
-			//Remove allocs
-			FPlatformMemory::BinnedFreeToOS(FreedPageBlocks[i].Ptr);
-			FreedPageBlocks[i].Ptr = nullptr;
-			FreedPageBlocks[i].ByteSize = 0;
-		}
-		FreedPageBlocksNum = 0;
-		CachedTotal = 0;
-	}
-#endif
-
-=======
->>>>>>> 73f66985
 public:
 	// FMalloc interface.
 	// InPageSize - First parameter is page size, all allocs from BinnedAllocFromOS() MUST be aligned to this size
@@ -749,198 +259,12 @@
 	/** 
 	 * Malloc
 	 */
-<<<<<<< HEAD
-	virtual void* Malloc( SIZE_T Size, uint32 Alignment ) override
-	{
-#ifdef USE_COARSE_GRAIN_LOCKS
-		FScopeLock ScopedLock(&AccessGuard);
-#endif
-
-		FlushPendingFrees();
-
-		// Handle DEFAULT_ALIGNMENT for binned allocator.
-		if (Alignment == DEFAULT_ALIGNMENT)
-		{
-			Alignment = DEFAULT_BINNED_ALLOCATOR_ALIGNMENT;
-		}
-
-		Alignment = FMath::Max<uint32>(Alignment, DEFAULT_BINNED_ALLOCATOR_ALIGNMENT);
-		SIZE_T SpareBytesCount = FMath::Min<SIZE_T>(DEFAULT_BINNED_ALLOCATOR_ALIGNMENT, Size);
-		Size = FMath::Max<SIZE_T>(PoolTable[0].BlockSize, Size + (Alignment - SpareBytesCount));
-		MEM_TIME(MemTime -= FPlatformTime::Seconds());
-		
-		BINNED_INCREMENT_STATCOUNTER(CurrentAllocs);
-		BINNED_INCREMENT_STATCOUNTER(TotalAllocs);
-		
-		FFreeMem* Free;
-		if( Size < BinnedSizeLimit )
-		{
-			// Allocate from pool.
-			FPoolTable* Table = MemSizeToPoolTable[Size];
-#ifdef USE_FINE_GRAIN_LOCKS
-			FScopeLock TableLock(&Table->CriticalSection);
-#endif
-			checkSlow(Size <= Table->BlockSize);
-
-			TrackStats(Table, Size);
-
-			FPoolInfo* Pool = Table->FirstPool;
-			if( !Pool )
-			{
-				Pool = AllocatePoolMemory(Table, BINNED_ALLOC_POOL_SIZE/*PageSize*/, Size);
-			}
-
-			Free = AllocateBlockFromPool(Table, Pool, Alignment);
-		}
-		else if ( ((Size >= BinnedSizeLimit && Size <= PagePoolTable[0].BlockSize) ||
-			(Size > PageSize && Size <= PagePoolTable[1].BlockSize)))
-		{
-			// Bucket in a pool of 3*PageSize or 6*PageSize
-			uint32 BinType = Size < PageSize ? 0 : 1;
-			uint32 PageCount = 3*BinType + 3;
-			FPoolTable* Table = &PagePoolTable[BinType];
-#ifdef USE_FINE_GRAIN_LOCKS
-			FScopeLock TableLock(&Table->CriticalSection);
-#endif
-			checkSlow(Size <= Table->BlockSize);
-
-			TrackStats(Table, Size);
-
-			FPoolInfo* Pool = Table->FirstPool;
-			if( !Pool )
-			{
-				Pool = AllocatePoolMemory(Table, PageCount*PageSize, BinnedSizeLimit+BinType);
-			}
-
-			Free = AllocateBlockFromPool(Table, Pool, Alignment);
-		}
-		else
-		{
-			// Use OS for large allocations.
-			UPTRINT AlignedSize = Align(Size,PageSize);
-			SIZE_T ActualPoolSize; //TODO: use this to reduce waste?
-			Free = (FFreeMem*)OSAlloc(AlignedSize, ActualPoolSize);
-			if( !Free )
-			{
-				OutOfMemory(AlignedSize);
-			}
-
-			void* AlignedFree = Align(Free, Alignment);
-
-			// Create indirect.
-			FPoolInfo* Pool;
-			{
-#ifdef USE_FINE_GRAIN_LOCKS
-				FScopeLock PoolInfoLock(&AccessGuard);
-#endif
-				Pool = GetPoolInfo((UPTRINT)Free);
-
-				if ((UPTRINT)Free != ((UPTRINT)AlignedFree & ~((UPTRINT)PageSize - 1)))
-				{
-					// Mark the FPoolInfo for AlignedFree to jump back to the FPoolInfo for ptr.
-					for (UPTRINT i = (UPTRINT)PageSize, Offset = 0; i < AlignedSize; i += PageSize, ++Offset)
-					{
-						FPoolInfo* TrailingPool = GetPoolInfo(((UPTRINT)Free) + i);
-						check(TrailingPool);
-						//Set trailing pools to point back to first pool
-						TrailingPool->SetAllocationSizes(0, 0, Offset, BinnedOSTableIndex);
-			}
-			}
-			}
-			Free = (FFreeMem*)AlignedFree;
-			Pool->SetAllocationSizes(Size, AlignedSize, BinnedOSTableIndex, BinnedOSTableIndex);
-			BINNED_PEAK_STATCOUNTER(OsPeak, BINNED_ADD_STATCOUNTER(OsCurrent, AlignedSize));
-			BINNED_PEAK_STATCOUNTER(UsedPeak, BINNED_ADD_STATCOUNTER(UsedCurrent, Size));
-			BINNED_PEAK_STATCOUNTER(WastePeak, BINNED_ADD_STATCOUNTER(WasteCurrent, (int64)(AlignedSize - Size)));
-		}
-
-		MEM_TIME(MemTime += FPlatformTime::Seconds());
-		return Free;
-	}
-=======
 	virtual void* Malloc( SIZE_T Size, uint32 Alignment ) override;
->>>>>>> 73f66985
 
 	/** 
 	 * Realloc
 	 */
-<<<<<<< HEAD
-	virtual void* Realloc( void* Ptr, SIZE_T NewSize, uint32 Alignment ) override
-	{
-		// Handle DEFAULT_ALIGNMENT for binned allocator.
-		if (Alignment == DEFAULT_ALIGNMENT)
-		{
-			Alignment = DEFAULT_BINNED_ALLOCATOR_ALIGNMENT;
-		}
-
-		Alignment = FMath::Max<uint32>(Alignment, DEFAULT_BINNED_ALLOCATOR_ALIGNMENT);
-		const uint32 NewSizeUnmodified = NewSize;
-		SIZE_T SpareBytesCount = FMath::Min<SIZE_T>(DEFAULT_BINNED_ALLOCATOR_ALIGNMENT, NewSize);
-		if (NewSize)
-		{
-			NewSize = FMath::Max<SIZE_T>(PoolTable[0].BlockSize, NewSize + (Alignment - SpareBytesCount));
-		}
-		MEM_TIME(MemTime -= FPlatformTime::Seconds());
-		UPTRINT BasePtr;
-		void* NewPtr = Ptr;
-		if( Ptr && NewSize )
-		{
-			FPoolInfo* Pool = FindPoolInfo((UPTRINT)Ptr, BasePtr);
-
-			if( Pool->TableIndex < BinnedOSTableIndex )
-			{
-				// Allocated from pool, so grow or shrink if necessary.
-				check(Pool->TableIndex > 0); // it isn't possible to allocate a size of 0, Malloc will increase the size to DEFAULT_BINNED_ALLOCATOR_ALIGNMENT
-				if (NewSizeUnmodified > MemSizeToPoolTable[Pool->TableIndex]->BlockSize || NewSizeUnmodified <= MemSizeToPoolTable[Pool->TableIndex - 1]->BlockSize)
-				{
-					NewPtr = Malloc(NewSizeUnmodified, Alignment);
-					FMemory::Memcpy(NewPtr, Ptr, FMath::Min<SIZE_T>(NewSizeUnmodified, MemSizeToPoolTable[Pool->TableIndex]->BlockSize - (Alignment - SpareBytesCount)));
-					Free( Ptr );
-				}
-				else if (((UPTRINT)Ptr & (UPTRINT)(Alignment - 1)) != 0)
-				{
-					NewPtr = Align(Ptr, Alignment);
-					FMemory::Memmove(NewPtr, Ptr, NewSize);
-				}
-			}
-			else
-			{
-				// Allocated from OS.
-				if( NewSize > Pool->GetOsBytes(PageSize, BinnedOSTableIndex) || NewSize * 3 < Pool->GetOsBytes(PageSize, BinnedOSTableIndex) * 2 )
-				{
-					// Grow or shrink.
-					NewPtr = Malloc(NewSizeUnmodified, Alignment);
-					FMemory::Memcpy(NewPtr, Ptr, FMath::Min<SIZE_T>(NewSizeUnmodified, Pool->GetBytes()));
-					Free( Ptr );
-				}
-				else
-				{
-//need a lock to cover the SetAllocationSizes()
-#ifdef USE_FINE_GRAIN_LOCKS
-					FScopeLock PoolInfoLock(&AccessGuard);
-#endif
-					int32 UsedChange = (NewSize - Pool->GetBytes());
-					
-					// Keep as-is, reallocation isn't worth the overhead.
-					BINNED_ADD_STATCOUNTER(UsedCurrent, UsedChange);
-					BINNED_PEAK_STATCOUNTER(UsedPeak, UsedCurrent);
-					BINNED_ADD_STATCOUNTER(WasteCurrent, (Pool->GetBytes() - NewSize));
-					Pool->SetAllocationSizes(NewSizeUnmodified, Pool->GetOsBytes(PageSize, BinnedOSTableIndex), BinnedOSTableIndex, BinnedOSTableIndex);
-				}
-			}
-		}
-		else if( Ptr == nullptr )
-		{
-			NewPtr = Malloc(NewSizeUnmodified, Alignment);
-		}
-		else
-		{
-			Free( Ptr );
-			NewPtr = nullptr;
-		}
-=======
 	virtual void* Realloc( void* Ptr, SIZE_T NewSize, uint32 Alignment ) override;
->>>>>>> 73f66985
 
 	/** 
 	 * Free
@@ -959,63 +283,7 @@
 	/**
 	 * Validates the allocator's heap
 	 */
-<<<<<<< HEAD
-	virtual bool ValidateHeap() override
-	{
-#ifdef USE_COARSE_GRAIN_LOCKS
-		FScopeLock ScopedLock(&AccessGuard);
-#endif
-		for( int32 i = 0; i < POOL_COUNT; i++ )
-		{
-			FPoolTable* Table = &PoolTable[i];
-#ifdef USE_FINE_GRAIN_LOCKS
-			FScopeLock TableLock(&Table->CriticalSection);
-#endif
-			for( FPoolInfo** PoolPtr = &Table->FirstPool; *PoolPtr; PoolPtr = &(*PoolPtr)->Next )
-			{
-				FPoolInfo* Pool = *PoolPtr;
-				check(Pool->PrevLink == PoolPtr);
-				check(Pool->FirstMem);
-				for( FFreeMem* Free = Pool->FirstMem; Free; Free = Free->Next )
-				{
-					check(Free->NumFreeBlocks > 0);
-				}
-			}
-			for( FPoolInfo** PoolPtr = &Table->ExhaustedPool; *PoolPtr; PoolPtr = &(*PoolPtr)->Next )
-			{
-				FPoolInfo* Pool = *PoolPtr;
-				check(Pool->PrevLink == PoolPtr);
-				check(!Pool->FirstMem);
-			}
-		}
-
-		return( true );
-	}
-
-
-	/** Called once per frame, gathers and sets all memory allocator statistics into the corresponding stats. MUST BE THREAD SAFE. */
-	virtual void UpdateStats() override
-	{
-		FMalloc::UpdateStats();
-#if STATS
-		SIZE_T	LocalOsCurrent = 0;
-		SIZE_T	LocalOsPeak = 0;
-		SIZE_T	LocalWasteCurrent = 0;
-		SIZE_T	LocalWastePeak = 0;
-		SIZE_T	LocalUsedCurrent = 0;
-		SIZE_T	LocalUsedPeak = 0;
-		SIZE_T	LocalCurrentAllocs = 0;
-		SIZE_T	LocalTotalAllocs = 0;
-		SIZE_T	LocalSlackCurrent = 0;
-
-		{
-#ifdef USE_INTERNAL_LOCKS
-			FScopeLock ScopedLock( &AccessGuard );
-#endif
-			UpdateSlackStat();
-=======
 	virtual bool ValidateHeap() override;
->>>>>>> 73f66985
 
 	/** Called once per frame, gathers and sets all memory allocator statistics into the corresponding stats. MUST BE THREAD SAFE. */
 	virtual void UpdateStats() override;
