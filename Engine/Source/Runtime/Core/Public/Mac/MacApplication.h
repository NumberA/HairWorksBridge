// Copyright 1998-2014 Epic Games, Inc. All Rights Reserved.
#pragma once

#include "Core.h"
#include "GenericApplication.h"
#include "MacWindow.h"
#include "MacTextInputMethodSystem.h"

class FMacEvent;

/**
 * Mac-specific application implementation.
 */
class CORE_API FMacApplication : public GenericApplication
{

public:

	static FMacApplication* CreateMacApplication();


public:	

	~FMacApplication();


public:

	virtual void SetMessageHandler( const TSharedRef< class FGenericApplicationMessageHandler >& InMessageHandler ) override;

	virtual void PollGameDeviceState( const float TimeDelta ) override;

	virtual void PumpMessages( const float TimeDelta ) override;

	virtual TSharedRef< FGenericWindow > MakeWindow() override;

	virtual void InitializeWindow( const TSharedRef< FGenericWindow >& Window, const TSharedRef< FGenericWindowDefinition >& InDefinition, const TSharedPtr< FGenericWindow >& InParent, const bool bShowImmediately ) override;

	virtual void SetCapture( const TSharedPtr< FGenericWindow >& InWindow ) override;

	virtual void* GetCapture( void ) const override;

	virtual void SetHighPrecisionMouseMode( const bool Enable, const TSharedPtr< FGenericWindow >& InWindow ) override;

	virtual bool IsUsingHighPrecisionMouseMode() const override { return bUsingHighPrecisionMouseInput; }

	virtual bool IsUsingTrackpad() const override { return bUsingTrackpad; }

	virtual FModifierKeysState GetModifierKeys() const override;

	virtual FPlatformRect GetWorkArea( const FPlatformRect& CurrentWindow ) const override;

	virtual EWindowTitleAlignment::Type GetWindowTitleAlignment() const override
	{
		return EWindowTitleAlignment::Center;
	}

	virtual ITextInputMethodSystem *GetTextInputMethodSystem() override
	{
		return TextInputMethodSystem.Get();
	}

	void ProcessNSEvent(NSEvent* const Event);

	void OnWindowDraggingFinished();

	bool IsWindowMovable(FCocoaWindow* Win, bool* OutMovableByBackground);

	void ResetModifierKeys() { ModifierKeysFlags = 0; }

	TSharedPtr<FMacWindow> GetKeyWindow();

	uint32 GetModifierKeysFlags() { return ModifierKeysFlags; }

	void UseMouseCaptureWindow(bool bUseMouseCaptureWindow);

	bool IsProcessingNSEvent() const { return bIsProcessingNSEvent; }

<<<<<<< HEAD
=======
	bool IsWorkspaceSessionActive() const { return bIsWorkspaceSessionActive; }

>>>>>>> 972e0610
#if WITH_EDITOR
    virtual void SendAnalytics(IAnalyticsProvider* Provider) override;

	void SetIsUsingTrackpad(bool bInUsingTrackpad)
	{
		bUsingTrackpad = bInUsingTrackpad;
	}
#endif

	void SystemModalMode(bool const bInSystemModalMode);

public:

	void OnDragEnter(FCocoaWindow* Window, NSPasteboard* InPasteboard);
	void OnDragOver( FCocoaWindow* Window );
	void OnDragOut( FCocoaWindow* Window );
	void OnDragDrop( FCocoaWindow* Window );

	void OnWindowDidBecomeKey( FCocoaWindow* Window );
	void OnWindowDidResignKey( FCocoaWindow* Window );
	void OnWindowWillMove( FCocoaWindow* Window );
	void OnWindowDidMove( FCocoaWindow* Window );
	void OnWindowDidResize( FCocoaWindow* Window );
	void OnWindowRedrawContents( FCocoaWindow* Window );
	void OnWindowDidClose( FCocoaWindow* Window );
	bool OnWindowDestroyed( FCocoaWindow* Window );
	void OnWindowClose( FCocoaWindow* Window );

	void OnMouseCursorLock( bool bLockEnabled );

	static void ProcessEvent(FMacEvent const* const Event);

	const TArray<TSharedRef<FMacWindow>>& GetAllWindows() const { return Windows; }

private:
	enum FMacApplicationEventTypes
	{
		ResentEvent = 0x0f00
	};

	static NSEvent* HandleNSEvent(NSEvent* Event);
	static void OnDisplayReconfiguration(CGDirectDisplayID Display, CGDisplayChangeSummaryFlags Flags, void* UserInfo);

	FMacApplication();

	bool IsPrintableKey( uint32 Character );
	TCHAR ConvertChar( TCHAR Character );
	TCHAR TranslateCharCode( TCHAR CharCode, uint32 KeyCode );

	void ResendEvent( NSEvent* Event );
	FCocoaWindow* FindEventWindow( NSEvent* CocoaEvent );
	TSharedPtr<FMacWindow> LocateWindowUnderCursor( const NSPoint Position );

	NSScreen* FindScreenByPoint( int32 X, int32 Y ) const;

	void UpdateMouseCaptureWindow( FCocoaWindow* TargetWindow );

	void HandleModifierChange(NSUInteger NewModifierFlags, NSUInteger FlagsShift, NSUInteger UE4Shift, EMacModifierKeys TranslatedCode);

#if WITH_EDITOR
	void RecordUsage(EGestureEvent::Type Gesture);
#else
	void RecordUsage(EGestureEvent::Type Gesture) { }
#endif

private:

	bool bUsingHighPrecisionMouseInput;

	bool bUsingTrackpad;

	FVector2D HighPrecisionMousePos;

	EMouseButtons::Type LastPressedMouseButton;

	FCriticalSection WindowsMutex;
	TArray<TSharedRef<FMacWindow>> Windows;

	struct FSavedWindowOrderInfo
	{
		int32 WindowNumber;
		int32 Level;
		FSavedWindowOrderInfo(int32 InWindowNumber, int32 InLevel) : WindowNumber(InWindowNumber), Level(InLevel) {}
	};
	TArray<FSavedWindowOrderInfo> SavedWindowsOrder;

	TSharedRef<class HIDInputInterface> HIDInput;

	FCocoaWindow* DraggedWindow;

	FMouseCaptureWindow* MouseCaptureWindow;
	bool bIsMouseCaptureEnabled;
	bool bIsMouseCursorLocked;

	bool bSystemModalMode;
	bool bIsProcessingNSEvent;
<<<<<<< HEAD

	TSharedPtr< FMacWindow > LastEventWindow;
=======
>>>>>>> 972e0610

	/** The current set of modifier keys that are pressed. This is used to detect differences between left and right modifier keys on key up events*/
	uint32 ModifierKeysFlags;

	/** The current set of Cocoa modifier flags, used to detect when Mission Control has been invoked & returned so that we can synthesis the modifier events it steals */
	NSUInteger CurrentModifierFlags;

	TArray< TSharedRef< FMacWindow > > KeyWindows;

	TSharedPtr<FMacTextInputMethodSystem> TextInputMethodSystem;

	bool bIsWorkspaceSessionActive;

	/** Notification center observer for application activation events */
	id AppActivationObserver;

	/** Notification center observer for application deactivation events */
	id AppDeactivationObserver;

	/** Notification center observer for workspace activation events */
	id WorkspaceActivationObserver;

	/** Notification center observer for workspace deactivation events */
	id WorkspaceDeactivationObserver;

#if WITH_EDITOR
	/** Holds the last gesture used to try and capture unique uses for gestures. */
	EGestureEvent::Type LastGestureUsed;

	/** Stores the number of times a gesture has been used for analytics */
	int32 GestureUsage[EGestureEvent::Count];
#endif

	id EventMonitor;

	friend class FMacWindow;
	friend class FMacEvent;
};

extern FMacApplication* MacApplication;<|MERGE_RESOLUTION|>--- conflicted
+++ resolved
@@ -76,11 +76,8 @@
 
 	bool IsProcessingNSEvent() const { return bIsProcessingNSEvent; }
 
-<<<<<<< HEAD
-=======
 	bool IsWorkspaceSessionActive() const { return bIsWorkspaceSessionActive; }
 
->>>>>>> 972e0610
 #if WITH_EDITOR
     virtual void SendAnalytics(IAnalyticsProvider* Provider) override;
 
@@ -177,11 +174,6 @@
 
 	bool bSystemModalMode;
 	bool bIsProcessingNSEvent;
-<<<<<<< HEAD
-
-	TSharedPtr< FMacWindow > LastEventWindow;
-=======
->>>>>>> 972e0610
 
 	/** The current set of modifier keys that are pressed. This is used to detect differences between left and right modifier keys on key up events*/
 	uint32 ModifierKeysFlags;
