// Copyright 1998-2015 Epic Games, Inc. All Rights Reserved.

#include "CorePrivatePCH.h"
#include "IOSView.h"
#include "IOSAppDelegate.h"
#include "IOSApplication.h"
#include "IOS/IOSInputInterface.h"

#include <OpenGLES/ES2/gl.h>
#import <QuartzCore/QuartzCore.h>
#import <OpenGLES/EAGLDrawable.h>
#import <UIKit/UIGeometry.h>

#if HAS_METAL
id<MTLDevice> GMetalDevice = nil;
#endif

@implementation FIOSView

@synthesize SwapCount, OnScreenColorRenderBuffer, OnScreenColorRenderBufferMSAA;

<<<<<<< HEAD
+ (bool)IsDeviceOnIOS8
{
#ifdef __IPHONE_9_0
    bool bRequiresIOS8Workaround = true;
    GConfig->GetBool(TEXT("/Script/IOSWorkarounds.IOSWorkarounds"), TEXT("bUseIOS8Workaround"), bRequiresIOS8Workaround, GEngineIni);
    NSArray* versionArray = [[UIDevice currentDevice].systemVersion componentsSeparatedByString:@"."];
    return [[versionArray objectAtIndex:0] intValue] == 8 && bRequiresIOS8Workaround;
#else
    return false;
=======
+(bool)IsDeviceOnIOS8
{
#ifdef __IPHONE_9_0
	bool bRequiresIOS8Workaround = true;
	GConfig->GetBool(TEXT("/Script/IOSWorkarounds.IOSWorkarounds"), TEXT("bUseIOS8Workaround"), bRequiresIOS8Workaround, GEngineIni);
	NSArray* versionArray = [[UIDevice currentDevice].systemVersion componentsSeparatedByString:@"."];
	return [[versionArray objectAtIndex : 0] intValue] == 8 && bRequiresIOS8Workaround;
#else
	return false;
>>>>>>> c7f4204d
#endif
}

/**
 * @return The Layer Class for the window
 */
+ (Class)layerClass
{
#if HAS_METAL
	// make sure the project setting has enabled Metal support (per-project user settings in the editor)
	bool bSupportsMetal = false;
	bool bSupportsMetalMRT = false;
	GConfig->GetBool(TEXT("/Script/IOSRuntimeSettings.IOSRuntimeSettings"), TEXT("bSupportsMetal"), bSupportsMetal, GEngineIni);
	GConfig->GetBool(TEXT("/Script/IOSRuntimeSettings.IOSRuntimeSettings"), TEXT("bSupportsMetalMRT"), bSupportsMetalMRT, GEngineIni);

	// does commandline override?
	bool bForceES2 = FParse::Param(FCommandLine::Get(), TEXT("ES2")) || [FIOSView IsDeviceOnIOS8];

	bool bTriedToInit = false;

	// the check for the function pointer itself is to determine if the Metal framework exists, before calling it
	if (bSupportsMetal && !bForceES2 && MTLCreateSystemDefaultDevice != NULL)
	{
		// if the device is unable to run with Metal (pre-A7), this will return nil
		GMetalDevice = MTLCreateSystemDefaultDevice();

		// just tracking for printout below
		bTriedToInit = true;
	}

#if !UE_BUILD_SHIPPING
	if (GMetalDevice == nil)
	{
		FPlatformMisc::LowLevelOutputDebugStringf(TEXT("Not using Metal because: [Project Settings Disabled Metal? %s :: Commandline Forced ES2? %s :: Older OS? %s :: Pre-A7 Device? %s]"),
			bSupportsMetal ? TEXT("No") : TEXT("Yes"),
			bForceES2? TEXT("Yes") : TEXT("No"),
			(MTLCreateSystemDefaultDevice == NULL) ? TEXT("Yes") : TEXT("No"),
			bTriedToInit ? TEXT("Yes") : TEXT("Unknown (didn't test)"));
	}
#endif

	if (GMetalDevice != nil)
	{
		return [CAMetalLayer class];
	}
	else
#endif
	{
		return [CAEAGLLayer class];
	}
}

-(BOOL)becomeFirstResponder
{
	return YES;
}

- (id)initWithFrame:(CGRect)Frame
{
	if ((self = [super initWithFrame:Frame]))
	{
		// figure out if we should start up GL or Metal
#if HAS_METAL
		// if the device is valid, we know Metal is usable (see +layerClass)
		MetalDevice = GMetalDevice;
		if (MetalDevice != nil)
		{
			bIsUsingMetal = true;

			// grab the MetalLayer and typecast it to match what's in layerClass
			CAMetalLayer* MetalLayer = (CAMetalLayer*)self.layer;
			MetalLayer.presentsWithTransaction = NO;
			MetalLayer.drawsAsynchronously = YES;

			// set a background color to make sure the layer appears
			CGFloat components[] = { 0.0, 0.0, 0.0, 1 };
			MetalLayer.backgroundColor = CGColorCreate(CGColorSpaceCreateDeviceRGB(), components);

			// set the device on the rendering layer and provide a pixel format
			MetalLayer.device = MetalDevice;
			MetalLayer.pixelFormat = MTLPixelFormatBGRA8Unorm;
			MetalLayer.framebufferOnly = NO;
		
		}
		else
#endif
		{
			bIsUsingMetal = false;

			// Get the layer
			CAEAGLLayer *EaglLayer = (CAEAGLLayer *)self.layer;
			EaglLayer.opaque = YES;
			NSMutableDictionary* Dict = [NSMutableDictionary dictionary];
			[Dict setValue : [NSNumber numberWithBool : NO] forKey : kEAGLDrawablePropertyRetainedBacking];
			[Dict setValue : kEAGLColorFormatRGBA8 forKey : kEAGLDrawablePropertyColorFormat];
			EaglLayer.drawableProperties = Dict;

			// Initialize a single, static OpenGL ES 2.0 context, shared by all EAGLView objects
			Context = [[EAGLContext alloc] initWithAPI:kEAGLRenderingAPIOpenGLES2];

			// delete this on failure
			if (!Context || ![EAGLContext setCurrentContext : Context])
			{
				[self release];
				return nil;
			}
		}

		NSLog(@"::: Created a UIView that will support %@ :::", bIsUsingMetal ? @"Metal" : @"@GLES");

		// Initialize some variables
		SwapCount = 0;

		FMemory::Memzero(AllTouches, sizeof(AllTouches));
		[self setAutoresizingMask: UIViewAutoresizingFlexibleWidth | UIViewAutoresizingFlexibleHeight];
		bIsInitialized = false;
	}
	return self;
}


- (bool)CreateFramebuffer:(bool)bIsForOnDevice
{
	if (!bIsInitialized)
	{
		// look up what the device can support
		const float NativeScale = [[UIScreen mainScreen] scale];

		// look up the CVar for the scale factor
		static IConsoleVariable* CVar = IConsoleManager::Get().FindConsoleVariable(TEXT("r.MobileContentScaleFactor"));
		float RequestedContentScaleFactor = CVar->GetFloat();

		// 0 means to leave the scale alone, use native
		if (RequestedContentScaleFactor == 0.0f)
		{
#ifdef __IPHONE_8_0
            if ([self.window.screen respondsToSelector:@selector(nativeScale)])
            {
                self.contentScaleFactor = self.window.screen.nativeScale;
                UE_LOG(LogIOS, Log, TEXT("Setting contentScaleFactor to nativeScale which is = %f"), self.contentScaleFactor);
            }
            else
#endif
            {
                UE_LOG(LogIOS, Log, TEXT("Leaving contentScaleFactor alone, with scale = %f"), NativeScale);
            }
		}
		else
		{
			// for TV screens, always use scale factor of 1
			self.contentScaleFactor = bIsForOnDevice ? RequestedContentScaleFactor : 1.0f;
			UE_LOG(LogIOS, Log, TEXT("Setting contentScaleFactor to %0.4f (optimal = %0.4f)"), self.contentScaleFactor, NativeScale);
		}


		// handle Metal or GL sizing
#if HAS_METAL
		if (bIsUsingMetal)
		{
			CAMetalLayer* MetalLayer = (CAMetalLayer*)self.layer;
			CGSize DrawableSize = self.bounds.size;
			DrawableSize.width *= self.contentScaleFactor;
			DrawableSize.height *= self.contentScaleFactor;
			MetalLayer.drawableSize = DrawableSize;
		}
		else
#endif
		{
			// make sure this is current
			[self MakeCurrent];

			// This is causing a pretty large slow down on iPad 3 and 4 using iOS 6, for now going to comment it out
	//		if (self.contentScaleFactor == 1.0f || self.contentScaleFactor == 2.0f)
	//		{
	//			UE_LOG(LogIOS,Log,TEXT("Setting layer filter to NEAREST"));
	//			CAEAGLLayer *EaglLayer = (CAEAGLLayer *)self.layer;
	//			EaglLayer.magnificationFilter = kCAFilterNearest;
	//		}

			// Create our standard displayable surface
			glGenRenderbuffers(1, &OnScreenColorRenderBuffer);
			check(glGetError() == 0);
			glBindRenderbuffer(GL_RENDERBUFFER, OnScreenColorRenderBuffer);
			check(glGetError() == 0);
			[Context renderbufferStorage:GL_RENDERBUFFER fromDrawable:(CAEAGLLayer*)self.layer];

			// Get the size of the surface
			GLint OnScreenWidth, OnScreenHeight;
			glGetRenderbufferParameteriv(GL_RENDERBUFFER, GL_RENDERBUFFER_WIDTH, &OnScreenWidth);
			glGetRenderbufferParameteriv(GL_RENDERBUFFER, GL_RENDERBUFFER_HEIGHT, &OnScreenHeight);

			// NOTE: This resolve FBO is necessary even if we don't plan on using MSAA because otherwise
			// the shaders will not warm properly. Future investigation as to why; it seems unnecessary.

			// Create an FBO used to target the resolve surface
			glGenFramebuffers(1, &ResolveFrameBuffer);
			check(glGetError() == 0);
			glBindFramebuffer(GL_FRAMEBUFFER, ResolveFrameBuffer);
			check(glGetError() == 0);
			glFramebufferRenderbuffer(GL_FRAMEBUFFER, GL_COLOR_ATTACHMENT0, GL_RENDERBUFFER, OnScreenColorRenderBuffer);
			check(glGetError() == 0);
			check(glCheckFramebufferStatus(GL_FRAMEBUFFER) == GL_FRAMEBUFFER_COMPLETE);

#if USE_DETAILED_IPHONE_MEM_TRACKING
			//This value is used to allow the engine to track gl allocated memory see GetIPhoneOpenGLBackBufferSize
			uint32 SingleBufferSize = OnScreenWidth * OnScreenHeight * 4/*rgba8*/;
			IPhoneBackBufferMemSize = singleBufferSize * 3/*iphone back buffer system is tripple buffered*/;

			UE_LOG(LogIOS, Log, TEXT("IPhone Back Buffer Size: %i MB"), (IPhoneBackBufferMemSize / 1024) / 1024.f);
#endif
		}

		bIsInitialized = true;
	}    
	return true;
}

/**
 * If view is resized, update the frame buffer so it is the same size as the display area.
 */
- (void)layoutSubviews
{
	UIDeviceOrientation orientation = [[UIDevice currentDevice] orientation];
	FIOSApplication::OrientationChanged(orientation);
}

-(void)UpdateRenderWidth:(uint32)Width andHeight:(uint32)Height
{
#if HAS_METAL
	if (bIsUsingMetal)
	{
		if (MetalDevice != nil)
		{
			// grab the MetalLayer and typecast it to match what's in layerClass
			CAMetalLayer* MetalLayer = (CAMetalLayer*)self.layer;
			CGSize drawableSize = CGSizeMake(Width, Height);
			check( drawableSize.width == (self.bounds.size.width * self.contentScaleFactor) && drawableSize.height == (self.bounds.size.height * self.contentScaleFactor));

			MetalLayer.drawableSize = drawableSize;
		}
		return;
	}
#endif

	// Allocate color buffer based on the current layer size
	glBindRenderbuffer(GL_RENDERBUFFER, OnScreenColorRenderBuffer);
	check(glGetError() == 0);
	[Context renderbufferStorage:GL_RENDERBUFFER fromDrawable:(CAEAGLLayer*)self.layer];
	glBindFramebuffer(GL_FRAMEBUFFER, ResolveFrameBuffer);
	check(glGetError() == 0);
	glFramebufferRenderbuffer(GL_FRAMEBUFFER, GL_COLOR_ATTACHMENT0, GL_RENDERBUFFER, OnScreenColorRenderBuffer);
	check(glGetError() == 0);
	check(glCheckFramebufferStatus(GL_FRAMEBUFFER) == GL_FRAMEBUFFER_COMPLETE);
}

#if HAS_METAL
- (id<CAMetalDrawable>)MakeDrawable
{
	return [(CAMetalLayer*)self.layer nextDrawable];
}
#endif

- (void)DestroyFramebuffer
{
	if (bIsInitialized)
	{
		// nothing to do here for Metal
		if (!bIsUsingMetal)
		{
			// toss framebuffers
			if(ResolveFrameBuffer)
			{
				glDeleteFramebuffers(1, &ResolveFrameBuffer);
				ResolveFrameBuffer = 0;
			}
			if(OnScreenColorRenderBuffer)
			{
				glDeleteRenderbuffers(1, &OnScreenColorRenderBuffer);
				OnScreenColorRenderBuffer = 0;
			}
// 			if( GMSAAAllowed )
// 			{
// 				if(OnScreenColorRenderBufferMSAA)
// 				{
// 					glDeleteRenderbuffers(1, &OnScreenColorRenderBufferMSAA);
// 					OnScreenColorRenderBufferMSAA = 0;
// 				}
//			}
 		}

		// we are ready to be re-initialized
		bIsInitialized = false;
	}
}

- (void)MakeCurrent
{
	if (!bIsUsingMetal)
	{
		[EAGLContext setCurrentContext:Context];
	}
}

- (void)UnmakeCurrent
{
	if (!bIsUsingMetal)
	{
		[EAGLContext setCurrentContext:nil];
	}
}

- (void)SwapBuffers
{
	if (!bIsUsingMetal)
	{
// 		// We may need this in the MSAA case
// 		GLint CurrentFramebuffer = 0;
// 		// @todo-mobile: Fix this when we have MSAA support
// 		if( GMSAAAllowed && GMSAAEnabled )
// 		{
// 			// Get the currently bound FBO
// 			glGetIntegerv(GL_FRAMEBUFFER_BINDING, &CurrentFramebuffer);
// 
// 			// Set up and perform the resolve (the READ is already set)
// 			glBindFramebuffer(GL_DRAW_FRAMEBUFFER_APPLE, ResolveFrameBuffer);
// 			glResolveMultisampleFramebufferAPPLE();
// 
// 			// After the resolve, we can discard the old attachments
// 			GLenum attachments[] = { GL_COLOR_ATTACHMENT0, GL_DEPTH_ATTACHMENT, GL_STENCIL_ATTACHMENT };
// 			glDiscardFramebufferEXT( GL_READ_FRAMEBUFFER_APPLE, 3, attachments );
// 		}
// 		else
// 		{
// 			// Discard the now-unncessary depth buffer
// 			GLenum attachments[] = { GL_DEPTH_ATTACHMENT, GL_STENCIL_ATTACHMENT };
// 			glDiscardFramebufferEXT( GL_READ_FRAMEBUFFER_APPLE, 2, attachments );
// 		}
// 
		// Perform the actual present with the on-screen renderbuffer
		//glBindRenderbuffer(GL_RENDERBUFFER, OnScreenColorRenderBuffer);
		[Context presentRenderbuffer:GL_RENDERBUFFER];

// 		if( GMSAAAllowed && GMSAAEnabled )
// 		{
// 			// Restore the DRAW framebuffer object
// 			glBindFramebuffer(GL_DRAW_FRAMEBUFFER_APPLE, CurrentFramebuffer);
// 		}
	}

	// increment our swap counter
	SwapCount++;
}

/**
 * Returns the unique ID for the given touch
 */
-(int32) GetTouchIndex:(UITouch*)Touch
{
	// look for existing touch
	for (int Index = 0; Index < ARRAY_COUNT(AllTouches); Index++)
	{
		if (AllTouches[Index] == Touch)
		{
			return Index;
		}
	}
	
	// if we get here, it's a new touch, find a slot
	for (int Index = 0; Index < ARRAY_COUNT(AllTouches); Index++)
	{
		if (AllTouches[Index] == nil)
		{
			AllTouches[Index] = Touch;
			return Index;
		}
	}
	
	// if we get here, that means we are trying to use more than 5 touches at once, which is an error
	return -1;
}

/**
 * Pass touch events to the input queue for slate to pull off of, and trigger the debug console.
 *
 * @param View The view the event happened in
 * @param Touches Set of touch events from the OS
 */
-(void) HandleTouches:(NSSet*)Touches ofType:(TouchType)Type
{
	CGFloat Scale = self.contentScaleFactor;

	TArray<TouchInput> TouchesArray;
	for (UITouch* Touch in Touches)
	{
		// get info from the touch
		CGPoint Loc = [Touch locationInView:self];
		CGPoint PrevLoc = [Touch previousLocationInView:self];

		// convert TOuch pointer to a unique 0 based index
		int32 TouchIndex = [self GetTouchIndex:Touch];
		if (TouchIndex < 0)
		{
			continue;
		}

		// make a new touch event struct
		TouchInput TouchMessage;
		TouchMessage.Handle = TouchIndex;
		TouchMessage.Type = Type;
		TouchMessage.Position = FVector2D(FMath::Min<float>(self.frame.size.width - 1, Loc.x), FMath::Min<float>(self.frame.size.height - 1, Loc.y)) * Scale;
		TouchMessage.LastPosition = FVector2D(FMath::Min<float>(self.frame.size.width - 1, PrevLoc.x), FMath::Min<float>(self.frame.size.height - 1, PrevLoc.y)) * Scale;
		TouchesArray.Add(TouchMessage);

		// clear out the touch when it ends
		if (Type == TouchEnded)
		{
			AllTouches[TouchIndex] = nil;
		}
	}

	FIOSInputInterface::QueueTouchInput(TouchesArray);
}

/**
 * Handle the various touch types from the OS
 *
 * @param touches Array of touch events
 * @param event Event information
 */
- (void) touchesBegan:(NSSet*)touches withEvent:(UIEvent*)event 
{
	NumActiveTouches += touches.count;
	[self HandleTouches:touches ofType:TouchBegan];

#if !UE_BUILD_SHIPPING
#if WITH_SIMULATOR
	// use 2 on the simulator so that Option-Click will bring up console (option-click is for doing pinch gestures, which we don't care about, atm)
	if( NumActiveTouches >= 2 )
#else
	// If there are 3 active touches, bring up the console
	if( NumActiveTouches >= 4 )
#endif
	{
		bool bShowConsole = true;
		GConfig->GetBool(TEXT("/Script/Engine.InputSettings"), TEXT("bShowConsoleOnFourFingerTap"), bShowConsole, GInputIni);

		if (bShowConsole)
		{
			// Route the command to the main iOS thread (all UI must go to the main thread)
			[[IOSAppDelegate GetDelegate] performSelectorOnMainThread:@selector(ShowConsole) withObject:nil waitUntilDone:NO];
		}
	}
#endif
}

- (void) touchesMoved:(NSSet*)touches withEvent:(UIEvent*)event
{
	[self HandleTouches:touches ofType:TouchMoved];
}

- (void) touchesEnded:(NSSet*)touches withEvent:(UIEvent*)event
{
	NumActiveTouches -= touches.count;
	[self HandleTouches:touches ofType:TouchEnded];
}

- (void) touchesCancelled:(NSSet*)touches withEvent:(UIEvent*)event
{
	NumActiveTouches -= touches.count;
	[self HandleTouches:touches ofType:TouchEnded];
}

@end

@implementation IOSViewController

/**
 * The ViewController was created, so now we need to create our view to be controlled (an EAGLView)
 */
- (void) loadView
{
	// get the landcape size of the screen
	CGRect Frame = [[UIScreen mainScreen] bounds];
	if (![IOSAppDelegate GetDelegate].bDeviceInPortraitMode)
	{
		Swap(Frame.size.width, Frame.size.height);
	}

	self.view = [[UIView alloc] initWithFrame:Frame];

	// settings copied from InterfaceBuilder
#if defined(__IPHONE_7_0)
	if ([IOSAppDelegate GetDelegate].OSVersion >= 7.0)
	{
		self.edgesForExtendedLayout = UIRectEdgeNone;
	}
#endif

	self.view.clearsContextBeforeDrawing = NO;
	self.view.multipleTouchEnabled = NO;
}

/**
 * View was unloaded from us
 */ 
- (void) viewDidUnload
{
	UE_LOG(LogIOS, Log, TEXT("IOSViewController unloaded the view. This is unexpected, tell Josh Adams"));
}

/**
 * Tell the OS what the default supported orientations are
 */
- (NSUInteger)supportedInterfaceOrientations
{
	return UIInterfaceOrientationMaskAll;
}

/**
 * Tell the OS that our view controller can auto-rotate between supported orientations
 */
- (BOOL)shouldAutorotate
{
	return YES;
}

/**
 * Tell the OS to hide the status bar (iOS 7 method for hiding)
 */
- (BOOL)prefersStatusBarHidden
{
	return YES;
}

@end<|MERGE_RESOLUTION|>--- conflicted
+++ resolved
@@ -1,4 +1,4 @@
-// Copyright 1998-2015 Epic Games, Inc. All Rights Reserved.
+// Copyright 1998-2016 Epic Games, Inc. All Rights Reserved.
 
 #include "CorePrivatePCH.h"
 #include "IOSView.h"
@@ -19,17 +19,6 @@
 
 @synthesize SwapCount, OnScreenColorRenderBuffer, OnScreenColorRenderBufferMSAA;
 
-<<<<<<< HEAD
-+ (bool)IsDeviceOnIOS8
-{
-#ifdef __IPHONE_9_0
-    bool bRequiresIOS8Workaround = true;
-    GConfig->GetBool(TEXT("/Script/IOSWorkarounds.IOSWorkarounds"), TEXT("bUseIOS8Workaround"), bRequiresIOS8Workaround, GEngineIni);
-    NSArray* versionArray = [[UIDevice currentDevice].systemVersion componentsSeparatedByString:@"."];
-    return [[versionArray objectAtIndex:0] intValue] == 8 && bRequiresIOS8Workaround;
-#else
-    return false;
-=======
 +(bool)IsDeviceOnIOS8
 {
 #ifdef __IPHONE_9_0
@@ -39,7 +28,6 @@
 	return [[versionArray objectAtIndex : 0] intValue] == 8 && bRequiresIOS8Workaround;
 #else
 	return false;
->>>>>>> c7f4204d
 #endif
 }
 
@@ -262,8 +250,10 @@
  */
 - (void)layoutSubviews
 {
+#if !PLATFORM_TVOS
 	UIDeviceOrientation orientation = [[UIDevice currentDevice] orientation];
 	FIOSApplication::OrientationChanged(orientation);
+#endif
 }
 
 -(void)UpdateRenderWidth:(uint32)Width andHeight:(uint32)Height
@@ -276,8 +266,8 @@
 			// grab the MetalLayer and typecast it to match what's in layerClass
 			CAMetalLayer* MetalLayer = (CAMetalLayer*)self.layer;
 			CGSize drawableSize = CGSizeMake(Width, Height);
-			check( drawableSize.width == (self.bounds.size.width * self.contentScaleFactor) && drawableSize.height == (self.bounds.size.height * self.contentScaleFactor));
-
+			check( FMath::TruncToInt(drawableSize.width) == FMath::TruncToInt(self.bounds.size.width * self.contentScaleFactor) && 
+				   FMath::TruncToInt(drawableSize.height) == FMath::TruncToInt(self.bounds.size.height * self.contentScaleFactor));
 			MetalLayer.drawableSize = drawableSize;
 		}
 		return;
@@ -539,7 +529,9 @@
 #endif
 
 	self.view.clearsContextBeforeDrawing = NO;
+#if !PLATFORM_TVOS
 	self.view.multipleTouchEnabled = NO;
+#endif
 }
 
 /**
