--- conflicted
+++ resolved
@@ -803,13 +803,9 @@
 	if (EventWindow.IsValid())
 	{
 		const EWindowZone::Type Zone = GetCurrentWindowZone(EventWindow.ToSharedRef());
-<<<<<<< HEAD
-		bool const bResizable = !bUsingHighPrecisionMouseInput && EventWindow->IsRegularWindow() && (EventWindow->GetDefinition().SupportsMaximize || EventWindow->GetDefinition().HasSizingFrame);
-=======
 		
 		bool const bResizable = !bUsingHighPrecisionMouseInput && EventWindow->IsRegularWindow() && (EventWindow->GetDefinition().SupportsMaximize || EventWindow->GetDefinition().HasSizingFrame);
 		
->>>>>>> e58dcb1b
 		if (Button == LastPressedMouseButton && (Event.ClickCount % 2) == 0)
 		{
 			if (Zone == EWindowZone::TitleBar)
