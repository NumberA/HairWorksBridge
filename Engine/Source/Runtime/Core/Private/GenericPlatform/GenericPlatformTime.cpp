// Copyright 1998-2015 Epic Games, Inc. All Rights Reserved.

#include "CorePrivatePCH.h"

DEFINE_LOG_CATEGORY_STATIC(LogGenericPlatformTime, Log, All);

double FGenericPlatformTime::SecondsPerCycle = 0.0;	

#if PLATFORM_HAS_BSD_TIME 

#include <sys/time.h>
#include <sched.h>  // maybe the BSD time and sched.h need to be independent, but they are normally available together

double FGenericPlatformTime::InitTiming()
{
	// we use gettimeofday() instead of rdtsc, so it's 1000000 "cycles" per second on this faked CPU.
	SecondsPerCycle = 1.0f / 1000000.0f;
	return FPlatformTime::Seconds();
}

void FGenericPlatformTime::SystemTime( int32& Year, int32& Month, int32& DayOfWeek, int32& Day, int32& Hour, int32& Min, int32& Sec, int32& MSec )
{
	// query for calendar time
	struct timeval Time;
	gettimeofday(&Time, NULL);

	// convert it to local time
	struct tm LocalTime;
	localtime_r(&Time.tv_sec, &LocalTime);

	// pull out data/time
	Year		= LocalTime.tm_year + 1900;
	Month		= LocalTime.tm_mon + 1;
	DayOfWeek	= LocalTime.tm_wday;
	Day			= LocalTime.tm_mday;
	Hour		= LocalTime.tm_hour;
	Min			= LocalTime.tm_min;
	Sec			= LocalTime.tm_sec;
	MSec		= Time.tv_usec / 1000;
}

void FGenericPlatformTime::UtcTime( int32& Year, int32& Month, int32& DayOfWeek, int32& Day, int32& Hour, int32& Min, int32& Sec, int32& MSec )
{
	// query for calendar time
	struct timeval Time;
	gettimeofday(&Time, NULL);

	// convert it to UTC
	struct tm LocalTime;
	gmtime_r(&Time.tv_sec, &LocalTime);

	// pull out data/time
	Year		= LocalTime.tm_year + 1900;
	Month		= LocalTime.tm_mon + 1;
	DayOfWeek	= LocalTime.tm_wday;
	Day			= LocalTime.tm_mday;
	Hour		= LocalTime.tm_hour;
	Min			= LocalTime.tm_min;
	Sec			= LocalTime.tm_sec;
	MSec		= Time.tv_usec / 1000;
}

#endif

TCHAR* FGenericPlatformTime::StrDate( TCHAR* Dest, SIZE_T DestSize )
{
	int32 Year;
	int32 Month;
	int32 DayOfWeek;
	int32 Day;
	int32 Hour;
	int32 Min;
	int32 Sec;
	int32 MSec;

	FPlatformTime::SystemTime(Year, Month, DayOfWeek, Day, Hour, Min, Sec, MSec );
	FCString::Snprintf(Dest, DestSize, TEXT("%02d/%02d/%02d"), Month, Day, Year % 100);
	return Dest;
}

TCHAR* FGenericPlatformTime::StrTime( TCHAR* Dest, SIZE_T DestSize )
{
	int32 Year;
	int32 Month;
	int32 DayOfWeek;
	int32 Day;
	int32 Hour;
	int32 Min;
	int32 Sec;
	int32 MSec;

	FPlatformTime::SystemTime(Year, Month, DayOfWeek, Day, Hour, Min, Sec, MSec );
	FCString::Snprintf( Dest, DestSize, TEXT("%02d:%02d:%02d"), Hour, Min, Sec);
	return Dest;
}

const TCHAR* FGenericPlatformTime::StrTimestamp()
{
	static TCHAR Result[1024];
	*Result = 0;
	StrDate( Result, ARRAY_COUNT(Result) );
	FCString::Strcat( Result, TEXT(" ") );
	StrTime( Result + FCString::Strlen(Result), ARRAY_COUNT(Result) - FCString::Strlen(Result) );
	return Result;
}

/**
 * Returns a pretty-string for a time given in seconds. (I.e. "4:31 min", "2:16:30 hours", etc)
 * @param Seconds	Time in seconds
 * @return			Time in a pretty formatted string
 */
FString FGenericPlatformTime::PrettyTime( double Seconds )
{
	if ( Seconds < 1.0 )
	{
		return FString::Printf( TEXT("%d ms"), FMath::TruncToInt(Seconds*1000) );
	}
	else if ( Seconds < 10.0 )
	{
		int32 Sec = FMath::TruncToInt(Seconds);
		int32 Ms = FMath::TruncToInt(Seconds*1000) - Sec*1000;
		return FString::Printf( TEXT("%d.%02d sec"), Sec, Ms/10 );
	}
	else if ( Seconds < 60.0 )
	{
		int32 Sec = FMath::TruncToInt(Seconds);
		int32 Ms = FMath::TruncToInt(Seconds*1000) - Sec*1000;
		return FString::Printf( TEXT("%d.%d sec"), Sec, Ms/100 );
	}
	else if ( Seconds < 60.0*60.0 )
	{
		int32 Min = FMath::TruncToInt(Seconds/60.0);
		int32 Sec = FMath::TruncToInt(Seconds) - Min*60;
		return FString::Printf( TEXT("%d:%02d min"), Min, Sec );
	}
	else
	{
		int32 Hr = FMath::TruncToInt(Seconds/3600.0);
		int32 Min = FMath::TruncToInt((Seconds - Hr*3600)/60.0);
		int32 Sec = FMath::TruncToInt(Seconds - Hr*3600 - Min*60);
		return FString::Printf( TEXT("%d:%02d:%02d hours"), Hr, Min, Sec );
	}
}

/** Implements CPUTimeDumpCommand command. */
struct FCPUTimeDump
{
	/** Default constructor. */
	FCPUTimeDump()
		: GetCPUTimeDelegate( FTickerDelegate::CreateRaw( this, &FCPUTimeDump::OnAddCPUTime ) )
		, CPUTimeDumpDelegate( FTickerDelegate::CreateRaw( this, &FCPUTimeDump::OnCPUTimeDump ) )
	{}

	/** Gets FCPUTimeDump singleton instance. */
	static FCPUTimeDump& Get()
	{
		static FCPUTimeDump Singleton;
		return Singleton;
	}

	/** Executes the CPUTime.Dump command. */
	void ExecuteCommand( const TArray< FString >& Args )
	{
		int32 Delay = 0;
		if( Args.Num() == 0 )
		{
			Delay = 30;
		}
		else
		{
			FParse::Value(*Args[0], TEXT("delay="), Delay);
		}

		FTicker::GetCoreTicker().RemoveTicker( GetCPUTimeDelegateHandle );
		FTicker::GetCoreTicker().RemoveTicker( CPUTimeDumpDelegateHandle );
<<<<<<< HEAD
		GetCPUTimeDelegateHandle   = FDelegateHandle();
		CPUTimeDumpDelegateHandle  = FDelegateHandle();
=======
		GetCPUTimeDelegateHandle .Reset();
		CPUTimeDumpDelegateHandle.Reset();
>>>>>>> cce8678d

		if( Delay == 0 )
		{
			UE_LOG(LogGenericPlatformTime, Log, TEXT("Disabling printing the CPU usage"));
		}
		else
		{
			Delay = FMath::Clamp( Delay, 10, 300 );
			UE_LOG(LogGenericPlatformTime, Log, TEXT("Delay set to %i second(s), started printing the CPU usage"), Delay);

			GetCPUTimeDelegateHandle   = FTicker::GetCoreTicker().AddTicker( GetCPUTimeDelegate );
			CPUTimeDumpDelegateHandle  = FTicker::GetCoreTicker().AddTicker( CPUTimeDumpDelegate, Delay );
		}
	}

protected:
	/** Retrieves the current CPU time. */
	bool OnAddCPUTime( float /*DeltaTime*/ )
	{
		const FCPUTime CPUTime = FPlatformTime::GetCPUTime();
		CPUTimes.Add( CPUTime );
		return true;
	}

	/** Prints the average CPU time from the last n frames. */
	bool OnCPUTimeDump( float /*DeltaTime*/ )
	{
		FCPUTime TotalCPUTime(0.0f,0.0f);
		const int32 NumCPUTimes = CPUTimes.Num();
		for( int32 Nx = 0; Nx < NumCPUTimes; ++Nx )
		{
			TotalCPUTime += CPUTimes[Nx];
		}

		UE_LOG(LogGenericPlatformTime, Log, TEXT("CPU Time for last %3i frames: %5.1f%% (%5.1f%%)"), CPUTimes.Num(), TotalCPUTime.CPUTimePct/(float)NumCPUTimes, TotalCPUTime.CPUTimePctRelative/(float)NumCPUTimes );
		CPUTimes.Reset();

		return true;
	}

	/** Array of CPU times. */
	TArray<FCPUTime> CPUTimes;

	/** Ticker delegate for getting the current CPU usage, called once per frame. */
	FTickerDelegate GetCPUTimeDelegate;

	/** Ticker delegate for printing the average CPU usage, called every nth frame. */
	FTickerDelegate CPUTimeDumpDelegate;

	/** Handle for the added GetCPUTimeDelegate delegate. */
	FDelegateHandle GetCPUTimeDelegateHandle;

	/** Handle for the added CPUTimeDumpDelegate delegate. */
	FDelegateHandle CPUTimeDumpDelegateHandle;
};

static FAutoConsoleCommand CPUTimeDumpCommand
(
	TEXT("CPUTime.Dump"),
	TEXT("Usage -Delay=[NumSeconds=30]\n")
	TEXT("If Delay==0, disables printing the CPU usage to the log\n")
	TEXT("If Delay>0, starts printing the average CPU usage from the last n frames, clamps between 10 and 300"),
	FConsoleCommandWithArgsDelegate::CreateRaw( &FCPUTimeDump::Get(), &FCPUTimeDump::ExecuteCommand )
);<|MERGE_RESOLUTION|>--- conflicted
+++ resolved
@@ -173,13 +173,8 @@
 
 		FTicker::GetCoreTicker().RemoveTicker( GetCPUTimeDelegateHandle );
 		FTicker::GetCoreTicker().RemoveTicker( CPUTimeDumpDelegateHandle );
-<<<<<<< HEAD
-		GetCPUTimeDelegateHandle   = FDelegateHandle();
-		CPUTimeDumpDelegateHandle  = FDelegateHandle();
-=======
 		GetCPUTimeDelegateHandle .Reset();
 		CPUTimeDumpDelegateHandle.Reset();
->>>>>>> cce8678d
 
 		if( Delay == 0 )
 		{
