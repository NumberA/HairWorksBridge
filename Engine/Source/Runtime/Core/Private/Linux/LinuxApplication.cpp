--- conflicted
+++ resolved
@@ -314,15 +314,11 @@
 
 			if(bUsingHighPrecisionMouseInput)
 			{
-<<<<<<< HEAD
-					LinuxCursor->AddOffset(motionEvent.xrel, motionEvent.yrel);
-=======
 					// maintain "shadow" global position
 					if (LinuxCursor->IsHidden())
 					{
 						LinuxCursor->AddOffset(motionEvent.xrel, motionEvent.yrel);
 					}
->>>>>>> 2e95d669
  					MessageHandler->OnRawMouseMove(motionEvent.xrel, motionEvent.yrel);
 			}
 			else
