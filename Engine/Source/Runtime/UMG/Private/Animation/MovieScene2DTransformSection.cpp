--- conflicted
+++ resolved
@@ -129,18 +129,6 @@
 								Rotation.Eval( Position, DefaultValue.Angle ) );
 }
 
-<<<<<<< HEAD
-
-bool UMovieScene2DTransformSection::NewKeyIsNewData( float Time, const FWidgetTransform& Transform, FKeyParams KeyParams ) const
-{
-	bool bHasEmptyKeys = false;
-	for(int32 Axis = 0; Axis < 2; ++Axis)
-	{
-		bHasEmptyKeys = bHasEmptyKeys ||
-			Translation[Axis].GetNumKeys() == 0 ||
-			Scale[Axis].GetNumKeys() == 0 ||
-			Shear[Axis].GetNumKeys() == 0;
-=======
 // This function uses a template to avoid duplicating this for const and non-const versions
 template<typename CurveType>
 CurveType* GetCurveForChannelAndAxis( EKey2DTransformChannel Channel, EKey2DTransformAxis Axis, 
@@ -180,32 +168,11 @@
 		{
 			return RotationCurve;
 		}
->>>>>>> 73f66985
 	}
 	checkf( false, TEXT( "Invalid channel and axis combination." ) );
 	return nullptr;
 }
 
-<<<<<<< HEAD
-	bHasEmptyKeys |= Rotation.GetNumKeys() == 0;
-
-	if (bHasEmptyKeys || (KeyParams.bAutoKeying && Eval(Time, Transform) != Transform))
-	{
-		return true;
-	}
-
-	return false;
-}
-
-void UMovieScene2DTransformSection::AddKey( float Time, const struct F2DTransformKey& TransformKey, FKeyParams KeyParams )
-{
-	Modify();
-
-	static FName TranslationName("Translation");
-	static FName ScaleName("Scale");
-	static FName ShearName("Shear");
-	static FName AngleName("Angle");
-=======
 
 bool UMovieScene2DTransformSection::NewKeyIsNewData( float Time, const struct F2DTransformKey& TransformKey ) const
 {
@@ -219,63 +186,8 @@
 	const FRichCurve* KeyCurve = GetCurveForChannelAndAxis( TransformKey.Channel, TransformKey.Axis, Translation, Scale, Shear, &Rotation );
 	return KeyCurve->GetNumKeys() != 0;
 }
->>>>>>> 73f66985
-
-
-<<<<<<< HEAD
-	bool bTxKeyExists = Translation[0].IsKeyHandleValid(Translation[0].FindKey(Time));
-	bool bTyKeyExists = Translation[1].IsKeyHandleValid(Translation[1].FindKey(Time));
-
-	bool bRKeyExists = Rotation.IsKeyHandleValid(Rotation.FindKey(Time));
-
-	bool bHxKeyExists = Shear[0].IsKeyHandleValid(Shear[0].FindKey(Time));
-	bool bHyKeyExists = Shear[1].IsKeyHandleValid(Shear[1].FindKey(Time));
-
-	bool bSxKeyExists = Scale[0].IsKeyHandleValid(Scale[0].FindKey(Time));
-	bool bSyKeyExists = Scale[1].IsKeyHandleValid(Scale[1].FindKey(Time));
-
-	if ( (CurveName == NAME_None || CurveName == TranslationName) &&
-			(KeyParams.bAddKeyEvenIfUnchanged || !(!bTxKeyExists && !KeyParams.bAutoKeying && Translation[0].GetNumKeys() > 0) ) )
-	{
-		AddKeyToCurve(Translation[0], Time, TransformKey.Value.Translation.X, KeyParams);
-	}
-
-	if ( (CurveName == NAME_None || CurveName == TranslationName) &&
-			(KeyParams.bAddKeyEvenIfUnchanged || !(!bTyKeyExists && !KeyParams.bAutoKeying && Translation[1].GetNumKeys() > 0) ) )
-	{
-		AddKeyToCurve(Translation[1], Time, TransformKey.Value.Translation.Y, KeyParams);
-	}
-
-	if ( (CurveName == NAME_None || CurveName == ScaleName) &&
-			(KeyParams.bAddKeyEvenIfUnchanged || !(!bSxKeyExists && !KeyParams.bAutoKeying && Scale[0].GetNumKeys() > 0) ) )
-	{
-		AddKeyToCurve(Scale[0], Time, TransformKey.Value.Scale.X, KeyParams);
-	}
-
-	if ( (CurveName == NAME_None || CurveName == ScaleName) &&
-			(KeyParams.bAddKeyEvenIfUnchanged || !(!bSyKeyExists && !KeyParams.bAutoKeying && Scale[1].GetNumKeys() > 0) ) )
-	{
-		AddKeyToCurve(Scale[1], Time, TransformKey.Value.Scale.Y, KeyParams);
-	}
-		
-	if ( (CurveName == NAME_None || CurveName == ShearName) &&
-			(KeyParams.bAddKeyEvenIfUnchanged || !(!bHxKeyExists && !KeyParams.bAutoKeying && Shear[0].GetNumKeys() > 0) ) )
-	{
-		AddKeyToCurve(Shear[0], Time, TransformKey.Value.Shear.X, KeyParams);
-	}
-
-	if ( (CurveName == NAME_None || CurveName == ShearName) &&
-			(KeyParams.bAddKeyEvenIfUnchanged || !(!bHyKeyExists && !KeyParams.bAutoKeying && Shear[1].GetNumKeys() > 0) ) )
-	{
-		AddKeyToCurve(Shear[1], Time, TransformKey.Value.Shear.Y, KeyParams);
-	}
-
-	if ( (CurveName == NAME_None || CurveName == AngleName) &&
-			(KeyParams.bAddKeyEvenIfUnchanged || !(!bRKeyExists && !KeyParams.bAutoKeying && Rotation.GetNumKeys() > 0) ) )
-	{
-		AddKeyToCurve(Rotation, Time, TransformKey.Value.Angle, KeyParams);
-	}
-=======
+
+
 void UMovieScene2DTransformSection::AddKey( float Time, const struct F2DTransformKey& TransformKey, EMovieSceneKeyInterpolation KeyInterpolation )
 {
 	FRichCurve* KeyCurve = GetCurveForChannelAndAxis( TransformKey.Channel, TransformKey.Axis, Translation, Scale, Shear, &Rotation );
@@ -287,5 +199,4 @@
 {
 	FRichCurve* KeyCurve = GetCurveForChannelAndAxis( TransformKey.Channel, TransformKey.Axis, Translation, Scale, Shear, &Rotation );
 	SetCurveDefault( *KeyCurve, TransformKey.Value );
->>>>>>> 73f66985
 }