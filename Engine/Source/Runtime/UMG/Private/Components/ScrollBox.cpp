--- conflicted
+++ resolved
@@ -66,12 +66,8 @@
 	MyScrollBox = SNew(SScrollBox)
 		.Style(&WidgetStyle)
 		.ScrollBarStyle(&WidgetBarStyle)
-<<<<<<< HEAD
-		.Orientation(Orientation);
-=======
 		.Orientation(Orientation)
 		.ConsumeMouseWheel(ConsumeMouseWheel);
->>>>>>> cce8678d
 
 	for ( UPanelSlot* Slot : Slots )
 	{
