--- conflicted
+++ resolved
@@ -275,14 +275,11 @@
 	*/
 	bool			bExportLoadFailed;
 
-<<<<<<< HEAD
-=======
 	/**
 	* Export is a dynamic class.
 	*/
 	bool			bDynamicClass;
 
->>>>>>> 73f66985
 	/** If this object is a top level package (which must have been forced into the export table via OBJECTMARK_ForceTagExp)
 	 * this is the GUID for the original package file
 	 * Serialized
