--- conflicted
+++ resolved
@@ -85,18 +85,12 @@
 		FConfigSection* PackageRedirects = GConfig->GetSectionPrivate( TEXT("/Script/Engine.Engine"), false, true, GEngineIniName );
 		if (PackageRedirects)
 		{
-<<<<<<< HEAD
-			for( FConfigSection::TIterator It(*PackageRedirects); It; ++It )
-			{
-				if( It.Key() == TEXT("ActiveClassRedirects") )
-=======
 			FDeferredMessageLog RedirectErrors(NAME_LoadErrors);
 
 			static FName ActiveClassRedirectsKey(TEXT("ActiveClassRedirects"));
 			for( FConfigSection::TIterator It(*PackageRedirects); It; ++It )
 			{
 				if (It.Key() == ActiveClassRedirectsKey)
->>>>>>> a8a797ea
 				{
 					FName OldClassName = NAME_None;
 					FName NewClassName = NAME_None;
@@ -116,22 +110,6 @@
 					FParse::Value( *It.Value(), TEXT("NewSubobjName="), NewSubobjName );
 
 					if (NewSubobjName != NAME_None || OldSubobjName != NAME_None)
-<<<<<<< HEAD
-					{
-						check(OldSubobjName != NAME_None && OldClassName != NAME_None );
-						SubobjectNameRedirects.Add(OldSubobjName, FSubobjectRedirect(OldClassName, NewSubobjName));
-					}
-					//instances only
-					else if( bInstanceOnly )
-					{
-						ObjectNameRedirectsInstanceOnly.Add(OldClassName,NewClassName);
-					}
-					//objects only on a per-object basis
-					else if( ObjectName != NAME_None )
-					{
-						ObjectNameRedirectsObjectOnly.Add(ObjectName, NewClassName);
-					}
-=======
 					{
 						check(OldSubobjName != NAME_None && OldClassName != NAME_None );
 
@@ -162,18 +140,11 @@
 
 						ObjectNameRedirectsObjectOnly.Add(ObjectName, NewClassName);
 					}
->>>>>>> a8a797ea
 					//full redirect
 					else
 					{
 						if (NewClassName.ToString().Find(TEXT("."), ESearchCase::CaseSensitive) != NewClassName.ToString().Find(TEXT("."), ESearchCase::CaseSensitive, ESearchDir::FromEnd))
 						{
-<<<<<<< HEAD
-							UE_LOG(LogLinker, Error, TEXT("Currently we cannot rename nested objects for '%s'; if you want to leave the outer alone, just specify the name with no path"), *NewClassName.ToString());
-						}
-						else
-						{
-=======
 							RedirectErrors.Error(FText::Format(LOCTEXT("NestedRenameDisallowed", "{0} cannot contain a rename of nested objects for '{1}'; if you want to leave the outer alone, just specify the name with no path"), FText::FromName(ActiveClassRedirectsKey), FText::FromName(NewClassName)));
 						}
 						else
@@ -183,7 +154,6 @@
 								RedirectErrors.Error(FText::Format(LOCTEXT("RedirectorCollision", "{0} contains a collision with multiple redirectors for old class named {1}"), FText::FromName(ActiveClassRedirectsKey), FText::FromName(OldClassName)));
 							}
 
->>>>>>> a8a797ea
 							ObjectNameRedirects.Add(OldClassName,NewClassName);
 						}
 					}
@@ -3052,16 +3022,6 @@
 		if (Object->GetLinker() == this)
 		{
 #if USE_CIRCULAR_DEPENDENCY_LOAD_DEFERRING
-<<<<<<< HEAD
-			// if this is an inherited sub-object on a CDO, and that CDO has had
-			// its initialization deferred, then we shouldn't serialize in data 
-			// for this quite yet... not until the CDO owner has had a chance to
-			// initialize itself (because, as part of CDO initialization, 
-			// inherited sub-objects get filled in with values inherited from 
-			// the parent class... it is expected that this happens prior to 
-			// sub-object serialization)
-			if (Object->HasAnyFlags(RF_DefaultSubObject) && FDeferredObjInitializerTracker::DeferSubObjectPreload(Object))
-=======
 			// Because of delta serialization, we require that a parent's CDO be 
 			// fully serialized before its children's CDOs are created. However, 
 			// due to cyclic parent/child dependencies, we have some cases where 
@@ -3086,7 +3046,6 @@
 			// of CDO initialization, inherited sub-objects get filled in with 
 			// values inherited from the super)
 			else if (Object->HasAnyFlags(RF_DefaultSubObject) && FDeferredObjInitializerTracker::DeferSubObjectPreload(Object))
->>>>>>> a8a797ea
 			{
 				// don't worry, FDeferredObjInitializerTracker::DeferSubObjectPreload() 
 				// should have cached this object, and it will run Preload() on 
