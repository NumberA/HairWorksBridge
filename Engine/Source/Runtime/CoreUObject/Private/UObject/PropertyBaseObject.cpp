--- conflicted
+++ resolved
@@ -418,18 +418,11 @@
 		// PropertyClass itself (in the middle of an FArchiveReplaceObjectRef 
 		// pass)... if this is the case, then we might have already replaced 
 		// the object's class, but not the PropertyClass yet (or vise-versa)... 
-<<<<<<< HEAD
-		// so we use this to ensure in that situation that we don't clear the 
-=======
 		// so we use this to ensure, in that situation, that we don't clear the 
->>>>>>> 2e95d669
 		// object value (if CLASS_NewerVersionExists is set, then we are likely 
 		// in the middle of an FArchiveReplaceObjectRef pass)
 		bool bIsReplacingClassRefs = PropertyClass->HasAnyClassFlags(CLASS_NewerVersionExists) != ObjectClass->HasAnyClassFlags(CLASS_NewerVersionExists);
 		
-<<<<<<< HEAD
-		if ((PropertyClass != nullptr) && !ObjectClass->IsChildOf(PropertyClass) && !bIsReplacingClassRefs)
-=======
 #if USE_CIRCULAR_DEPENDENCY_LOAD_DEFERRING
 		ULinkerLoad* PropertyLinker = GetLinker();
 		bool const bIsDeferringValueLoad = ((PropertyLinker == nullptr) || (PropertyLinker->LoadFlags & LOAD_DeferDependencyLoads)) &&
@@ -444,7 +437,6 @@
 #endif // USE_CIRCULAR_DEPENDENCY_LOAD_DEFERRING
 
 		if ((PropertyClass != nullptr) && !ObjectClass->IsChildOf(PropertyClass) && !bIsReplacingClassRefs && !bIsDeferringValueLoad)
->>>>>>> 2e95d669
 		{
 			UE_LOG(LogProperty, Warning,
 				TEXT("Serialized %s for a property of %s. Reference will be NULLed.\n    Property = %s\n    Item = %s"),
