// Copyright 1998-2016 Epic Games, Inc. All Rights Reserved.

#pragma once

#include "MetalRHIPrivate.h"

enum EMetalPipelineHashBits
{
	NumBits_BlendState = 5, //(x6=30),
#if PLATFORM_MAC
	NumBits_RenderTargetFormat = 5, //(x6=30),
#else
	NumBits_RenderTargetFormat = 4, //(x6=24),
#endif
	NumBits_DepthFormat = 3, //(x1=3),
	NumBits_StencilFormat = 3, //(x1=3),
	NumBits_SampleCount = 3, //(x1=3),
#if PLATFORM_MAC
	NumBits_PrimitiveTopology = 2, //(x1=2)
#endif
};

enum EMetalPipelineHashOffsets
{
	Offset_BlendState0 = 0,
	Offset_BlendState1 = Offset_BlendState0 + NumBits_BlendState,
	Offset_BlendState2 = Offset_BlendState1 + NumBits_BlendState,
	Offset_BlendState3 = Offset_BlendState2 + NumBits_BlendState,
	Offset_BlendState4 = Offset_BlendState3 + NumBits_BlendState,
	Offset_BlendState5 = Offset_BlendState4 + NumBits_BlendState,
	Offset_RenderTargetFormat0 = Offset_BlendState5 + NumBits_BlendState,
	Offset_RenderTargetFormat1 = Offset_RenderTargetFormat0 + NumBits_RenderTargetFormat,
	Offset_RenderTargetFormat2 = Offset_RenderTargetFormat1 + NumBits_RenderTargetFormat,
	Offset_RenderTargetFormat3 = Offset_RenderTargetFormat2 + NumBits_RenderTargetFormat,
	Offset_RenderTargetFormat4 = Offset_RenderTargetFormat3 + NumBits_RenderTargetFormat,
	Offset_RenderTargetFormat5 = Offset_RenderTargetFormat4 + NumBits_RenderTargetFormat,
	Offset_DepthFormat = Offset_RenderTargetFormat5 + NumBits_RenderTargetFormat,
	Offset_StencilFormat = Offset_DepthFormat + NumBits_DepthFormat,
	Offset_SampleCount = Offset_StencilFormat + NumBits_StencilFormat,
#if PLATFORM_MAC
	Offset_PrimitiveTopology = Offset_SampleCount + NumBits_SampleCount,
	Offset_End = Offset_PrimitiveTopology + NumBits_PrimitiveTopology
#else
	Offset_End = Offset_SampleCount + NumBits_SampleCount
#endif
};

struct FMetalRenderPipelineDesc
{
	FMetalRenderPipelineDesc();
	~FMetalRenderPipelineDesc();

	template<typename Type>
	inline void SetHashValue(uint32 Offset, uint32 NumBits, Type Value)
	{
		FMetalRenderPipelineHash BitMask = ((((FMetalRenderPipelineHash)1ULL) << NumBits) - 1) << Offset;
		Hash = (Hash & ~BitMask) | (((FMetalRenderPipelineHash)Value << Offset) & BitMask);
	}

	/**
	 * @return the hash of the current pipeline state
	 */
	inline FMetalRenderPipelineHash GetHash() const { return Hash; }
	
	/**
	 * @return an pipeline state object that matches the current state and the BSS
	 */
	id<MTLRenderPipelineState> CreatePipelineStateForBoundShaderState(FMetalBoundShaderState* BSS, FMetalHashedVertexDescriptor const& VertexDesc, MTLRenderPipelineReflection** Reflection = nil) const;

#if !UE_BUILD_SHIPPING
	/**
	 * @return a reflection object that matches the current state and the BSS
	 */
	MTLRenderPipelineReflection* GetReflectionData(FMetalBoundShaderState* BSS, FMetalHashedVertexDescriptor const& VertexDesc) const;
#endif

	MTLRenderPipelineDescriptor* PipelineDescriptor;
	uint32 SampleCount;

	// running hash of the pipeline state
	FMetalRenderPipelineHash Hash;

	struct FMetalRenderPipelineKey
	{
		FMetalRenderPipelineHash RenderPipelineHash;
		FMetalHashedVertexDescriptor VertexDescriptorHash;
		id<MTLFunction> VertexFunction;
		id<MTLFunction> PixelFunction;
		
		bool operator==(FMetalRenderPipelineKey const& Other) const;
		
		friend uint32 GetTypeHash(FMetalRenderPipelineKey const& Key)
		{
			return GetTypeHash(Key.RenderPipelineHash) ^ GetTypeHash(Key.VertexDescriptorHash) ^ GetTypeHash(Key.VertexFunction) ^ GetTypeHash(Key.PixelFunction);
		}
	};
	
<<<<<<< HEAD
	static FCriticalSection MetalPipelineMutex;
=======
	static pthread_rwlock_t MetalPipelineMutex;
>>>>>>> 92a3597a
	static TMap<FMetalRenderPipelineKey, id<MTLRenderPipelineState>> MetalPipelineCache;
	static uint32 BlendBitOffsets[6];
	static uint32 RTBitOffsets[6];
#if !UE_BUILD_SHIPPING
	static TMap<FMetalRenderPipelineKey, MTLRenderPipelineReflection*> MetalReflectionCache;
#endif
};<|MERGE_RESOLUTION|>--- conflicted
+++ resolved
@@ -95,11 +95,7 @@
 		}
 	};
 	
-<<<<<<< HEAD
-	static FCriticalSection MetalPipelineMutex;
-=======
 	static pthread_rwlock_t MetalPipelineMutex;
->>>>>>> 92a3597a
 	static TMap<FMetalRenderPipelineKey, id<MTLRenderPipelineState>> MetalPipelineCache;
 	static uint32 BlendBitOffsets[6];
 	static uint32 RTBitOffsets[6];
