// Copyright 1998-2016 Epic Games, Inc. All Rights Reserved.

#include "MetalRHIPrivate.h"
#include "MetalStateCache.h"
#include "MetalProfiler.h"

static TAutoConsoleVariable<int32> CVarMetalVertexParameterSize(
	TEXT("r.MetalVertexParameterSize"),
	1024,
	TEXT("Amount of entries to use for VertexParameter space (multiples of 1024), defaults to 1024"),
	ECVF_Default);

static TAutoConsoleVariable<int32> CVarMetalPixelParameterSize(
	TEXT("r.MetalPixelParameterSize"),
	1024,
	TEXT("Amount of entries to use for PixelParameter space (multiples of 1024), defaults to 1024"),
	ECVF_Default);

static TAutoConsoleVariable<int32> CVarMetalComputeParameterSize(
	TEXT("r.MetalComputeParameterSize"),
	1024,
	TEXT("Amount of entries to use for ComputeParameter space (multiples of 1024), defaults to 1024"),
	ECVF_Default);

static MTLTriangleFillMode TranslateFillMode(ERasterizerFillMode FillMode)
{
	switch (FillMode)
	{
		case FM_Wireframe:	return MTLTriangleFillModeLines;
		case FM_Point:		return MTLTriangleFillModeFill;
		default:			return MTLTriangleFillModeFill;
	};
}

static MTLCullMode TranslateCullMode(ERasterizerCullMode CullMode)
{
	switch (CullMode)
	{
		case CM_CCW:	return MTLCullModeFront;
		case CM_CW:		return MTLCullModeBack;
		default:		return MTLCullModeNone;
	}
}

FMetalStateCache::FMetalStateCache(FMetalCommandEncoder& InCommandEncoder)
: CommandEncoder(InCommandEncoder)
, VisibilityResults(nil)
, BlendState(nullptr)
, DepthStencilState(nullptr)
, RasterizerState(nullptr)
, BoundShaderState(nullptr)
, StencilRef(0)
, BlendFactor(FLinearColor::Transparent)
, FrameBufferSize(CGSizeMake(0.0, 0.0))
, RenderTargetArraySize(1)
, bHasValidRenderTarget(false)
, bHasValidColorTarget(false)
, bScissorRectEnabled(false)
{
	Viewport.originX = Viewport.originY = Viewport.width = Viewport.height = Viewport.znear = Viewport.zfar = 0.0;
	Scissor.x = Scissor.y = Scissor.width = Scissor.height;
	
	FMemory::Memzero(VertexBuffers, sizeof(VertexBuffers));
	FMemory::Memzero(VertexBytes, sizeof(VertexBytes));
	FMemory::Memzero(VertexStrides, sizeof(VertexStrides));	
	FMemory::Memzero(RenderTargetsInfo);	
	FMemory::Memzero(DirtyUniformBuffers);
	
	//@todo-rco: What Size???
	// make a buffer for each shader type
	IConsoleVariable* CVar = IConsoleManager::Get().FindConsoleVariable(TEXT("r.MetalVertexParameterSize"));
	int SizeMult = CVar->GetInt();
	ShaderParameters[CrossCompiler::SHADER_STAGE_VERTEX].InitializeResources(SizeMult * 1024);
	CVar = IConsoleManager::Get().FindConsoleVariable(TEXT("r.MetalPixelParameterSize"));
	SizeMult = CVar->GetInt();
	ShaderParameters[CrossCompiler::SHADER_STAGE_PIXEL].InitializeResources(SizeMult * 1024);
	if (GMaxRHIFeatureLevel >= ERHIFeatureLevel::SM4 )
	{
		CVar = IConsoleManager::Get().FindConsoleVariable(TEXT("r.MetalComputeParameterSize"));
		SizeMult = CVar->GetInt();
		ShaderParameters[CrossCompiler::SHADER_STAGE_COMPUTE].InitializeResources(SizeMult * 1024);
	}
}

FMetalStateCache::~FMetalStateCache()
{
	
}

void FMetalStateCache::Reset(void)
{
	CommandEncoder.Reset();
	
	for (uint32 i = 0; i < CrossCompiler::NUM_SHADER_STAGES; i++)
	{
		ShaderParameters[i].MarkAllDirty();
	}
	for (uint32 i = 0; i < SF_NumFrequencies; i++)
	{
		BoundUniformBuffers[i].Empty();
	}
	
	PipelineDesc.Hash = 0;
	if (PipelineDesc.PipelineDescriptor)
	{
		PipelineDesc.PipelineDescriptor.depthAttachmentPixelFormat = MTLPixelFormatInvalid;
	}
	
	Viewport.originX = Viewport.originY = Viewport.width = Viewport.height = Viewport.znear = Viewport.zfar = 0.0;
	
	FMemory::Memzero(RenderTargetsInfo);
	bHasValidRenderTarget = false;
	bHasValidColorTarget = false;
	
	FMemory::Memzero(DirtyUniformBuffers);
	
	FMemory::Memzero(VertexBuffers, sizeof(VertexBuffers));
	FMemory::Memzero(VertexBytes, sizeof(VertexBytes));
	FMemory::Memzero(VertexStrides, sizeof(VertexStrides));
	
	VisibilityResults = nil;
	
	BlendState.SafeRelease();
	DepthStencilState.SafeRelease();
	RasterizerState.SafeRelease();
	BoundShaderState.SafeRelease();
	ComputeShader.SafeRelease();
	DepthStencilSurface.SafeRelease();
	StencilRef = 0;
	
	BlendFactor = FLinearColor::Transparent;
	FrameBufferSize = CGSizeMake(0.0, 0.0);
	RenderTargetArraySize = 0;
	
}

void FMetalStateCache::SetScissorRect(bool const bEnable, MTLScissorRect const& Rect)
{
	bScissorRectEnabled = bEnable;
	if (bEnable)
	{
		Scissor = Rect;
	}
	else
	{
		Scissor.x = Viewport.originX;
		Scissor.y = Viewport.originY;
		Scissor.width = Viewport.width;
		Scissor.height = Viewport.height;
	}
	
	// Clamp to framebuffer size - Metal doesn't allow scissor to be larger.
	Scissor.x = Scissor.x;
	Scissor.y = Scissor.y;
	Scissor.width = FMath::Max((Scissor.x + Scissor.width <= FMath::RoundToInt(FrameBufferSize.width)) ? Scissor.width : FMath::RoundToInt(FrameBufferSize.width) - Scissor.x, (NSUInteger)1u);
	Scissor.height = FMath::Max((Scissor.y + Scissor.height <= FMath::RoundToInt(FrameBufferSize.height)) ? Scissor.height : FMath::RoundToInt(FrameBufferSize.height) - Scissor.y, (NSUInteger)1u);
	
	CommandEncoder.SetScissorRect(Scissor);
}

void FMetalStateCache::SetBlendFactor(FLinearColor const& InBlendFactor)
{
	//if(BlendFactor != InBlendFactor) // @todo zebra
	{
		BlendFactor = InBlendFactor;
		CommandEncoder.SetBlendColor(InBlendFactor.R, InBlendFactor.G, InBlendFactor.B, InBlendFactor.A);
	}
}

void FMetalStateCache::SetStencilRef(uint32 const InStencilRef)
{
	//if(StencilRef != InStencilRef) // @todo zebra
	{
		StencilRef = InStencilRef;
		CommandEncoder.SetStencilReferenceValue(InStencilRef);
	}
}

void FMetalStateCache::SetBlendState(FMetalBlendState* InBlendState)
{
	//if(BlendState != InBlendState) // @todo zebra
	{
		BlendState = InBlendState;
		if(InBlendState)
		{
			for(uint32 RenderTargetIndex = 0;RenderTargetIndex < MaxMetalRenderTargets; ++RenderTargetIndex)
			{
				MTLRenderPipelineColorAttachmentDescriptor* Blend = BlendState->RenderTargetStates[RenderTargetIndex].BlendState;
				MTLRenderPipelineColorAttachmentDescriptor* Dest = [PipelineDesc.PipelineDescriptor.colorAttachments objectAtIndexedSubscript:RenderTargetIndex];

				if(Blend && Dest)
				{
					// assign each property manually, would be nice if this was faster
					Dest.blendingEnabled = Blend.blendingEnabled;
					Dest.sourceRGBBlendFactor = Blend.sourceRGBBlendFactor;
					Dest.destinationRGBBlendFactor = Blend.destinationRGBBlendFactor;
					Dest.rgbBlendOperation = Blend.rgbBlendOperation;
					Dest.sourceAlphaBlendFactor = Blend.sourceAlphaBlendFactor;
					Dest.destinationAlphaBlendFactor = Blend.destinationAlphaBlendFactor;
					Dest.alphaBlendOperation = Blend.alphaBlendOperation;
					Dest.writeMask = Blend.writeMask;
				}
		
				// set the hash bits for this RT
				PipelineDesc.SetHashValue(FMetalRenderPipelineDesc::BlendBitOffsets[RenderTargetIndex], NumBits_BlendState, BlendState->RenderTargetStates[RenderTargetIndex].BlendStateKey);
			}
		}
	}
}

void FMetalStateCache::SetDepthStencilState(FMetalDepthStencilState* InDepthStencilState)
{
	//if(DepthStencilState != InDepthStencilState) // @todo zebra
	{
		DepthStencilState = InDepthStencilState;
		if(InDepthStencilState)
		{
			//activate the state
			CommandEncoder.SetDepthStencilState(InDepthStencilState->State);
		}
	}
}

void FMetalStateCache::SetRasterizerState(FMetalRasterizerState* InRasterizerState)
{
	//if(RasterizerState != InRasterizerState) // @todo zebra
	{
		RasterizerState = InRasterizerState;
		if(InRasterizerState)
		{
			CommandEncoder.SetFrontFacingWinding(MTLWindingCounterClockwise);
			
			CommandEncoder.SetCullMode(TranslateCullMode(RasterizerState->State.CullMode));
			
			// no clamping
			CommandEncoder.SetDepthBias(RasterizerState->State.DepthBias, RasterizerState->State.SlopeScaleDepthBias, FLT_MAX);
			
			CommandEncoder.SetTriangleFillMode(TranslateFillMode(RasterizerState->State.FillMode));
		}
	}
}

void FMetalStateCache::SetBoundShaderState(FMetalBoundShaderState* InBoundShaderState)
{
	//if(BoundShaderState != InBoundShaderState) // @todo zebra
	{
		BoundShaderState = InBoundShaderState;
		
		DirtyUniformBuffers[SF_Vertex] = 0xffffffff;
		DirtyUniformBuffers[SF_Pixel] = 0xffffffff;
		DirtyUniformBuffers[SF_Hull] = 0xffffffff;
		DirtyUniformBuffers[SF_Domain] = 0xffffffff;
		DirtyUniformBuffers[SF_Geometry] = 0xffffffff;
	}
}

void FMetalStateCache::SetComputeShader(FMetalComputeShader* InComputeShader)
{
	//if(ComputeShader != InComputeShader) // @todo zebra
	{
		ComputeShader = InComputeShader;
		
		DirtyUniformBuffers[SF_Compute] = 0xffffffff;
		
		// set this compute shader pipeline as the current (this resets all state, so we need to set all resources after calling this)
		CommandEncoder.SetComputePipelineState(ComputeShader->Kernel);
	}
}

void FMetalStateCache::SetRenderTargetsInfo(FRHISetRenderTargetsInfo const& InRenderTargets, id<MTLBuffer> const QueryBuffer, bool const bReset)
{
	// see if our new Info matches our previous Info
	if (NeedsToSetRenderTarget(InRenderTargets) || QueryBuffer != VisibilityResults)
	{
		bool bNeedsClear = false;
		
		// back this up for next frame
		RenderTargetsInfo = InRenderTargets;
		
		// at this point, we need to fully set up an encoder/command buffer, so make a new one (autoreleased)
		MTLRenderPassDescriptor* RenderPass = [MTLRenderPassDescriptor renderPassDescriptor];
		TRACK_OBJECT(STAT_MetalRenderPassDescriptorCount, RenderPass);
	
		// if we need to do queries, write to the supplied query buffer
		if (IsFeatureLevelSupported(GMaxRHIShaderPlatform, ERHIFeatureLevel::SM4))
		{
			VisibilityResults = QueryBuffer;
			RenderPass.visibilityResultBuffer = QueryBuffer;
		}
		else
		{
			VisibilityResults = NULL;
			RenderPass.visibilityResultBuffer = NULL;
		}
	
		// default to non-msaa
	    int32 OldCount = PipelineDesc.SampleCount;
		PipelineDesc.SampleCount = 0;
	
		bHasValidRenderTarget = false;
		bHasValidColorTarget = false;
		
		uint8 ArrayTargets = 0;
		uint8 BoundTargets = 0;
		uint32 ArrayRenderLayers = UINT_MAX;
		
		bool bFramebufferSizeSet = false;
		FrameBufferSize = CGSizeMake(0.f, 0.f);
		
		for (uint32 RenderTargetIndex = 0; RenderTargetIndex < MaxMetalRenderTargets; RenderTargetIndex++)
		{
			// default to invalid
			uint8 FormatKey = 0;
			// only try to set it if it was one that was set (ie less than RenderTargetsInfo.NumColorRenderTargets)
			if (RenderTargetIndex < RenderTargetsInfo.NumColorRenderTargets && RenderTargetsInfo.ColorRenderTarget[RenderTargetIndex].Texture != nullptr)
			{
				const FRHIRenderTargetView& RenderTargetView = RenderTargetsInfo.ColorRenderTarget[RenderTargetIndex];
				FMetalSurface& Surface = *GetMetalSurfaceFromRHITexture(RenderTargetView.Texture);
				FormatKey = Surface.FormatKey;
				
				uint32 Width = FMath::Max((uint32)(Surface.SizeX >> RenderTargetView.MipIndex), (uint32)1);
				uint32 Height = FMath::Max((uint32)(Surface.SizeY >> RenderTargetView.MipIndex), (uint32)1);
				if(!bFramebufferSizeSet)
				{
					bFramebufferSizeSet = true;
					FrameBufferSize.width = Width;
					FrameBufferSize.height = Height;
				}
				else
				{
					FrameBufferSize.width = FMath::Min(FrameBufferSize.width, (CGFloat)Width);
					FrameBufferSize.height = FMath::Min(FrameBufferSize.height, (CGFloat)Height);
				}
	
				// if this is the back buffer, make sure we have a usable drawable
				ConditionalUpdateBackBuffer(Surface);
	
				BoundTargets |= 1 << RenderTargetIndex;
            
#if !PLATFORM_MAC
                if (Surface.Texture == nil)
                {
                    PipelineDesc.SampleCount = OldCount;
                    return;
                }
#endif
				
				// The surface cannot be nil - we have to have a valid render-target array after this call.
				check (Surface.Texture != nil);
	
				// user code generally passes -1 as a default, but we need 0
				uint32 ArraySliceIndex = RenderTargetView.ArraySliceIndex == 0xFFFFFFFF ? 0 : RenderTargetView.ArraySliceIndex;
				if (Surface.bIsCubemap)
				{
					ArraySliceIndex = GetMetalCubeFace((ECubeFace)ArraySliceIndex);
				}
				
				switch(Surface.Type)
				{
					case RRT_Texture2DArray:
					case RRT_Texture3D:
					case RRT_TextureCube:
						if(RenderTargetView.ArraySliceIndex == 0xFFFFFFFF)
						{
							ArrayTargets |= (1 << RenderTargetIndex);
							ArrayRenderLayers = FMath::Min(ArrayRenderLayers, Surface.GetNumFaces());
						}
						else
						{
							ArrayRenderLayers = 1;
						}
						break;
					default:
						ArrayRenderLayers = 1;
						break;
				}
	
				MTLRenderPassColorAttachmentDescriptor* ColorAttachment = [MTLRenderPassColorAttachmentDescriptor new];
				TRACK_OBJECT(STAT_MetalRenderPassColorAttachmentDescriptorCount, ColorAttachment);
	
				if (Surface.MSAATexture != nil)
				{
					// set up an MSAA attachment
					ColorAttachment.texture = Surface.MSAATexture;
					ColorAttachment.storeAction = MTLStoreActionMultisampleResolve;
					ColorAttachment.resolveTexture = Surface.Texture;
					PipelineDesc.SampleCount = Surface.MSAATexture.sampleCount;
	
					// only allow one MRT with msaa
					checkf(RenderTargetsInfo.NumColorRenderTargets == 1, TEXT("Only expected one MRT when using MSAA"));
				}
				else
				{
					// set up non-MSAA attachment
					ColorAttachment.texture = Surface.Texture;
					ColorAttachment.storeAction = GetMetalRTStoreAction(RenderTargetView.StoreAction);
					PipelineDesc.SampleCount = 1;
				}
				
				ColorAttachment.level = RenderTargetView.MipIndex;
				if(Surface.Type == RRT_Texture3D)
				{
					ColorAttachment.depthPlane = ArraySliceIndex;
				}
				else
				{
					ColorAttachment.slice = ArraySliceIndex;
				}
				
				ColorAttachment.loadAction = (Surface.bWritten || !CommandEncoder.IsImmediate()) ? GetMetalRTLoadAction(RenderTargetView.LoadAction) : MTLLoadActionClear;
				Surface.bWritten = true;
				
				bNeedsClear |= (ColorAttachment.loadAction == MTLLoadActionClear);
				
				const FClearValueBinding& ClearValue = RenderTargetsInfo.ColorRenderTarget[RenderTargetIndex].Texture->GetClearBinding();
				if (ClearValue.ColorBinding == EClearBinding::EColorBound)
				{
					const FLinearColor& ClearColor = ClearValue.GetClearColor();
					ColorAttachment.clearColor = MTLClearColorMake(ClearColor.R, ClearColor.G, ClearColor.B, ClearColor.A);
				}

				// assign the attachment to the slot
				[RenderPass.colorAttachments setObject:ColorAttachment atIndexedSubscript:RenderTargetIndex];
				[PipelineDesc.PipelineDescriptor.colorAttachments objectAtIndexedSubscript:RenderTargetIndex].pixelFormat = ColorAttachment.texture.pixelFormat;
	
				UNTRACK_OBJECT(STAT_MetalRenderPassColorAttachmentDescriptorCount, ColorAttachment);
				[ColorAttachment release];
	
				bHasValidRenderTarget = true;
				bHasValidColorTarget = true;
			}
			else
			{
				[PipelineDesc.PipelineDescriptor.colorAttachments objectAtIndexedSubscript:RenderTargetIndex].pixelFormat = MTLPixelFormatInvalid;
			}
	
			// update the hash no matter what case (null, unused, used)
			PipelineDesc.SetHashValue(FMetalRenderPipelineDesc::RTBitOffsets[RenderTargetIndex], NumBits_RenderTargetFormat, FormatKey);
		}
		
		RenderTargetArraySize = 1;
		
		if(ArrayTargets)
		{
			if (!GetMetalDeviceContext().SupportsFeature(EMetalFeaturesLayeredRendering))
			{
				if (ArrayRenderLayers != 1)
				{
					UE_LOG(LogMetal, Fatal, TEXT("Layered rendering is unsupported on this device."));
				}
			}
#if PLATFORM_MAC
			else
			{
				if (ArrayTargets == BoundTargets)
				{
					RenderTargetArraySize = ArrayRenderLayers;
					RenderPass.renderTargetArrayLength = ArrayRenderLayers;
				}
				else
				{
					UE_LOG(LogMetal, Fatal, TEXT("All color render targets must be layered when performing multi-layered rendering under Metal."));
				}
			}
#endif
		}
	
		// default to invalid
		PipelineDesc.PipelineDescriptor.depthAttachmentPixelFormat = MTLPixelFormatInvalid;
		PipelineDesc.PipelineDescriptor.stencilAttachmentPixelFormat = MTLPixelFormatInvalid;
		
		uint8 DepthFormatKey = 0;
		uint8 StencilFormatKey = 0;
	
		// setup depth and/or stencil
		if (RenderTargetsInfo.DepthStencilRenderTarget.Texture != nullptr)
		{
			FMetalSurface& Surface = *GetMetalSurfaceFromRHITexture(RenderTargetsInfo.DepthStencilRenderTarget.Texture);
			
			switch(Surface.Type)
			{
				case RRT_Texture2DArray:
				case RRT_Texture3D:
				case RRT_TextureCube:
					ArrayRenderLayers = Surface.GetNumFaces();
					break;
				default:
					ArrayRenderLayers = 1;
					break;
			}
			if(!ArrayTargets && ArrayRenderLayers > 1)
			{
				if (!GetMetalDeviceContext().SupportsFeature(EMetalFeaturesLayeredRendering))
				{
					UE_LOG(LogMetal, Fatal, TEXT("Layered rendering is unsupported on this device."));
				}
#if PLATFORM_MAC
				else
				{
					RenderTargetArraySize = ArrayRenderLayers;
					RenderPass.renderTargetArrayLength = ArrayRenderLayers;
				}
#endif
			}
			
			if(!bFramebufferSizeSet)
			{
				bFramebufferSizeSet = true;
				FrameBufferSize.width = Surface.SizeX;
				FrameBufferSize.height = Surface.SizeY;
			}
			else
			{
				FrameBufferSize.width = FMath::Min(FrameBufferSize.width, (CGFloat)Surface.SizeX);
				FrameBufferSize.height = FMath::Min(FrameBufferSize.height, (CGFloat)Surface.SizeY);
			}
			
			EPixelFormat DepthStencilPixelFormat = RenderTargetsInfo.DepthStencilRenderTarget.Texture->GetFormat();
			
			id<MTLTexture> DepthTexture = nil;
			id<MTLTexture> StencilTexture = nil;
			
			switch (DepthStencilPixelFormat)
			{
				case PF_X24_G8:
				case PF_DepthStencil:
				case PF_D24:
				{
					MTLPixelFormat DepthStencilFormat = Surface.Texture ? Surface.Texture.pixelFormat : MTLPixelFormatInvalid;
					
					switch(DepthStencilFormat)
					{
						case MTLPixelFormatDepth32Float:
							DepthTexture = Surface.Texture;
#if !PLATFORM_MAC
							StencilTexture = (DepthStencilPixelFormat == PF_DepthStencil) ? Surface.StencilTexture : nil;
#endif
							break;
						case MTLPixelFormatStencil8:
							StencilTexture = Surface.Texture;
							break;
#if METAL_API_1_1
						case MTLPixelFormatDepth32Float_Stencil8:
							DepthTexture = Surface.Texture;
							StencilTexture = Surface.Texture;
							break;
#if PLATFORM_MAC
						case MTLPixelFormatDepth24Unorm_Stencil8:
							DepthTexture = Surface.Texture;
							StencilTexture = Surface.Texture;
							break;
#endif
#endif
						default:
							break;
					}
					
					break;
				}
				case PF_ShadowDepth:
				{
					DepthTexture = Surface.Texture;
					break;
				}
				default:
					break;
			}
			
			float DepthClearValue = 0.0f;
			uint32 StencilClearValue = 0;
			const FClearValueBinding& ClearValue = RenderTargetsInfo.DepthStencilRenderTarget.Texture->GetClearBinding();
			if (ClearValue.ColorBinding == EClearBinding::EDepthStencilBound)
			{
				ClearValue.GetDepthStencil(DepthClearValue, StencilClearValue);
			}
			else if(!ArrayTargets && ArrayRenderLayers > 1)
			{
				DepthClearValue = 1.0f;
			}

			if (DepthTexture)
			{
				MTLRenderPassDepthAttachmentDescriptor* DepthAttachment = [[MTLRenderPassDepthAttachmentDescriptor alloc] init];
				TRACK_OBJECT(STAT_MetalRenderPassDepthAttachmentDescriptorCount, DepthAttachment);
				
				DepthFormatKey = Surface.FormatKey;
	
				// set up the depth attachment
				DepthAttachment.texture = DepthTexture;
				DepthAttachment.loadAction = GetMetalRTLoadAction(RenderTargetsInfo.DepthStencilRenderTarget.DepthLoadAction);
				
				bNeedsClear |= (DepthAttachment.loadAction == MTLLoadActionClear);
				
#if PLATFORM_MAC
				if(RenderTargetsInfo.DepthStencilRenderTarget.GetDepthStencilAccess().IsDepthWrite())
				{
					DepthAttachment.storeAction = GetMetalRTStoreAction(RenderTargetsInfo.DepthStencilRenderTarget.DepthStoreAction);
				}
				else
				{
					DepthAttachment.storeAction = MTLStoreActionDontCare;
				}
#else
				DepthAttachment.storeAction = GetMetalRTStoreAction(RenderTargetsInfo.DepthStencilRenderTarget.DepthStoreAction);
#endif
				DepthAttachment.clearDepth = DepthClearValue;

				PipelineDesc.PipelineDescriptor.depthAttachmentPixelFormat = DepthAttachment.texture.pixelFormat;
				if (PipelineDesc.SampleCount == 0)
				{
					PipelineDesc.SampleCount = DepthAttachment.texture.sampleCount;
				}
				
				bHasValidRenderTarget = true;
				
				// and assign it
				RenderPass.depthAttachment = DepthAttachment;
				
				UNTRACK_OBJECT(STAT_MetalRenderPassDepthAttachmentDescriptorCount, DepthAttachment);
				[DepthAttachment release];
			}
	
			if (StencilTexture)
			{
				MTLRenderPassStencilAttachmentDescriptor* StencilAttachment = [[MTLRenderPassStencilAttachmentDescriptor alloc] init];
				TRACK_OBJECT(STAT_MetalRenderPassStencilAttachmentDescriptorCount, StencilAttachment);
				
				StencilFormatKey = Surface.FormatKey;
	
				// set up the stencil attachment
				StencilAttachment.texture = StencilTexture;
				StencilAttachment.loadAction = GetMetalRTLoadAction(RenderTargetsInfo.DepthStencilRenderTarget.StencilLoadAction);
				
				bNeedsClear |= (StencilAttachment.loadAction == MTLLoadActionClear);
				
#if PLATFORM_MAC
				if(RenderTargetsInfo.DepthStencilRenderTarget.GetDepthStencilAccess().IsStencilWrite())
				{
					StencilAttachment.storeAction = GetMetalRTStoreAction(RenderTargetsInfo.DepthStencilRenderTarget.GetStencilStoreAction());
				}
				else
				{
					StencilAttachment.storeAction = MTLStoreActionDontCare;
				}
#else
				StencilAttachment.storeAction = GetMetalRTStoreAction(RenderTargetsInfo.DepthStencilRenderTarget.GetStencilStoreAction());
#endif
				StencilAttachment.clearStencil = StencilClearValue;

				PipelineDesc.PipelineDescriptor.stencilAttachmentPixelFormat = StencilAttachment.texture.pixelFormat;
				if (PipelineDesc.SampleCount == 0)
				{
					PipelineDesc.SampleCount = StencilAttachment.texture.sampleCount;
				}
				
				bHasValidRenderTarget = true;
				
				// and assign it
				RenderPass.stencilAttachment = StencilAttachment;
				
				UNTRACK_OBJECT(STAT_MetalRenderPassStencilAttachmentDescriptorCount, StencilAttachment);
				[StencilAttachment release];
			}
		}
		
		// commit pending commands on the old render target
		if(CommandEncoder.IsRenderCommandEncoderActive() || CommandEncoder.IsBlitCommandEncoderActive() || CommandEncoder.IsComputeCommandEncoderActive())
		{
			CommandEncoder.EndEncoding();
		}
	
		// Only start encoding if the render target state is valid
		if (bHasValidRenderTarget)
		{
			// Retain and/or release the depth-stencil surface in case it is a temporary surface for a draw call that writes to depth without a depth/stencil buffer bound.
			DepthStencilSurface = RenderTargetsInfo.DepthStencilRenderTarget.Texture;
			
			// update hash for the depth/stencil buffer & sample count
			PipelineDesc.SetHashValue(Offset_DepthFormat, NumBits_DepthFormat, DepthFormatKey);
			PipelineDesc.SetHashValue(Offset_StencilFormat, NumBits_StencilFormat, StencilFormatKey);
			PipelineDesc.SetHashValue(Offset_SampleCount, NumBits_SampleCount, PipelineDesc.SampleCount);
		
			// Set render to the framebuffer
			CommandEncoder.SetRenderPassDescriptor(RenderPass, bReset);
			
			// Remove the lazy-encoder instantiation - until there are no bugs that cause unnecessary clears.
			CommandEncoder.BeginRenderCommandEncoding();
		}
		else
		{
			// update hash for the depth/stencil buffer & sample count
			PipelineDesc.SetHashValue(Offset_DepthFormat, NumBits_DepthFormat, 0);
			PipelineDesc.SetHashValue(Offset_StencilFormat, NumBits_StencilFormat, 0);
			PipelineDesc.SetHashValue(Offset_SampleCount, NumBits_SampleCount, 0);
			
			DepthStencilSurface.SafeRelease();
		}
		
		if (bReset)
		{
			// Reset any existing state as that must be fully reinitialised by the caller.
			DepthStencilState.SafeRelease();
			RasterizerState.SafeRelease();
			BlendState.SafeRelease();
			BoundShaderState.SafeRelease();
		}
	}
	
#if PLATFORM_MAC
	// Ensure that the RenderPassDesc is valid in the CommandEncoder.
<<<<<<< HEAD
	check(CommandEncoder.IsRenderPassDescriptorValid());
=======
	check(!bHasValidRenderTarget || CommandEncoder.IsRenderPassDescriptorValid());
>>>>>>> 92a3597a
#endif
}

void FMetalStateCache::SetHasValidRenderTarget(bool InHasValidRenderTarget)
{
	bHasValidRenderTarget = InHasValidRenderTarget;
	bHasValidColorTarget = InHasValidRenderTarget;
}

void FMetalStateCache::SetViewport(const MTLViewport& InViewport)
{
	Viewport = InViewport;
	
	CommandEncoder.SetViewport(Viewport);
	
	if (!bScissorRectEnabled)
	{
		MTLScissorRect Rect;
		Rect.x = InViewport.originX;
		Rect.y = InViewport.originY;
		Rect.width = InViewport.width;
		Rect.height = InViewport.height;
		SetScissorRect(false, Rect);
	}
}

void FMetalStateCache::SetVertexStream(uint32 const Index, id<MTLBuffer> Buffer, NSData* Bytes, uint32 const Stride, uint32 const Offset)
{
	check(Index < MaxVertexElementCount);
	check(UNREAL_TO_METAL_BUFFER_INDEX(Index) < MaxMetalStreams);

	VertexBuffers[Index] = Buffer;
	VertexStrides[Index] = Buffer ? Stride : 0;
	VertexBytes[Index] = Bytes;

	if (Buffer != NULL)
	{
		CommandEncoder.SetShaderBuffer(SF_Vertex, Buffer, Offset, UNREAL_TO_METAL_BUFFER_INDEX(Index));
	}
	else if (Bytes != nil)
	{
       CommandEncoder.SetShaderBytes(SF_Vertex, Bytes, Offset, UNREAL_TO_METAL_BUFFER_INDEX(Index));
	}
}

uint32 FMetalStateCache::GetVertexBufferSize(uint32 const Index)
{
	check(Index < MaxMetalStreams);
	uint32 Size = 0;
	
	if (VertexBuffers[Index])
	{
		Size = VertexBuffers[Index].length;
	}
	else if (VertexBytes[Index])
	{
		Size = VertexBytes[Index].length;
	}
	
	return Size;
}

#if PLATFORM_MAC

void FMetalStateCache::SetPrimitiveTopology(MTLPrimitiveTopologyClass PrimitiveType)
{
	PipelineDesc.SetHashValue(Offset_PrimitiveTopology, NumBits_PrimitiveTopology, PrimitiveType);
	PipelineDesc.PipelineDescriptor.inputPrimitiveTopology = PrimitiveType;
}
#endif

void FMetalStateCache::BindUniformBuffer(EShaderFrequency const Freq, uint32 const BufferIndex, FUniformBufferRHIParamRef BufferRHI)
{
	if (BoundUniformBuffers[Freq].Num() <= BufferIndex)
	{
		BoundUniformBuffers[Freq].SetNumZeroed(BufferIndex+1);
	}
	BoundUniformBuffers[Freq][BufferIndex] = BufferRHI;
	DirtyUniformBuffers[Freq] |= 1 << BufferIndex;
}

void FMetalStateCache::SetDirtyUniformBuffers(EShaderFrequency const Freq, uint32 const Dirty)
{
	DirtyUniformBuffers[Freq] = Dirty;
}

void FMetalStateCache::ConditionalSwitchToRender(void)
{
	// were we in blit or compute mode?
	if(CommandEncoder.IsBlitCommandEncoderActive() || CommandEncoder.IsComputeCommandEncoderActive())
	{
		// stop the current encoding and cleanup
		CommandEncoder.EndEncoding();
	}
	
	if (!CommandEncoder.IsRenderCommandEncoderActive())
	{
		// Force a rebind of the render encoder state on the next SetRenderTarget call.
		SetHasValidRenderTarget(false);
	}	
	// we can't start graphics encoding until a new SetRenderTargetsInfo is called because it needs the whole render pass
	// we could cache the render pass if we want to support going back to previous render targets
	// we will catch it by the fact that CommandEncoder will be nil until we call SetRenderTargetsInfo	
}

void FMetalStateCache::ConditionalSwitchToCompute(void)
{
	// if we were in rendering or blit mode, stop the encoding and start compute
	if (CommandEncoder.IsRenderCommandEncoderActive() || CommandEncoder.IsBlitCommandEncoderActive())
	{
		// stop encoding graphics and clean up
		CommandEncoder.EndEncoding();
	}
	if(!CommandEncoder.IsComputeCommandEncoderActive())
	{
		// start encoding for compute
		CommandEncoder.BeginComputeCommandEncoding();
	}
}

void FMetalStateCache::ConditionalSwitchToBlit(void)
{
	// if we were in rendering or compute mode, stop the encoding and start compute
	if (CommandEncoder.IsRenderCommandEncoderActive() || CommandEncoder.IsComputeCommandEncoderActive())
	{
		// stop encoding graphics and clean up
		CommandEncoder.EndEncoding();
	}
	if(!CommandEncoder.IsBlitCommandEncoderActive())
	{
		// start encoding for compute
		CommandEncoder.BeginBlitCommandEncoding();
	}
}

void FMetalStateCache::ConditionalUpdateBackBuffer(FMetalSurface& Surface)
{
	// are we setting the back buffer? if so, make sure we have the drawable
	if ((Surface.Flags & TexCreate_Presentable))
	{
		// update the back buffer texture the first time used this frame
		if (Surface.Texture == nil)
		{
			// set the texture into the backbuffer
			Surface.GetDrawableTexture();
		}
#if PLATFORM_MAC
		check (Surface.Texture);
#endif
	}
}

bool FMetalStateCache::NeedsToSetRenderTarget(const FRHISetRenderTargetsInfo& InRenderTargetsInfo) const
{
	// see if our new Info matches our previous Info
	
	// basic checks
	bool bAllChecksPassed = GetHasValidRenderTarget() && CommandEncoder.IsRenderPassDescriptorValid() && CommandEncoder.IsRenderCommandEncoderActive() && InRenderTargetsInfo.NumColorRenderTargets == RenderTargetsInfo.NumColorRenderTargets &&
		// handle the case where going from backbuffer + depth -> backbuffer + null, no need to reset RT and do a store/load
		(InRenderTargetsInfo.DepthStencilRenderTarget.Texture == RenderTargetsInfo.DepthStencilRenderTarget.Texture || InRenderTargetsInfo.DepthStencilRenderTarget.Texture == nullptr);

	// now check each color target if the basic tests passe
	if (bAllChecksPassed)
	{
		for (int32 RenderTargetIndex = 0; RenderTargetIndex < InRenderTargetsInfo.NumColorRenderTargets; RenderTargetIndex++)
		{
			const FRHIRenderTargetView& RenderTargetView = InRenderTargetsInfo.ColorRenderTarget[RenderTargetIndex];
			const FRHIRenderTargetView& PreviousRenderTargetView = RenderTargetsInfo.ColorRenderTarget[RenderTargetIndex];

			// handle simple case of switching textures or mip/slice
			if (RenderTargetView.Texture != PreviousRenderTargetView.Texture ||
				RenderTargetView.MipIndex != PreviousRenderTargetView.MipIndex ||
				RenderTargetView.ArraySliceIndex != PreviousRenderTargetView.ArraySliceIndex)
			{
				bAllChecksPassed = false;
				break;
			}
			
			// it's non-trivial when we need to switch based on load/store action:
			// LoadAction - it only matters what we are switching to in the new one
			//    If we switch to Load, no need to switch as we can re-use what we already have
			//    If we switch to Clear, we have to always switch to a new RT to force the clear
			//    If we switch to DontCare, there's definitely no need to switch
			//    If we switch *from* Clear then we must change target as we *don't* want to clear again.
            if (RenderTargetView.LoadAction == ERenderTargetLoadAction::EClear)
            {
                bAllChecksPassed = false;
                break;
            }
            // StoreAction - this matters what the previous one was **In Spirit**
            //    If we come from Store, we need to switch to a new RT to force the store
            //    If we come from DontCare, then there's no need to switch
            //    @todo metal: However, we basically only use Store now, and don't
            //        care about intermediate results, only final, so we don't currently check the value
            //			if (PreviousRenderTargetView.StoreAction == ERenderTTargetStoreAction::EStore)
            //			{
            //				bAllChecksPassed = false;
            //				break;
            //			}
        }
        
        if (InRenderTargetsInfo.DepthStencilRenderTarget.Texture && (InRenderTargetsInfo.DepthStencilRenderTarget.DepthLoadAction == ERenderTargetLoadAction::EClear || InRenderTargetsInfo.DepthStencilRenderTarget.StencilLoadAction == ERenderTargetLoadAction::EClear))
        {
            bAllChecksPassed = false;
        }
        
#if PLATFORM_MAC
        if (!(InRenderTargetsInfo.DepthStencilRenderTarget.GetDepthStencilAccess() == RenderTargetsInfo.DepthStencilRenderTarget.GetDepthStencilAccess()))
        {
            bAllChecksPassed = false;
        }
#endif
	}

	// if we are setting them to nothing, then this is probably end of frame, and we can't make a framebuffer
	// with nothng, so just abort this (only need to check on single MRT case)
	if (InRenderTargetsInfo.NumColorRenderTargets == 1 && InRenderTargetsInfo.ColorRenderTarget[0].Texture == nullptr &&
		InRenderTargetsInfo.DepthStencilRenderTarget.Texture == nullptr)
	{
		bAllChecksPassed = true;
	}

	return bAllChecksPassed == false;
}
<|MERGE_RESOLUTION|>--- conflicted
+++ resolved
@@ -708,11 +708,7 @@
 	
 #if PLATFORM_MAC
 	// Ensure that the RenderPassDesc is valid in the CommandEncoder.
-<<<<<<< HEAD
-	check(CommandEncoder.IsRenderPassDescriptorValid());
-=======
 	check(!bHasValidRenderTarget || CommandEncoder.IsRenderPassDescriptorValid());
->>>>>>> 92a3597a
 #endif
 }
 
