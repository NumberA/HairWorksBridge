--- conflicted
+++ resolved
@@ -70,11 +70,7 @@
 	USoundAttenuation* AttenuationSettings;
 
 	/** Sound priority (higher value is higher priority) used for concurrency resolution. This priority value is weighted against the final volume of the sound. */
-<<<<<<< HEAD
-	UPROPERTY(EditAnywhere, BlueprintReadWrite, Category = Concurrency, meta = (ClampMin = "0.0", UIMin = "0.0", ClampMax = "100.0", UIMax = "100.0"))
-=======
 	UPROPERTY(EditAnywhere, BlueprintReadWrite, Category = Concurrency, meta = (ClampMin = "0.0", UIMin = "0.0", ClampMax = "100.0", UIMax = "100.0") )
->>>>>>> e58dcb1b
 	float Priority;
 
 public:	
@@ -105,14 +101,11 @@
 	virtual float GetVolumeMultiplier();
 	virtual float GetPitchMultiplier();
 
-<<<<<<< HEAD
-=======
 	/**
 	  * Returns the subtitle priority
 	  */
 	virtual float GetSubtitlePriority() const { return DEFAULT_SUBTITLE_PRIORITY; };
 
->>>>>>> e58dcb1b
 	/** Returns whether or not this sound is looping. */
 	bool IsLooping();
 
