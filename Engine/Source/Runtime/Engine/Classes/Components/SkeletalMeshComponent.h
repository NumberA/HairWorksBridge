// Copyright 1998-2016 Epic Games, Inc. All Rights Reserved.

#pragma once

#include "Interfaces/Interface_CollisionDataProvider.h"
#include "Components/SkinnedMeshComponent.h"
#include "PhysicsEngine/PhysicsConstraintComponent.h"
#include "SkeletalMeshTypes.h"
#include "Animation/AnimationAsset.h"
#include "AnimCurveTypes.h"
#include "ClothSimData.h"
#include "SingleAnimationPlayData.h"
#include "SkeletalMeshComponent.generated.h"



class UAnimInstance;
struct FEngineShowFlags;
struct FConvexVolume;




namespace physx
{ 
	namespace apex 
	{
		class NxClothingAsset;
		class NxClothingActor;
		class NxClothingCollision;
	}
}

class FPhysScene;

/** a class to manage an APEX clothing actor */
class FClothingActor
{
public:
	enum TeleportMode
	{
		/** Simulation continues smoothly. This is the most commonly used mode */
		Continuous,
		/**
		 * Transforms the current simulation state from the old global pose to the new global pose.
		 * This will transform positions and velocities and thus keep the simulation state, just translate it to a new pose.
		 */
		Teleport,

		/**
		 * Forces the cloth to the animated position in the next frame.
		 * This can be used to reset it from a bad state or by a teleport where the old state is not important anymore.
		 */
		TeleportAndReset,
	};

	void Clear(bool bReleaseResource = false);

	/** 
	 * to check whether this actor is valid or not 
	 * because clothing asset can be changed by editing 
	 */
	physx::apex::NxClothingAsset*	ParentClothingAsset;
	/** APEX clothing actor is created from APEX clothing asset for cloth simulation */
	physx::apex::NxClothingActor*		ApexClothingActor;

	/** The corresponding clothing asset index */
	int32 ParentClothingAssetIndex;

	/** Whether this cloth actor is simulating for the current LOD */
	bool bSimulateForCurrentLOD;
};

//The data that cloth needs for simulation prep in parallel. These properties are accessible via double buffer
struct FClothSimulationContext
{
	FClothSimulationContext();
private:
	/** whether we need to teleport cloth. There are functions which allow you to modify this accordingly. Do not access directly as double buffer strategy relies on internal logic being consistent */
	FClothingActor::TeleportMode ClothTeleportMode;

	TArray<FTransform> BoneTransforms;
	TArray<FClothingActor> ClothingActors;
	TArray<FClothingAssetData> ClothingAssets;	//This is only here because we don't have proper cloth assets and instead embed the data into an array in SkeletalMesh. For now we must copy the data
	TArray<int32> InMasterBoneMap;
	int32 InMasterBoneMapCacheCount;
	bool bUseMasterPose;
	FTransform ComponentToWorld;

	FVector WindDirection;
	float WindAdaption;

	friend class USkeletalMeshComponent;
};

struct FAnimationEvaluationContext
{
	// The anim instance we are evaluating
	UAnimInstance* AnimInstance;

	// The SkeletalMesh we are evaluating for
	USkeletalMesh* SkeletalMesh;

	// Double buffer evaluation data
	TArray<FTransform> SpaceBases;
	TArray<FTransform> LocalAtoms;
	TArray<FActiveVertexAnim> VertexAnims;
	FVector RootBoneTranslation;

	// Double buffer curve data
	FBlendedCurve	Curve;

	// Are we performing interpolation this tick
	bool bDoInterpolation;

	// Are we evaluating this tick
	bool bDoEvaluation;

	// Are we updating the anim instance this tick
	bool bDoUpdate;

	// Are we storing data in cache bones this tick
	bool bDuplicateToCacheBones;

	// duplicate the cache curves
	bool bDuplicateToCacheCurve;

	FAnimationEvaluationContext()
	{
		Clear();
	}

	void Copy(const FAnimationEvaluationContext& Other)
	{
		AnimInstance = Other.AnimInstance;
		SkeletalMesh = Other.SkeletalMesh;
		SpaceBases.Reset();
		SpaceBases.Append(Other.SpaceBases);
		LocalAtoms.Reset();
		LocalAtoms.Append(Other.LocalAtoms);
		VertexAnims.Reset();
		VertexAnims.Append(Other.VertexAnims);
		RootBoneTranslation = Other.RootBoneTranslation;
		Curve.InitFrom(Other.Curve);
		bDoInterpolation = Other.bDoInterpolation;
		bDoEvaluation = Other.bDoEvaluation;
		bDoUpdate = Other.bDoUpdate;
		bDuplicateToCacheBones = Other.bDuplicateToCacheBones;
		bDuplicateToCacheCurve = Other.bDuplicateToCacheCurve;
	}

	void Clear()
	{
		AnimInstance = NULL;
		SkeletalMesh = NULL;
		Curve.Empty();
	}

};

/**  for storing precomputed cloth morph target data */
struct FClothMorphTargetData
{
	FName MorphTargetName;
	// save a previous weight to compare whether weight was changed or not
	float PrevWeight;
	// an index of clothing assets which this morph target data is used in
	int32 ClothAssetIndex;
	// original positions which only this cloth section is including / extracted from a morph target
	TArray<FVector> OriginPos;
	// delta positions to morph this cloth section
	TArray<FVector> PosDelta;
};

#if WITH_CLOTH_COLLISION_DETECTION

class FClothCollisionPrimitive
{
public:
	enum ClothCollisionPrimType
	{
		SPHERE,
		CAPSULE,
		CONVEX,
		PLANE,		
	};

public:
	// for sphere and convex ( also used in debug draw of capsule )
	FVector Origin;
	// for sphere and capsule
	float	Radius;
	// for capsule ( needs 2 spheres to make an capsule, top end and bottom end )
	FVector SpherePos1;
	FVector SpherePos2;
	// for convex
	TArray<FPlane> ConvexPlanes;

	ClothCollisionPrimType	PrimType;
};

/** Used to define what type of objects cloth will react to. */
struct FApexClothCollisionInfo
{
	enum OverlappedComponentType
	{
		/** Interact with static objects only. */
		OCT_STATIC,
		/** Interact with clothing objects. */
		OCT_CLOTH,
		OCT_MAX
	};

	OverlappedComponentType OverlapCompType;
	/** To verify validation of collision info. */
	uint32 Revision;
	/** ClothingCollisions will be all released when clothing doesn't intersect with this component anymore. */
	TArray<physx::apex::NxClothingCollision*> ClothingCollisions;			
};
#endif // #if WITH_CLOTH_COLLISION_DETECTION

/** This enum defines how you'd like to update bones to physics world.
	If bone is simulating, you don't have to waste time on updating bone transform from kinematic.
	But also sometimes you don't like fixed bones to be updated by animation data. */
UENUM()
namespace EKinematicBonesUpdateToPhysics
{
	enum Type
	{
		/** Update any bones that are not simulating. */
		SkipSimulatingBones,
		/** Skip physics update from kinematic changes. */
		SkipAllBones
	};
}

UENUM()
namespace EAnimationMode
{
	enum Type
	{
		AnimationBlueprint UMETA(DisplayName="Use Animation Blueprint"), 
		AnimationSingleNode UMETA(DisplayName="Use Animation Asset")
	};
}

/** Enum for indicating whether kinematic updates can be deferred */
enum class EAllowKinematicDeferral
{
	AllowDeferral,
	DisallowDeferral
};

class USkeletalMeshComponent;

/**
* Tick function that does post physics work on skeletal mesh component
**/
USTRUCT()
struct FSkeletalMeshComponentPostPhysicsTickFunction : public FTickFunction
{
	GENERATED_USTRUCT_BODY()

	 USkeletalMeshComponent*	Target;

	/**
	* Abstract function to execute the tick.
	* @param DeltaTime - frame time to advance, in seconds.
	* @param TickType - kind of tick for this frame.
	* @param CurrentThread - thread we are executing on, useful to pass along as new tasks are created.
	* @param MyCompletionGraphEvent - completion event for this task. Useful for holding the completetion of this task until certain child tasks are complete.
	*/
	virtual void ExecuteTick(float DeltaTime, enum ELevelTick TickType, ENamedThreads::Type CurrentThread, const FGraphEventRef& MyCompletionGraphEvent) override;
	/** Abstract function to describe this tick. Used to print messages about illegal cycles in the dependency graph. */
	virtual FString DiagnosticMessage() override;
};

/**
* Tick function that prepares and simulates cloth
**/
USTRUCT()
struct FSkeletalMeshComponentClothTickFunction : public FTickFunction
{
	GENERATED_USTRUCT_BODY()

	USkeletalMeshComponent*	Target;

	/**
	* Abstract function to execute the tick.
	* @param DeltaTime - frame time to advance, in seconds.
	* @param TickType - kind of tick for this frame.
	* @param CurrentThread - thread we are executing on, useful to pass along as new tasks are created.
	* @param MyCompletionGraphEvent - completion event for this task. Useful for holding the completetion of this task until certain child tasks are complete.
	*/
	virtual void ExecuteTick(float DeltaTime, enum ELevelTick TickType, ENamedThreads::Type CurrentThread, const FGraphEventRef& MyCompletionGraphEvent) override;
	/** Abstract function to describe this tick. Used to print messages about illegal cycles in the dependency graph. */
	virtual FString DiagnosticMessage() override;
};

/**
 * SkeletalMeshComponent is used to create an instance of an animated SkeletalMesh asset.
 *
 * @see https://docs.unrealengine.com/latest/INT/Engine/Content/Types/SkeletalMeshes/
 * @see USkeletalMesh
 */
UCLASS(ClassGroup=(Rendering, Common), hidecategories=Object, config=Engine, editinlinenew, meta=(BlueprintSpawnableComponent))
class ENGINE_API USkeletalMeshComponent : public USkinnedMeshComponent, public IInterface_CollisionDataProvider
{
	GENERATED_UCLASS_BODY()
	
	/**
	 * Animation 
	 */
	
	/** @Todo anim: Matinee related data start - this needs to be replaced to new system. */
	
	/** @Todo anim: Matinee related data end - this needs to be replaced to new system. */

protected:
	/** Whether to use Animation Blueprint or play Single Animation Asset. */
	UPROPERTY(EditAnywhere, BlueprintReadOnly, Category=Animation)
	TEnumAsByte<EAnimationMode::Type>	AnimationMode;

public:
#if WITH_EDITORONLY_DATA
	/** The blueprint for creating an AnimationScript. */
	UPROPERTY()
	class UAnimBlueprint* AnimationBlueprint_DEPRECATED;
#endif

	DEPRECATED(4.11, "This property is deprecated. Please use AnimClass instead")
	UPROPERTY(EditAnywhere, BlueprintReadOnly, Category = Animation)
	class UAnimBlueprintGeneratedClass* AnimBlueprintGeneratedClass;

	/* The AnimBlueprint class to use. Use 'SetAnimInstanceClass' to change at runtime. */
	UPROPERTY(EditAnywhere, BlueprintReadOnly, Category = Animation)
	class TSubclassOf<UAnimInstance> AnimClass;

	/** The active animation graph program instance. */
	UPROPERTY(transient)
	class UAnimInstance* AnimScriptInstance;

	UPROPERTY(EditAnywhere, BlueprintReadWrite, Category=Animation, meta=(ShowOnlyInnerProperties))
	struct FSingleAnimationPlayData AnimationData;

	/** Temporary array of local-space (relative to parent bone) rotation/translation for each bone. */
	TArray<FTransform> LocalAtoms;
	
	// Update Rate

	/** Cached LocalAtoms for Update Rate optimization. */
	UPROPERTY(Transient)
	TArray<FTransform> CachedLocalAtoms;

	/** Cached SpaceBases for Update Rate optimization. */
	UPROPERTY(Transient)
	TArray<FTransform> CachedSpaceBases;

	/** Cached Curve result for Update Rate optimization */
	FBlendedCurve CachedCurve;

	/** Used to scale speed of all animations on this skeletal mesh. */
	UPROPERTY(EditAnywhere, AdvancedDisplay, BlueprintReadWrite, Category=Animation)
	float GlobalAnimRateScale;

	/** If true, there is at least one body in the current PhysicsAsset with a valid bone in the current SkeletalMesh */
	UPROPERTY(transient)
	uint32 bHasValidBodies:1;

	/** Set during InitArticulated, to indicate if there are bodies in the sync scene */
	uint32 bHasBodiesInSyncScene:1;

	/** Set during InitArticulated, to indicate if there are bodies in the async scene */
	uint32 bHasBodiesInAsyncScene:1;

	/** Indicates that this SkeletalMeshComponent has deferred kinematic bone updates until next physics sim.  */
	uint32 bDeferredKinematicUpdate:1;

	/** If we are running physics, should we update non-simulated bones based on the animation bone positions. */
	UPROPERTY(EditAnywhere, AdvancedDisplay, BlueprintReadWrite, Category=SkeletalMesh)
	TEnumAsByte<EKinematicBonesUpdateToPhysics::Type> KinematicBonesUpdateType;

	/** Enables blending in of physics bodies whether Simulate or not*/
	UPROPERTY(transient)
	uint32 bBlendPhysics:1;

	/**
	 *  If true, simulate physics for this component on a dedicated server.
	 *  This should be set if simulating physics and replicating with a dedicated server.
	 */
	UPROPERTY(EditAnywhere, AdvancedDisplay, BlueprintReadWrite, Category = SkeletalMesh)
	uint32 bEnablePhysicsOnDedicatedServer:1;

	/**
	 *	If we should pass joint position to joints each frame, so that they can be used by motorized joints to drive the
	 *	ragdoll based on the animation.
	 */
	UPROPERTY(EditAnywhere, AdvancedDisplay, BlueprintReadWrite, Category=SkeletalMesh)
	uint32 bUpdateJointsFromAnimation:1;

	/** Disable cloth simulation and play original animation without simulation */
	UPROPERTY(EditAnywhere, BlueprintReadWrite, Category=Clothing)
	uint32 bDisableClothSimulation:1;

	/** can't collide with part of environment if total collision volumes exceed 16 capsules or 32 planes per convex */
	UPROPERTY(EditAnywhere, BlueprintReadWrite, Category=Clothing)
	uint32 bCollideWithEnvironment:1;
	/** can't collide with part of attached children if total collision volumes exceed 16 capsules or 32 planes per convex */
	UPROPERTY(EditAnywhere, BlueprintReadWrite, Category=Clothing)
	uint32 bCollideWithAttachedChildren:1;
	/**
	 * It's worth trying this option when you feel that the current cloth simulation is unstable.
	 * The scale of the actor is maintained during the simulation. 
	 * It is possible to add the inertia effects to the simulation, through the inertiaScale parameter of the clothing material. 
	 * So with an inertiaScale of 1.0 there should be no visible difference between local space and global space simulation. 
	 * Known issues: - Currently there's simulation issues when this feature is used in 3.x (DE4076) So if localSpaceSim is enabled there's no inertia effect when the global pose of the clothing actor changes.
	 */
	UPROPERTY(EditAnywhere, BlueprintReadWrite, Category = Clothing)
	uint32 bLocalSpaceSimulation : 1;

	/**
	 * cloth morph target option
	 * This option will be applied only before playing because should do pre-calculation to reduce computation time for run-time play
	 * so it's impossible to change this option in run-time
	 */
	UPROPERTY(EditAnywhere, Category = Clothing)
	uint32 bClothMorphTarget : 1;

	/** reset the clothing after moving the clothing position (called teleport) */
	UPROPERTY(EditAnywhere, BlueprintReadWrite, Category=Clothing)
	uint32 bResetAfterTeleport:1;
	/** 
	 * conduct teleportation if the character's movement is greater than this threshold in 1 frame. 
	 * Zero or negative values will skip the check 
	 * you can also do force teleport manually using ForceNextUpdateTeleport() / ForceNextUpdateTeleportAndReset()
	 */
	UPROPERTY(EditAnywhere, BlueprintReadWrite, Category=Clothing)
	float TeleportDistanceThreshold;
	/** 
	 * rotation threshold in degree, ranging from 0 to 180
	 * conduct teleportation if the character's rotation is greater than this threshold in 1 frame. 
	 * Zero or negative values will skip the check 
	 */
	UPROPERTY(EditAnywhere, BlueprintReadWrite, Category=Clothing)
	float TeleportRotationThreshold;

	/**
	 * weight to blend between simulated results and key-framed positions
	 * if weight is 1.0, shows only cloth simulation results and 0.0 will show only skinned results
	 */
	UPROPERTY(EditAnywhere, BlueprintReadWrite, Category = Clothing)
	float ClothBlendWeight;

	/** Draw the APEX Clothing Normals on clothing sections. */
	uint32 bDisplayClothingNormals:1;

	/** Draw Computed Normal Vectors in Tangent space for clothing section */
	uint32 bDisplayClothingTangents:1;

	/** 
	 * Draw Collision Volumes from apex clothing asset. 
	 * Supports up to 16 capsules / 32 planes per convex and ignored collisions by a max number will be drawn in Dark Gray.
	 */
	uint32 bDisplayClothingCollisionVolumes:1;
	
	/** Draw clothing physical mesh wire frame */
	uint32 	bDisplayClothPhysicalMeshWire:1;	

	/** Draw max distances of clothing simulation vertices */
	uint32 	bDisplayClothMaxDistances:1;

	/** Draw back stops of clothing simulation vertices */
	uint32 	bDisplayClothBackstops:1;

	/** To save previous state */
	uint32 bPrevDisableClothSimulation:1;

	uint32 bDisplayClothFixedVertices:1;
	/**
	 * Vertex Animation
	 */
	
	/** Offset of the root bone from the reference pose. Used to offset bounding box. */
	UPROPERTY(transient)
	FVector RootBoneTranslation;

	/** 
	 * Optimization
	 */
	
	/** Skips Ticking and Bone Refresh. */
	UPROPERTY(EditAnywhere, AdvancedDisplay, BlueprintReadWrite, Category=SkeletalMesh)
	uint32 bNoSkeletonUpdate:1;

	/** pauses this component's animations (doesn't tick them, but still refreshes bones) */
	UPROPERTY(EditAnywhere, AdvancedDisplay, BlueprintReadWrite, Category=Animation)
	uint32 bPauseAnims:1;

	/**
	* Uses skinned data for collision data.
	*/
	UPROPERTY(EditAnywhere, AdvancedDisplay, BlueprintReadOnly, Category=SkeletalMesh)
	uint32 bEnablePerPolyCollision:1;

	/**
	* Used for per poly collision. In 99% of cases you will be better off using a Physics Asset.
	* This BodySetup is per instance because all modification of vertices is done in place */
	UPROPERTY(transient)
	class UBodySetup * BodySetup;

	void CreateBodySetup();

	/**
	 * Misc 
	 */
	
	/** If true TickPose() will not be called from the Component's TickComponent function.
	* It will instead be called from Autonomous networking updates. See ACharacter. */
	UPROPERTY(Transient)
	uint32 bAutonomousTickPose : 1;

	/** If true, force the mesh into the reference pose - is an optimization. */
	UPROPERTY()
	uint32 bForceRefpose:1;

	/** If bForceRefPose was set last tick. */
	UPROPERTY()
	uint32 bOldForceRefPose:1;

	/** Bool that enables debug drawing of the skeleton before it is passed to the physics. Useful for debugging animation-driven physics. */
	UPROPERTY()
	uint32 bShowPrePhysBones:1;

	/** If false, indicates that on the next call to UpdateSkelPose the RequiredBones array should be recalculated. */
	UPROPERTY(transient)
	uint32 bRequiredBonesUpToDate:1;

	/** If true, AnimTree has been initialised. */
	UPROPERTY(transient)
	uint32 bAnimTreeInitialised:1;

	/** If true, line checks will test against the bounding box of this skeletal mesh component and return a hit if there is a collision. */
	UPROPERTY()
	uint32 bEnableLineCheckWithBounds:1;

	/** If bEnableLineCheckWithBounds is true, scale the bounds by this value before doing line check. */
	UPROPERTY()
	FVector LineCheckBoundsScale;

	/** Threshold for physics asset bodies above which we use an aggregate for broadphase collisions */
	UPROPERTY()
	int32 RagdollAggregateThreshold;

	/** Notification when constraint is broken. */
	UPROPERTY(BlueprintAssignable)
	FConstraintBrokenSignature OnConstraintBroken;

	UFUNCTION(BlueprintCallable, Category="Components|SkeletalMesh", meta=(Keywords = "AnimBlueprint"))
	void SetAnimInstanceClass(class UClass* NewClass);

	/** 
	 * Returns the animation instance that is driving the class (if available). This is typically an instance of
	 * the class set as AnimBlueprintGeneratedClass (generated by an animation blueprint)
	 */
	UFUNCTION(BlueprintCallable, Category="Components|SkeletalMesh", meta=(Keywords = "AnimBlueprint"))
	class UAnimInstance * GetAnimInstance() const;

	/** Below are the interface to control animation when animation mode, not blueprint mode **/
	UFUNCTION(BlueprintCallable, Category="Components|SkeletalMesh")
	void SetAnimationMode(EAnimationMode::Type InAnimationMode);
	
	UFUNCTION(BlueprintCallable, Category="Components|SkeletalMesh")
	EAnimationMode::Type GetAnimationMode() const;

	UFUNCTION(BlueprintCallable, Category="Components|SkeletalMesh")
	void PlayAnimation(class UAnimationAsset* NewAnimToPlay, bool bLooping);

	UFUNCTION(BlueprintCallable, Category="Components|SkeletalMesh")
	void SetAnimation(class UAnimationAsset* NewAnimToPlay);

	// @todo block this until we support vertex animation 
//	UFUNCTION(BlueprintCallable, Category="Components|SkeletalMesh")
	void SetVertexAnimation(class UVertexAnimation* NewVertexAnimToPlay);

	UFUNCTION(BlueprintCallable, Category="Components|SkeletalMesh")
	void Play(bool bLooping);

	UFUNCTION(BlueprintCallable, Category="Components|SkeletalMesh")
	void Stop();

	UFUNCTION(BlueprintCallable, Category="Components|SkeletalMesh")
	bool IsPlaying() const;

	UFUNCTION(BlueprintCallable, Category="Components|SkeletalMesh")
	void SetPosition(float InPos, bool bFireNotifies = true);

	UFUNCTION(BlueprintCallable, Category="Components|SkeletalMesh")
	float GetPosition() const;

	UFUNCTION(BlueprintCallable, Category="Components|SkeletalMesh")
	void SetPlayRate(float Rate);

	UFUNCTION(BlueprintCallable, Category="Components|SkeletalMesh")
	float GetPlayRate() const;

	/**
	 * Set Morph Target with Name and Value(0-1)
	 *
	 * @param bRemoveZeroWeight : Used by editor code when it should stay in the active list with zero weight
	 */
	UFUNCTION(BlueprintCallable, Category="Components|SkeletalMesh", meta=(UnsafeDuringActorConstruction="true"))
	void SetMorphTarget(FName MorphTargetName, float Value, bool bRemoveZeroWeight=true);

	/**
	 * Clear all Morph Target that are set to this mesh
	 */
	UFUNCTION(BlueprintCallable, Category="Components|SkeletalMesh")
	void ClearMorphTargets();

	/**
	 * Get Morph target with given name
	 */
	UFUNCTION(BlueprintCallable, Category="Components|SkeletalMesh")
	float GetMorphTarget(FName MorphTargetName) const;

	/**
	 * Get/Set the max distance scale of clothing mesh vertices
	 */
	UFUNCTION(BlueprintCallable, Category="Components|SkeletalMesh")
	float GetClothMaxDistanceScale();
	UFUNCTION(BlueprintCallable, Category="Components|SkeletalMesh")
	void SetClothMaxDistanceScale(float Scale);

	/** 
	 * Used to indicate we should force 'teleport' during the next call to UpdateClothState, 
	 * This will transform positions and velocities and thus keep the simulation state, just translate it to a new pose.
	 */
	UFUNCTION(BlueprintCallable, Category="Components|SkeletalMesh")
	void ForceClothNextUpdateTeleport();
	/** 
	 * Used to indicate we should force 'teleport and reset' during the next call to UpdateClothState.
	 * This can be used to reset it from a bad state or by a teleport where the old state is not important anymore.
	 */
	UFUNCTION(BlueprintCallable, Category="Components|SkeletalMesh")
	void ForceClothNextUpdateTeleportAndReset();

	/**
	 * Reset the teleport mode of a next update to 'Continuous'
	 */
	UFUNCTION(BlueprintCallable, Category="Components|SkeletalMesh")
	void ResetClothTeleportMode();

	/** 
	 * If this component has a valid MasterPoseComponent then this function makes cloth items on the slave component
	 * take the transforms of the cloth items on the master component instead of simulating separately.
	 * @Note This will FORCE any cloth actor on the master component to simulate in local space. Also
	 * The meshes used in the components must be identical for the cloth to bind correctly
	 */
	UFUNCTION(BlueprintCallable, Category="Components|SkeletalMesh", meta=(UnsafeDuringActorConstruction="true"))
	void BindClothToMasterPoseComponent();

	/** 
	 * If this component has a valid MasterPoseComponent and has previously had its cloth bound to the
	 * MCP, this function will unbind the cloth and resume simulation.
	 * @param bRestoreSimulationSpace if true and the master pose cloth was originally simulating in world
	 * space, we will restore this setting. This will cause the master component to reset which may be
	 * undesirable.
	 */
	UFUNCTION(BlueprintCallable, Category="Components|SkeletalMesh", meta=(UnsafeDuringActorConstruction="true"))
	void UnbindClothFromMasterPoseComponent(bool bRestoreSimulationSpace = true);

	/** We detach the Component once we are done playing it.
	 *
	 * @param	ParticleSystemComponent that finished
	 */
	virtual void SkelMeshCompOnParticleSystemFinished( class UParticleSystemComponent* PSC );

	class UAnimSingleNodeInstance * GetSingleNodeInstance() const;
	void InitializeAnimScriptInstance(bool bForceReinit=true);

	/** @return true if wind is enabled */
	virtual bool IsWindEnabled() const;

#if WITH_EDITOR
	/**
	* Subclasses such as DebugSkelMeshComponent keep track of errors in the anim notifies so they can be displayed to the user. This function adds an error.
	* Errors are added uniquely and only removed when they're cleared by ClearAnimNotifyError.
	*/
	virtual void ReportAnimNotifyError(const FText& Error, UObject* InSourceNotify){}
	
	/**
	* Clears currently stored errors. Call before triggering anim notifies for a particular mesh.
	*/
	virtual void ClearAnimNotifyErrors(UObject* InSourceNotify){}
#endif

public:
	/** Temporary array of bone indices required this frame. Filled in by UpdateSkelPose. */
	TArray<FBoneIndexType> RequiredBones;

	/** Tempory array of bone indices required to populate space bases */
	TArray<FBoneIndexType> FillSpaceBasesRequiredBones;

	/** 
	 *	Index of the 'Root Body', or top body in the asset hierarchy. 
	 *	Filled in by InitInstance, so we don't need to save it.
	 */
	/** To save root body index/bone index consistently **/
	struct 
	{
		int32 BodyIndex;
		FTransform TransformToRoot;
	} RootBodyData;

	/** Set Root Body Index */
	void SetRootBodyIndex(int32 InBodyIndex);

	/** Array of FBodyInstance objects, storing per-instance state about about each body. */
	TArray<struct FBodyInstance*> Bodies;

	/** Array of FConstraintInstance structs, storing per-instance state about each constraint. */
	TArray<struct FConstraintInstance*> Constraints;

#if WITH_PHYSX
	/** Physics-engine representation of PxAggregate which contains a physics asset instance with more than numbers of bodies. */
	class physx::PxAggregate* Aggregate;

#endif	//WITH_PHYSX

	FSkeletalMeshComponentClothTickFunction ClothTickFunction;

#if WITH_APEX_CLOTHING

	/** used for pre-computation using TeleportRotationThreshold property */
	float ClothTeleportCosineThresholdInRad;
	/** used for pre-computation using tTeleportDistanceThreshold property */
	float ClothTeleportDistThresholdSquared;

	/** whether we need to teleport cloth. */
	FClothingActor::TeleportMode ClothTeleportMode;

	bool IsClothBoundToMasterComponent() const { return bBindClothToMasterComponent; }

private:

	friend FSkeletalMeshComponentClothTickFunction;

   /** Double buffer for the current cloth simulation context */
	FClothSimulationContext InternalClothSimulationContext;

	/** Whether or not we're taking cloth sim information from our master component */
	bool bBindClothToMasterComponent;
	/** The previous state of the master component simulation coord space, so we can restore on unbind */
	bool bPrevMasterSimulateLocalSpace;

	/** Copies the data from the external cloth simulation context. We copy instead of flipping because the API has to return the full struct to make backwards compat easy*/
	void UpdateClothSimulationContext();

   /** 
	* clothing actors will be created from clothing assets for cloth simulation 
	* 1 actor should correspond to 1 asset
	*/
	TArray<FClothingActor> ClothingActors;

	/** previous root bone matrix to compare the difference and decide to do clothing teleport  */
	FMatrix	PrevRootBoneMatrix;

public:

	const TArray<FClothingActor>& GetClothingActors(){ return ClothingActors; }

	float ClothMaxDistanceScale;
	/** used for checking whether cloth morph target data were pre-computed or not */
	bool bPreparedClothMorphTargets;

	/** precomputed actual cloth morph target data */
	TArray<FClothMorphTargetData> ClothMorphTargets;

	#if WITH_CLOTH_COLLISION_DETECTION
	/** increase every tick to update clothing collision  */
	uint32 ClothingCollisionRevision;

	TArray<physx::apex::NxClothingCollision*>	ParentCollisions;
	TArray<physx::apex::NxClothingCollision*>	EnvironmentCollisions;
	TArray<physx::apex::NxClothingCollision*>	ChildrenCollisions;

	TMap<TWeakObjectPtr<UPrimitiveComponent>, FApexClothCollisionInfo> ClothOverlappedComponentsMap;
	#endif // WITH_CLOTH_COLLISION_DETECTION
#endif // WITH_APEX_CLOTHING

	/** 
	 * Morph Target Curves. This will override AnimInstance MorphTargetCurves
	 * if same curve is found
	 **/
	TMap<FName, float>	MorphTargetCurves;

	// 
	// Animation
	//
	virtual void InitAnim(bool bForceReinit);

	/** Tick Animation system */
	void TickAnimation(float DeltaTime, bool bNeedsValidRootMotion);

	/** Tick Clothing Animation , basically this is called inside TickComponent */
	void TickClothing(float DeltaTime, FTickFunction& ThisTickFunction);

	/** Store cloth simulation data into OutClothSimData */
	void GetUpdateClothSimulationData(TArray<FClothSimulData>& OutClothSimData, USkeletalMeshComponent* OverrideLocalRootComponent = nullptr);
	void RemoveAllClothingActors();
	void ReleaseAllClothingResources();

	bool IsValidClothingActor(const FClothingActor& ClothingActor) const;
	/** Draws APEX Clothing simulated normals on cloth meshes **/
	void DrawClothingNormals(FPrimitiveDrawInterface* PDI);
	/** Draws APEX Clothing Graphical Tangents on cloth meshes **/
	void DrawClothingTangents(FPrimitiveDrawInterface* PDI);
	/** Draws internal collision volumes which the character has, colliding with cloth **/
	void DrawClothingCollisionVolumes(FPrimitiveDrawInterface* PDI);
	/** Draws max distances of clothing simulation vertices 
	  * clothing simulation will be disabled and animation will be reset when drawing this option 
	  * because max distances do have meaning only in initial pose
	 **/
	void DrawClothingMaxDistances(FPrimitiveDrawInterface* PDI);
	/** Draws Clothing back stops **/
	void DrawClothingBackstops(FPrimitiveDrawInterface* PDI);
	/** Draws Clothing Physical mesh wire **/
	void DrawClothingPhysicalMeshWire(FPrimitiveDrawInterface* PDI);

	void DrawClothingFixedVertices(FPrimitiveDrawInterface* PDI);

	/** Loads clothing extra infos dynamically just for Previewing in Editor 
	 *  such as MaxDistances, Physical mesh wire
	 **/
	void LoadClothingVisualizationInfo(FClothingAssetData& ClothAssetData);
	void LoadAllClothingVisualizationInfos();

	/** freezing clothing actor now */
	void FreezeClothSection(bool bFreeze);

	/** 
	 * Recalculates the RequiredBones array in this SkeletalMeshComponent based on current SkeletalMesh, LOD and PhysicsAsset.
	 * Is called when bRequiredBonesUpToDate = false
	 *
	 * @param	LODIndex	Index of LOD [0-(MaxLOD-1)]
	 */
	void RecalcRequiredBones(int32 LODIndex);

public:
	//~ Begin UObject Interface.
	virtual void Serialize(FArchive& Ar) override;
#if WITH_EDITOR
	DECLARE_MULTICAST_DELEGATE(FOnSkeletalMeshPropertyChangedMulticaster)
	FOnSkeletalMeshPropertyChangedMulticaster OnSkeletalMeshPropertyChanged;
	typedef FOnSkeletalMeshPropertyChangedMulticaster::FDelegate FOnSkeletalMeshPropertyChanged;

	/** Register / Unregister delegates called when the skeletal mesh property is changed */
	FDelegateHandle RegisterOnSkeletalMeshPropertyChanged(const FOnSkeletalMeshPropertyChanged& Delegate);
	void UnregisterOnSkeletalMeshPropertyChanged(FDelegateHandle Handle);

	virtual void PostEditChangeProperty(FPropertyChangedEvent& PropertyChangedEvent) override;

	/** Validates the animation asset or blueprint, making sure it is compatible with the current skeleton */
	void ValidateAnimation();

	virtual void LoadedFromAnotherClass(const FName& OldClassName) override;
	virtual void UpdateCollisionProfile() override;
#endif // WITH_EDITOR
	virtual SIZE_T GetResourceSize(EResourceSizeMode::Type Mode) override;
	//~ End UObject Interface.

	//~ Begin UActorComponent Interface.
	virtual void OnRegister() override;
	virtual void OnUnregister() override;
	virtual void CreateRenderState_Concurrent() override;
	virtual void CreatePhysicsState() override;
	virtual void DestroyPhysicsState() override;
	virtual void InitializeComponent() override;
	virtual void TickComponent(float DeltaTime, enum ELevelTick TickType, FActorComponentTickFunction *ThisTickFunction) override;
	virtual void RegisterComponentTickFunctions(bool bRegister) override;

	//Handle registering our pre cloth tick function
	void RegisterPostPhysicsTick(bool bRegister);
	void RegisterClothTick(bool bRegister);

	//~ End UActorComponent Interface.

	//~ Begin USceneComponent Interface.
	virtual FBoxSphereBounds CalcBounds(const FTransform& LocalToWorld) const override;
	virtual bool IsAnySimulatingPhysics() const override;
	virtual void OnUpdateTransform(bool bSkipPhysicsMove, ETeleportType Teleport = ETeleportType::None) override;
	virtual void UpdateOverlaps(TArray<FOverlapInfo> const* PendingOverlaps=NULL, bool bDoNotifies=true, const TArray<FOverlapInfo>* OverlapsAtEndLocation=NULL) override;
	//~ End USceneComponent Interface.

	//~ Begin UPrimitiveComponent Interface.
protected:
	/**
	 *  Test the collision of the supplied component at the supplied location/rotation, and determine the set of components that it overlaps
	 *  @param  OutOverlaps     Array of overlaps found between this component in specified pose and the world
	 *  @param  World			World to use for overlap test
	 *  @param  Pos             Location of the component's geometry for the test against the world
	 *  @param  Rot             Rotation of the component's geometry for the test against the world
	 *  @param  TestChannel		The 'channel' that this ray is in, used to determine which components to hit
	 *	@param	ObjectQueryParams	List of object types it's looking for. When this enters, we do object query with component shape
	 *  @return TRUE if OutOverlaps contains any blocking results
	 */
	virtual bool ComponentOverlapMultiImpl(TArray<struct FOverlapResult>& OutOverlaps, const class UWorld* InWorld, const FVector& Pos, const FQuat& Rot, ECollisionChannel TestChannel, const struct FComponentQueryParams& Params, const struct FCollisionObjectQueryParams& ObjectQueryParams = FCollisionObjectQueryParams::DefaultObjectQueryParam) const override;
	
	virtual bool ComponentOverlapComponentImpl(class UPrimitiveComponent* PrimComp, const FVector Pos, const FQuat& Quat, const FCollisionQueryParams& Params) override;

public:

	virtual class UBodySetup* GetBodySetup() override;
	virtual bool CanEditSimulatePhysics() override;
	virtual FBodyInstance* GetBodyInstance(FName BoneName = NAME_None, bool bGetWelded = true) const override;
	virtual void UpdatePhysicsToRBChannels() override;
	virtual void SetAllPhysicsAngularVelocity(FVector const& NewVel, bool bAddToCurrent = false) override;
	virtual void SetAllPhysicsPosition(FVector NewPos) override;
	virtual void SetAllPhysicsRotation(FRotator NewRot) override;
	virtual void WakeAllRigidBodies() override;
	virtual void PutAllRigidBodiesToSleep() override;
	virtual bool IsAnyRigidBodyAwake() override;
	virtual void SetEnableGravity(bool bGravityEnabled);
	virtual bool IsGravityEnabled() const override;
	virtual void OnComponentCollisionSettingsChanged() override;
	virtual void SetPhysMaterialOverride(UPhysicalMaterial* NewPhysMaterial) override;
	virtual float GetDistanceToCollision(const FVector& Point, FVector& ClosestPointOnCollision) const override;
	virtual bool LineTraceComponent( FHitResult& OutHit, const FVector Start, const FVector End, const FCollisionQueryParams& Params ) override;
	virtual bool SweepComponent( FHitResult& OutHit, const FVector Start, const FVector End, const FCollisionShape& CollisionShape, bool bTraceComplex=false) override;
	virtual bool OverlapComponent(const FVector& Pos, const FQuat& Rot, const FCollisionShape& CollisionShape) override;
	virtual void SetSimulatePhysics(bool bEnabled) override;
	virtual void AddRadialImpulse(FVector Origin, float Radius, float Strength, ERadialImpulseFalloff Falloff, bool bVelChange=false) override;
	virtual void AddRadialForce(FVector Origin, float Radius, float Strength, ERadialImpulseFalloff Falloff, bool bAccelChange=false) override;
	virtual void SetAllPhysicsLinearVelocity(FVector NewVel,bool bAddToCurrent = false) override;
	virtual void SetAllMassScale(float InMassScale = 1.f) override;
	virtual float GetMass() const override;
	virtual float CalculateMass(FName BoneName = NAME_None) override;
	virtual bool DoCustomNavigableGeometryExport(FNavigableGeometryExport& GeomExport) const override;
#if WITH_EDITOR
	virtual bool ComponentIsTouchingSelectionBox(const FBox& InSelBBox, const FEngineShowFlags& ShowFlags, const bool bConsiderOnlyBSP, const bool bMustEncompassEntireComponent) const override;
	virtual bool ComponentIsTouchingSelectionFrustum(const FConvexVolume& InFrustum, const FEngineShowFlags& ShowFlags, const bool bConsiderOnlyBSP, const bool bMustEncompassEntireComponent) const override;
#endif
protected:
	virtual FTransform GetComponentTransformFromBodyInstance(FBodyInstance* UseBI) override;
	//~ End UPrimitiveComponent Interface.

public:
	//~ Begin USkinnedMeshComponent Interface
	virtual bool UpdateLODStatus() override;
	virtual void RefreshBoneTransforms( FActorComponentTickFunction* TickFunction = NULL ) override;
	virtual void TickPose(float DeltaTime, bool bNeedsValidRootMotion) override;
	virtual void UpdateSlaveComponent() override;
	virtual bool ShouldUpdateTransform(bool bLODHasChanged) const override;
	virtual bool ShouldTickPose() const override;
	virtual bool AllocateTransformData() override;
	virtual void DeallocateTransformData() override;
	virtual void HideBone( int32 BoneIndex, EPhysBodyOp PhysBodyOption ) override;
	virtual void UnHideBone( int32 BoneIndex ) override;
	virtual void SetPhysicsAsset(class UPhysicsAsset* NewPhysicsAsset,bool bForceReInit = false) override;
	virtual void SetSkeletalMesh(class USkeletalMesh* NewMesh) override;
	virtual FVector GetSkinnedVertexPosition(int32 VertexIndex) const override;

	void SetSkeletalMeshWithoutResettingAnimation(class USkeletalMesh* NewMesh);

	virtual bool IsPlayingRootMotion() override;
	virtual bool IsPlayingRootMotionFromEverything() override;
	virtual void FinalizeBoneTransform() override;
	//~ End USkinnedMeshComponent Interface
	/** 
	 *	Iterate over each joint in the physics for this mesh, setting its AngularPositionTarget based on the animation information.
	 */
	void UpdateRBJointMotors();


	/**
	* Runs the animation evaluation for the current pose into the supplied variables
	*
	* @param	InSkeletalMesh			The skeletal mesh we are animating
	* @param	InAnimInstance			The anim instance we are evaluating
	* @param	OutSpaceBases			Component space bone transforms
	* @param	OutLocalAtoms			Local space bone transforms
	* @param	OutVertexAnims			Active vertex animations
	* @param	OutRootBoneTranslation	Calculated root bone translation
	*/
	void PerformAnimationEvaluation(const USkeletalMesh* InSkeletalMesh, UAnimInstance* InAnimInstance, TArray<FTransform>& OutSpaceBases, TArray<FTransform>& OutLocalAtoms, TArray<FActiveVertexAnim>& OutVertexAnims, FVector& OutRootBoneTranslation, FBlendedCurve& OutCurve) const;
	void PostAnimEvaluation( FAnimationEvaluationContext& EvaluationContext );

	/**
	 * Blend of Physics Bones with PhysicsWeight and Animated Bones with (1-PhysicsWeight)
	 *
	 * @param	RequiredBones	List of bones to be blend
	 */
	void BlendPhysicsBones( TArray<FBoneIndexType>& Bones )
	{
		PerformBlendPhysicsBones(Bones, AnimEvaluationContext.LocalAtoms);
	}


	/** Take the results of the physics and blend them with the animation state (based on the PhysicsWeight parameter), and update the SpaceBases array. */
	void BlendInPhysics(FTickFunction& ThisTickFunction);	

	/** 
	 * Intialize PhysicsAssetInstance for the physicsAsset 
	 * 
	 * @param	PhysScene	Physics Scene
	 */
	void InitArticulated(FPhysScene* PhysScene);

	/** Turn off all physics and remove the instance. */
	void TermArticulated();


	/** Terminate physics on all bodies below the named bone */
	void TermBodiesBelow(FName ParentBoneName);

	/** Find instance of the constraint that matches the name supplied. */
	FConstraintInstance* FindConstraintInstance(FName ConName);

	/** Utility which returns total mass of all bones below the supplied one in the hierarchy (including this one). */
	float GetTotalMassBelowBone(FName InBoneName);

	/** Set the movement channel of all bodies */
	void SetAllBodiesCollisionObjectType(ECollisionChannel NewChannel);

	/** Set the rigid body notification state for all bodies. */
	void SetAllBodiesNotifyRigidBodyCollision(bool bNewNotifyRigidBodyCollision);

	/** Set bSimulatePhysics to true for all bone bodies. Does not change the component bSimulatePhysics flag. */
	UFUNCTION(BlueprintCallable, Category="Components|SkeletalMesh")
	void SetAllBodiesSimulatePhysics(bool bNewSimulate);

	/** Update Material Parameters based on AnimInstance */
	void UpdateMaterialParameters();

	/** This is global set up for setting physics blend weight
	 * This does multiple things automatically
	 * If PhysicsBlendWeight == 1.f, it will enable Simulation, and if PhysicsBlendWeight == 0.f, it will disable Simulation. 
	 * Also it will respect each body's setup, so if the body is fixed, it won't simulate. Vice versa
	 * So if you'd like all bodies to change manually, do not use this function, but SetAllBodiesPhysicsBlendWeight
	 */
	UFUNCTION(BlueprintCallable, Category="Components|SkeletalMesh")
	void SetPhysicsBlendWeight(float PhysicsBlendWeight);

	/** Disable physics blending of bones **/
	UFUNCTION(BlueprintCallable, Category="Components|SkeletalMesh")
	void SetEnablePhysicsBlending(bool bNewBlendPhysics);

	/** Set all of the bones below passed in bone to be simulated */
	UFUNCTION(BlueprintCallable, Category="Components|SkeletalMesh")
	void SetAllBodiesBelowSimulatePhysics(const FName& InBoneName, bool bNewSimulate );

	/** Allows you to reset bodies Simulate state based on where bUsePhysics is set to true in the BodySetup. */
	UFUNCTION(BlueprintCallable, Category="Components|SkeletalMesh")
	void ResetAllBodiesSimulatePhysics();

	UFUNCTION(BlueprintCallable, Category="Components|SkeletalMesh")
	void SetAllBodiesPhysicsBlendWeight(float PhysicsBlendWeight, bool bSkipCustomPhysicsType = false );

	/** Set all of the bones below passed in bone to be simulated */
	UFUNCTION(BlueprintCallable, Category="Components|SkeletalMesh")
	void SetAllBodiesBelowPhysicsBlendWeight(const FName& InBoneName, float PhysicsBlendWeight, bool bSkipCustomPhysicsType = false );

	/** Accumulate AddPhysicsBlendWeight to physics blendweight for all of the bones below passed in bone to be simulated */
	UFUNCTION(BlueprintCallable, Category="Components|SkeletalMesh")
	void AccumulateAllBodiesBelowPhysicsBlendWeight(const FName& InBoneName, float AddPhysicsBlendWeight, bool bSkipCustomPhysicsType = false );

	/** Enable or Disable AngularPositionDrive. If motor is in SLERP mode it will be turned on if either EnableSwingDrive OR EnableTwistDrive are enabled. In Twist and Swing mode the twist and the swing can be controlled individually.*/
	UFUNCTION(BlueprintCallable, Category = "Components|SkeletalMesh")
	void SetAllMotorsAngularPositionDrive(bool bEnableSwingDrive, bool bEnableTwistDrive, bool bSkipCustomPhysicsType = false);

	/** Enable or Disable AngularVelocityDrive. If motor is in SLERP mode it will be turned on if either EnableSwingDrive OR EnableTwistDrive are enabled. In Twist and Swing mode the twist and the swing can be controlled individually.*/
	UFUNCTION(BlueprintCallable, Category = "Components|SkeletalMesh")
	void SetAllMotorsAngularVelocityDrive(bool bEnableSwingDrive, bool bEnableTwistDrive, bool bSkipCustomPhysicsType = false);

	/** Set Angular Drive motors params for all constraint instances */
	UFUNCTION(BlueprintCallable, Category = "Components|SkeletalMesh")
	void SetAllMotorsAngularDriveParams(float InSpring, float InDamping, float InForceLimit, bool bSkipCustomPhysicsType = false);

	/** Enable or Disable AngularPositionDrive based on a list of bone names */
	void SetNamedMotorsAngularPositionDrive(bool bEnableSwingDrive, bool bEnableTwistDrive, const TArray<FName>& BoneNames, bool bSetOtherBodiesToComplement = false);

	/** Enable or Disable AngularVelocityDrive based on a list of bone names */
	void SetNamedMotorsAngularVelocityDrive(bool bEnableSwingDrive, bool bEnableTwistDrive, const TArray<FName>& BoneNames, bool bSetOtherBodiesToComplement = false);

	void GetWeldedBodies(TArray<FBodyInstance*> & OutWeldedBodies, TArray<FName> & OutChildrenLabels) override;

	/** 
	 * Change whether to force mesh into ref pose (and use cheaper vertex shader) 
	 *
	 * @param	bNewForceRefPose	true if it would like to force ref pose
	 */
	void SetForceRefPose(bool bNewForceRefPose);
	
	/** Update bHasValidBodies flag */
	void UpdateHasValidBodies();
	
	/** 
	 * Initialize SkelControls
	 */
	void InitSkelControls();
	
	/**
	 * Find Constraint Index from the name
	 * 
	 * @param	ConstraintName	Joint Name of constraint to look for
	 * @return	Constraint Index
	 */
	int32	FindConstraintIndex(FName ConstraintName);
	
	/**
	 * Find Constraint Name from index
	 * 
	 * @param	ConstraintIndex	Index of constraint to look for
	 * @return	Constraint Joint Name
	 */
	FName	FindConstraintBoneName(int32 ConstraintIndex);

	/** 
	 *	Iterate over each physics body in the physics for this mesh, and for each 'kinematic' (ie fixed or default if owner isn't simulating) one, update its
	 *	transform based on the animated transform.
	 *	@param	Teleport		Whether movement is a 'teleport' (ie infers no physics velocity, but moves simulating bodies) or not
	 *	@param	bNeedsSkinning	Whether we may need  to send new triangle data for per-poly skeletal mesh collision
	 *	@perem	AllowDeferral	Whether we can defer actual update of bodies (if 'physics only' collision)
	 */
	void UpdateKinematicBonesToAnim(const TArray<FTransform>& InSpaceBases, ETeleportType Teleport, bool bNeedsSkinning, EAllowKinematicDeferral DeferralAllowed = EAllowKinematicDeferral::AllowDeferral);

	DEPRECATED(4.9, "bForceUpdate is no longer used. Please use Teleport")
	void UpdateKinematicBonesToAnim(const TArray<FTransform>& InSpaceBases, bool bTeleport, bool bNeedsSkinning, bool bForceUpdate)
	{
		UpdateKinematicBonesToAnim(InSpaceBases, TeleportFlagToEnum(bTeleport || bForceUpdate), bNeedsSkinning);
	}
	
	/**
	 * Look up all bodies for broken constraints.
	 * Makes sure child bodies of a broken constraints are not fixed and using bone springs, and child joints not motorized.
	 */
	void UpdateMeshForBrokenConstraints();
	
	/**
	 * Notifier when look at control goes beyond of limit - candidate for delegate
	 */
	virtual void NotifySkelControlBeyondLimit(class USkelControlLookAt* LookAt);

	/** 
	 * Break a constraint off a Gore mesh. 
	 * 
	 * @param	Impulse	vector of impulse
	 * @param	HitLocation	location of the hit
	 * @param	InBoneName	Name of bone to break constraint for
	 */
	UFUNCTION(BlueprintCallable, Category = "Components|SkeletalMesh", meta = (Keywords = "Constraint"))
	void BreakConstraint(FVector Impulse, FVector HitLocation, FName InBoneName);

	/** Sets the Angular Motion Ranges for a named bone
	*  @param InBoneName  Name of bone to adjust constraint ranges for
	*  @param Swing1LimitAngle	 Size of limit in degrees, 0 means locked, 180 means free
	*  @param TwistLimitAngle	 Size of limit in degrees, 0 means locked, 180 means free
	*  @param Swing2LimitAngle	 Size of limit in degrees, 0 means locked, 180 means free
	*/
	UFUNCTION(BlueprintCallable, Category = "Components|SkeletalMesh")
	void  SetAngularLimits(FName InBoneName,float Swing1LimitAngle, float TwistLimitAngle, float Swing2LimitAngle);

	/** Gets the current Angular state for a named bone constraint 
	*  @param InBoneName  Name of bone to get constraint ranges for
	*  @param Swing1Angle current angular state of the constraint
	*  @param TwistAngle  current angular state of the constraint
	*  @param Swing2Angle current angular state of the constraint
	*/
	UFUNCTION(BlueprintCallable, Category = "Components|SkeletalMesh")
	void GetCurrentJointAngles(FName InBoneName,float& Swing1Angle, float& TwistAngle, float& Swing2Angle) ;


	/** iterates through all bodies in our PhysicsAsset and returns the location of the closest bone associated
	 * with a body that has collision enabled.
	 * @param TestLocation - location to check against
	 * @return location of closest colliding rigidbody, or TestLocation if there were no bodies to test
	 */
	FVector GetClosestCollidingRigidBodyLocation(const FVector& TestLocation) const;
<<<<<<< HEAD

	/** Calls needed cloth updates */
	void PreClothTick(float DeltaTime, FTickFunction& ThisTickFunction);
=======
>>>>>>> 73f66985
	
	/** Set physics transforms for all bodies */
	void ApplyDeltaToAllPhysicsTransforms(const FVector& DeltaLocation, const FQuat& DeltaRotation);

#if WITH_APEX_CLOTHING
	/** 
	* APEX clothing actor is created from APEX clothing asset for cloth simulation 
	* create only if became invalid
	* BlendedData : added for cloth morph target but not used commonly
	*/
	bool CreateClothingActor(int32 AssetIndex, physx::apex::NxClothingAsset* ClothingAsset, TArray<FVector>* BlendedDelta = NULL);
	/** should call this method if occurred any changes in clothing assets */
	void RecreateClothingActors();
	/** add bounding box for cloth */
	void AddClothingBounds(FBoxSphereBounds& InOutBounds) const;
	/** changes clothing LODs, if clothing LOD is disabled or LODIndex is greater than apex clothing LODs, simulation will be disabled */
	void SetClothingLOD(int32 LODIndex);
	/** check whether clothing teleport is needed or not to avoid a weird simulation result */
	virtual void CheckClothTeleport();
	/** 
	* methods for cloth morph targets 
	*/
	/** pre-compute morph target data for clothing */
	void PrepareClothMorphTargets();
	/** change morph target mapping when active morph target is changed */
	void ChangeClothMorphTargetMapping(FClothMorphTargetData& MorphData, FName CurrentActivatedMorphName);
	/** update active morph target's blending data when morph weight is changed */
	void UpdateClothMorphTarget();

	/** 
	 * Updates all clothing animation states including ComponentToWorld-related states. Triggers the simulation tasks
	 */
	void UpdateClothStateAndSimulate(float DeltaTime, FTickFunction& ThisTickFunction);
	/** 
	 * Updates clothing actor's global pose.
	 * So should be called when ComponentToWorld is changed.
	 */
	void UpdateClothTransform();

	/** only check whether there are valid clothing actors or not */
	bool HasValidClothingActors() const;

	/** get root bone matrix by the root bone index which Apex cloth asset is holding */
	void GetClothRootBoneMatrix(int32 AssetIndex, FMatrix& OutRootBoneMatrix) const;

	/** if the vertex index is valid for simulated vertices, returns the position in world space */
	bool GetClothSimulatedPosition(int32 AssetIndex, int32 VertexIndex, FVector& OutSimulPos) const;

#if WITH_CLOTH_COLLISION_DETECTION

	/** draws currently intersected collisions */
	void DrawDebugClothCollisions();
	/** draws a convex from planes for debug info */
	void DrawDebugConvexFromPlanes(FClothCollisionPrimitive& CollisionPrimitive, FColor& Color, bool bDrawWithPlanes=true);
	void ReleaseClothingCollision(physx::apex::NxClothingCollision* Collision);
	/** create new collisions when newly added  */
	FApexClothCollisionInfo* CreateNewClothingCollsions(UPrimitiveComponent* PrimitiveComponent);

	void RemoveAllOverlappedComponentMap();
	/** for non-static collisions which need to be updated every tick */ 
	void UpdateOverlappedComponent(UPrimitiveComponent* PrimComp, FApexClothCollisionInfo* Info);

	void ReleaseAllParentCollisions();
	void ReleaseAllChildrenCollisions();

	void ProcessClothCollisionWithEnvironment();
	/** copy parent's cloth collisions to attached children, where parent means this component */
	void CopyClothCollisionsToChildren();
	/** copy children's cloth collisions to parent, where parent means this component */
	void CopyChildrenClothCollisionsToParent();

	/**
  	 * Get collision data from a static mesh only for collision with clothes.
	 * Returns false when failed to get cloth collision data
	*/
	bool GetClothCollisionDataFromStaticMesh(UPrimitiveComponent* PrimComp, TArray<FClothCollisionPrimitive>& ClothCollisionPrimitives);
	/** find if this component has collisions for clothing and return the results calculated by bone transforms */
	void FindClothCollisions(TArray<FApexClothCollisionVolumeData>& OutCollisions);
	/** create Apex clothing collisions from input collision info and add them to clothing actors */
	void CreateInternalClothCollisions(TArray<FApexClothCollisionVolumeData>& InCollisions, TArray<physx::apex::NxClothingCollision*>& OutCollisions);

#endif // WITH_CLOTH_COLLISION_DETECTION


#endif// #if WITH_APEX_CLOTHING
	bool IsAnimBlueprintInstanced() const;

	/** Debug render skeletons bones to supplied canvas */
	void DebugDrawBones(class UCanvas* Canvas, bool bSimpleBones) const;

protected:
	bool NeedToSpawnAnimScriptInstance(bool bForceInit) const;
	
private:

	FSkeletalMeshComponentPostPhysicsTickFunction PostPhysicsTickFunction;
	friend struct FSkeletalMeshComponentPostPhysicsTickFunction;

	/** Update systems after physics sim is done */
	void PostPhysicsTickComponent(FSkeletalMeshComponentPostPhysicsTickFunction& ThisTickFunction);

	/** Evaluate Anim System **/
	void EvaluateAnimation(const USkeletalMesh* InSkeletalMesh, UAnimInstance* InAnimInstance, TArray<FTransform>& OutLocalAtoms, TArray<struct FActiveVertexAnim>& OutVertexAnims, FVector& OutRootBoneTranslation, FBlendedCurve& OutCurve) const;

	/**
	* Take the SourceAtoms array (translation vector, rotation quaternion and scale vector) and update the array of component-space bone transformation matrices (DestSpaceBases).
	* It will work down hierarchy multiplying the component-space transform of the parent by the relative transform of the child.
	* This code also applies any per-bone rotators etc. as part of the composition process
	*/
	void FillSpaceBases(const USkeletalMesh* InSkeletalMesh, const TArray<FTransform>& SourceAtoms, TArray<FTransform>& DestSpaceBases) const;

	void RenderAxisGizmo(const FTransform& Transform, class UCanvas* Canvas) const;

	bool ShouldBlendPhysicsBones() const;
	bool DoAnyPhysicsBodiesHaveWeight() const;

	void ClearAnimScriptInstance();
	virtual void RefreshActiveVertexAnims() override;

#if WITH_APEX_CLOTHING
	void GetWindForCloth_GameThread(FVector& WindVector, float& WindAdaption) const;
	static void ApplyWindForCloth_Concurrent(physx::apex::NxClothingActor& ClothingActor, const FVector& WindVector, float WindAdaption);
#endif
	
	//Data for parallel evaluation of animation
	FAnimationEvaluationContext AnimEvaluationContext;

	// Reference to our current parallel animation evaluation task (if there is one)
	FGraphEventRef				ParallelAnimationEvaluationTask;

	// Reference to our current blend physics task (if there is one)
	FGraphEventRef				ParallelBlendPhysicsCompletionTask;

public:
	// Parallel evaluation wrappers
	void ParallelAnimationEvaluation();
	void CompleteParallelAnimationEvaluation(bool bDoPostAnimEvaluation);


	// Returns whether we are currently trying to run a parallel animation evaluation task
	bool IsRunningParallelEvaluation() const { return IsValidRef(ParallelAnimationEvaluationTask); }

	// Management function for if we want to do an evaluation but may already be running one
	// bBlockOnTask - if true and we are currently performing parallel eval we wait for it to finish
	// bPerformPostAnimEvaluation - if true and we are currently performing parallel eval we call PostAnimEvaluation too
	// return true if parallel task was running.
	bool HandleExistingParallelEvaluationTask(bool bBlockOnTask, bool bPerformPostAnimEvaluation);

	friend class FSkeletalMeshComponentDetails;

	/** Returns array containing cachec animation curve mapping UIDs (which are copied over from USkeleton) */
	TArray<FSmartNameMapping::UID> const * GetCachedAnimCurveMappingNameUids();

private:
	// Returns whether we need to run the Pre Cloth Tick or not
	bool ShouldRunPostPhysicsTick() const;

	// Returns whether we need to run the Cloth Tick or not
	bool ShouldRunClothTick() const;

	// Handles registering/unregistering the pre cloth tick as it is needed
	void UpdatePostPhysicsTickRegisteredState();

	// Handles registering/unregistering the cloth tick as it is needed
	void UpdateClothTickRegisteredState();

	// Handles registering/unregistering the 'during animation' tick as it is needed
	void UpdateDuringAnimationTickRegisteredState();

	friend class FParallelBlendPhysicsTask;
	
	//wrapper for parallel blend physics
	void ParallelBlendPhysics() { PerformBlendPhysicsBones(RequiredBones, AnimEvaluationContext.LocalAtoms); }

	void PerformBlendPhysicsBones(const TArray<FBoneIndexType>& InRequiredBones, TArray<FTransform>& InLocalAtoms);

	friend class FParallelClothTask;
	// This is the parallel function that updates the cloth data and runs the simulation. This is safe to call from worker threads.
	static void ParallelEvaluateCloth(float DeltaTime, const FClothingActor& ClothingActor, const FClothSimulationContext& ClothSimulationContext);

	friend class FParallelBlendPhysicsCompletionTask;
	void CompleteParallelBlendPhysics();
	void PostBlendPhysics();

	friend class FTickClothingTask;

	// these are deprecated variables from removing SingleAnimSkeletalComponent
	// remove if this version goes away : VER_UE4_REMOVE_SINGLENODEINSTANCE
	// deprecated variable to be re-save
	UPROPERTY()
	class UAnimSequence* SequenceToPlay_DEPRECATED;

	// The default sequence to play on this skeletal mesh
	UPROPERTY()
	class UAnimationAsset* AnimToPlay_DEPRECATED;

	// Default setting for looping for SequenceToPlay. This is not current state of looping.
	UPROPERTY()
	uint32 bDefaultLooping_DEPRECATED:1;

	// Default setting for playing for SequenceToPlay. This is not current state of playing.
	UPROPERTY()
	uint32 bDefaultPlaying_DEPRECATED:1;

	// Default setting for position of SequenceToPlay to play. 
	UPROPERTY()
	float DefaultPosition_DEPRECATED;

	// Default setting for playrate of SequenceToPlay to play. 
	UPROPERTY()
	float DefaultPlayRate_DEPRECATED;
	
	/** Caches the anim curve mapping smart name UIDs, by copying cached data from the Skeleton */
	void UpdateCachedAnimCurveMappingNameUids();

	/** Cached animation curves smart name mapping UIDs, only at runtime, not serialized. (used for FBlendedCurve::InitFrom) */
	TArray<FSmartNameMapping::UID> CachedAnimCurveMappingNameUids;
public:
	/** Keep track of when animation has been ticked to ensure it is ticked only once per frame. */
	UPROPERTY(Transient)
	float LastPoseTickTime;

	/** Checked whether we have already ticked the pose this frame */
	bool PoseTickedThisFrame() const { return LastPoseTickTime == GetWorld()->TimeSeconds; }

	/** Take extracted RootMotion and convert it from local space to world space. */
	FTransform ConvertLocalRootMotionToWorld(const FTransform& InTransform);

	FRootMotionMovementParams ConsumeRootMotion();
};


<|MERGE_RESOLUTION|>--- conflicted
+++ resolved
@@ -1176,12 +1176,6 @@
 	 * @return location of closest colliding rigidbody, or TestLocation if there were no bodies to test
 	 */
 	FVector GetClosestCollidingRigidBodyLocation(const FVector& TestLocation) const;
-<<<<<<< HEAD
-
-	/** Calls needed cloth updates */
-	void PreClothTick(float DeltaTime, FTickFunction& ThisTickFunction);
-=======
->>>>>>> 73f66985
 	
 	/** Set physics transforms for all bodies */
 	void ApplyDeltaToAllPhysicsTransforms(const FVector& DeltaLocation, const FQuat& DeltaRotation);
