--- conflicted
+++ resolved
@@ -12,17 +12,10 @@
 UENUM()
 enum class EComponentCreationMethod : uint8
 {
-<<<<<<< HEAD
-	Native,
-	SimpleConstructionScript,
-	UserConstructionScript,
-	Instance,
-=======
 	Native,						// A component that is part of a native class
 	SimpleConstructionScript,	// A component that is created from a template defined in the Components section of the Blueprint
 	UserConstructionScript,		// A dynamically created component, either from the UserConstructionScript or from a Add Component node in a Blueprint event graph
 	Instance,					// A component added to a single Actor instance via the Component section of the Actor's details panel
->>>>>>> cce8678d
 };
 
 /**
@@ -126,15 +119,10 @@
 	UPROPERTY(transient, ReplicatedUsing=OnRep_IsActive)
 	uint32 bIsActive:1;
 
-<<<<<<< HEAD
-	/** If TRUE, we call the virtual InitializeComponent */
-	UPROPERTY()
-=======
 	UPROPERTY(EditDefaultsOnly, Category="Variable")
 	uint32 bEditableWhenInherited:1;
 
 	/** If true, we call the virtual InitializeComponent */
->>>>>>> cce8678d
 	uint32 bWantsInitializeComponent:1;
 
 	/** If true, we call the virtual BeginPlay */
@@ -148,11 +136,6 @@
 	/** Indicates that InitializeComponent has been called, but UninitializeComponent has not yet */
 	uint32 bHasBeenInitialized:1;
 
-<<<<<<< HEAD
-	UPROPERTY()
-	EComponentCreationMethod CreationMethod;
-
-=======
 	/** Indicates that BeginPlay has been called, but EndPlay has not yet */
 	uint32 bHasBegunPlay:1;
 
@@ -190,7 +173,6 @@
 	bool HasBeenInitialized() const { return bHasBeenInitialized; }
 	bool HasBegunPlay() const { return bHasBegunPlay; }
 
->>>>>>> cce8678d
 	bool IsCreatedByConstructionScript() const;
 
 	UFUNCTION()
@@ -298,11 +280,7 @@
 	void ExecuteRegisterEvents();
 
 	/* Utility function for each of the PostEditChange variations to call for the same behavior */
-<<<<<<< HEAD
-	void ConsolidatedPostEditChange();
-=======
 	void ConsolidatedPostEditChange(const FPropertyChangedEvent& PropertyChangedEvent);
->>>>>>> cce8678d
 protected:
 
 	friend class FComponentReregisterContextBase;
@@ -365,10 +343,6 @@
 	 */
 	virtual void InitializeComponent();
 
-	/** Event when the component is initialized, either via creation or its Actor's BeginPlay. */
-	UFUNCTION(BlueprintImplementableEvent, meta=(Keywords = "Begin", FriendlyName = "Initialize Component"))
-	virtual void ReceiveInitializeComponent();
-
 	/**
 	 * BeginsPlay for the component.  Occurs at level startup. This is before BeginPlay (Actor or Component).  
 	 * All Components (that want initialization) in the level will be Initialized on load before any 
@@ -396,15 +370,9 @@
 	 */
 	virtual void UninitializeComponent();
 
-<<<<<<< HEAD
-	/** Event when the component is uninitialized, generally via descruction or its Actor's EndPlay. */
-	UFUNCTION(BlueprintImplementableEvent, meta=(Keywords = "End Delete", FriendlyName = "Uninitialize Component"))
-	virtual void ReceiveUninitializeComponent();
-=======
 	/** Blueprint implementable event for when the component ends play, generally via destruction or its Actor's EndPlay. */
 	UFUNCTION(BlueprintImplementableEvent, meta=(Keywords = "delete", DisplayName = "End Play"))
 	void ReceiveEndPlay(EEndPlayReason::Type EndPlayReason);
->>>>>>> cce8678d
 	
 	/**
 	 * When called, will call the virtual call chain to register all of the tick functions
@@ -595,10 +563,7 @@
 	virtual void PreEditChange(UProperty* PropertyThatWillChange) override;
 	virtual void PostEditChangeProperty(FPropertyChangedEvent& PropertyChangedEvent) override;
 	virtual void PostEditChangeChainProperty( FPropertyChangedChainEvent& PropertyChangedEvent ) override;
-<<<<<<< HEAD
-=======
 	virtual void PreEditUndo() override;
->>>>>>> cce8678d
 	virtual void PostEditUndo() override;
 #endif // WITH_EDITOR
 	// End UObject interface.
@@ -661,13 +626,8 @@
 	virtual void RemoveTickPrerequisiteComponent(UActorComponent* PrerequisiteComponent);
 
 	/** Event called every frame */
-<<<<<<< HEAD
-	UFUNCTION(BlueprintImplementableEvent, meta=(FriendlyName = "Tick"))
-	virtual void ReceiveTick(float DeltaSeconds);
-=======
 	UFUNCTION(BlueprintImplementableEvent, meta=(DisplayName = "Tick"))
 	void ReceiveTick(float DeltaSeconds);
->>>>>>> cce8678d
 	
 	/** 
 	 *  Called by owner actor on position shifting
