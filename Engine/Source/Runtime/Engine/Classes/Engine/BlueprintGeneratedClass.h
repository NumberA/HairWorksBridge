// Copyright 1998-2015 Epic Games, Inc. All Rights Reserved.

#pragma once

#include "MeshBatch.h"
#include "BlueprintGeneratedClass.generated.h"

DECLARE_MEMORY_STAT_EXTERN(TEXT("Persistent Uber Graph Frame memory"), STAT_PersistentUberGraphFrameMemory, STATGROUP_Memory, );

class UEdGraphPin;


USTRUCT()
struct FNodeToCodeAssociation
{
	GENERATED_USTRUCT_BODY()

public:
	TWeakObjectPtr<UEdGraphNode> Node;
	TWeakObjectPtr<UFunction> Scope;
	int32 Offset;
public:
	FNodeToCodeAssociation()
	: Node(nullptr)
	, Scope(nullptr)
	, Offset(0)
	{
	}

	FNodeToCodeAssociation(UEdGraphNode* InNode, UFunction* InFunction, int32 InOffset)
		: Node(InNode)
		, Scope(InFunction)
		, Offset(InOffset)
	{
	}
};


USTRUCT()
struct FDebuggingInfoForSingleFunction
{
	GENERATED_USTRUCT_BODY()

public:
	// Reverse map from code offset to source node
	TMap< int32, TWeakObjectPtr<UEdGraphNode> > LineNumberToSourceNodeMap;

	// Reverse map from code offset to macro source node
	TMap< int32, TWeakObjectPtr<UEdGraphNode> > LineNumberToMacroSourceNodeMap;

	// Reverse map from code offset to macro instance node(s)
	TMultiMap< int32, TWeakObjectPtr<UEdGraphNode> > LineNumberToMacroInstanceNodeMap;

	// Reverse map from code offset to exec pin
	TMap< int32, TWeakObjectPtr<UEdGraphPin> > LineNumberToPinMap;

public:
	FDebuggingInfoForSingleFunction()
	{
	}
};


USTRUCT()
struct FPointerToUberGraphFrame
{
	GENERATED_USTRUCT_BODY()

public:
	uint8* RawPointer;

	FPointerToUberGraphFrame() 
		: RawPointer(nullptr)
	{}

	~FPointerToUberGraphFrame()
	{
		check(!RawPointer);
	}
};


template<>
struct TStructOpsTypeTraits<FPointerToUberGraphFrame> : public TStructOpsTypeTraitsBase
{
	enum
	{
		WithZeroConstructor = true,
		WithCopy = false,
	};
};


//////////////////////////////////////////////////////////////////////////
// TSimpleRingBuffer

template<typename ElementType>
class TSimpleRingBuffer
{
public:
	TSimpleRingBuffer(int32 MaxItems)
		: WriteIndex(0)
	{
		Storage.Empty(MaxItems);
	}

	int32 Num() const
	{
		return Storage.Num();
	}

	ElementType& operator()(int32 i)
	{
		// First element is at WriteIndex-1, second at 2, etc...
		const int32 RingIndex = (WriteIndex - 1 - i);
		const int32 WrappedRingIndex = (RingIndex < 0) ? (RingIndex + ArrayMax()) : RingIndex;

		return Storage[WrappedRingIndex];
	}

	const ElementType& operator()(int32 i) const
	{
		// First element is at WriteIndex-1, second at 2, etc...
		const int32 RingIndex = (WriteIndex - 1 - i);
		const int32 WrappedRingIndex = (RingIndex < 0) ? (RingIndex + ArrayMax()) : RingIndex;

		return Storage[WrappedRingIndex];
	}

	int32 ArrayMax() const
	{
		return Storage.GetSlack() + Storage.Num();
	}

	// Note: Doesn't call the constructor on objects stored in it; make sure to properly initialize the memory returned by WriteNewElementUninitialized
	ElementType& WriteNewElementUninitialized()
	{
		const int32 OldWriteIndex = WriteIndex;
		WriteIndex = (WriteIndex + 1) % ArrayMax();

		if (Storage.GetSlack())
		{
			Storage.AddUninitialized(1);
		}
		return Storage[OldWriteIndex];
	}

	ElementType& WriteNewElementInitialized()
	{
		const int32 OldWriteIndex = WriteIndex;
		WriteIndex = (WriteIndex + 1) % ArrayMax();

		if (Storage.GetSlack())
		{
			Storage.Add(ElementType());
		}
		else
		{
			Storage[OldWriteIndex] = ElementType();
		}
		return Storage[OldWriteIndex];
	}

private:
	TArray<ElementType> Storage;
	int32 WriteIndex;
};

USTRUCT()
struct ENGINE_API FBlueprintDebugData
{
	GENERATED_USTRUCT_BODY()
	FBlueprintDebugData()
	{
	}

	~FBlueprintDebugData()
	{ }
#if WITH_EDITORONLY_DATA

protected:
	// Lookup table from UUID to nodes that were allocated that UUID
	TMap<int32, TWeakObjectPtr<UEdGraphNode> > DebugNodesAllocatedUniqueIDsMap;

	// Lookup table from impure node to entry in DebugNodeLineNumbers
	TMultiMap<TWeakObjectPtr<UEdGraphNode>, int32> DebugNodeIndexLookup;

	// List of debug site information for each node that ended up contributing to codegen
	//   This contains a tracepoint for each impure node after all pure antecedent logic has executed but before the impure function call
	//   It does *not* contain the wire tracepoint placed after the impure function call
	TArray<struct FNodeToCodeAssociation> DebugNodeLineNumbers;

	// Acceleration structure for execution wire highlighting at runtime
	TMap<TWeakObjectPtr<UFunction>, FDebuggingInfoForSingleFunction> PerFunctionLineNumbers;

	// Map from pins or nodes to class properties they created
	TMap<TWeakObjectPtr<UObject>, UProperty*> DebugPinToPropertyMap;

public:

	// Returns the UEdGraphNode associated with the UUID, or nullptr if there isn't one.
	UEdGraphNode* FindNodeFromUUID(int32 UUID) const
	{
		if (const TWeakObjectPtr<UEdGraphNode>* pParentNode = DebugNodesAllocatedUniqueIDsMap.Find(UUID))
		{
			return pParentNode->Get();
		}
	
		return nullptr;
	}

	bool IsValid() const
	{
		return DebugNodeLineNumbers.Num() > 0;
	}

	// Finds the UEdGraphNode associated with the code location Function+CodeOffset, or nullptr if there isn't one
	UEdGraphNode* FindSourceNodeFromCodeLocation(UFunction* Function, int32 CodeOffset, bool bAllowImpreciseHit) const
	{
		if (const FDebuggingInfoForSingleFunction* pFuncInfo = PerFunctionLineNumbers.Find(Function))
		{
			UEdGraphNode* Result = pFuncInfo->LineNumberToSourceNodeMap.FindRef(CodeOffset).Get();

			if ((Result == nullptr) && bAllowImpreciseHit)
			{
				for (int32 TrialOffset = CodeOffset + 1; (Result == nullptr) && (TrialOffset < Function->Script.Num()); ++TrialOffset)
				{
					Result = pFuncInfo->LineNumberToSourceNodeMap.FindRef(TrialOffset).Get();
				}
			}

			return Result;
		}

		return nullptr;
	}

	// Finds the macro source node associated with the code location Function+CodeOffset, or nullptr if there isn't one
	UEdGraphNode* FindMacroSourceNodeFromCodeLocation(UFunction* Function, int32 CodeOffset) const
	{
		if (const FDebuggingInfoForSingleFunction* pFuncInfo = PerFunctionLineNumbers.Find(Function))
		{
			return pFuncInfo->LineNumberToMacroSourceNodeMap.FindRef(CodeOffset).Get();
		}

		return nullptr;
	}

	// Finds the macro instance node(s) associated with the code location Function+CodeOffset. The returned set can be empty.
	void FindMacroInstanceNodesFromCodeLocation(UFunction* Function, int32 CodeOffset, TArray<UEdGraphNode*>& MacroInstanceNodes) const
	{
		MacroInstanceNodes.Empty();
		if (const FDebuggingInfoForSingleFunction* pFuncInfo = PerFunctionLineNumbers.Find(Function))
		{
			TArray<TWeakObjectPtr<UEdGraphNode>> MacroInstanceNodePtrs;
			pFuncInfo->LineNumberToMacroInstanceNodeMap.MultiFind(CodeOffset, MacroInstanceNodePtrs);
			for(auto MacroInstanceNodePtrIt = MacroInstanceNodePtrs.CreateConstIterator(); MacroInstanceNodePtrIt; ++MacroInstanceNodePtrIt)
			{
				TWeakObjectPtr<UEdGraphNode> MacroInstanceNodePtr = *MacroInstanceNodePtrIt;
				if(UEdGraphNode* MacroInstanceNode = MacroInstanceNodePtr.Get())
				{
					MacroInstanceNodes.AddUnique(MacroInstanceNode);
				}
			}
		}
	}

	// Finds the macro source node associated with the code location Function+CodeOffset, or nullptr if there isn't one
	UEdGraphPin* FindExecPinFromCodeLocation(UFunction* Function, int32 CodeOffset) const
	{
		if (const FDebuggingInfoForSingleFunction* pFuncInfo = PerFunctionLineNumbers.Find(Function))
		{
			return pFuncInfo->LineNumberToPinMap.FindRef(CodeOffset).Get();
		}

		return nullptr;
	}

	// Finds the breakpoint injection site(s) in bytecode if any were associated with the given node
	void FindBreakpointInjectionSites(UEdGraphNode* Node, TArray<uint8*>& InstallSites) const
	{
		TArray<int32> RecordIndices;
		DebugNodeIndexLookup.MultiFind(Node, RecordIndices, true);
		for(int i = 0; i < RecordIndices.Num(); ++i)
		{
			const FNodeToCodeAssociation& Record = DebugNodeLineNumbers[RecordIndices[i]];
			if (UFunction* Scope = Record.Scope.Get())
			{
				InstallSites.Add(&(Scope->Script[Record.Offset]));
			}
		}
	}

	// Looks thru the debugging data for any class variables associated with the node
	UProperty* FindClassPropertyForPin(const UEdGraphPin* Pin) const
	{
		UProperty* PropertyPtr = DebugPinToPropertyMap.FindRef(Pin);
		if ((PropertyPtr == nullptr) && (Pin->Direction == EGPD_Input) && (Pin->LinkedTo.Num() > 0))
		{
			// Try checking the other side of the connection
			PropertyPtr = DebugPinToPropertyMap.FindRef(Pin->LinkedTo[0]);
		}

		return PropertyPtr;
	}

	// Looks thru the debugging data for any class variables associated with the node (e.g., temporary variables or timelines)
	UProperty* FindClassPropertyForNode(const UEdGraphNode* Node) const
	{
		return DebugPinToPropertyMap.FindRef(Node);
	}

	// Adds a debug record for a source node and destination in the bytecode of a specified function
	void RegisterNodeToCodeAssociation(UEdGraphNode* TrueSourceNode, UEdGraphNode* MacroSourceNode, const TArray<TWeakObjectPtr<UEdGraphNode>>& MacroInstanceNodes, UFunction* InFunction, int32 CodeOffset, bool bBreakpointSite)
	{
		//@TODO: Nasty expansion behavior during compile time
		if (bBreakpointSite)
		{
			new (DebugNodeLineNumbers) FNodeToCodeAssociation(TrueSourceNode, InFunction, CodeOffset);
			DebugNodeIndexLookup.Add(TrueSourceNode, DebugNodeLineNumbers.Num() - 1);
		}

		FDebuggingInfoForSingleFunction& PerFuncInfo = PerFunctionLineNumbers.FindOrAdd(InFunction);
		PerFuncInfo.LineNumberToSourceNodeMap.Add(CodeOffset, TrueSourceNode);

		if (MacroSourceNode)
		{
			PerFuncInfo.LineNumberToMacroSourceNodeMap.Add(CodeOffset, MacroSourceNode);
		}

		for(auto MacroInstanceNodePtrIt = MacroInstanceNodes.CreateConstIterator(); MacroInstanceNodePtrIt; ++MacroInstanceNodePtrIt)
		{
			PerFuncInfo.LineNumberToMacroInstanceNodeMap.Add(CodeOffset, *MacroInstanceNodePtrIt);
		}
	}

	void RegisterPinToCodeAssociation(UEdGraphPin const* ExecPin, UFunction* InFunction, int32 CodeOffset)
	{
		FDebuggingInfoForSingleFunction& PerFuncInfo = PerFunctionLineNumbers.FindOrAdd(InFunction);
		PerFuncInfo.LineNumberToPinMap.Add(CodeOffset, ExecPin);
	}

	// Registers an association between an object (pin or node typically) and an associated class member property
	void RegisterClassPropertyAssociation(class UObject* TrueSourceObject, class UProperty* AssociatedProperty)
	{
		DebugPinToPropertyMap.Add(TrueSourceObject, AssociatedProperty);
	}

	// Registers an association between a UUID and a node
	void RegisterUUIDAssociation(UEdGraphNode* TrueSourceNode, int32 UUID)
	{
		DebugNodesAllocatedUniqueIDsMap.Add(UUID, TrueSourceNode);
	}

	// Returns the object that caused the specified property to be created (can return nullptr if the association is unknown)
	UObject* FindObjectThatCreatedProperty(class UProperty* AssociatedProperty) const
	{
		if (const TWeakObjectPtr<UObject>* pValue = DebugPinToPropertyMap.FindKey(AssociatedProperty))
		{
			return pValue->Get();
		}
		else
		{
			return nullptr;
		}
	}

	void GenerateReversePropertyMap(TMap<UProperty*, UObject*>& PropertySourceMap)
	{
		for (TMap<TWeakObjectPtr<UObject>, UProperty*>::TIterator MapIt(DebugPinToPropertyMap); MapIt; ++MapIt)
		{
			if (UObject* SourceObj = MapIt.Key().Get())
			{
				PropertySourceMap.Add(MapIt.Value(), SourceObj);
			}
		}
	}
#endif
};

USTRUCT()
struct ENGINE_API FEventGraphFastCallPair
{
	GENERATED_USTRUCT_BODY()

	UPROPERTY()
	UFunction* FunctionToPatch;

	UPROPERTY()
	int32 EventGraphCallOffset;
};

UCLASS()
class ENGINE_API UBlueprintGeneratedClass : public UClass
{
	GENERATED_UCLASS_BODY()

public:

	UPROPERTY(AssetRegistrySearchable)
	int32	NumReplicatedProperties;

	/** Array of objects containing information for dynamically binding delegates to functions in this blueprint */
	UPROPERTY()
	TArray<class UDynamicBlueprintBinding*> DynamicBindingObjects;

	/** Array of component template objects, used by AddComponent function */
	UPROPERTY()
	TArray<class UActorComponent*> ComponentTemplates;

	/** Array of templates for timelines that should be created */
	UPROPERTY()
	TArray<class UTimelineTemplate*> Timelines;

	/** 'Simple' construction script - graph of components to instance */
	UPROPERTY()
	class USimpleConstructionScript* SimpleConstructionScript;

	/** Stores data to override (in children classes) components (created by SCS) from parent classes */
	UPROPERTY()
	class UInheritableComponentHandler* InheritableComponentHandler;

	UPROPERTY()
	UStructProperty* UberGraphFramePointerProperty;

	UPROPERTY()
	UFunction* UberGraphFunction;

	// This is a list of event graph call function nodes that are simple (no argument) thunks into the event graph (typically used for animation delegates, etc...)
	// It is a deprecated list only used for backwards compatibility prior to VER_UE4_SERIALIZE_BLUEPRINT_EVENTGRAPH_FASTCALLS_IN_UFUNCTION.
	UPROPERTY()
	TArray<FEventGraphFastCallPair> FastCallPairs_DEPRECATED;

#if WITH_EDITORONLY_DATA
	UPROPERTY(Transient)
	UObject* OverridenArchetypeForCDO;
#endif //WITH_EDITOR

	/** 
	 * Gets an array of all BPGeneratedClasses (including InClass as 0th element) parents of given generated class 
	 *
	 * @param InClass				The class to get the blueprint lineage for
	 * @param OutBlueprintParents	Array with the blueprints used to generate this class and its parents.  0th = this, Nth = least derived BP-based parent
	 * @return						true if there were no status errors in any of the parent blueprints, otherwise false
	 */
	static bool GetGeneratedClassesHierarchy(const UClass* InClass, TArray<const UBlueprintGeneratedClass*>& OutBPGClasses);

	UInheritableComponentHandler* GetInheritableComponentHandler(const bool bCreateIfNecessary = false);

	/** Find the object in the TemplateObjects array with the supplied name */
	UActorComponent* FindComponentTemplateByName(const FName& TemplateName) const;

	/** Create Timeline objects for this Actor based on the Timelines array*/
	virtual void CreateComponentsForActor(AActor* Actor) const;

	// UObject interface
	virtual void Serialize(FArchive& Ar) override;
	virtual void PostLoad() override;
	virtual void PostInitProperties() override;
	// End UObject interface
	
	// UClass interface
#if WITH_EDITOR
	virtual UClass* GetAuthoritativeClass() override;
	virtual void ConditionalRecompileClass(TArray<UObject*>* ObjLoaded) override;
	virtual UObject* GetArchetypeForCDO() const override;
#endif //WITH_EDITOR
	virtual bool IsFunctionImplementedInBlueprint(FName InFunctionName) const override;
	virtual uint8* GetPersistentUberGraphFrame(UObject* Obj, UFunction* FuncToCheck) const override;
	virtual void CreatePersistentUberGraphFrame(UObject* Obj, bool bCreateOnlyIfEmpty = false, bool bSkipSuperClass = false) const override;
	virtual void DestroyPersistentUberGraphFrame(UObject* Obj, bool bSkipSuperClass = false) const override;
	virtual void Link(FArchive& Ar, bool bRelinkExistingProperties) override;
	virtual void PurgeClass(bool bRecompilingOnLoad) override;
	virtual void Bind() override;
	virtual void GetRequiredPreloadDependencies(TArray<UObject*>& DependenciesOut) override;
	virtual UObject* FindArchetype(UClass* ArchetypeClass, const FName ArchetypeName) const override;
	// End UClass interface

	static void AddReferencedObjectsInUbergraphFrame(UObject* InThis, FReferenceCollector& Collector);

	static FName GetUberGraphFrameName();
	static bool UsePersistentUberGraphFrame();

#if WITH_EDITORONLY_DATA
	FBlueprintDebugData DebugData;


	FBlueprintDebugData& GetDebugData()
	{
		return DebugData;
	}
#endif

	/** Bind functions on supplied actor to delegates */
	void BindDynamicDelegates(UObject* InInstance) const;

<<<<<<< HEAD
=======
#if WITH_EDITOR
	/** Unbind functions on supplied actor from delegates */
	static void UnbindDynamicDelegates(const UClass* ThisClass, UObject* InInstance);

>>>>>>> c7f4204d
	/** Unbind functions on supplied actor from delegates tied to a specific property */
	void UnbindDynamicDelegatesForProperty(UObject* InInstance, const UObjectProperty* InObjectProperty);
	
	// Finds the desired dynamic binding object for this blueprint generated class
	UDynamicBlueprintBinding* GetDynamicBindingObject(UClass* InClass) const;

	/** called to gather blueprint replicated properties */
	virtual void GetLifetimeBlueprintReplicationList(TArray<class FLifetimeProperty>& OutLifetimeProps) const;
	/** called prior to replication of an instance of this BP class */
	virtual void InstancePreReplication(class IRepChangedPropertyTracker& ChangedPropertyTracker) const
	{
		UBlueprintGeneratedClass* SuperBPClass = Cast<UBlueprintGeneratedClass>(GetSuperStruct());
		if (SuperBPClass != NULL)
		{
			SuperBPClass->InstancePreReplication(ChangedPropertyTracker);
		}
	}
};<|MERGE_RESOLUTION|>--- conflicted
+++ resolved
@@ -1,4 +1,4 @@
-// Copyright 1998-2015 Epic Games, Inc. All Rights Reserved.
+// Copyright 1998-2016 Epic Games, Inc. All Rights Reserved.
 
 #pragma once
 
@@ -431,6 +431,10 @@
 	UPROPERTY()
 	TArray<FEventGraphFastCallPair> FastCallPairs_DEPRECATED;
 
+	// If this Generated Class has instrumentation
+	UPROPERTY()
+	bool bHasInstrumentation;
+
 #if WITH_EDITORONLY_DATA
 	UPROPERTY(Transient)
 	UObject* OverridenArchetypeForCDO;
@@ -451,7 +455,8 @@
 	UActorComponent* FindComponentTemplateByName(const FName& TemplateName) const;
 
 	/** Create Timeline objects for this Actor based on the Timelines array*/
-	virtual void CreateComponentsForActor(AActor* Actor) const;
+	static void CreateComponentsForActor(const UClass* ThisClass, AActor* Actor);
+	static void CreateTimelineComponent(AActor* Actor, const UTimelineTemplate* TimelineTemplate);
 
 	// UObject interface
 	virtual void Serialize(FArchive& Ar) override;
@@ -474,6 +479,10 @@
 	virtual void Bind() override;
 	virtual void GetRequiredPreloadDependencies(TArray<UObject*>& DependenciesOut) override;
 	virtual UObject* FindArchetype(UClass* ArchetypeClass, const FName ArchetypeName) const override;
+	virtual bool HasInstrumentation() const override 
+	{
+		return bHasInstrumentation; 
+	}
 	// End UClass interface
 
 	static void AddReferencedObjectsInUbergraphFrame(UObject* InThis, FReferenceCollector& Collector);
@@ -492,30 +501,28 @@
 #endif
 
 	/** Bind functions on supplied actor to delegates */
-	void BindDynamicDelegates(UObject* InInstance) const;
-
-<<<<<<< HEAD
-=======
+	static void BindDynamicDelegates(const UClass* ThisClass, UObject* InInstance);
+
+	// Finds the desired dynamic binding object for this blueprint generated class
+	static UDynamicBlueprintBinding* GetDynamicBindingObject(const UClass* ThisClass, UClass* BindingClass);
+
 #if WITH_EDITOR
 	/** Unbind functions on supplied actor from delegates */
 	static void UnbindDynamicDelegates(const UClass* ThisClass, UObject* InInstance);
 
->>>>>>> c7f4204d
 	/** Unbind functions on supplied actor from delegates tied to a specific property */
 	void UnbindDynamicDelegatesForProperty(UObject* InInstance, const UObjectProperty* InObjectProperty);
-	
-	// Finds the desired dynamic binding object for this blueprint generated class
-	UDynamicBlueprintBinding* GetDynamicBindingObject(UClass* InClass) const;
+#endif
 
 	/** called to gather blueprint replicated properties */
 	virtual void GetLifetimeBlueprintReplicationList(TArray<class FLifetimeProperty>& OutLifetimeProps) const;
 	/** called prior to replication of an instance of this BP class */
-	virtual void InstancePreReplication(class IRepChangedPropertyTracker& ChangedPropertyTracker) const
+	virtual void InstancePreReplication(UObject* Obj, class IRepChangedPropertyTracker& ChangedPropertyTracker) const
 	{
 		UBlueprintGeneratedClass* SuperBPClass = Cast<UBlueprintGeneratedClass>(GetSuperStruct());
 		if (SuperBPClass != NULL)
 		{
-			SuperBPClass->InstancePreReplication(ChangedPropertyTracker);
+			SuperBPClass->InstancePreReplication(Obj, ChangedPropertyTracker);
 		}
 	}
 };