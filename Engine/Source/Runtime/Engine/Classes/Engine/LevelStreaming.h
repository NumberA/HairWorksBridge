--- conflicted
+++ resolved
@@ -198,11 +198,7 @@
 	 *
 	 * @return true if level should be loaded/ streamed in, false otherwise
 	 */
-<<<<<<< HEAD
-	virtual bool ShouldBeLoaded();
-=======
 	virtual bool ShouldBeLoaded() const;
->>>>>>> cce8678d
 
 	/**
 	 * Return whether this level should be visible/ associated with the world if it is
@@ -210,11 +206,7 @@
 	 * 
 	 * @return true if the level should be visible, false otherwise
 	 */
-<<<<<<< HEAD
-	virtual bool ShouldBeVisible();
-=======
 	virtual bool ShouldBeVisible() const;
->>>>>>> cce8678d
 
 	virtual bool ShouldBeAlwaysLoaded() const { return false; }
 	
