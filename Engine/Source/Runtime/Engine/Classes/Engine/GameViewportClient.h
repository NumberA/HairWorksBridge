// Copyright 1998-2015 Epic Games, Inc. All Rights Reserved.

#pragma once

#include "ShowFlags.h"
#include "ScriptViewportClient.h"
#include "ViewportSplitScreen.h"
#include "DebugDisplayProperty.h"
#include "TitleSafeZone.h"
#include "GameViewportDelegates.h"
<<<<<<< HEAD
=======

>>>>>>> cce8678d
#include "GameViewportClient.generated.h"


class UGameInstance;
class UNetDriver;
class ULocalPlayer;
class FSceneViewport;
class SViewport;
class SWindow;
class SOverlay;
class IGameLayerManager;
class UCanvas;


/**
 * Stereoscopic rendering passes.  FULL implies stereoscopic rendering isn't enabled for this pass
 */
enum EStereoscopicPass
{
	eSSP_FULL,
	eSSP_LEFT_EYE,
	eSSP_RIGHT_EYE
};


/**
 * A game viewport (FViewport) is a high-level abstract interface for the
 * platform specific rendering, audio, and input subsystems.
 * GameViewportClient is the engine's interface to a game viewport.
 * Exactly one GameViewportClient is created for each instance of the game.  The
 * only case (so far) where you might have a single instance of Engine, but
 * multiple instances of the game (and thus multiple GameViewportClients) is when
 * you have more than one PIE window running.
 *
 * Responsibilities:
 * propagating input events to the global interactions list
 *
 * @see UGameViewportClient
 */
UCLASS(Within=Engine, transient, config=Engine)
class ENGINE_API UGameViewportClient : public UScriptViewportClient, public FExec
{
	GENERATED_UCLASS_BODY()

public:
	virtual ~UGameViewportClient();

	/** The viewport's console.   Might be null on consoles */
	UPROPERTY()
	class UConsole* ViewportConsole;

	/** @todo document */
	UPROPERTY()
	TArray<struct FDebugDisplayProperty> DebugProperties;

	/** border of safe area */
	struct FTitleSafeZoneArea TitleSafeZone;

	/** Array of the screen data needed for all the different splitscreen configurations */
	TArray<struct FSplitscreenData> SplitscreenInfo;

	int32 MaxSplitscreenPlayers;

	/** if true then the title safe border is drawn */
	uint32 bShowTitleSafeZone:1;

	/** If true, this viewport is a play in editor viewport */
	uint32 bIsPlayInEditorViewport:1;

	/** set to disable world rendering */
	uint32 bDisableWorldRendering:1;

protected:
	/**
	 * The splitscreen type that is actually being used; takes into account the number of players and other factors (such as cinematic mode)
	 * that could affect the splitscreen mode that is actually used.
	 */
	TEnumAsByte<ESplitScreenType::Type> ActiveSplitscreenType;

	/* The relative world context for this viewport */
	UPROPERTY()
	UWorld* World;

	UPROPERTY()
	UGameInstance* GameInstance;

	/** If true will suppress the blue transition text messages. */
	bool bSuppressTransitionMessage;

public:

	/** see enum EViewModeIndex */
	int32 ViewModeIndex;

	/** Rotates controller ids among gameplayers, useful for testing splitscreen with only one controller. */
	UFUNCTION(exec)
	virtual void SSSwapControllers();

	/** Exec for toggling the display of the title safe area */
	UFUNCTION(exec)
	virtual void ShowTitleSafeArea();

	/** Sets the player which console commands will be executed in the context of. */
	UFUNCTION(exec)
	virtual void SetConsoleTarget(int32 PlayerIndex);

	/** Returns a relative world context for this viewport.	 */
	virtual UWorld* GetWorld() const override;

	/* Returns the game viewport */
	FSceneViewport* GetGameViewport();

	/* Returns the widget for this viewport */
	TSharedPtr<SViewport> GetGameViewportWidget();

	/* Returns the relevant game instance for this viewport */
	UGameInstance* GetGameInstance() const;

	virtual void Init(struct FWorldContext& WorldContext, UGameInstance* OwningGameInstance, bool bCreateNewAudioDevice = true);

public:
	// Begin UObject Interface
	virtual void PostInitProperties() override;
	virtual void BeginDestroy() override;
	// End UObject Interface

	// FViewportClient interface.
	virtual void RedrawRequested(FViewport* InViewport) override {}
	virtual bool InputKey(FViewport* Viewport, int32 ControllerId, FKey Key, EInputEvent EventType, float AmountDepressed=1.f, bool bGamepad=false) override;
	virtual bool InputAxis(FViewport* Viewport, int32 ControllerId, FKey Key, float Delta, float DeltaTime, int32 NumSamples=1, bool bGamepad=false) override;
	virtual bool InputChar(FViewport* Viewport,int32 ControllerId, TCHAR Character) override;
	virtual bool InputTouch(FViewport* Viewport, int32 ControllerId, uint32 Handle, ETouchType::Type Type, const FVector2D& TouchLocation, FDateTime DeviceTimestamp, uint32 TouchpadIndex) override;
	virtual bool InputMotion(FViewport* Viewport, int32 ControllerId, const FVector& Tilt, const FVector& RotationRate, const FVector& Gravity, const FVector& Acceleration) override;
	virtual EMouseCursor::Type GetCursor(FViewport* Viewport, int32 X, int32 Y ) override;
	virtual TOptional<TSharedRef<SWidget>> MapCursor(FViewport* Viewport, const FCursorReply& CursorReply) override;
	virtual void Precache() override;
	virtual void Draw(FViewport* Viewport,FCanvas* SceneCanvas) override;
	virtual void ProcessScreenShots(FViewport* Viewport) override;
	virtual TOptional<bool> QueryShowFocus(const EFocusCause InFocusCause) const override;
	virtual void LostFocus(FViewport* Viewport) override;
	virtual void ReceivedFocus(FViewport* Viewport) override;
	virtual bool IsFocused(FViewport* Viewport) override;
	virtual void CloseRequested(FViewport* Viewport) override;
	virtual bool RequiresHitProxyStorage() override { return 0; }
	virtual bool IsOrtho() const override;
	virtual void MouseEnter(FViewport* Viewport, int32 x, int32 y) override;
	virtual void MouseLeave(FViewport* Viewport) override;
	virtual void SetIsSimulateInEditorViewport(bool bInIsSimulateInEditorViewport) override;
	// End of FViewportClient interface.

	// Begin FExec interface.
	virtual bool Exec( UWorld* InWorld, const TCHAR* Cmd,FOutputDevice& Ar) override;
	// End of FExec interface.

	/**
	 * Exec command handlers
	 */
	bool HandleForceFullscreenCommand( const TCHAR* Cmd, FOutputDevice& Ar );
	bool HandleShowCommand( const TCHAR* Cmd, FOutputDevice& Ar, UWorld* InWorld );
	bool HandleShowLayerCommand( const TCHAR* Cmd, FOutputDevice& Ar, UWorld* InWorld );
	bool HandleViewModeCommand( const TCHAR* Cmd, FOutputDevice& Ar, UWorld* InWorld );
	bool HandleNextViewModeCommand( const TCHAR* Cmd, FOutputDevice& Ar, UWorld* InWorld );
	bool HandlePrevViewModeCommand( const TCHAR* Cmd, FOutputDevice& Ar, UWorld* InWorld );
#if WITH_EDITOR
	bool HandleShowMouseCursorCommand( const TCHAR* Cmd, FOutputDevice& Ar );
#endif // WITH_EDITOR
	bool HandlePreCacheCommand( const TCHAR* Cmd, FOutputDevice& Ar );
	bool HandleToggleFullscreenCommand();
	bool HandleSetResCommand( const TCHAR* Cmd, FOutputDevice& Ar );
	bool HandleHighresScreenshotCommand( const TCHAR* Cmd, FOutputDevice& Ar );
	bool HandleHighresScreenshotUICommand( const TCHAR* Cmd, FOutputDevice& Ar );
	bool HandleScreenshotCommand( const TCHAR* Cmd, FOutputDevice& Ar );
	bool HandleBugScreenshotwithHUDInfoCommand( const TCHAR* Cmd, FOutputDevice& Ar );
	bool HandleBugScreenshotCommand( const TCHAR* Cmd, FOutputDevice& Ar );
	bool HandleKillParticlesCommand( const TCHAR* Cmd, FOutputDevice& Ar );
	bool HandleForceSkelLODCommand( const TCHAR* Cmd, FOutputDevice& Ar, UWorld* InWorld );
	bool HandleDisplayCommand( const TCHAR* Cmd, FOutputDevice& Ar );
	bool HandleDisplayAllCommand( const TCHAR* Cmd, FOutputDevice& Ar );
	bool HandleDisplayAllLocationCommand( const TCHAR* Cmd, FOutputDevice& Ar );
	bool HandleDisplayAllRotationCommand( const TCHAR* Cmd, FOutputDevice& Ar );
	bool HandleDisplayClearCommand( const TCHAR* Cmd, FOutputDevice& Ar );
	bool HandleTextureDefragCommand( const TCHAR* Cmd, FOutputDevice& Ar );
	bool HandleToggleMIPFadeCommand( const TCHAR* Cmd, FOutputDevice& Ar );
	bool HandlePauseRenderClockCommand( const TCHAR* Cmd, FOutputDevice& Ar );

	/**
	 * Adds a widget to the Slate viewport's overlay (i.e for in game UI or tools) at the specified Z-order
	 * 
	 * @param  ViewportContent	The widget to add.  Must be valid.
	 * @param  ZOrder  The Z-order index for this widget.  Larger values will cause the widget to appear on top of widgets with lower values.
	 */
	virtual void AddViewportWidgetContent( TSharedRef<class SWidget> ViewportContent, const int32 ZOrder = 0 );

	/**
	 * Removes a previously-added widget from the Slate viewport
	 *
	 * @param	ViewportContent  The widget to remove.  Must be valid.
	 */
	virtual void RemoveViewportWidgetContent( TSharedRef<class SWidget> ViewportContent );

	/**
	 * Adds a widget to the Slate viewport's overlay (i.e for in game UI or tools) at the specified Z-order.
	 * associates it with a specific player and keeps it in their sub-rect.
	 * 
	 * @param  Player The player to add the widget to.
	 * @param  ViewportContent	The widget to add.  Must be valid.
	 * @param  ZOrder  The Z-order index for this widget.  Larger values will cause the widget to appear on top of widgets with lower values.
	 */
	virtual void AddViewportWidgetForPlayer(ULocalPlayer* Player, TSharedRef<SWidget> ViewportContent, const int32 ZOrder);

	/**
	 * Removes a previously-added widget from the Slate viewport, in the player's section.
	 *
	 * @param	Player The player to remove the widget's viewport from.
	 * @param	ViewportContent  The widget to remove.  Must be valid.
	 */
	virtual void RemoveViewportWidgetForPlayer(ULocalPlayer* Player, TSharedRef<SWidget> ViewportContent);

	/**
	 * This function removes all widgets from the viewport overlay
	 */
	void RemoveAllViewportWidgets();

	/**
	 * Cleans up all rooted or referenced objects created or managed by the GameViewportClient.  This method is called
	 * when this GameViewportClient has been disassociated with the game engine (i.e. is no longer the engine's GameViewport).
	 */
	virtual void DetachViewportClient();

	/**
	 * Called every frame to allow the game viewport to update time based state.
	 * @param	DeltaTime	The time since the last call to Tick.
	 */
	virtual void Tick( float DeltaTime );

	/**
	 * Determines whether this viewport client should receive calls to InputAxis() if the game's window is not currently capturing the mouse.
	 * Used by the UI system to easily receive calls to InputAxis while the viewport's mouse capture is disabled.
	 */
	virtual bool RequiresUncapturedAxisInput() const override;

	/**
	 * Set this GameViewportClient's viewport and viewport frame to the viewport specified
	 * @param	InViewportFrame	The viewportframe to set
	 */
	virtual void SetViewportFrame( FViewportFrame* InViewportFrame );

	/**
	 * Set this GameViewportClient's viewport to the viewport specified
	 * @param	InViewportFrame	The viewport to set
	 */
	virtual void SetViewport( FViewport* InViewportFrame );

	/** Assigns the viewport overlay widget to use for this viewport client.  Should only be called when first created */
	void SetViewportOverlayWidget( TSharedPtr< SWindow > InWindow, TSharedRef<SOverlay> InViewportOverlayWidget )
	{
		Window = InWindow;
		ViewportOverlayWidget = InViewportOverlayWidget;
	}

	/** Assigns the viewport game layer manager for this viewport client.  Should only be called when first created. */
	void SetGameLayerManager(TSharedPtr< IGameLayerManager > LayerManager)
	{
		GameLayerManagerPtr = LayerManager;
	}

	/** Returns access to this viewport's Slate window */
	TSharedPtr< SWindow > GetWindow()
	{
		 return Window.Pin();
	}
	 
	/** 
	 * Sets bDropDetail and other per-frame detail level flags on the current WorldSettings
	 *
	 * @param DeltaSeconds - amount of time passed since last tick
	 * @see UWorld
	 */
	virtual void SetDropDetail(float DeltaSeconds);

	/**
	 * Process Console Command
	 *
	 * @param	Command		command to process
	 */
	virtual FString ConsoleCommand( const FString& Command );

	/**
	 * Retrieve the size of the main viewport.
	 *
	 * @param	out_ViewportSize	[out] will be filled in with the size of the main viewport
	 */
	void GetViewportSize( FVector2D& ViewportSize ) const;

	/** @return Whether or not the main viewport is fullscreen or windowed. */
	bool IsFullScreenViewport() const;

	/** @return mouse position in game viewport coordinates (does not account for splitscreen) */
	DEPRECATED(4.5, "Use GetMousePosition that returns a boolean if mouse is in window instead.")
	FVector2D GetMousePosition() const;

	/** @return mouse position in game viewport coordinates (does not account for splitscreen) */
	bool GetMousePosition(FVector2D& MousePosition) const;

	/**
	 * Determine whether a fullscreen viewport should be used in cases where there are multiple players.
	 *
	 * @return	true to use a fullscreen viewport; false to allow each player to have their own area of the viewport.
	 */
	bool ShouldForceFullscreenViewport() const;

	/**
	 * Initialize the game viewport.
	 * @param OutError - If an error occurs, returns the error description.
	 * @return False if an error occurred, true if the viewport was initialized successfully.
	 */
	virtual ULocalPlayer* SetupInitialLocalPlayer(FString& OutError);

	DEPRECATED(4.4, "CreatePlayer is deprecated UGameInstance::CreateLocalPlayer instead.")
	virtual ULocalPlayer* CreatePlayer(int32 ControllerId, FString& OutError, bool bSpawnActor);

	DEPRECATED(4.4, "RemovePlayer is deprecated UGameInstance::RemoveLocalPlayer instead.")
	virtual bool RemovePlayer(class ULocalPlayer* ExPlayer);

	/** @return Returns the splitscreen type that is currently being used */
	FORCEINLINE ESplitScreenType::Type GetCurrentSplitscreenConfiguration() const
	{
		return ActiveSplitscreenType;
	}

	/**
	 * Sets the value of ActiveSplitscreenConfiguration based on the desired split-screen layout type, current number of players, and any other
	 * factors that might affect the way the screen should be laid out.
	 */
	virtual void UpdateActiveSplitscreenType();

	/** Called before rendering to allow the game viewport to allocate subregions to players. */
	virtual void LayoutPlayers();

	/** Allows game code to disable splitscreen (useful when in menus) */
	void SetDisableSplitscreenOverride( const bool bDisabled );

	/** called before rending subtitles to allow the game viewport to determine the size of the subtitle area
	 * @param Min top left bounds of subtitle region (0 to 1)
	 * @param Max bottom right bounds of subtitle region (0 to 1)
	 */
	virtual void GetSubtitleRegion(FVector2D& MinPos, FVector2D& MaxPos);

	/**
	* Convert a LocalPlayer to it's index in the GamePlayer array
	* @param LPlayer Player to get the index of
	* @returns -1 if the index could not be found.
	*/
	int32 ConvertLocalPlayerToGamePlayerIndex( ULocalPlayer* LPlayer );

	/** Whether the player at LocalPlayerIndex's viewport has a "top of viewport" safezone or not. */
	bool HasTopSafeZone( int32 LocalPlayerIndex );

	/** Whether the player at LocalPlayerIndex's viewport has a "bottom of viewport" safezone or not.*/
	bool HasBottomSafeZone( int32 LocalPlayerIndex );

	/** Whether the player at LocalPlayerIndex's viewport has a "left of viewport" safezone or not. */
	bool HasLeftSafeZone( int32 LocalPlayerIndex );

	/** Whether the player at LocalPlayerIndex's viewport has a "right of viewport" safezone or not. */
	bool HasRightSafeZone( int32 LocalPlayerIndex );

	/**
	* Get the total pixel size of the screen.
	* This is different from the pixel size of the viewport since we could be in splitscreen
	*/
	void GetPixelSizeOfScreen( float& Width, float& Height, UCanvas* Canvas, int32 LocalPlayerIndex );

	/** Calculate the amount of safezone needed for a single side for both vertical and horizontal dimensions*/
	void CalculateSafeZoneValues( float& Horizontal, float& Vertical, UCanvas* Canvas, int32 LocalPlayerIndex, bool bUseMaxPercent );

	/**
	* pixel size of the deadzone for all sides (right/left/top/bottom) based on which local player it is
	* @return true if the safe zone exists
	*/
	bool CalculateDeadZoneForAllSides( ULocalPlayer* LPlayer, UCanvas* Canvas, float& fTopSafeZone, float& fBottomSafeZone, float& fLeftSafeZone, float& fRightSafeZone, bool bUseMaxPercent = false );

	/**  
	 * Draw the safe area using the current TitleSafeZone settings. 
	 * 
	 * @param Canvas	Canvas on which to draw
	 */
	virtual void DrawTitleSafeArea( UCanvas* Canvas );

	/**
	 * Called after rendering the player views and HUDs to render menus, the console, etc.
	 * This is the last rendering call in the render loop
	 *
	 * @param Canvas	The canvas to use for rendering.
	 */
	virtual void PostRender( UCanvas* Canvas );

	/**
	 * Displays the transition screen.
	 *
	 * @param Canvas	The canvas to use for rendering.
	 */
	virtual void DrawTransition( UCanvas* Canvas );

	/** 
	 * Print a centered transition message with a drop shadow. 
	 * 
	 * @param Canvas	The canvas to use for rendering.
	 * @param Message	Transition message
	 */
	virtual void DrawTransitionMessage( UCanvas* Canvas, const FString& Message );

	/**
	 * Notifies all interactions that a new player has been added to the list of active players.
	 *
	 * @param	PlayerIndex		the index [into the GamePlayers array] where the player was inserted
	 * @param	AddedPlayer		the player that was added
	 */
	virtual void NotifyPlayerAdded( int32 PlayerIndex, class ULocalPlayer* AddedPlayer );

	/**
	 * Notifies all interactions that a new player has been added to the list of active players.
	 *
	 * @param	PlayerIndex		the index [into the GamePlayers array] where the player was located
	 * @param	RemovedPlayer	the player that was removed
	 */
	virtual void NotifyPlayerRemoved( int32 PlayerIndex, class ULocalPlayer* RemovedPlayer );

	/**
	 * Notification of server travel error messages, generally network connection related (package verification, client server handshaking, etc) 
	 * generally not expected to handle the failure here, but provide notification to the user
	 *
	 * @param	FailureType	the type of error
	 * @param	ErrorString	additional string detailing the error
	 */
	virtual void PeekTravelFailureMessages(UWorld* InWorld, enum ETravelFailure::Type FailureType, const FString& ErrorString);

	/**
	 * Notification of network error messages
	 * generally not expected to handle the failure here, but provide notification to the user
	 *
	 * @param	World associated with failure
	 * @param	NetDriver associated with failure
	 * @param	FailureType	the type of error
	 * @param	ErrorString	additional string detailing the error
	 */
	virtual void PeekNetworkFailureMessages(UWorld *World, UNetDriver *NetDriver, enum ENetworkFailure::Type FailureType, const FString& ErrorString);

	/** Make sure all navigation objects have appropriate path rendering components set.  Called when EngineShowFlags.Navigation is set. */
	virtual void VerifyPathRenderingComponents();

	/** Accessor for delegate called when a screenshot is captured */
	static FOnScreenshotCaptured& OnScreenshotCaptured()
	{
		return ScreenshotCapturedDelegate;
	}

	/* Accessor for the delegate called when a viewport is asked to close. */
	FOnCloseRequested& OnCloseRequested()
	{
		return CloseRequestedDelegate;
	}

	/** Accessor for the delegate called when the game viewport is created. */
	static FSimpleMulticastDelegate& OnViewportCreated()
	{
		return CreatedDelegate;
	}

	// Accessor for the delegate called when a player is added to the game viewport
	FOnGameViewportClientPlayerAction& OnPlayerAdded()
	{
		return PlayerAddedDelegate;
	}

	// Accessor for the delegate called when a player is removed from the game viewport
	FOnGameViewportClientPlayerAction& OnPlayerRemoved()
	{
		return PlayerRemovedDelegate;
	}

	// Accessor for the delegate called when the engine starts drawing a game viewport
	FSimpleMulticastDelegate& OnBeginDraw()
	{
		return BeginDrawDelegate;
	}

	// Accessor for the delegate called when the game viewport is drawn, before drawing the console
	FSimpleMulticastDelegate& OnDrawn()
	{
		return DrawnDelegate;
	}

	// Accessor for the delegate called when the engine finishes drawing a game viewport
	FSimpleMulticastDelegate& OnEndDraw()
	{
		return EndDrawDelegate;
	}

	// Accessor for the delegate called when ticking the game viewport
	FOnGameViewportTick& OnTick()
	{
		return TickDelegate;
	}

	/** Return the engine show flags for this viewport */
	virtual FEngineShowFlags* GetEngineShowFlags() override
	{ 
		return &EngineShowFlags; 
	}

public:
	/** The show flags used by the viewport's players. */
	FEngineShowFlags EngineShowFlags;

	/** The platform-specific viewport which this viewport client is attached to. */
	FViewport* Viewport;

	/** The platform-specific viewport frame which this viewport is contained by. */
	FViewportFrame* ViewportFrame;

	/**
	 * Controls suppression of the blue transition text messages 
	 * 
	 * @param bSuppress	Pass true to suppress messages
	 */
	void SetSuppressTransitionMessage( bool bSuppress )
	{
		bSuppressTransitionMessage = bSuppress;
	}

	/**
	 * Get a ptr to the stat unit data for this viewport
	 */
	virtual FStatUnitData* GetStatUnitData() const override
	{
		return StatUnitData;
	}

	/**
	 * Get a ptr to the stat unit data for this viewport
	 */
	virtual FStatHitchesData* GetStatHitchesData() const override
	{
		return StatHitchesData;
	}

	/**
	 * Get a ptr to the enabled stats list
	 */
	virtual const TArray<FString>* GetEnabledStats() const override
	{
		return &EnabledStats;
	}

	/**
	 * Sets all the stats that should be enabled for the viewport
	 *
	 * @param InEnabledStats	Stats to enable
	 */
	virtual void SetEnabledStats(const TArray<FString>& InEnabledStats) override
	{
		EnabledStats = InEnabledStats;
	}

	/**
	 * Check whether a specific stat is enabled for this viewport
	 *
	 * @param	InName	Name of the stat to check
	 */
	virtual bool IsStatEnabled(const FString& InName) const override
	{
		return EnabledStats.Contains(InName);
	}

	/**
	 * Get the sound stat flags enabled for this viewport
	 */
	virtual ESoundShowFlags::Type GetSoundShowFlags() const override
	{ 
		return SoundShowFlags;
	}

	/**
	 * Set the sound stat flags enabled for this viewport
	 */
	virtual void SetSoundShowFlags(const ESoundShowFlags::Type InSoundShowFlags) override
	{
		SoundShowFlags = InSoundShowFlags;
	}

	/**
	 * Set whether to ignore input.
	 */
	void SetIgnoreInput(bool Ignore)
	{
		bIgnoreInput = Ignore;
	}

	/**
	 * Check whether we should ignore input.
	 */
	virtual bool IgnoreInput() override
	{
		return bIgnoreInput;
	}

	/**
	 * Set the mouse capture behavior when the viewport is clicked
	 */
	void SetCaptureMouseOnClick(EMouseCaptureMode::Type Mode)
	{
		MouseCaptureMode = Mode;
	}

	/**
	 * Gets the mouse capture behavior when the viewport is clicked
	 */
	virtual EMouseCaptureMode::Type CaptureMouseOnClick() override
	{
		return MouseCaptureMode;
	}

	/**
	 * Sets whether or not the cursor is hidden when the viewport captures the mouse
	 */
	void SetHideCursorDuringCapture(bool InHideCursorDuringCapture)
	{
		bHideCursorDuringCapture = InHideCursorDuringCapture;
	}

	/**
	 * Gets whether or not the cursor is hidden when the viewport captures the mouse
	 */
	virtual bool HideCursorDuringCapture() override
	{
		return bHideCursorDuringCapture;
	}

	virtual TOptional<EPopupMethod> OnQueryPopupMethod() const override;

private:
	/**
	 * Set a specific stat to either enabled or disabled (returns the number of remaining enabled stats)
	 */
	int32 SetStatEnabled(const TCHAR* InName, const bool bEnable, const bool bAll = false)
	{
		if (bEnable)
		{
			check(!bAll);	// Not possible to enable all
			EnabledStats.AddUnique(InName);
		}
		else
		{
			if (bAll)
			{
				EnabledStats.Empty();
			}
			else
			{
				EnabledStats.Remove(InName);
			}
		}
		return EnabledStats.Num();
	}

	/** Process the 'show volumes' console command */
	void ToggleShowVolumes();

	/** Process the 'show collision' console command */
	void ToggleShowCollision();

	/** Delegate handler to see if a stat is enabled on this viewport */
	void HandleViewportStatCheckEnabled(const TCHAR* InName, bool& bOutCurrentEnabled, bool& bOutOthersEnabled);

	/** Delegate handler for when stats are enabled in a viewport */
	void HandleViewportStatEnabled(const TCHAR* InName);

	/** Delegate handler for when stats are disabled in a viewport */
	void HandleViewportStatDisabled(const TCHAR* InName);

	/** Delegate handler for when all stats are disabled in a viewport */
	void HandleViewportStatDisableAll(const bool bInAnyViewport);

	/** Delegate handler for when an actor is spawned */
	void ShowCollisionOnSpawnedActors(AActor* Actor);

	/** Adds a cursor to the set based on the enum and the class reference to it. */
	void AddCursor(EMouseCursor::Type Cursor, const FStringClassReference& CursorClass);

private:
	/** Slate window associated with this viewport client.  The same window may host more than one viewport client. */
	TWeakPtr<SWindow> Window;

	/** Overlay widget that contains widgets to draw on top of the game viewport */
	TWeakPtr<SOverlay> ViewportOverlayWidget;

	/** The game layer manager allows management of widgets for different player areas of the screen. */
	TWeakPtr<IGameLayerManager> GameLayerManagerPtr;

	/** Current buffer visualization mode for this game viewport */
	FName CurrentBufferVisualizationMode;

	/** Weak pointer to the highres screenshot dialog if it's open */
	TWeakPtr<SWindow> HighResScreenshotDialog;

	/** Map of Cursor Widgets*/
	TMap<EMouseCursor::Type, TSharedRef<SWidget>> CursorWidgets;

	/* Function that handles bug screen-shot requests w/ or w/o extra HUD info (project-specific) */
	bool RequestBugScreenShot(const TCHAR* Cmd, bool bDisplayHUDInfo);

	/** 
	 * Applies requested changes to display configuration 
	 * @param Dimensions Pointer to new dimensions of the display. nullptr for no change.
	 * @param WindowMode What window mode do we want to st the display to.
	 */
	bool SetDisplayConfiguration( const FIntPoint* Dimensions, EWindowMode::Type WindowMode);

	/** Delegate called at the end of the frame when a screenshot is captured */
	static FOnScreenshotCaptured ScreenshotCapturedDelegate;

	/** Delegate called when a request to close the viewport is received */
	FOnCloseRequested CloseRequestedDelegate;

	/** Delegate called when the game viewport is created. */
	static FSimpleMulticastDelegate CreatedDelegate;

	/** Delegate called when a player is added to the game viewport */
	FOnGameViewportClientPlayerAction PlayerAddedDelegate;

	/** Delegate called when a player is removed from the game viewport */
	FOnGameViewportClientPlayerAction PlayerRemovedDelegate;

	/** Delegate called when the engine starts drawing a game viewport */
	FSimpleMulticastDelegate BeginDrawDelegate;

	/** Delegate called when the game viewport is drawn, before drawing the console */
	FSimpleMulticastDelegate DrawnDelegate;

	/** Delegate called when the engine finishes drawing a game viewport */
	FSimpleMulticastDelegate EndDrawDelegate;

	/** Delegate called when ticking the game viewport */
	FOnGameViewportTick TickDelegate;

	/** Data needed to display perframe stat tracking when STAT UNIT is enabled */
	FStatUnitData* StatUnitData;

	/** Data needed to display perframe stat tracking when STAT HITCHES is enabled */
	FStatHitchesData* StatHitchesData;

	/** A list of all the stat names which are enabled for this viewport (static so they persist between runs) */
	static TArray<FString> EnabledStats;

	/** Those sound stat flags which are enabled on this viewport */
	static ESoundShowFlags::Type SoundShowFlags;

	/** Number of viewports which have enabled 'show collision' */
	static int32 NumViewportsShowingCollision;

	/** Disables splitscreen, useful when game code is in menus, and doesn't want splitscreen on */
	bool bDisableSplitScreenOverride;

	/** Whether or not to ignore input */
	bool bIgnoreInput;

	/** Mouse capture behavior when the viewport is clicked */
	EMouseCaptureMode::Type MouseCaptureMode;

	/** Whether or not the cursor is hidden when the viewport captures the mouse */
	bool bHideCursorDuringCapture;

	/** Handle to the registered ShowCollisionOnSpawnedActors delegate */
	FDelegateHandle ShowCollisionOnSpawnedActorsDelegateHandle;
<<<<<<< HEAD
=======

	/** Handle to the audio device created for this viewport. Each viewport (for multiple PIE) will have its own audio device. */
	uint32 AudioDeviceHandle;

	/** Whether or not this audio device is in audio-focus */
	bool bHasAudioFocus;
>>>>>>> cce8678d
};


<|MERGE_RESOLUTION|>--- conflicted
+++ resolved
@@ -8,10 +8,7 @@
 #include "DebugDisplayProperty.h"
 #include "TitleSafeZone.h"
 #include "GameViewportDelegates.h"
-<<<<<<< HEAD
-=======
-
->>>>>>> cce8678d
+
 #include "GameViewportClient.generated.h"
 
 
@@ -787,15 +784,12 @@
 
 	/** Handle to the registered ShowCollisionOnSpawnedActors delegate */
 	FDelegateHandle ShowCollisionOnSpawnedActorsDelegateHandle;
-<<<<<<< HEAD
-=======
 
 	/** Handle to the audio device created for this viewport. Each viewport (for multiple PIE) will have its own audio device. */
 	uint32 AudioDeviceHandle;
 
 	/** Whether or not this audio device is in audio-focus */
 	bool bHasAudioFocus;
->>>>>>> cce8678d
 };
 
 
