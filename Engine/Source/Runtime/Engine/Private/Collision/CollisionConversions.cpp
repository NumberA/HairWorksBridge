--- conflicted
+++ resolved
@@ -11,10 +11,7 @@
 #include "Components/LineBatchComponent.h"
 #include "PhysicalMaterials/PhysicalMaterial.h"
 
-<<<<<<< HEAD
-=======
-
->>>>>>> cce8678d
+
 #define DRAW_OVERLAPPING_TRIS (!(UE_BUILD_SHIPPING || UE_BUILD_TEST))
 extern TAutoConsoleVariable<int32> CVarShowInitialOverlaps;
 
@@ -546,17 +543,6 @@
 
 /* Function to find the best normal from the list of triangles that are overlapping our geom. */
 template<typename GeomType>
-<<<<<<< HEAD
-FVector FindBestOverlappingNormal(const PxGeometry& Geom, const PxTransform& QueryTM, const GeomType& ShapeGeom, const PxTransform& PShapeWorldPose, PxU32* HitTris, int32 NumTrisHit, bool bCanDrawOverlaps = false)
-{
-#if DRAW_OVERLAPPING_TRIS
-	const float Lifetime = 5.f;
-	bCanDrawOverlaps &= GWorld->IsGameWorld() && GWorld->PersistentLineBatcher && (GWorld->PersistentLineBatcher->BatchedLines.Num() < 2048);
-	if (bCanDrawOverlaps)
-	{
-		TArray<FOverlapResult> Overlaps;
-		DrawGeomOverlaps(GWorld, Geom, QueryTM, Overlaps, Lifetime);
-=======
 FVector FindBestOverlappingNormal(const UWorld* World, const PxGeometry& Geom, const PxTransform& QueryTM, const GeomType& ShapeGeom, const PxTransform& PShapeWorldPose, PxU32* HitTris, int32 NumTrisHit, bool bCanDrawOverlaps = false)
 {
 #if DRAW_OVERLAPPING_TRIS
@@ -566,7 +552,6 @@
 	{
 		TArray<FOverlapResult> Overlaps;
 		DrawGeomOverlaps(World, Geom, QueryTM, Overlaps, Lifetime);
->>>>>>> cce8678d
 	}
 	const FLinearColor LineColor = FLinearColor::Green;
 	const FLinearColor NormalColor = FLinearColor::Red;
@@ -604,26 +589,11 @@
 		}
 
 #if DRAW_OVERLAPPING_TRIS
-<<<<<<< HEAD
-		if (bCanDrawOverlaps && (GWorld->PersistentLineBatcher->BatchedLines.Num() < 2048))
-=======
 		if (bCanDrawOverlaps && (World->PersistentLineBatcher->BatchedLines.Num() < 2048))
->>>>>>> cce8678d
 		{
 			static const float LineThickness = 0.9f;
 			static const float NormalThickness = 0.75f;
 			static const float PointThickness = 5.0f;
-<<<<<<< HEAD
-			GWorld->PersistentLineBatcher->DrawLine(A, B, LineColor, SDPG_Foreground, LineThickness, Lifetime);
-			GWorld->PersistentLineBatcher->DrawLine(B, C, LineColor, SDPG_Foreground, LineThickness, Lifetime);
-			GWorld->PersistentLineBatcher->DrawLine(C, A, LineColor, SDPG_Foreground, LineThickness, Lifetime);
-			const FVector Centroid((A + B + C) / 3.f);
-			GWorld->PersistentLineBatcher->DrawLine(Centroid, Centroid + (35.0f*TriNormal), NormalColor, SDPG_Foreground, NormalThickness, Lifetime);
-			GWorld->PersistentLineBatcher->DrawPoint(Centroid + (35.0f*TriNormal), NormalColor, PointThickness, SDPG_Foreground, Lifetime);
-			GWorld->PersistentLineBatcher->DrawPoint(A, PointColor, PointThickness, SDPG_Foreground, Lifetime);
-			GWorld->PersistentLineBatcher->DrawPoint(B, PointColor, PointThickness, SDPG_Foreground, Lifetime);
-			GWorld->PersistentLineBatcher->DrawPoint(C, PointColor, PointThickness, SDPG_Foreground, Lifetime);
-=======
 			World->PersistentLineBatcher->DrawLine(A, B, LineColor, SDPG_Foreground, LineThickness, Lifetime);
 			World->PersistentLineBatcher->DrawLine(B, C, LineColor, SDPG_Foreground, LineThickness, Lifetime);
 			World->PersistentLineBatcher->DrawLine(C, A, LineColor, SDPG_Foreground, LineThickness, Lifetime);
@@ -633,7 +603,6 @@
 			World->PersistentLineBatcher->DrawPoint(A, PointColor, PointThickness, SDPG_Foreground, Lifetime);
 			World->PersistentLineBatcher->DrawPoint(B, PointColor, PointThickness, SDPG_Foreground, Lifetime);
 			World->PersistentLineBatcher->DrawPoint(C, PointColor, PointThickness, SDPG_Foreground, Lifetime);
->>>>>>> cce8678d
 		}
 #endif // DRAW_OVERLAPPING_TRIS
 	}
@@ -753,11 +722,7 @@
 }
 
 
-<<<<<<< HEAD
-static bool FindOverlappedTriangleNormal_Internal(const PxGeometry& Geom, const PxTransform& QueryTM, const PxShape* PShape, const PxTransform& PShapeWorldPose, FVector& OutNormal, bool bCanDrawOverlaps = false)
-=======
 static bool FindOverlappedTriangleNormal_Internal(const UWorld* World, const PxGeometry& Geom, const PxTransform& QueryTM, const PxShape* PShape, const PxTransform& PShapeWorldPose, FVector& OutNormal, bool bCanDrawOverlaps = false)
->>>>>>> cce8678d
 {
 	if (CanFindOverlappedTriangle(PShape))
 	{
@@ -779,19 +744,11 @@
 			{
 				if (bIsTriMesh)
 				{
-<<<<<<< HEAD
-					OutNormal = FindBestOverlappingNormal(Geom, QueryTM, PTriMeshGeom, PShapeWorldPose, HitTris, NumTrisHit, bCanDrawOverlaps);
-				}
-				else
-				{
-					OutNormal = FindBestOverlappingNormal(Geom, QueryTM, PHeightfieldGeom, PShapeWorldPose, HitTris, NumTrisHit, bCanDrawOverlaps);
-=======
 					OutNormal = FindBestOverlappingNormal(World, Geom, QueryTM, PTriMeshGeom, PShapeWorldPose, HitTris, NumTrisHit, bCanDrawOverlaps);
 				}
 				else
 				{
 					OutNormal = FindBestOverlappingNormal(World, Geom, QueryTM, PHeightfieldGeom, PShapeWorldPose, HitTris, NumTrisHit, bCanDrawOverlaps);
->>>>>>> cce8678d
 				}
 
 				return true;
@@ -803,11 +760,7 @@
 }
 
 
-<<<<<<< HEAD
-static bool FindOverlappedTriangleNormal(const PxGeometry& Geom, const PxTransform& QueryTM, const PxShape* PShape, const PxTransform& PShapeWorldPose, FVector& OutNormal, float Inflation, bool bCanDrawOverlaps = false)
-=======
 static bool FindOverlappedTriangleNormal(const UWorld* World, const PxGeometry& Geom, const PxTransform& QueryTM, const PxShape* PShape, const PxTransform& PShapeWorldPose, FVector& OutNormal, float Inflation, bool bCanDrawOverlaps = false)
->>>>>>> cce8678d
 {
 	bool bSuccess = false;
 
@@ -815,11 +768,7 @@
 	{
 		if (Inflation <= 0.f)
 		{
-<<<<<<< HEAD
-			bSuccess = FindOverlappedTriangleNormal_Internal(Geom, QueryTM, PShape, PShapeWorldPose, OutNormal, bCanDrawOverlaps);
-=======
 			bSuccess = FindOverlappedTriangleNormal_Internal(World, Geom, QueryTM, PShape, PShapeWorldPose, OutNormal, bCanDrawOverlaps);
->>>>>>> cce8678d
 		}
 		else
 		{
@@ -830,11 +779,7 @@
 				{
 					const PxCapsuleGeometry* InCapsule = static_cast<const PxCapsuleGeometry*>(&Geom);
 					PxCapsuleGeometry InflatedCapsule(InCapsule->radius + Inflation, InCapsule->halfHeight); // don't inflate halfHeight, radius is added all around.
-<<<<<<< HEAD
-					bSuccess = FindOverlappedTriangleNormal_Internal(InflatedCapsule, QueryTM, PShape, PShapeWorldPose, OutNormal, bCanDrawOverlaps);
-=======
 					bSuccess = FindOverlappedTriangleNormal_Internal(World, InflatedCapsule, QueryTM, PShape, PShapeWorldPose, OutNormal, bCanDrawOverlaps);
->>>>>>> cce8678d
 					break;
 				}
 
@@ -842,11 +787,7 @@
 				{
 					const PxBoxGeometry* InBox = static_cast<const PxBoxGeometry*>(&Geom);
 					PxBoxGeometry InflatedBox(InBox->halfExtents + PxVec3(Inflation));
-<<<<<<< HEAD
-					bSuccess = FindOverlappedTriangleNormal_Internal(InflatedBox, QueryTM, PShape, PShapeWorldPose, OutNormal, bCanDrawOverlaps);
-=======
 					bSuccess = FindOverlappedTriangleNormal_Internal(World, InflatedBox, QueryTM, PShape, PShapeWorldPose, OutNormal, bCanDrawOverlaps);
->>>>>>> cce8678d
 					break;
 				}
 
@@ -854,11 +795,7 @@
 				{
 					const PxSphereGeometry* InSphere = static_cast<const PxSphereGeometry*>(&Geom);
 					PxSphereGeometry InflatedSphere(InSphere->radius + Inflation);
-<<<<<<< HEAD
-					bSuccess = FindOverlappedTriangleNormal_Internal(InflatedSphere, QueryTM, PShape, PShapeWorldPose, OutNormal, bCanDrawOverlaps);
-=======
 					bSuccess = FindOverlappedTriangleNormal_Internal(World, InflatedSphere, QueryTM, PShape, PShapeWorldPose, OutNormal, bCanDrawOverlaps);
->>>>>>> cce8678d
 					break;
 				}
 
@@ -923,19 +860,11 @@
 	}
 
 #if DRAW_OVERLAPPING_TRIS
-<<<<<<< HEAD
-	if (CVarShowInitialOverlaps.GetValueOnAnyThread() != 0 && GWorld->IsGameWorld())
-	{
-		FVector DummyNormal(0.f);
-		const PxTransform PShapeWorldPose = PxShapeExt::getGlobalPose(*PShape, *PActor);
-		FindOverlappedTriangleNormal(Geom, QueryTM, PShape, PShapeWorldPose, DummyNormal, 0.f, true);
-=======
 	if (CVarShowInitialOverlaps.GetValueOnAnyThread() != 0 && World && World->IsGameWorld())
 	{
 		FVector DummyNormal(0.f);
 		const PxTransform PShapeWorldPose = PxShapeExt::getGlobalPose(*PShape, *PActor);
 		FindOverlappedTriangleNormal(World, Geom, QueryTM, PShape, PShapeWorldPose, DummyNormal, 0.f, true);
->>>>>>> cce8678d
 	}
 #endif
 
@@ -958,13 +887,8 @@
 		else
 		{
 			static const float SmallOverlapInflation = 0.250f;
-<<<<<<< HEAD
-			if (FindOverlappedTriangleNormal(Geom, QueryTM, PShape, PShapeWorldPose, OutResult.ImpactNormal, 0.f, false) ||
-				FindOverlappedTriangleNormal(Geom, QueryTM, PShape, PShapeWorldPose, OutResult.ImpactNormal, SmallOverlapInflation, false))
-=======
 			if (FindOverlappedTriangleNormal(World, Geom, QueryTM, PShape, PShapeWorldPose, OutResult.ImpactNormal, 0.f, false) ||
 				FindOverlappedTriangleNormal(World, Geom, QueryTM, PShape, PShapeWorldPose, OutResult.ImpactNormal, SmallOverlapInflation, false))
->>>>>>> cce8678d
 			{
 				// Success
 			}
