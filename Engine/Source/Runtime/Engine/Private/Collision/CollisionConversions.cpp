--- conflicted
+++ resolved
@@ -566,11 +566,7 @@
 		OutResult.PenetrationDepth = 0.f;
 		if (!bFiniteNormal)
 		{
-<<<<<<< HEAD
-			UE_LOG(LogPhysics, Warning, TEXT("ConvertOverlappedShapeToImpactHit, MTD returned NaN :( normal: (X:%f, Y:%f, Z:%f)"), PHit.normal.x, PHit.normal.y, PHit.normal.z);
-=======
 			UE_LOG(LogPhysics, Warning, TEXT("ConvertOverlappedShapeToImpactHit: MTD returned NaN :( normal: (X:%f, Y:%f, Z:%f)"), PHit.normal.x, PHit.normal.y, PHit.normal.z);
->>>>>>> 81f58720
 		}
 	}
 
