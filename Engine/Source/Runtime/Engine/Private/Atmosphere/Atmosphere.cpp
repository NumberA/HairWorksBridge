--- conflicted
+++ resolved
@@ -543,14 +543,6 @@
 		{
 			PrecomputeCounter.Reset();
 
-<<<<<<< HEAD
-		if (GetScene())
-		{
-			FAtmosphericFogSceneInfo* AtmosphericFogSceneInfo = GetScene()->GetAtmosphericFogSceneInfo();
-
-			if (AtmosphericFogSceneInfo)
-			{
-=======
 			if (PrecomputeDataHandler)
 			{
 				delete PrecomputeDataHandler;
@@ -562,7 +554,6 @@
 
 			if (AtmosphericFogSceneInfo)
 			{
->>>>>>> 972e0610
 				ENQUEUE_UNIQUE_RENDER_COMMAND_TWOPARAMETER(
 					FStartPrecompute,
 					FAtmosphericFogSceneInfo*, AtmosphericFogSceneInfo, AtmosphericFogSceneInfo, 
