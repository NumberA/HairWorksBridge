// Copyright 1998-2016 Epic Games, Inc. All Rights Reserved.

#include "EnginePrivate.h"
#include "Kismet/KismetRenderingLibrary.h"
#include "MessageLog.h"
#include "UObjectToken.h"
#include "Runtime/Engine/Classes/Engine/TextureRenderTarget2D.h"
#include "Runtime/Engine/Classes/Engine/CanvasRenderTarget2D.h"
#include "ImageUtils.h"
#include "FileManagerGeneric.h"
#include "Paths.h"

//////////////////////////////////////////////////////////////////////////
// UKismetRenderingLibrary

#define LOCTEXT_NAMESPACE "KismetRenderingLibrary"

UKismetRenderingLibrary::UKismetRenderingLibrary(const FObjectInitializer& ObjectInitializer)
	: Super(ObjectInitializer)
{
}

void UKismetRenderingLibrary::ClearRenderTarget2D(UObject* WorldContextObject, UTextureRenderTarget2D* TextureRenderTarget, FLinearColor ClearColor)
{
	check(WorldContextObject);
	UWorld* World = GEngine->GetWorldFromContextObject(WorldContextObject);

	if (TextureRenderTarget
		&& TextureRenderTarget->Resource
		&& World)
	{
		ENQUEUE_UNIQUE_RENDER_COMMAND_TWOPARAMETER(
			ClearRTCommand,
			FTextureRenderTargetResource*,RenderTargetResource,TextureRenderTarget->GameThread_GetRenderTargetResource(),
			FLinearColor,ClearColor,ClearColor,
		{
			SetRenderTarget(RHICmdList, RenderTargetResource->GetRenderTargetTexture(), FTextureRHIRef(), true);
<<<<<<< HEAD
			RHICmdList.Clear(true, ClearColor, false, 0.0f, false, 0, FIntRect());
=======
			RHICmdList.ClearColorTexture(RenderTargetResource->GetRenderTargetTexture(), ClearColor, FIntRect());
>>>>>>> 92a3597a
		});
	}
}

UTextureRenderTarget2D* UKismetRenderingLibrary::CreateRenderTarget2D(UObject* WorldContextObject, int32 Width, int32 Height)
{
	check(WorldContextObject);
	UWorld* World = GEngine->GetWorldFromContextObject(WorldContextObject);

<<<<<<< HEAD
	if (Width > 0 && Height > 0 && World)
=======
	if (Width > 0 && Height > 0 && World && FApp::CanEverRender())
>>>>>>> 92a3597a
	{
		UTextureRenderTarget2D* NewRenderTarget2D = NewObject<UTextureRenderTarget2D>(WorldContextObject);
		check(NewRenderTarget2D);
		NewRenderTarget2D->InitAutoFormat(Width, Height); 
		NewRenderTarget2D->UpdateResourceImmediate(true);

		return NewRenderTarget2D; 
	}

	return nullptr;
}

void UKismetRenderingLibrary::DrawMaterialToRenderTarget(UObject* WorldContextObject, UTextureRenderTarget2D* TextureRenderTarget, UMaterialInterface* Material)
{
	check(WorldContextObject);
	UWorld* World = GEngine->GetWorldFromContextObject(WorldContextObject, false);

	if (TextureRenderTarget 
		&& TextureRenderTarget->Resource 
		&& World 
		&& Material)
	{
		UCanvas* Canvas = World->GetCanvasForDrawMaterialToRenderTarget();

		Canvas->Init(TextureRenderTarget->SizeX, TextureRenderTarget->SizeY, nullptr);
		Canvas->Update();

		FCanvas RenderCanvas(
			TextureRenderTarget->GameThread_GetRenderTargetResource(), 
			nullptr, 
			World,
			World->FeatureLevel);

		Canvas->Canvas = &RenderCanvas;

		TDrawEvent<FRHICommandList>* DrawMaterialToTargetEvent = new TDrawEvent<FRHICommandList>();

		ENQUEUE_UNIQUE_RENDER_COMMAND_TWOPARAMETER(
			BeginDrawEventCommand,
			FName,RTName,TextureRenderTarget->GetFName(),
			TDrawEvent<FRHICommandList>*,DrawMaterialToTargetEvent,DrawMaterialToTargetEvent,
		{
			BEGIN_DRAW_EVENTF(
				RHICmdList, 
				DrawCanvasToTarget, 
				(*DrawMaterialToTargetEvent), 
				*RTName.ToString());
		});

		Canvas->K2_DrawMaterial(Material, FVector2D(0, 0), FVector2D(TextureRenderTarget->SizeX, TextureRenderTarget->SizeY), FVector2D(0, 0));

		RenderCanvas.Flush_GameThread();
		Canvas->Canvas = NULL;

		ENQUEUE_UNIQUE_RENDER_COMMAND_TWOPARAMETER(
			CanvasRenderTargetResolveCommand, FTextureRenderTargetResource*, RenderTargetResource, TextureRenderTarget->GameThread_GetRenderTargetResource(),
			TDrawEvent<FRHICommandList>*,DrawMaterialToTargetEvent,DrawMaterialToTargetEvent,
			{
				RHICmdList.CopyToResolveTarget(RenderTargetResource->GetRenderTargetTexture(), RenderTargetResource->TextureRHI, true, FResolveParams());
				STOP_DRAW_EVENT((*DrawMaterialToTargetEvent));
				delete DrawMaterialToTargetEvent;
			}
		);
	}
	else if (!World)
	{
		FMessageLog("Blueprint").Warning(LOCTEXT("DrawMaterialToRenderTarget_InvalidWorldContextObject", "DrawMaterialToRenderTarget: WorldContextObject is not valid."));
	}
	else if (!Material)
	{
		FMessageLog("Blueprint").Warning(LOCTEXT("DrawMaterialToRenderTarget_InvalidMaterial", "DrawMaterialToRenderTarget: Material must be non-null."));
	}
	else if (!TextureRenderTarget)
	{
		FMessageLog("Blueprint").Warning(LOCTEXT("DrawMaterialToRenderTarget_InvalidTextureRenderTarget", "DrawMaterialToRenderTarget: TextureRenderTarget must be non-null."));
	}
}

void UKismetRenderingLibrary::ExportRenderTarget(UObject* WorldContextObject, UTextureRenderTarget2D* TextureRenderTarget, const FString& FilePath, const FString& FileName)
{
	FString TotalFileName = FPaths::Combine(*FilePath, *FileName);
	FText PathError;
	FPaths::ValidatePath(TotalFileName, &PathError);

	if (TextureRenderTarget && !FileName.IsEmpty() && PathError.IsEmpty())
	{
		FArchive* Ar = IFileManager::Get().CreateFileWriter(*TotalFileName);

		if (Ar)
		{
			FBufferArchive Buffer;
			bool bSuccess = FImageUtils::ExportRenderTarget2DAsHDR(TextureRenderTarget, Buffer);

			if (bSuccess)
			{
				Ar->Serialize(const_cast<uint8*>(Buffer.GetData()), Buffer.Num());
			}

			delete Ar;
		}
		else
		{
			FMessageLog("Blueprint").Warning(LOCTEXT("ExportRenderTarget_FileWriterFailedToCreate", "ExportRenderTarget: FileWrite failed to create."));
		}
	}

    else if (!TextureRenderTarget)
	{
		FMessageLog("Blueprint").Warning(LOCTEXT("ExportRenderTarget_InvalidTextureRenderTarget", "ExportRenderTarget: TextureRenderTarget must be non-null."));
	}
	if (!PathError.IsEmpty())
	{
		FMessageLog("Blueprint").Warning(FText::Format(LOCTEXT("ExportRenderTarget_InvalidFilePath", "ExportRenderTarget: Invalid file path provided: '{0}'"), PathError));
	}
	if (FileName.IsEmpty())
	{
		FMessageLog("Blueprint").Warning(LOCTEXT("ExportRenderTarget_InvalidFileName", "ExportRenderTarget: FileName must be non-empty."));
	}
}

void UKismetRenderingLibrary::ExportTexture2D(UObject* WorldContextObject, UTexture2D* Texture, const FString& FilePath, const FString& FileName)
{
	FString TotalFileName = FPaths::Combine(*FilePath, *FileName);
	FText PathError;
	FPaths::ValidatePath(TotalFileName, &PathError);

	if (Texture && !FileName.IsEmpty() && PathError.IsEmpty())
	{
		FArchive* Ar = IFileManager::Get().CreateFileWriter(*TotalFileName);

		if (Ar)
		{
			FBufferArchive Buffer;
			bool bSuccess = FImageUtils::ExportTexture2DAsHDR(Texture, Buffer);

			if (bSuccess)
			{
				Ar->Serialize(const_cast<uint8*>(Buffer.GetData()), Buffer.Num());
			}

			delete Ar;
		}
		else
		{
			FMessageLog("Blueprint").Warning(LOCTEXT("ExportTexture2D_FileWriterFailedToCreate", "ExportTexture2D: FileWrite failed to create."));
		}
	}

	else if (!Texture)
	{
		FMessageLog("Blueprint").Warning(LOCTEXT("ExportTexture2D_InvalidTextureRenderTarget", "ExportTexture2D: TextureRenderTarget must be non-null."));
	}
	if (!PathError.IsEmpty())
	{
		FMessageLog("Blueprint").Warning(FText::Format(LOCTEXT("ExportTexture2D_InvalidFilePath", "ExportTexture2D: Invalid file path provided: '{0}'"), PathError));
	}
	if (FileName.IsEmpty())
	{
		FMessageLog("Blueprint").Warning(LOCTEXT("ExportTexture2D_InvalidFileName", "ExportTexture2D: FileName must be non-empty."));
	}
}

void UKismetRenderingLibrary::BeginDrawCanvasToRenderTarget(UObject* WorldContextObject, UTextureRenderTarget2D* TextureRenderTarget, UCanvas*& Canvas, FVector2D& Size, FDrawToRenderTargetContext& Context)
{
	check(WorldContextObject);
	UWorld* World = GEngine->GetWorldFromContextObject(WorldContextObject, false);

	Canvas = NULL;
	Size = FVector2D(0, 0);
	Context = FDrawToRenderTargetContext();

	if (TextureRenderTarget 
		&& TextureRenderTarget->Resource 
		&& World)
	{
		Context.RenderTarget = TextureRenderTarget;

		Canvas = World->GetCanvasForRenderingToTarget();

		Size = FVector2D(TextureRenderTarget->SizeX, TextureRenderTarget->SizeY);

		Canvas->Init(TextureRenderTarget->SizeX, TextureRenderTarget->SizeY, nullptr);
		Canvas->Update();

		Canvas->Canvas = new FCanvas(
			TextureRenderTarget->GameThread_GetRenderTargetResource(), 
			nullptr, 
			World,
			World->FeatureLevel, 
			// Draw immediately so that interleaved SetVectorParameter (etc) function calls work as expected
			FCanvas::CDM_ImmediateDrawing);

		Context.DrawEvent = new TDrawEvent<FRHICommandList>();

		ENQUEUE_UNIQUE_RENDER_COMMAND_TWOPARAMETER(
			BeginDrawEventCommand,
			FName,RTName,TextureRenderTarget->GetFName(),
			TDrawEvent<FRHICommandList>*,DrawEvent,Context.DrawEvent,
		{
			BEGIN_DRAW_EVENTF(
				RHICmdList, 
				DrawCanvasToTarget, 
				(*DrawEvent), 
				*RTName.ToString());
		});
	}
	else if (!World)
	{
		FMessageLog("Blueprint").Warning(LOCTEXT("BeginDrawCanvasToRenderTarget_InvalidWorldContextObject", "BeginDrawCanvasToRenderTarget: WorldContextObject is not valid."));
	}
	else if (!TextureRenderTarget)
	{
		FMessageLog("Blueprint").Warning(LOCTEXT("BeginDrawCanvasToRenderTarget_InvalidTextureRenderTarget", "BeginDrawCanvasToRenderTarget: TextureRenderTarget must be non-null."));
	}
}

void UKismetRenderingLibrary::EndDrawCanvasToRenderTarget(UObject* WorldContextObject, const FDrawToRenderTargetContext& Context)
{
	check(WorldContextObject);
	UWorld* World = GEngine->GetWorldFromContextObject(WorldContextObject, false);

	if (World)
	{
		UCanvas* WorldCanvas = World->GetCanvasForRenderingToTarget();

		if (WorldCanvas->Canvas)
		{
			WorldCanvas->Canvas->Flush_GameThread();
			delete WorldCanvas->Canvas;
			WorldCanvas->Canvas = nullptr;
		}
		
		if (Context.RenderTarget)
		{
			ENQUEUE_UNIQUE_RENDER_COMMAND_TWOPARAMETER(
				CanvasRenderTargetResolveCommand, FTextureRenderTargetResource*, RenderTargetResource, Context.RenderTarget->GameThread_GetRenderTargetResource(),
				TDrawEvent<FRHICommandList>*,DrawEvent,Context.DrawEvent,
				{
					RHICmdList.CopyToResolveTarget(RenderTargetResource->GetRenderTargetTexture(), RenderTargetResource->TextureRHI, true, FResolveParams());
					STOP_DRAW_EVENT((*DrawEvent));
					delete DrawEvent;
				}
			);

			// Remove references to the context now that we've resolved it, to avoid a crash when EndDrawCanvasToRenderTarget is called multiple times with the same context
			// const cast required, as BP will treat Context as an output without the const
			const_cast<FDrawToRenderTargetContext&>(Context) = FDrawToRenderTargetContext();
		}
		else if (!World)
		{
			FMessageLog("Blueprint").Warning(LOCTEXT("EndDrawCanvasToRenderTarget_InvalidWorldContextObject", "EndDrawCanvasToRenderTarget: WorldContextObject is not valid."));
		}
		else if (!Context.RenderTarget)
		{
			FMessageLog("Blueprint").Warning(LOCTEXT("EndDrawCanvasToRenderTarget_InvalidContext", "EndDrawCanvasToRenderTarget: Context must be valid."));
		}
	}
}

#undef LOCTEXT_NAMESPACE<|MERGE_RESOLUTION|>--- conflicted
+++ resolved
@@ -35,11 +35,7 @@
 			FLinearColor,ClearColor,ClearColor,
 		{
 			SetRenderTarget(RHICmdList, RenderTargetResource->GetRenderTargetTexture(), FTextureRHIRef(), true);
-<<<<<<< HEAD
-			RHICmdList.Clear(true, ClearColor, false, 0.0f, false, 0, FIntRect());
-=======
 			RHICmdList.ClearColorTexture(RenderTargetResource->GetRenderTargetTexture(), ClearColor, FIntRect());
->>>>>>> 92a3597a
 		});
 	}
 }
@@ -49,11 +45,7 @@
 	check(WorldContextObject);
 	UWorld* World = GEngine->GetWorldFromContextObject(WorldContextObject);
 
-<<<<<<< HEAD
-	if (Width > 0 && Height > 0 && World)
-=======
 	if (Width > 0 && Height > 0 && World && FApp::CanEverRender())
->>>>>>> 92a3597a
 	{
 		UTextureRenderTarget2D* NewRenderTarget2D = NewObject<UTextureRenderTarget2D>(WorldContextObject);
 		check(NewRenderTarget2D);
