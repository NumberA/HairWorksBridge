// Copyright 1998-2015 Epic Games, Inc. All Rights Reserved.

#include "EnginePrivate.h"
#include "EdGraph/EdGraph.h"
#include "BlueprintUtilities.h"
#if WITH_EDITOR
#include "Editor/UnrealEd/Public/Kismet2/BlueprintEditorUtils.h"
#include "SlateBasics.h"
#include "ScopedTransaction.h"
#include "Editor/UnrealEd/Public/Kismet2/Kismet2NameValidators.h"
#include "Editor/Kismet/Public/FindInBlueprintManager.h"
#endif

#define LOCTEXT_NAMESPACE "EdGraph"

FName const FNodeMetadata::DefaultGraphNode(TEXT("DefaultGraphNode"));

/////////////////////////////////////////////////////
// FGraphNodeContextMenuBuilder

FGraphNodeContextMenuBuilder::FGraphNodeContextMenuBuilder(const UEdGraph* InGraph, const UEdGraphNode* InNode, const UEdGraphPin* InPin, FMenuBuilder* InMenuBuilder, bool bInDebuggingMode)
	: Blueprint(NULL)
	, Graph(InGraph)
	, Node(InNode)
	, Pin(InPin)
	, MenuBuilder(InMenuBuilder)
	, bIsDebugging(bInDebuggingMode)
{
#if WITH_EDITOR
	Blueprint = FBlueprintEditorUtils::FindBlueprintForGraph(Graph);
#endif

	if (Pin != NULL)
	{
		Node = Pin->GetOwningNode();
	}
}

/////////////////////////////////////////////////////
// UEdGraphNode

UEdGraphNode::UEdGraphNode(const FObjectInitializer& ObjectInitializer)
	: Super(ObjectInitializer)
	, AdvancedPinDisplay(ENodeAdvancedPins::NoPins)
	, bIsNodeEnabled(true)
{

#if WITH_EDITORONLY_DATA
	bCommentBubblePinned = false;
	bCommentBubbleVisible = false;
	bCanResizeNode = false;
#endif // WITH_EDITORONLY_DATA
}

#if WITH_EDITOR
UEdGraphPin* UEdGraphNode::CreatePin(EEdGraphPinDirection Dir, const FString& PinCategory, const FString& PinSubCategory, UObject* PinSubCategoryObject, bool bIsArray, bool bIsReference, const FString& PinName, bool bIsConst /*= false*/, int32 Index /*= INDEX_NONE*/)
{
#if 0
	UEdGraphPin* NewPin = AllocatePinFromPool(this);
#else
	UEdGraphPin* NewPin = NewObject<UEdGraphPin>(this);
#endif
	NewPin->PinName = PinName;
	NewPin->Direction = Dir;
	NewPin->PinType.PinCategory = PinCategory;
	NewPin->PinType.PinSubCategory = PinSubCategory;
	NewPin->PinType.PinSubCategoryObject = PinSubCategoryObject;
	NewPin->PinType.bIsArray = bIsArray;
	NewPin->PinType.bIsReference = bIsReference;
	NewPin->PinType.bIsConst = bIsConst;
	NewPin->SetFlags(RF_Transactional);

	if (HasAnyFlags(RF_Transient))
	{
		NewPin->SetFlags(RF_Transient);
	}

	Modify(false);
	if ( Pins.IsValidIndex( Index ) )
	{
		Pins.Insert(NewPin, Index);
	}
	else
	{
		Pins.Add(NewPin);
	}
	return NewPin;
}

UEdGraphPin* UEdGraphNode::FindPin(const FString& PinName) const
{
	for(int32 PinIdx=0; PinIdx<Pins.Num(); PinIdx++)
	{
		if( Pins[PinIdx]->PinName == PinName )
		{
			return Pins[PinIdx];
		}
	}

	return NULL;
}

UEdGraphPin* UEdGraphNode::FindPinChecked(const FString& PinName) const
{
	UEdGraphPin* Result = FindPin(PinName);
	check(Result != NULL);
	return Result;
}

bool UEdGraphNode::RemovePin(UEdGraphPin* Pin)
{
	check( Pin );
	
	Modify();
	UEdGraphPin* RootPin = (Pin->ParentPin != nullptr)? Pin->ParentPin : Pin;
	RootPin->BreakAllPinLinks();

	if (Pins.Remove( RootPin ))
	{
		// Remove any children pins to ensure the entirety of the pin's representation is removed
		for (UEdGraphPin* ChildPin : RootPin->SubPins)
		{
			Pins.Remove(ChildPin);
			ChildPin->Modify();
			ChildPin->BreakAllPinLinks();
		}
		return true;
	}
	return false;
}

void UEdGraphNode::BreakAllNodeLinks()
{
	TSet<UEdGraphNode*> NodeList;

	NodeList.Add(this);

	// Iterate over each pin and break all links
	for(int32 PinIdx=0; PinIdx<Pins.Num(); PinIdx++)
	{
		Pins[PinIdx]->BreakAllPinLinks();
		NodeList.Add(Pins[PinIdx]->GetOwningNode());
	}

	// Send all nodes that received a new pin connection a notification
	for (auto It = NodeList.CreateConstIterator(); It; ++It)
	{
		UEdGraphNode* Node = (*It);
		Node->NodeConnectionListChanged();
	}
}

void UEdGraphNode::GetPinHoverText(const UEdGraphPin& Pin, FString& HoverTextOut) const
{
	ensure(Pin.GetOwningNode() == this);
	HoverTextOut = Pin.PinToolTip;
}

void UEdGraphNode::SnapToGrid(float GridSnapSize)
{
	NodePosX = GridSnapSize * FMath::RoundToInt(NodePosX/GridSnapSize);
	NodePosY = GridSnapSize * FMath::RoundToInt(NodePosY/GridSnapSize);
}

class UEdGraph* UEdGraphNode::GetGraph() const
{
	UEdGraph* Graph = Cast<UEdGraph>(GetOuter());
	if (Graph == NULL)
	{
		ensureMsgf(false, TEXT("EdGraphNode::GetGraph : '%s' does not have a UEdGraph as an Outer."), *GetPathName());
	}
	return Graph;
}

void UEdGraphNode::DestroyNode()
{
	UEdGraph* ParentGraph = GetGraph();
	check(ParentGraph);

	// Remove the node - this will break all links. Will be GC'd after this.
	ParentGraph->RemoveNode(this);
}

const class UEdGraphSchema* UEdGraphNode::GetSchema() const
{
	UEdGraph* ParentGraph = GetGraph();
	return ParentGraph ? ParentGraph->GetSchema() : NULL;
}

bool UEdGraphNode::IsCompatibleWithGraph(UEdGraph const* Graph) const
{
	return CanCreateUnderSpecifiedSchema(Graph->GetSchema());
}

FLinearColor UEdGraphNode::GetNodeTitleColor() const
{
	return FLinearColor(0.4f, 0.62f, 1.0f);
}

FLinearColor UEdGraphNode::GetNodeCommentColor() const
{
	return FLinearColor::White;
}

FText UEdGraphNode::GetTooltipText() const
{
	return GetClass()->GetToolTipText();
}

FString UEdGraphNode::GetDocumentationExcerptName() const
{
	// Default the node to searching for an excerpt named for the C++ node class name, including the U prefix.
	// This is done so that the excerpt name in the doc file can be found by find-in-files when searching for the full class name.
	UClass* MyClass = GetClass();
	return FString::Printf(TEXT("%s%s"), MyClass->GetPrefixCPP(), *MyClass->GetName());
}


FString UEdGraphNode::GetDescriptiveCompiledName() const
{
	return GetFName().GetPlainNameString();
}

bool UEdGraphNode::IsDeprecated() const
{
	return GetClass()->HasAnyClassFlags(CLASS_Deprecated);
}

FString UEdGraphNode::GetDeprecationMessage() const
{
	return NSLOCTEXT("EdGraphCompiler", "NodeDeprecated_Warning", "@@ is deprecated; please replace or remove it.").ToString();
}

// Array of pooled pins
TArray<UEdGraphPin*> UEdGraphNode::PooledPins;

void UEdGraphNode::AddReferencedObjects(UObject* InThis, FReferenceCollector& Collector)
{
	UEdGraphNode* This = CastChecked<UEdGraphNode>(InThis);	

	// Only register the pool once per GC pass
	if (This->HasAnyFlags(RF_ClassDefaultObject))
	{
		if (This->GetClass() == UEdGraphNode::StaticClass())
		{
			for (int32 Index = 0; Index < PooledPins.Num(); ++Index)
			{
				Collector.AddReferencedObject(PooledPins[Index], This);
			}
		}
	}
	Super::AddReferencedObjects(This, Collector);
}

void UEdGraphNode::PostLoad()
{
	Super::PostLoad();

	// Create Guid if not present (and not CDO)
	if(!NodeGuid.IsValid() && !IsTemplate() && GetLinker() && GetLinker()->IsPersistent() && GetLinker()->IsLoading())
	{
		UE_LOG(LogBlueprint, Warning, TEXT("Node '%s' missing NodeGuid."), *GetPathName());

		// Generate new one
		CreateNewGuid();
	}

	// Duplicating a Blueprint needs to have a new Node Guid generated, which was not occuring before this version
	if(GetLinkerUE4Version() < VER_UE4_POST_DUPLICATE_NODE_GUID)
	{
		// Generate new one
		CreateNewGuid();
	}
	// Moving to the new style comments requires conversion to preserve previous state
	if(GetLinkerUE4Version() < VER_UE4_GRAPH_INTERACTIVE_COMMENTBUBBLES)
	{
		bCommentBubbleVisible = !NodeComment.IsEmpty();
	}
}

void UEdGraphNode::CreateNewGuid()
{
	NodeGuid = FGuid::NewGuid();
}

void UEdGraphNode::FindDiffs( class UEdGraphNode* OtherNode, struct FDiffResults& Results ) 
{
}

UEdGraphPin* UEdGraphNode::AllocatePinFromPool(UEdGraphNode* OuterNode)
{
	if (PooledPins.Num() > 0)
	{
		UEdGraphPin* Result = PooledPins.Pop();
		Result->Rename(NULL, OuterNode);
		return Result;
	}
	else
	{
		UEdGraphPin* Result = NewObject<UEdGraphPin>(OuterNode);
		return Result;
	}
}

void UEdGraphNode::ReturnPinToPool(UEdGraphPin* OldPin)
{
	check(OldPin);

	check(!OldPin->HasAnyFlags(RF_NeedLoad));
	OldPin->ClearFlags(RF_NeedPostLoadSubobjects|RF_NeedPostLoad);

	OldPin->ResetToDefaults();

	PooledPins.Add(OldPin);
}

bool UEdGraphNode::CanDuplicateNode() const
{
	return true;
}

bool UEdGraphNode::CanUserDeleteNode() const
{
	return true;
}

FText UEdGraphNode::GetNodeTitle(ENodeTitleType::Type TitleType) const
{
	return FText::FromString(GetClass()->GetName());
}

UObject* UEdGraphNode::GetJumpTargetForDoubleClick() const
{
	return NULL;
}

FText UEdGraphNode::GetPinDisplayName(const UEdGraphPin* Pin) const
{
	return GetSchema()->GetPinDisplayName(Pin);
}

int32 UEdGraphNode::GetPinIndex(UEdGraphPin* Pin) const
{
	return Pins.Find(Pin);
}

void UEdGraphNode::AddSearchMetaDataInfo(TArray<struct FSearchTagDataPair>& OutTaggedMetaData) const
{
	// Searchable - Primary label for the item in the search results
	OutTaggedMetaData.Add(FSearchTagDataPair(FFindInBlueprintSearchTags::FiB_Name, GetNodeTitle(ENodeTitleType::ListView)));

	// Searchable - As well as being searchable, this displays in the tooltip for the node
	OutTaggedMetaData.Add(FSearchTagDataPair(FFindInBlueprintSearchTags::FiB_ClassName, FText::FromString(GetClass()->GetName())));

	// Non-searchable - Used to lookup the node when attempting to jump to it
	OutTaggedMetaData.Add(FSearchTagDataPair(FFindInBlueprintSearchTags::FiB_NodeGuid, FText::FromString(NodeGuid.ToString(EGuidFormats::Digits))));

	// Non-searchable - Important for matching pin types with icons and colors, stored here so that each pin does not store it
	OutTaggedMetaData.Add(FSearchTagDataPair(FFindInBlueprintSearchTags::FiB_SchemaName, FText::FromString(GetSchema()->GetClass()->GetName())));

	// Non-Searchable - Used to display the icon and color for this node for better visual identification.
	FLinearColor GlyphColor = FLinearColor::White;
	OutTaggedMetaData.Add(FSearchTagDataPair(FFindInBlueprintSearchTags::FiB_Glyph, FText::FromString(GetPaletteIcon(GlyphColor).ToString())));
	OutTaggedMetaData.Add(FSearchTagDataPair(FFindInBlueprintSearchTags::FiB_GlyphColor, FText::FromString(GlyphColor.ToString())));
	OutTaggedMetaData.Add(FSearchTagDataPair(FFindInBlueprintSearchTags::FiB_Comment, FText::FromString(NodeComment)));
}

void UEdGraphNode::OnUpdateCommentText( const FString& NewComment )
{
<<<<<<< HEAD
	const FScopedTransaction Transaction( LOCTEXT( "CommentCommitted", "Comment Changed" ) );
	Modify();
	NodeComment	= NewComment;
=======
	if( !NodeComment.Equals( NewComment ))
	{
		const FScopedTransaction Transaction( LOCTEXT( "CommentCommitted", "Comment Changed" ) );
		Modify();
		NodeComment	= NewComment;
	}
}

FText UEdGraphNode::GetKeywords() const
{
	return GetClass()->GetMetaDataText(TEXT("Keywords"), TEXT("UObjectKeywords"), GetClass()->GetFullGroupName(false));
>>>>>>> cce8678d
}

#endif	//#if WITH_EDITOR

/////////////////////////////////////////////////////

#undef LOCTEXT_NAMESPACE<|MERGE_RESOLUTION|>--- conflicted
+++ resolved
@@ -367,11 +367,6 @@
 
 void UEdGraphNode::OnUpdateCommentText( const FString& NewComment )
 {
-<<<<<<< HEAD
-	const FScopedTransaction Transaction( LOCTEXT( "CommentCommitted", "Comment Changed" ) );
-	Modify();
-	NodeComment	= NewComment;
-=======
 	if( !NodeComment.Equals( NewComment ))
 	{
 		const FScopedTransaction Transaction( LOCTEXT( "CommentCommitted", "Comment Changed" ) );
@@ -383,7 +378,6 @@
 FText UEdGraphNode::GetKeywords() const
 {
 	return GetClass()->GetMetaDataText(TEXT("Keywords"), TEXT("UObjectKeywords"), GetClass()->GetFullGroupName(false));
->>>>>>> cce8678d
 }
 
 #endif	//#if WITH_EDITOR
