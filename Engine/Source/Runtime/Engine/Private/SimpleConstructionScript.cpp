// Copyright 1998-2016 Epic Games, Inc. All Rights Reserved.

#include "EnginePrivate.h"
#include "Engine/SCS_Node.h"
#include "BlueprintUtilities.h"
#if WITH_EDITOR
#include "Kismet2/CompilerResultsLog.h"
#include "Kismet2/BlueprintEditorUtils.h"
#include "Kismet2/ComponentEditorUtils.h"
#include "Kismet2/Kismet2NameValidators.h"
#endif
#include "Engine/SimpleConstructionScript.h"

//////////////////////////////////////////////////////////////////////////
// USimpleConstructionScript

namespace
{
	static const FString ComponentTemplateNameSuffix(TEXT("_GEN_VARIABLE"));

	// Helper method to register instanced components post-construction
	void RegisterInstancedComponent(UActorComponent* InstancedComponent)
	{
		if (!InstancedComponent->IsRegistered())
		{
			InstancedComponent->RegisterComponent();

			// If this is a scene component, recursively register any child components as well
			USceneComponent* InstancedSceneComponent = Cast<USceneComponent>(InstancedComponent);
			if(InstancedSceneComponent != nullptr)
			{
				// Make a copy of the array here in case something alters the AttachChildren array during registration (e.g. Physics)
				TArray<USceneComponent*> AttachChildren = InstancedSceneComponent->AttachChildren;
				for(auto InstancedChildComponent : AttachChildren)
				{
					RegisterInstancedComponent(InstancedChildComponent);
				}
			}
		}
	}
}

USimpleConstructionScript::USimpleConstructionScript(const FObjectInitializer& ObjectInitializer)
	: Super(ObjectInitializer)
{
	RootNode_DEPRECATED = NULL;
	DefaultSceneRootNode = NULL;

#if WITH_EDITOR
	bIsConstructingEditorComponents = false;
#endif

	// Don't create a default scene root for the CDO and defer it for objects about to be loaded so we don't conflict with existing nodes
	if(!HasAnyFlags(RF_ClassDefaultObject|RF_NeedLoad))
	{
		ValidateSceneRootNodes();
	}
}

void USimpleConstructionScript::Serialize(FArchive& Ar)
{
	Super::Serialize(Ar);

	if(Ar.IsLoading())
	{
		if(Ar.UE4Ver() < VER_UE4_REMOVE_NATIVE_COMPONENTS_FROM_BLUEPRINT_SCS)
		{
			// If we previously had a root node, we need to move it into the new RootNodes array. This is done in Serialize() in order to support SCS preloading (which relies on a valid RootNodes array).
			if(RootNode_DEPRECATED != NULL)
			{
				// Ensure it's been loaded so that its properties are valid
				if(RootNode_DEPRECATED->HasAnyFlags(RF_NeedLoad))
				{
					RootNode_DEPRECATED->GetLinker()->Preload(RootNode_DEPRECATED);
				}

				// If the root node was not native
				if(!RootNode_DEPRECATED->bIsNative_DEPRECATED)
				{
					// Add the node to the root set
					RootNodes.Add(RootNode_DEPRECATED);
				}
				else
				{
					// For each child of the previously-native root node
					for (USCS_Node* Node : RootNode_DEPRECATED->GetChildNodes())
					{
						if(Node != NULL)
						{
							// Ensure it's been loaded (may not have been yet if we're preloading the SCS)
							if(Node->HasAnyFlags(RF_NeedLoad))
							{
								Node->GetLinker()->Preload(Node);
							}

							// We only care about non-native child nodes (non-native nodes could only be attached to the root node in the previous version, so we don't need to examine native child nodes)
							if(!Node->bIsNative_DEPRECATED)
							{
								// Add the node to the root set
								RootNodes.Add(Node);

								// Set the previously-native root node as its parent component
								Node->bIsParentComponentNative = true;
								Node->ParentComponentOrVariableName = RootNode_DEPRECATED->NativeComponentName_DEPRECATED;
							}
						}
					}
				}

				// Clear the deprecated reference
				RootNode_DEPRECATED = NULL;
			}

			// Add any user-defined actor components to the root set
			for (USCS_Node* Node : ActorComponentNodes_DEPRECATED)
			{
				if(Node != NULL)
				{
					// Ensure it's been loaded (may not have been yet if we're preloading the SCS)
					if(Node->HasAnyFlags(RF_NeedLoad))
					{
						Node->GetLinker()->Preload(Node);
					}

					if(!Node->bIsNative_DEPRECATED)
					{
						RootNodes.Add(Node);
					}
				}
			}

			// Clear the deprecated ActorComponent list
			ActorComponentNodes_DEPRECATED.Empty();
		}
	}
}

void USimpleConstructionScript::PreloadChain()
{
	GetLinker()->Preload(this);

	for (USCS_Node* Node : RootNodes)
	{
		Node->PreloadChain();
	}
}

void USimpleConstructionScript::PostLoad()
{
	Super::PostLoad();

#if WITH_EDITOR
	// Get the Blueprint that owns the SCS
	UBlueprint* Blueprint = GetBlueprint();
	if (!Blueprint)
	{
		// sometimes the PostLoad can be called, after the object was trashed, we dont want this
		UE_LOG(LogBlueprint, Warning, TEXT("USimpleConstructionScript::PostLoad() '%s' cannot find its owner blueprint"), *GetPathName());
		return;
	}

	for (USCS_Node* Node : GetAllNodes())
	{
		// Fix up any uninitialized category names
		if(Node->CategoryName.IsEmpty())
		{
			Node->CategoryName = NSLOCTEXT("SCS", "Default", "Default");
		}

		// Fix up components that may have switched from scene to non-scene type and vice-versa
		if(Node->ComponentTemplate != nullptr)
		{
			// Fix up any component template objects whose name doesn't match the current variable name; this ensures that there is always one unique template per node.
			FString VariableName = Node->GetVariableName().ToString();
			FString ComponentTemplateName = Node->ComponentTemplate->GetName();
			if(ComponentTemplateName.EndsWith(ComponentTemplateNameSuffix) && !ComponentTemplateName.StartsWith(VariableName) && !GIsDuplicatingClassForReinstancing)
			{
				Node->ComponentTemplate->ConditionalPostLoad();
				Node->ComponentTemplate = static_cast<UActorComponent*>(StaticDuplicateObject(Node->ComponentTemplate, Node->ComponentTemplate->GetOuter(), *(VariableName + ComponentTemplateNameSuffix)));
			}

			// Check to see if switched from scene to a non-scene component type
			if (!Node->ComponentTemplate->IsA<USceneComponent>())
			{
				// Otherwise, check to see if switched from scene to non-scene component type
				int32 RootNodeIndex = INDEX_NONE;
				if(!RootNodes.Find(Node, RootNodeIndex))
				{
					// Move the node into the root set if it's currently in the scene hierarchy
					USCS_Node* ParentNode = FindParentNode(Node);
					if(ParentNode != nullptr)
					{
						ParentNode->RemoveChildNode(Node);
					}

					RootNodes.Add(Node);
				}
				else
				{
					// Otherwise, if it's a root node, promote one of its children (if any) to take its place
					int32 PromoteIndex = FindPromotableChildNodeIndex(Node);
					if(PromoteIndex != INDEX_NONE)
					{
						// Remove it as a child node
						USCS_Node* ChildToPromote = Node->GetChildNodes()[PromoteIndex];
						Node->RemoveChildNodeAt(PromoteIndex, false);

						// Insert it as a root node just before its prior parent node; this way if it switches back to a scene type it won't supplant the new root we've just created
						RootNodes.Insert(ChildToPromote, RootNodeIndex);

						// Append previous root node's children to the new root
						ChildToPromote->MoveChildNodes(Node);

						// Copy any previous external attachment info from the previous root node
						ChildToPromote->bIsParentComponentNative = Node->bIsParentComponentNative;
						ChildToPromote->ParentComponentOrVariableName = Node->ParentComponentOrVariableName;
						ChildToPromote->ParentComponentOwnerClassName = Node->ParentComponentOwnerClassName;
					}

					// Clear info for any previous external attachment if set
					if(Node->ParentComponentOrVariableName != NAME_None)
					{
						Node->bIsParentComponentNative = false;
						Node->ParentComponentOrVariableName = NAME_None;
						Node->ParentComponentOwnerClassName = NAME_None;
					}
				}
			}
		}
	}
#endif // WITH_EDITOR

	// Fix up native/inherited parent attachments, in case anything has changed
	FixupRootNodeParentReferences();

	// Ensure that we have a valid scene root
	ValidateSceneRootNodes();

	// Reset non-native "root" scene component scale values, prior to the change in which
	// we began applying custom scale values to root components at construction time. This
	// way older, existing Blueprint actor instances won't start unexpectedly getting scaled.
	if(GetLinkerUE4Version() < VER_UE4_BLUEPRINT_USE_SCS_ROOTCOMPONENT_SCALE)
	{
		// Get the BlueprintGeneratedClass that owns the SCS
		UClass* BPGeneratedClass = GetOwnerClass();
		if(BPGeneratedClass != nullptr)
		{
			// Get the Blueprint class default object
			AActor* CDO = Cast<AActor>(BPGeneratedClass->GetDefaultObject(false));
			if(CDO != NULL)
			{
				// Check for a native root component
				USceneComponent* NativeRootComponent = CDO->GetRootComponent();
				if(NativeRootComponent == nullptr)
				{
					// If no native root component exists, find the first non-native, non-parented SCS node with a
					// scene component template. This will be designated as the root component at construction time.
					for (USCS_Node* Node : RootNodes)
					{
						if(Node->ParentComponentOrVariableName == NAME_None)
						{
							// Note that we have to check for nullptr here, because it may be an ActorComponent type
							USceneComponent* SceneComponentTemplate = Cast<USceneComponent>(Node->ComponentTemplate);
							if(SceneComponentTemplate != nullptr
								&& SceneComponentTemplate->RelativeScale3D != FVector(1.0f, 1.0f, 1.0f))
							{
								UE_LOG(LogBlueprint, Warning, TEXT("%s: Found non-native root component custom scale for %s (%s) saved prior to being usable; reverting to default scale."), *BPGeneratedClass->GetName(), *Node->GetVariableName().ToString(), *SceneComponentTemplate->RelativeScale3D.ToString());
								SceneComponentTemplate->RelativeScale3D = FVector(1.0f, 1.0f, 1.0f);
							}

							// Done - no need to fix up any other nodes.
							break;
						}
					}
				}
			}
		}
	}

	if (GetLinkerUE4Version() < VER_UE4_SCS_STORES_ALLNODES_ARRAY)
	{
		// Fill out AllNodes if this is an older object
		if (RootNodes.Num() > 0)
		{
			AllNodes.Reset();
			for (USCS_Node* RootNode : RootNodes)
			{
				if (RootNode != nullptr)
				{
					AllNodes.Append(RootNode->GetAllNodes());
				}
			}
		}
	}
}

void USimpleConstructionScript::FixupSceneNodeHierarchy() 
{
#if WITH_EDITOR
	// determine the scene's root component, this isn't necessarily a node owned
	// by this SCS; it could be from a super SCS, or (if SceneRootNode and 
	// SceneRootComponentTemplate is not) it could be a native component
	USCS_Node* SceneRootNode = nullptr;
	USceneComponent* SceneRootComponentTemplate = GetSceneRootComponentTemplate(&SceneRootNode);

	// if there is no scene root (then there shouldn't be anything but the 
	// default placeholder root).
	if (SceneRootComponentTemplate == nullptr)
	{
		return;
	}

	bool const bIsSceneRootNative = (SceneRootNode == nullptr);
	bool const bThisOwnsSceneRoot = !bIsSceneRootNative && RootNodes.Contains(SceneRootNode);

	// iterate backwards so that we can remove nodes from the array as we go
	for (int32 NodeIndex = RootNodes.Num() - 1; NodeIndex >= 0; --NodeIndex)
	{
		USCS_Node* Node = RootNodes[NodeIndex];

		// we only care about the scene component hierarchy (non-scene components 
		// can share root placement)
		if ((Node->ComponentTemplate == nullptr) || !Node->ComponentTemplate->IsA<USceneComponent>())
		{
			continue;
		}

		// if this is the scene's root, then we shouldn't fix it up (instead we 
		// need to be nesting others under this one)
		if (SceneRootComponentTemplate == Node->ComponentTemplate)
		{
			continue;
		}

		// if this node has a clear parent already defined, then ignore it (I 
		// imagine that its attachment will be handled elsewhere)
		if (Node->ParentComponentOrVariableName != NAME_None)
		{
			continue;
		}

		if (bIsSceneRootNative)
		{
			// Parent to the native component template if not already attached
			Node->SetParent(SceneRootComponentTemplate);
		}
		else if (bThisOwnsSceneRoot)
		{
			// Reparent to this BP's root node if it's still in the root set
			RootNodes.Remove(Node);
			SceneRootNode->AddChildNode(Node, false);
		}
		else
		{
			// Parent to an inherited parent BP's node if not already attached
			Node->SetParent(SceneRootNode);
		}
	}
#endif // #if WITH_EDITOR
}

void USimpleConstructionScript::FixupRootNodeParentReferences()
{
	// Get the BlueprintGeneratedClass that owns the SCS
	UClass* BPGeneratedClass = GetOwnerClass();
	if(BPGeneratedClass == NULL)
	{
		UE_LOG(LogBlueprint, Warning, TEXT("USimpleConstructionScript::FixupRootNodeParentReferences() - owner class is NULL; skipping."));
		// cannot do the rest of fixup without a BPGC
		return;
	}

	for (int32 NodeIndex=0; NodeIndex < RootNodes.Num(); ++NodeIndex)
	{
		// If this root node is parented to a native/inherited component template
		USCS_Node* RootNode = RootNodes[NodeIndex];
		if(RootNode->ParentComponentOrVariableName != NAME_None)
		{
			bool bWasFound = false;

			// If the node is parented to a native component
			if(RootNode->bIsParentComponentNative)
			{
				// Get the Blueprint class default object
				AActor* CDO = Cast<AActor>(BPGeneratedClass->GetDefaultObject(false));
				if(CDO != NULL)
				{
					// Look for the parent component in the CDO's components array
					TInlineComponentArray<UActorComponent*> Components;
					CDO->GetComponents(Components);

					for (auto CompIter = Components.CreateConstIterator(); CompIter && !bWasFound; ++CompIter)
					{
						UActorComponent* ComponentTemplate = *CompIter;
						bWasFound = ComponentTemplate->GetFName() == RootNode->ParentComponentOrVariableName;
					}
				}
				else 
				{ 
					// SCS and BGClass depends on each other (while their construction).
					// Class is not ready, so one have to break the dependency circle.
					continue;
				}
			}
			// Otherwise the node is parented to an inherited SCS node from a parent Blueprint
			else
			{
				// Get the Blueprint hierarchy
				TArray<const UBlueprintGeneratedClass*> ParentBPClassStack;
				const bool bErrorFree = UBlueprintGeneratedClass::GetGeneratedClassesHierarchy(BPGeneratedClass, ParentBPClassStack);

				// Find the parent Blueprint in the hierarchy
				for(int32 StackIndex = ParentBPClassStack.Num() - 1; StackIndex > 0; --StackIndex)
				{
					const UBlueprintGeneratedClass* ParentClass = ParentBPClassStack[StackIndex];
					if( ParentClass != NULL
						&& ParentClass->SimpleConstructionScript != NULL
						&& ParentClass->GetFName() == RootNode->ParentComponentOwnerClassName)
					{
						// Attempt to locate a match by searching all the nodes that belong to the parent Blueprint's SCS
						for (USCS_Node* ParentNode : ParentClass->SimpleConstructionScript->GetAllNodes())
						{
							if (ParentNode != nullptr && ParentNode->VariableName == RootNode->ParentComponentOrVariableName)
							{
								bWasFound = true;
								break;
							}
						}

						// We found a match; no need to continue searching the hierarchy
						break;
					}
				}
			}

			// Clear parent info if we couldn't find the parent component instance
			if(!bWasFound)
			{
				UE_LOG(LogBlueprint, Warning, TEXT("USimpleConstructionScript::FixupRootNodeParentReferences() - Couldn't find %s parent component '%s' for '%s' in BlueprintGeneratedClass '%s' (it may have been removed)"), RootNode->bIsParentComponentNative ? TEXT("native") : TEXT("inherited"), *RootNode->ParentComponentOrVariableName.ToString(), *RootNode->GetVariableName().ToString(), *BPGeneratedClass->GetName());

				RootNode->bIsParentComponentNative = false;
				RootNode->ParentComponentOrVariableName = NAME_None;
				RootNode->ParentComponentOwnerClassName = NAME_None;
			}
		}
	}

	// call this after we do the above ParentComponentOrVariableName fixup, 
	// because this operates differently for root nodes that have their 
	// ParentComponentOrVariableName field cleared
	//
	// repairs invalid scene hierarchies (like when this Blueprint has been 
	// reparented and there is no longer an inherited scene root... meaning one
	// of the scene component nodes here needs to be promoted)
	FixupSceneNodeHierarchy();
}

void USimpleConstructionScript::ExecuteScriptOnActor(AActor* Actor, const FTransform& RootTransform, bool bIsDefaultTransform)
{
	if(RootNodes.Num() > 0)
	{
		TSet<UActorComponent*> AllComponentsCreatedBySCS;
		TInlineComponentArray<UActorComponent*> InstancedComponents;
		for(auto NodeIt = RootNodes.CreateIterator(); NodeIt; ++NodeIt)
		{
			USCS_Node* RootNode = *NodeIt;
			if(RootNode != nullptr)
			{
				// Get all native scene components
				TInlineComponentArray<USceneComponent*> Components;
				Actor->GetComponents(Components);
				for (int32 Index = Components.Num()-1; Index >= 0; --Index)
				{
					USceneComponent* SceneComponent = Components[Index];
					if (SceneComponent->CreationMethod == EComponentCreationMethod::Instance)
					{
						Components.RemoveAt(Index);
					}
					else
					{
						// Handle the native sub-component of an instance component case
						USceneComponent* ParentSceneComponent = SceneComponent->GetTypedOuter<USceneComponent>();
						if (ParentSceneComponent && ParentSceneComponent->CreationMethod == EComponentCreationMethod::Instance)
						{
							Components.RemoveAt(Index);
						}
					}
				}

				// Get the native root component; if it's not set, the first native scene component will be used as root. This matches what's done in the SCS editor.
				USceneComponent* RootComponent = Actor->GetRootComponent();
				if(RootComponent == nullptr && Components.Num() > 0)
				{
					RootComponent = Components[0];
				}

				// If the root node specifies that it has a parent
				USceneComponent* ParentComponent = nullptr;
				if(RootNode->ParentComponentOrVariableName != NAME_None)
				{
					// Get the Actor class object
					UClass* ActorClass = Actor->GetClass();
					check(ActorClass != nullptr);

					// If the root node is parented to a "native" component (i.e. in the 'Components' array)
					if(RootNode->bIsParentComponentNative)
					{
						for(int32 CompIndex = 0; CompIndex < Components.Num(); ++CompIndex)
						{
							// If we found a match, remember the index
							if(Components[CompIndex]->GetFName() == RootNode->ParentComponentOrVariableName)
							{
								ParentComponent = Components[CompIndex];
								break;
							}
						}
					}
					else
					{
						// In the non-native case, the SCS node's variable name property is used as the parent identifier
						UObjectPropertyBase* Property = FindField<UObjectPropertyBase>(ActorClass, RootNode->ParentComponentOrVariableName);
						if(Property != nullptr)
						{
							// If we found a matching property, grab its value and use that as the parent for this node
							ParentComponent = Cast<USceneComponent>(Property->GetObjectPropertyValue_InContainer(Actor));
						}
					}
				}


				// Create the new component instance and any child components it may have
				UActorComponent* InstancedComponent = RootNode->ExecuteNodeOnActor(Actor, ParentComponent != nullptr ? ParentComponent : RootComponent, &RootTransform, bIsDefaultTransform);
				if(InstancedComponent != nullptr)
				{
					InstancedComponents.Add(InstancedComponent);
				}

				// get list of every component SCS created, in case some of them aren't in the attachment hierarchy any more (e.g. rigid bodies)
				TInlineComponentArray<USceneComponent*> ComponentsAfterSCS;
				Actor->GetComponents(ComponentsAfterSCS);
				for (USceneComponent* C : ComponentsAfterSCS)
				{
					if (Components.Contains(C) == false)
					{
						AllComponentsCreatedBySCS.Add(C);
					}
				}
			}
		}

		// Register all instanced SCS components once SCS execution has finished; sorted in order to register the scene component hierarchy first, followed by the remaining actor components (in case they happen to depend on something in the scene hierarchy)
		InstancedComponents.Sort([](const UActorComponent& A, const UActorComponent& B) { return A.IsA<USceneComponent>(); });
		for(auto InstancedComponent : InstancedComponents)
		{
			RegisterInstancedComponent(InstancedComponent);
		}

		// now that the instanced components in the attachment hierarchy are registered, register any other components that SCS made but aren't in the attachment hierarchy for whatever reason.
		for (auto C : AllComponentsCreatedBySCS)
		{
			if (C->IsRegistered() == false)
			{
				C->RegisterComponent();
			}
		}
	}
	else if(Actor->GetRootComponent() == NULL) // Must have a root component at the end of SCS, so if we don't have one already (from base class), create a SceneComponent now
	{
		USceneComponent* SceneComp = NewObject<USceneComponent>(Actor);
		SceneComp->SetFlags(RF_Transactional);
		SceneComp->CreationMethod = EComponentCreationMethod::SimpleConstructionScript;
		SceneComp->SetWorldTransform(RootTransform);
		Actor->SetRootComponent(SceneComp);
		SceneComp->RegisterComponent();
	}
}

#if WITH_EDITOR
UBlueprint* USimpleConstructionScript::GetBlueprint() const
{
	if(auto OwnerClass = GetOwnerClass())
	{
		return Cast<UBlueprint>(OwnerClass->ClassGeneratedBy);
	}
// >>> Backwards Compatibility:  VER_UE4_EDITORONLY_BLUEPRINTS
	if(auto BP = Cast<UBlueprint>(GetOuter()))
	{
		return BP;
	}
// <<< End Backwards Compatibility
	return NULL;
}
#endif

UClass* USimpleConstructionScript::GetOwnerClass() const
{
	if(auto OwnerClass = Cast<UClass>(GetOuter()))
	{
		return OwnerClass;
	}
// >>> Backwards Compatibility:  VER_UE4_EDITORONLY_BLUEPRINTS
#if WITH_EDITOR
	if(auto BP = Cast<UBlueprint>(GetOuter()))
	{
		return BP->GeneratedClass;
	}
#endif
// <<< End Backwards Compatibility
	return NULL;
}

#if WITH_EDITOR
const TArray<USCS_Node*>& USimpleConstructionScript::GetAllNodes() const
{
	// Fill out AllNodes if this is an older object (should be from PostLoad but FindArchetype can happen earlier)
	if (RootNodes.Num() > 0 && AllNodes.Num() == 0)
	{
		USimpleConstructionScript* MutableThis = const_cast<USimpleConstructionScript*>(this);
		for (USCS_Node* RootNode : MutableThis->RootNodes)
		{
			if (RootNode != nullptr)
			{
				MutableThis->AllNodes.Append(RootNode->GetAllNodes());
			}
		}
	}

	return AllNodes;
}
#endif

TArray<const USCS_Node*> USimpleConstructionScript::GetAllNodesConst() const
{
	return TArray<const USCS_Node*>(GetAllNodes());
}

void FSCSAllNodesHelper::Remove(USimpleConstructionScript* SCS, USCS_Node* SCSNode)
{
	SCS->Modify();
	SCS->AllNodes.Remove(SCSNode);
}

void FSCSAllNodesHelper::Add(USimpleConstructionScript* SCS, USCS_Node* SCSNode)
{
	SCS->Modify();
	SCS->AllNodes.Add(SCSNode);
}

void USimpleConstructionScript::AddNode(USCS_Node* Node)
{
	if(!RootNodes.Contains(Node))
	{
		Modify();

		RootNodes.Add(Node);
		AllNodes.Add(Node);

		ValidateSceneRootNodes();
	}
}

void USimpleConstructionScript::RemoveNode(USCS_Node* Node)
{
	// If it's a root node we are removing, clear it from the list
	if(RootNodes.Contains(Node))
	{
		Modify();

		RootNodes.Remove(Node);
		AllNodes.Remove(Node);

		Node->Modify();

		Node->bIsParentComponentNative = false;
		Node->ParentComponentOrVariableName = NAME_None;
		Node->ParentComponentOwnerClassName = NAME_None;

		ValidateSceneRootNodes();
	}
	// Not the root, so iterate over all nodes looking for the one with us in its ChildNodes array
	else
	{
		USCS_Node* ParentNode = FindParentNode(Node);
		if(ParentNode != NULL)
		{
			ParentNode->RemoveChildNode(Node);
		}
	}
}

int32 USimpleConstructionScript::FindPromotableChildNodeIndex(USCS_Node* InParentNode) const
{
	int32 PromoteIndex = INDEX_NONE;

	if (InParentNode->GetChildNodes().Num() > 0)
	{
		PromoteIndex = 0;
		USCS_Node* Child = InParentNode->GetChildNodes()[PromoteIndex];

		// if this is an editor-only component, then it can't have any game-component children (better make sure that's the case)
		if (Child->ComponentTemplate != NULL && Child->ComponentTemplate->IsEditorOnly())
		{
			for (int32 ChildIndex = 1; ChildIndex < InParentNode->GetChildNodes().Num(); ++ChildIndex)
			{
				Child = InParentNode->GetChildNodes()[ChildIndex];
				// we found a game-component sibling, better make it the child to promote
				if (Child->ComponentTemplate != NULL && !Child->ComponentTemplate->IsEditorOnly())
				{
					PromoteIndex = ChildIndex;
					break;
				}
			}
		}
	}

	return PromoteIndex;
}

void USimpleConstructionScript::RemoveNodeAndPromoteChildren(USCS_Node* Node)
{
	Node->Modify();

	if (RootNodes.Contains(Node))
	{
		USCS_Node* ChildToPromote = nullptr;
		int32 PromoteIndex = FindPromotableChildNodeIndex(Node);
		if(PromoteIndex != INDEX_NONE)
		{
			ChildToPromote = Node->GetChildNodes()[PromoteIndex];
			Node->RemoveChildNodeAt(PromoteIndex, false);
		}

		Modify();

		if(ChildToPromote != NULL)
		{
			ChildToPromote->Modify();

			RootNodes.Add(ChildToPromote);
			ChildToPromote->MoveChildNodes(Node);

			ChildToPromote->bIsParentComponentNative = Node->bIsParentComponentNative;
			ChildToPromote->ParentComponentOrVariableName = Node->ParentComponentOrVariableName;
			ChildToPromote->ParentComponentOwnerClassName = Node->ParentComponentOwnerClassName;
		}
		
		RootNodes.Remove(Node);
		AllNodes.Remove(Node);

		Node->bIsParentComponentNative = false;
		Node->ParentComponentOrVariableName = NAME_None;
		Node->ParentComponentOwnerClassName = NAME_None;

		ValidateSceneRootNodes();
	}
	// Not the root so need to promote in place of node.
	else
	{
		USCS_Node* ParentNode = FindParentNode(Node);
		checkSlow(ParentNode);

		ParentNode->Modify();

		// remove node and move children onto parent
		const int32 Location = ParentNode->GetChildNodes().Find(Node);
		ParentNode->RemoveChildNode(Node);
		ParentNode->MoveChildNodes(Node, Location);
	}
}


USCS_Node* USimpleConstructionScript::FindParentNode(USCS_Node* InNode) const
{
	for(USCS_Node* TestNode : GetAllNodes())
	{
		if (TestNode && TestNode->GetChildNodes().Contains(InNode))
		{
			return TestNode;
		}
	}
	return nullptr;
}

USCS_Node* USimpleConstructionScript::FindSCSNode(const FName InName) const
{
	for( USCS_Node* SCSNode : GetAllNodes() )
	{
		if (SCSNode && (SCSNode->GetVariableName() == InName || (SCSNode->ComponentTemplate && SCSNode->ComponentTemplate->GetFName() == InName)))
		{
			return SCSNode;
		}
	}
	return nullptr;
}

USCS_Node* USimpleConstructionScript::FindSCSNodeByGuid(const FGuid Guid) const
{
	for (USCS_Node* SCSNode : GetAllNodes())
	{
		if (SCSNode && (SCSNode->VariableGuid == Guid))
		{
			return SCSNode;
		}
	}
	return nullptr;
}

#if WITH_EDITOR
USceneComponent* USimpleConstructionScript::GetSceneRootComponentTemplate(USCS_Node** OutSCSNode) const
{
	UBlueprint* Blueprint = GetBlueprint();

	UClass* GeneratedClass = GetOwnerClass();

	if(OutSCSNode)
	{
		*OutSCSNode = nullptr;
	}

	// Get the Blueprint class default object
	AActor* CDO = nullptr;
	if(GeneratedClass != nullptr)
	{
		CDO = Cast<AActor>(GeneratedClass->GetDefaultObject(false));
	}

	// If the generated class does not yet have a CDO, defer to the parent class
	if(CDO == nullptr && Blueprint->ParentClass != nullptr)
	{
		CDO = Cast<AActor>(Blueprint->ParentClass->GetDefaultObject(false));
	}

	// Check to see if we already have a native root component template
	USceneComponent* RootComponentTemplate = nullptr;
	if(CDO != nullptr)
	{
		// If the root component property is not set, the first available scene component will be used as the root. This matches what's done in the SCS editor.
		RootComponentTemplate = CDO->GetRootComponent();
		if(!RootComponentTemplate)
		{
			TInlineComponentArray<USceneComponent*> SceneComponents;
			CDO->GetComponents(SceneComponents);
			if(SceneComponents.Num() > 0)
			{
				RootComponentTemplate = SceneComponents[0];
			}
		}
	}

	// Don't add the default scene root if we already have a native scene root component
	if(!RootComponentTemplate)
	{
		// Get the Blueprint hierarchy
		TArray<UBlueprint*> BPStack;
		if(Blueprint->GeneratedClass != nullptr)
		{
			UBlueprint::GetBlueprintHierarchyFromClass(Blueprint->GeneratedClass, BPStack);
		}
		else if(Blueprint->ParentClass != nullptr)
		{
			UBlueprint::GetBlueprintHierarchyFromClass(Blueprint->ParentClass, BPStack);
		}

		// Note: Normally if the Blueprint has a parent, we can assume that the parent already has a scene root component set,
		// ...but we'll run through the hierarchy just in case there are legacy BPs out there that might not adhere to this assumption.
		TArray<const USimpleConstructionScript*> SCSStack;
		SCSStack.Add(this);

		for(int32 StackIndex = 0; StackIndex < BPStack.Num(); ++StackIndex)
		{
			if(BPStack[StackIndex] && BPStack[StackIndex]->SimpleConstructionScript)
			{
				SCSStack.AddUnique(BPStack[StackIndex]->SimpleConstructionScript);
			}
		}

		for(int32 StackIndex = 0; StackIndex < SCSStack.Num() && !RootComponentTemplate; ++StackIndex)
		{
			// Check for any scene component nodes in the root set that are not the default scene root
			const TArray<USCS_Node*>& SCSRootNodes = SCSStack[StackIndex]->GetRootNodes();
			for(int32 RootNodeIndex = 0; RootNodeIndex < SCSRootNodes.Num() && RootComponentTemplate == nullptr; ++RootNodeIndex)
			{
				USCS_Node* RootNode = SCSRootNodes[RootNodeIndex];
				if(RootNode != nullptr
					&& RootNode != DefaultSceneRootNode
					&& RootNode->ComponentTemplate != nullptr
					&& RootNode->ComponentTemplate->IsA<USceneComponent>())
				{
					if(OutSCSNode)
					{
						*OutSCSNode = RootNode;
					}
					
					RootComponentTemplate = Cast<USceneComponent>(RootNode->ComponentTemplate);
				}
			}
		}
	}

	return RootComponentTemplate;
}
#endif

void USimpleConstructionScript::ValidateSceneRootNodes()
{
#if WITH_EDITOR
	UBlueprint* Blueprint = GetBlueprint();

	if(DefaultSceneRootNode == nullptr)
	{
		// If applicable, create a default scene component node
		if(Blueprint != nullptr
			&& FBlueprintEditorUtils::IsActorBased(Blueprint)
			&& Blueprint->BlueprintType != BPTYPE_MacroLibrary)
		{
			DefaultSceneRootNode = CreateNode(USceneComponent::StaticClass(), USceneComponent::GetDefaultSceneRootVariableName());
			CastChecked<USceneComponent>(DefaultSceneRootNode->ComponentTemplate)->bVisualizeComponent = true;
		}
	}

	if(DefaultSceneRootNode != nullptr)
	{
		// Get the current root component template
		const USceneComponent* RootComponentTemplate = GetSceneRootComponentTemplate();

		// Add the default scene root back in if there are no other scene component nodes that can be used as root; otherwise, remove it
		if(RootComponentTemplate == nullptr
			&& !RootNodes.Contains(DefaultSceneRootNode))
		{
			RootNodes.Add(DefaultSceneRootNode);
			AllNodes.Add(DefaultSceneRootNode);
		}
		else if(RootComponentTemplate != nullptr
			&& RootNodes.Contains(DefaultSceneRootNode))
		{
			// If the default scene root has any child nodes, determine what they should parent to.
			USCS_Node* RootNode = nullptr;
			bool bIsParentComponentNative = false;
			FName ParentComponentOrVariableName = NAME_None;
			FName ParentComponentOwnerClassName = NAME_None;
			if(UBlueprintGeneratedClass* BPClass = Cast<UBlueprintGeneratedClass>(RootComponentTemplate->GetOuter()))
			{
				// The root scene component is an SCS node.
				if(BPClass->SimpleConstructionScript != nullptr)
				{
					const TArray<USCS_Node*> SCSRootNodes = BPClass->SimpleConstructionScript->GetRootNodes();
					for(USCS_Node* SCSNode : SCSRootNodes)
					{
						if(SCSNode != nullptr && SCSNode->ComponentTemplate == RootComponentTemplate)
						{
							if(BPClass->SimpleConstructionScript != this)
							{
								// The root node is inherited from a parent BP class.
								ParentComponentOwnerClassName = BPClass->GetFName();
								ParentComponentOrVariableName = SCSNode->VariableName;
							}
							else
							{
								// The root node belongs to the current BP class.
								RootNode = SCSNode;
							}
							
							break;
						}
					}
				}
			}
			else
			{
				// The root scene component is a native component.
				bIsParentComponentNative = true;
				ParentComponentOrVariableName = RootComponentTemplate->GetFName();
			}

			// Reparent any child nodes within the current hierarchy.
			for(USCS_Node* ChildNode : DefaultSceneRootNode->ChildNodes)
			{
				if(RootNode != nullptr)
				{
					// We have an existing root node within the current BP class.
<<<<<<< HEAD
					RootNode->AddChildNode(ChildNode);
=======
					RootNode->AddChildNode(ChildNode, false);
>>>>>>> 73f66985
				}
				else
				{
					// The current root node is inherited from a parent class (may be BP or native).
					RootNodes.Add(ChildNode);
					ChildNode->bIsParentComponentNative = bIsParentComponentNative;
					ChildNode->ParentComponentOrVariableName = ParentComponentOrVariableName;
					ChildNode->ParentComponentOwnerClassName = ParentComponentOwnerClassName;
				}
			}

			// Remove the default scene root node from the current hierarchy.
			RootNodes.Remove(DefaultSceneRootNode);
<<<<<<< HEAD
=======
			AllNodes.Remove(DefaultSceneRootNode);
>>>>>>> 73f66985
			DefaultSceneRootNode->ChildNodes.Empty();

			// These shouldn't be set, but just in case...
			DefaultSceneRootNode->bIsParentComponentNative = false;
			DefaultSceneRootNode->ParentComponentOrVariableName = NAME_None;
			DefaultSceneRootNode->ParentComponentOwnerClassName = NAME_None;
		}
	}
#endif // WITH_EDITOR
}

#if WITH_EDITOR
void USimpleConstructionScript::GenerateListOfExistingNames(TArray<FName>& CurrentNames) const
{
	TArray<const USCS_Node*> ChildrenNodes = GetAllNodesConst();
	const UBlueprintGeneratedClass* OwnerClass = Cast<const UBlueprintGeneratedClass>(GetOuter());
	const UBlueprint* Blueprint = Cast<const UBlueprint>(OwnerClass ? OwnerClass->ClassGeneratedBy : NULL);
	// >>> Backwards Compatibility:  VER_UE4_EDITORONLY_BLUEPRINTS
	if (!Blueprint)
	{
		Blueprint = Cast<UBlueprint>(GetOuter());
	}
	// <<< End Backwards Compatibility
	check(Blueprint);

	TArray<UObject*> NativeCDOChildren;
	UClass* FirstNativeClass = FBlueprintEditorUtils::FindFirstNativeClass(Blueprint->ParentClass);
	GetObjectsWithOuter(FirstNativeClass->GetDefaultObject(), NativeCDOChildren, false);

	for (UObject* NativeCDOChild : NativeCDOChildren)
	{
		CurrentNames.Add(NativeCDOChild->GetFName());
	}

	if (Blueprint->SkeletonGeneratedClass)
	{
		// First add the class variables.
		FBlueprintEditorUtils::GetClassVariableList(Blueprint, CurrentNames, true);
		// Then the function names.
		FBlueprintEditorUtils::GetFunctionNameList(Blueprint, CurrentNames);
	}

	// And add their names
	for (int32 NodeIndex = 0; NodeIndex < ChildrenNodes.Num(); ++NodeIndex)
	{
		const USCS_Node* ChildNode = ChildrenNodes[NodeIndex];
		if (ChildNode)
		{
			if (ChildNode->VariableName != NAME_None)
			{
				CurrentNames.Add(ChildNode->VariableName);
			}
		}
	}

	if (GetDefaultSceneRootNode())
	{
		CurrentNames.AddUnique(GetDefaultSceneRootNode()->GetVariableName());
	}
}

FName USimpleConstructionScript::GenerateNewComponentName(const UClass* ComponentClass, FName DesiredName ) const
{
	TArray<FName> CurrentNames;
	GenerateListOfExistingNames(CurrentNames);

	FName NewName;
	if (ComponentClass)
	{
		if (DesiredName != NAME_None && !CurrentNames.Contains(DesiredName))
		{
			NewName = DesiredName;
		}
		else
		{
			FString ComponentName;
			if (DesiredName != NAME_None)
			{
				ComponentName = DesiredName.ToString();
			}
			else
			{
				ComponentName = ComponentClass->GetName();

				if (!ComponentClass->HasAnyClassFlags(CLASS_CompiledFromBlueprint))
				{
					ComponentName.RemoveFromEnd(TEXT("Component"));
				}
				else
				{
					ComponentName.RemoveFromEnd("_C");
				}
			}

			NewName = *ComponentName;
			int32 Counter = 1;
			while (CurrentNames.Contains(NewName))
			{
				NewName = FName(*(FString::Printf(TEXT("%s%d"), *ComponentName, Counter++)));
			}
		}
	}
	return NewName;
}

USCS_Node* USimpleConstructionScript::CreateNodeImpl(UActorComponent* NewComponentTemplate, FName ComponentVariableName)
{
	auto NewNode = NewObject<USCS_Node>(this, MakeUniqueObjectName(this, USCS_Node::StaticClass()));
	NewNode->SetFlags(RF_Transactional);
	NewNode->ComponentTemplate = NewComponentTemplate;
	NewNode->VariableName = ComponentVariableName;

	// Note: This should match up with UEdGraphSchema_K2::VR_DefaultCategory
	NewNode->CategoryName = NSLOCTEXT("SCS", "Default", "Default");
	NewNode->VariableGuid = FGuid::NewGuid();
	return NewNode;
}

USCS_Node* USimpleConstructionScript::CreateNode(UClass* NewComponentClass, FName NewComponentVariableName)
{
	UBlueprint* Blueprint = GetBlueprint();
	check(Blueprint);
	check(NewComponentClass->IsChildOf(UActorComponent::StaticClass()));
	ensure(Cast<UBlueprintGeneratedClass>(Blueprint->GeneratedClass));

	// note that naming logic is duplicated in CreateNodeAndRenameComponent:
	NewComponentVariableName = GenerateNewComponentName(NewComponentClass, NewComponentVariableName);

	UActorComponent* NewComponentTemplate = NewObject<UActorComponent>(Blueprint->GeneratedClass, NewComponentClass, *(NewComponentVariableName.ToString() + ComponentTemplateNameSuffix), RF_ArchetypeObject | RF_Transactional | RF_Public);

	return CreateNodeImpl(NewComponentTemplate, NewComponentVariableName);
}

USCS_Node* USimpleConstructionScript::CreateNodeAndRenameComponent(UActorComponent* NewComponentTemplate)
{
	check(NewComponentTemplate);

	// note that naming logic is duplicated in CreateNode:
	FName NewComponentVariableName = GenerateNewComponentName(NewComponentTemplate->GetClass());

	// Relocate the instance from the transient package to the BPGC and assign it a unique object name
	NewComponentTemplate->Rename(*(NewComponentVariableName.ToString() + ComponentTemplateNameSuffix), GetBlueprint()->GeneratedClass, REN_DontCreateRedirectors | REN_DoNotDirty);

	return CreateNodeImpl(NewComponentTemplate, NewComponentVariableName);
}

void USimpleConstructionScript::ValidateNodeVariableNames(FCompilerResultsLog& MessageLog)
{
	UBlueprint* Blueprint = GetBlueprint();
	check(Blueprint);

	TSharedPtr<FKismetNameValidator> ParentBPNameValidator;
	if( Blueprint->ParentClass != NULL )
	{
		UBlueprint* ParentBP = Cast<UBlueprint>(Blueprint->ParentClass->ClassGeneratedBy);
		if( ParentBP != NULL )
		{
			ParentBPNameValidator = MakeShareable(new FKismetNameValidator(ParentBP));
		}
	}

	TSharedPtr<FKismetNameValidator> CurrentBPNameValidator = MakeShareable(new FKismetNameValidator(Blueprint));

	int32 Counter=0;

	for (USCS_Node* Node : GetAllNodes())
	{
		if( Node && Node->ComponentTemplate && Node != DefaultSceneRootNode )
		{
			// Replace missing or invalid component variable names
			if( Node->VariableName == NAME_None
				|| Node->bVariableNameAutoGenerated_DEPRECATED
				|| !FComponentEditorUtils::IsValidVariableNameString(Node->ComponentTemplate, Node->VariableName.ToString()) )
			{
				FName OldName = Node->VariableName;

				// Generate a new default variable name for the component.
				Node->VariableName = GenerateNewComponentName(Node->ComponentTemplate->GetClass());
				Node->bVariableNameAutoGenerated_DEPRECATED = false;

				if( OldName != NAME_None )
				{
					FBlueprintEditorUtils::ReplaceVariableReferences(Blueprint, OldName, Node->VariableName);

					MessageLog.Warning(*FString::Printf(TEXT("Found a component variable with an invalid name (%s) - changed to %s."), *OldName.ToString(), *Node->VariableName.ToString()));
				}
			}
			else if( ParentBPNameValidator.IsValid() && ParentBPNameValidator->IsValid(Node->VariableName) != EValidatorResult::Ok )
			{
				FName OldName = Node->VariableName;

				FName NewVariableName = FBlueprintEditorUtils::FindUniqueKismetName(Blueprint, OldName.ToString());
				FBlueprintEditorUtils::RenameMemberVariable(Blueprint, OldName, NewVariableName );

				MessageLog.Warning(*FString::Printf(TEXT("Found a component variable with a conflicting name (%s) - changed to %s."), *OldName.ToString(), *Node->VariableName.ToString()));
			}
		}
	}
}

void USimpleConstructionScript::ValidateNodeTemplates(FCompilerResultsLog& MessageLog)
{
	TArray<USCS_Node*> Nodes = GetAllNodes();

	for (USCS_Node* Node : Nodes)
	{
		if (GetLinkerUE4Version() < VER_UE4_REMOVE_INPUT_COMPONENTS_FROM_BLUEPRINTS)
		{
			if (!Node->bIsNative_DEPRECATED && Node->ComponentTemplate && Node->ComponentTemplate->IsA<UInputComponent>())
			{
				RemoveNodeAndPromoteChildren(Node);
			}
		}

		// Couldn't find the template the Blueprint or C++ class must have been deleted out from under us
		if (Node->ComponentTemplate == nullptr)
		{
			RemoveNodeAndPromoteChildren(Node);
		}
	}
}

void USimpleConstructionScript::ClearEditorComponentReferences()
{
	for (USCS_Node* Node : GetAllNodes())
	{
		if (Node)
		{
			Node->EditorComponentInstance = NULL;
		}
	}
}

void USimpleConstructionScript::BeginEditorComponentConstruction()
{
	if(!bIsConstructingEditorComponents)
	{
		ClearEditorComponentReferences();

		bIsConstructingEditorComponents = true;
	}
}

void USimpleConstructionScript::EndEditorComponentConstruction()
{
	bIsConstructingEditorComponents = false;
}
#endif<|MERGE_RESOLUTION|>--- conflicted
+++ resolved
@@ -978,11 +978,7 @@
 				if(RootNode != nullptr)
 				{
 					// We have an existing root node within the current BP class.
-<<<<<<< HEAD
-					RootNode->AddChildNode(ChildNode);
-=======
 					RootNode->AddChildNode(ChildNode, false);
->>>>>>> 73f66985
 				}
 				else
 				{
@@ -996,10 +992,7 @@
 
 			// Remove the default scene root node from the current hierarchy.
 			RootNodes.Remove(DefaultSceneRootNode);
-<<<<<<< HEAD
-=======
 			AllNodes.Remove(DefaultSceneRootNode);
->>>>>>> 73f66985
 			DefaultSceneRootNode->ChildNodes.Empty();
 
 			// These shouldn't be set, but just in case...
