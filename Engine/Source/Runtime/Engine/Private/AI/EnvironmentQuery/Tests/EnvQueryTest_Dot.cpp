--- conflicted
+++ resolved
@@ -7,12 +7,12 @@
 	ExecuteDelegate.BindUObject(this, &UEnvQueryTest_Dot::RunTest);
 
 	Cost = EEnvTestCost::Low;
-	ValidItemType = UEnvQueryItemType_LocationBase::StaticClass();
-	LineA = EEnvTestDot::Direction;
-	LineADirection = UEnvQueryContext_Querier::StaticClass();
-	LineB = EEnvTestDot::Segment;
-	LineBFrom = UEnvQueryContext_Querier::StaticClass();
-	LineBTo = UEnvQueryContext_Item::StaticClass();
+	ValidItemType = UEnvQueryItemType_VectorBase::StaticClass();
+	LineA.DirMode = EEnvDirection::Rotation;
+	LineA.Rotation = UEnvQueryContext_Querier::StaticClass();
+	LineB.DirMode = EEnvDirection::TwoPoints;
+	LineB.LineFrom = UEnvQueryContext_Querier::StaticClass();
+	LineB.LineTo = UEnvQueryContext_Item::StaticClass();
 }
 
 void UEnvQueryTest_Dot::RunTest(struct FEnvQueryInstance& QueryInstance)
@@ -25,10 +25,10 @@
 
 	// gather all possible directions: for contexts different than Item
 	TArray<FVector> LineADirs;
-	const bool bUpdateLineAPerItem = RequiresPerItemUpdates(LineAFrom, LineATo, LineADirection, LineA == EEnvTestDot::Direction);
+	const bool bUpdateLineAPerItem = RequiresPerItemUpdates(LineA.LineFrom, LineA.LineTo, LineA.Rotation, LineA.DirMode == EEnvDirection::Rotation);
 	if (!bUpdateLineAPerItem)
 	{
-		GatherLineDirections(LineADirs, QueryInstance, LineAFrom, LineATo, LineADirection, LineA == EEnvTestDot::Direction);
+		GatherLineDirections(LineADirs, QueryInstance, LineA.LineFrom, LineA.LineTo, LineA.Rotation, LineA.DirMode == EEnvDirection::Rotation);
 		if (LineADirs.Num() == 0)
 		{
 			return;
@@ -36,10 +36,10 @@
 	}
 
 	TArray<FVector> LineBDirs;
-	const bool bUpdateLineBPerItem = RequiresPerItemUpdates(LineBFrom, LineBTo, LineBDirection, LineB == EEnvTestDot::Direction);
+	const bool bUpdateLineBPerItem = RequiresPerItemUpdates(LineB.LineFrom, LineB.LineTo, LineB.Rotation, LineB.DirMode == EEnvDirection::Rotation);
 	if (!bUpdateLineBPerItem)
 	{
-		GatherLineDirections(LineBDirs, QueryInstance, LineBFrom, LineBTo, LineBDirection, LineB == EEnvTestDot::Direction);
+		GatherLineDirections(LineBDirs, QueryInstance, LineB.LineFrom, LineB.LineTo, LineB.Rotation, LineB.DirMode == EEnvDirection::Rotation);
 		if (LineBDirs.Num() == 0)
 		{
 			return;
@@ -52,19 +52,19 @@
 		// update lines for contexts using current item
 		if (bUpdateLineAPerItem || bUpdateLineBPerItem)
 		{
-			const FVector ItemLocation = (LineA == EEnvTestDot::Direction && LineB == EEnvTestDot::Direction) ? FVector::ZeroVector : GetItemLocation(QueryInstance, *It);
-			const FRotator ItemRotation = (LineA == EEnvTestDot::Direction || LineB == EEnvTestDot::Direction) ? GetItemRotation(QueryInstance, *It) : FRotator::ZeroRotator;
+			const FVector ItemLocation = (LineA.DirMode == EEnvDirection::Rotation && LineB.DirMode == EEnvDirection::Rotation) ? FVector::ZeroVector : GetItemLocation(QueryInstance, *It);
+			const FRotator ItemRotation = (LineA.DirMode == EEnvDirection::Rotation || LineB.DirMode == EEnvDirection::Rotation) ? GetItemRotation(QueryInstance, *It) : FRotator::ZeroRotator;
 
 			if (bUpdateLineAPerItem)
 			{
 				LineADirs.Reset();
-				GatherLineDirections(LineADirs, QueryInstance, LineAFrom, LineATo, LineADirection, LineA == EEnvTestDot::Direction, ItemLocation, ItemRotation);
+				GatherLineDirections(LineADirs, QueryInstance, LineA.LineFrom, LineA.LineTo, LineA.Rotation, LineA.DirMode == EEnvDirection::Rotation, ItemLocation, ItemRotation);
 			}
 
 			if (bUpdateLineBPerItem)
 			{
 				LineBDirs.Reset();
-				GatherLineDirections(LineBDirs, QueryInstance, LineBFrom, LineBTo, LineBDirection, LineB == EEnvTestDot::Direction, ItemLocation, ItemRotation);
+				GatherLineDirections(LineBDirs, QueryInstance, LineB.LineFrom, LineB.LineTo, LineB.Rotation, LineB.DirMode == EEnvDirection::Rotation, ItemLocation, ItemRotation);
 			}
 		}
 
@@ -164,19 +164,7 @@
 
 FString UEnvQueryTest_Dot::GetDescriptionTitle() const
 {
-<<<<<<< HEAD
-	FString LineADesc = LineA == EEnvTestDot::Segment ?
-		FString::Printf(TEXT("[%s - %s]"), *UEnvQueryTypes::DescribeContext(LineAFrom), *UEnvQueryTypes::DescribeContext(LineATo)) :
-		FString::Printf(TEXT("[%s rotation]"), *UEnvQueryTypes::DescribeContext(LineADirection));
-
-	FString LineBDesc = LineB == EEnvTestDot::Segment ?
-		FString::Printf(TEXT("[%s - %s]"), *UEnvQueryTypes::DescribeContext(LineBFrom), *UEnvQueryTypes::DescribeContext(LineBTo)) :
-		FString::Printf(TEXT("[%s rotation]"), *UEnvQueryTypes::DescribeContext(LineBDirection));
-
-	return FString::Printf(TEXT("%s: %s and %s"), *Super::GetDescriptionTitle(), *LineADesc, *LineBDesc);
-=======
 	return FString::Printf(TEXT("%s: %s and %s"), *Super::GetDescriptionTitle(), *LineA.ToText().ToString(), *LineB.ToText().ToString());
->>>>>>> 5338f086
 }
 
 FText UEnvQueryTest_Dot::GetDescriptionDetails() const
