--- conflicted
+++ resolved
@@ -1431,16 +1431,7 @@
 // FRecastTileGenerator
 //----------------------------------------------------------------------//
 
-<<<<<<< HEAD
-FRecastTileGenerator::FRecastTileGenerator(
-	FRecastNavMeshGenerator* ParentGenerator,
-	const int32 X, 
-	const int32 Y,
-	TArray<FBox> DirtyAreas
-	)
-=======
 FRecastTileGenerator::FRecastTileGenerator(const FRecastNavMeshGenerator& ParentGenerator, const FIntPoint& Location)
->>>>>>> 2e95d669
 {
 	bSucceeded = false;
 
@@ -1485,11 +1476,7 @@
 	}
 
 	// Take ownership of tile cache data if it exist 
-<<<<<<< HEAD
-	CompressedLayers = ParentGenerator->TakeIntermediateLayersData(FIntPoint(TileX, TileY));
-=======
 	CompressedLayers = ParentGenerator.TakeIntermediateLayersData(FIntPoint(TileX, TileY));
->>>>>>> 2e95d669
 
 	// We have to regenerate layers data in case geometry is changed or tile cache is missing
 	bRegenerateCompressedLayers = (DirtyAreas.Num() == 0 || CompressedLayers.Num() == 0);
@@ -2691,11 +2678,7 @@
 	  bInitialized(false),
 	  Version(0)
 {
-<<<<<<< HEAD
-	INC_DWORD_STAT_BY( STAT_NavigationMemory, sizeof(*this) );
-=======
 	INC_DWORD_STAT_BY(STAT_NavigationMemory, sizeof(*this));
->>>>>>> 2e95d669
 
 	Init();
 
@@ -3224,11 +3207,7 @@
 	return FBox(BBox.Min - BBoxGrowOffsetBoth - BBoxGrowOffsetMin, BBox.Max + BBoxGrowOffsetBoth);
 }
 
-<<<<<<< HEAD
-TArray<FNavMeshTileData> FRecastNavMeshGenerator::TakeIntermediateLayersData(FIntPoint GridCoord)
-=======
 TArray<FNavMeshTileData> FRecastNavMeshGenerator::TakeIntermediateLayersData(FIntPoint GridCoord) const
->>>>>>> 2e95d669
 {
 	TArray<FNavMeshTileData> Result;
 	IntermediateLayerDataMap.RemoveAndCopyValue(GridCoord, Result);
