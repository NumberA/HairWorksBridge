// Copyright 1998-2016 Epic Games, Inc. All Rights Reserved.

#include "EnginePrivate.h"
#include "Engine/Console.h"
#include "GameFramework/HUD.h"
#include "ParticleDefinitions.h"
#include "FXSystem.h"
#include "SubtitleManager.h"
#include "ImageUtils.h"
#include "RenderCore.h"
#include "ColorList.h"
#include "SlateBasics.h"
#include "SceneViewExtension.h"
#include "IHeadMountedDisplay.h"
#include "SVirtualJoystick.h"
#include "SceneViewport.h"
#include "EngineModule.h"
#include "AudioDevice.h"
#include "Sound/SoundWave.h"
#include "Engine/GameInstance.h"
#include "HighResScreenshot.h"
#include "Particles/ParticleSystemComponent.h"
#include "Runtime/GameLiveStreaming/Public/IGameLiveStreaming.h"
#include "BufferVisualizationData.h"
#include "RendererInterface.h"
#include "GameFramework/InputSettings.h"
#include "Components/LineBatchComponent.h"
#include "Debug/DebugDrawService.h"
#include "Components/BrushComponent.h"
#include "Engine/GameEngine.h"
#include "UserWidget.h"
#include "GameFramework/GameUserSettings.h"
#include "Runtime/Engine/Classes/Engine/UserInterfaceSettings.h"
#include "SGameLayerManager.h"
<<<<<<< HEAD
#include "ActorEditorUtils.h"
#include "IMovieSceneCapture.h"
#include "MovieSceneCaptureSettings.h"
=======
#include "IMovieSceneCapture.h"
#include "MovieSceneCaptureSettings.h"
#include "ActorEditorUtils.h"
>>>>>>> 73f66985

#define LOCTEXT_NAMESPACE "GameViewport"

/** This variable allows forcing full screen of the first player controller viewport, even if there are multiple controllers plugged in and no cinematic playing. */
bool GForceFullscreen = false;

/** Whether to visualize the lightmap selected by the Debug Camera. */
extern ENGINE_API bool GShowDebugSelectedLightmap;
/** The currently selected component in the actor. */
extern ENGINE_API UPrimitiveComponent* GDebugSelectedComponent;
/** The lightmap used by the currently selected component, if it's a static mesh component. */
extern ENGINE_API class FLightMap2D* GDebugSelectedLightmap;

/** Delegate called at the end of the frame when a screenshot is captured */
FOnScreenshotCaptured UGameViewportClient::ScreenshotCapturedDelegate;

/** Delegate called when the game viewport is created. */
FSimpleMulticastDelegate UGameViewportClient::CreatedDelegate;

/** A list of all the stat names which are enabled for this viewport (static so they persist between runs) */
TArray<FString> UGameViewportClient::EnabledStats;

/** The number of GameViewportClients which have enabled 'show collision' */
int32 UGameViewportClient::NumViewportsShowingCollision = 0;

/** Those sound stat flags which are enabled on this viewport */
FViewportClient::ESoundShowFlags::Type UGameViewportClient::SoundShowFlags = FViewportClient::ESoundShowFlags::Disabled;

/**
 * UI Stats
 */
DECLARE_CYCLE_STAT(TEXT("UI Drawing Time"),STAT_UIDrawingTime,STATGROUP_UI);

static TAutoConsoleVariable<int32> CVarSetBlackBordersEnabled(
	TEXT("r.BlackBorders"),
	0,
	TEXT("To draw black borders around the rendered image\n")
	TEXT("(prevents artifacts from post processing passes that read outside of the image e.g. PostProcessAA)\n")
	TEXT("in pixels, 0:off"),
	ECVF_Default);

static TAutoConsoleVariable<int32> CVarScreenshotDelegate(
	TEXT("r.ScreenshotDelegate"),
	1,
	TEXT("ScreenshotDelegates prevent processing of incoming screenshot request and break some features. This allows to disable them.\n")
	TEXT("Ideally we rework the delegate code to not make that needed.\n")
	TEXT(" 0: off\n")
	TEXT(" 1: delegates are on (default)"),
	ECVF_Default);


/**
 * Draw debug info on a game scene view.
 */
class FGameViewDrawer : public FViewElementDrawer
{
public:
	/**
	 * Draws debug info using the given draw interface.
	 */
	virtual void Draw(const FSceneView* View,FPrimitiveDrawInterface* PDI)
	{
#if !(UE_BUILD_SHIPPING || UE_BUILD_TEST)
		// Draw a wireframe sphere around the selected lightmap, if requested.
		if ( GShowDebugSelectedLightmap && GDebugSelectedComponent && GDebugSelectedLightmap )
		{
			float Radius = GDebugSelectedComponent->Bounds.SphereRadius;
			int32 Sides = FMath::Clamp<int32>( FMath::TruncToInt(Radius*Radius*4.0f*PI/(80.0f*80.0f)), 8, 200 );
			DrawWireSphere( PDI, GDebugSelectedComponent->Bounds.Origin, FColor(255,130,0), GDebugSelectedComponent->Bounds.SphereRadius, Sides, SDPG_Foreground );
		}
#endif
	}
};

UGameViewportClient::UGameViewportClient(const FObjectInitializer& ObjectInitializer)
	: Super(ObjectInitializer)
	, EngineShowFlags(ESFIM_Game)
	, CurrentBufferVisualizationMode(NAME_None)
	, HighResScreenshotDialog(NULL)
	, bIgnoreInput(false)
	, MouseCaptureMode(EMouseCaptureMode::CapturePermanently)
	, bHideCursorDuringCapture(false)
	, AudioDeviceHandle(INDEX_NONE)
	, bHasAudioFocus(false)
{

	TitleSafeZone.MaxPercentX = 0.9f;
	TitleSafeZone.MaxPercentY = 0.9f;
	TitleSafeZone.RecommendedPercentX = 0.8f;
	TitleSafeZone.RecommendedPercentY = 0.8f;

	bIsPlayInEditorViewport = false;
	ViewModeIndex = VMI_Lit;

	SplitscreenInfo.Init(FSplitscreenData(), ESplitScreenType::SplitTypeCount);

	SplitscreenInfo[ESplitScreenType::None].PlayerData.Add(FPerPlayerSplitscreenData(1.0f, 1.0f, 0.0f, 0.0f));

	SplitscreenInfo[ESplitScreenType::TwoPlayer_Horizontal].PlayerData.Add(FPerPlayerSplitscreenData(1.0f, 0.5f, 0.0f, 0.0f));
	SplitscreenInfo[ESplitScreenType::TwoPlayer_Horizontal].PlayerData.Add(FPerPlayerSplitscreenData(1.0f, 0.5f, 0.0f, 0.5f));

	SplitscreenInfo[ESplitScreenType::TwoPlayer_Vertical].PlayerData.Add(FPerPlayerSplitscreenData(0.5f, 1.0f, 0.0f, 0.0f));
	SplitscreenInfo[ESplitScreenType::TwoPlayer_Vertical].PlayerData.Add(FPerPlayerSplitscreenData(0.5f, 1.0f, 0.5f, 0.0f));

	SplitscreenInfo[ESplitScreenType::ThreePlayer_FavorTop].PlayerData.Add(FPerPlayerSplitscreenData(1.0f, 0.5f, 0.0f, 0.0f));
	SplitscreenInfo[ESplitScreenType::ThreePlayer_FavorTop].PlayerData.Add(FPerPlayerSplitscreenData(0.5f, 0.5f, 0.0f, 0.5f));
	SplitscreenInfo[ESplitScreenType::ThreePlayer_FavorTop].PlayerData.Add(FPerPlayerSplitscreenData(0.5f, 0.5f, 0.5f, 0.5f));

	SplitscreenInfo[ESplitScreenType::ThreePlayer_FavorBottom].PlayerData.Add(FPerPlayerSplitscreenData(0.5f, 0.5f, 0.0f, 0.0f));
	SplitscreenInfo[ESplitScreenType::ThreePlayer_FavorBottom].PlayerData.Add(FPerPlayerSplitscreenData(0.5f, 0.5f, 0.5f, 0.0f));
	SplitscreenInfo[ESplitScreenType::ThreePlayer_FavorBottom].PlayerData.Add(FPerPlayerSplitscreenData(1.0f, 0.5f, 0.0f, 0.5f));

	SplitscreenInfo[ESplitScreenType::FourPlayer].PlayerData.Add(FPerPlayerSplitscreenData(0.5f, 0.5f, 0.0f, 0.0f));
	SplitscreenInfo[ESplitScreenType::FourPlayer].PlayerData.Add(FPerPlayerSplitscreenData(0.5f, 0.5f, 0.5f, 0.0f));
	SplitscreenInfo[ESplitScreenType::FourPlayer].PlayerData.Add(FPerPlayerSplitscreenData(0.5f, 0.5f, 0.0f, 0.5f));
	SplitscreenInfo[ESplitScreenType::FourPlayer].PlayerData.Add(FPerPlayerSplitscreenData(0.5f, 0.5f, 0.5f, 0.5f));

	MaxSplitscreenPlayers = 4;
	bSuppressTransitionMessage = true;

	if (HasAnyFlags(RF_ClassDefaultObject) == false)
	{
		StatUnitData = new FStatUnitData();
		StatHitchesData = new FStatHitchesData();
		FCoreDelegates::StatCheckEnabled.AddUObject(this, &UGameViewportClient::HandleViewportStatCheckEnabled);
		FCoreDelegates::StatEnabled.AddUObject(this, &UGameViewportClient::HandleViewportStatEnabled);
		FCoreDelegates::StatDisabled.AddUObject(this, &UGameViewportClient::HandleViewportStatDisabled);
		FCoreDelegates::StatDisableAll.AddUObject(this, &UGameViewportClient::HandleViewportStatDisableAll);
	}
}

#if WITH_HOT_RELOAD_CTORS
UGameViewportClient::UGameViewportClient(FVTableHelper& Helper)
	: Super(Helper)
	, EngineShowFlags(ESFIM_Game)
	, CurrentBufferVisualizationMode(NAME_None)
	, HighResScreenshotDialog(NULL)
	, bIgnoreInput(false)
	, MouseCaptureMode(EMouseCaptureMode::CapturePermanently)
	, bHideCursorDuringCapture(false)
	, AudioDeviceHandle(INDEX_NONE)
	, bHasAudioFocus(false)
{

}
#endif // WITH_HOT_RELOAD_CTORS

UGameViewportClient::~UGameViewportClient()
{
	if (EngineShowFlags.Collision)
	{
		EngineShowFlags.SetCollision(false);
		ToggleShowCollision();
	}

	FCoreDelegates::StatCheckEnabled.RemoveAll(this);
	FCoreDelegates::StatEnabled.RemoveAll(this);
	FCoreDelegates::StatDisabled.RemoveAll(this);
	FCoreDelegates::StatDisableAll.RemoveAll(this);
	if (StatHitchesData)
	{
		delete StatHitchesData;
		StatHitchesData = NULL;
	}
	if (StatUnitData)
	{
		delete StatUnitData;
		StatUnitData = NULL;
	}

}


void UGameViewportClient::PostInitProperties()
{
	Super::PostInitProperties();
	EngineShowFlags = FEngineShowFlags(ESFIM_Game);
}

void UGameViewportClient::BeginDestroy()
{
	if (GEngine)
	{
		class FAudioDeviceManager* AudioDeviceManager = GEngine->GetAudioDeviceManager();
		if (AudioDeviceManager)
		{
			AudioDeviceManager->ShutdownAudioDevice(AudioDeviceHandle);
		}
	}

	RemoveAllViewportWidgets();
	Super::BeginDestroy();
}


void UGameViewportClient::DetachViewportClient()
{
	ViewportConsole = NULL;
	RemoveAllViewportWidgets();
	RemoveFromRoot();
}

FSceneViewport* UGameViewportClient::GetGameViewport()
{
	return static_cast<FSceneViewport*>(Viewport);
}

TSharedPtr<class SViewport> UGameViewportClient::GetGameViewportWidget()
{
	FSceneViewport* SceneViewport = GetGameViewport();
	if (SceneViewport != nullptr)
	{
		TWeakPtr<SViewport> WeakViewportWidget = SceneViewport->GetViewportWidget();
		TSharedPtr<SViewport> ViewportWidget = WeakViewportWidget.Pin();
		return ViewportWidget;
	}
	return nullptr;
}

void UGameViewportClient::Tick( float DeltaTime )
{
	TickDelegate.Broadcast(DeltaTime);
}

FString UGameViewportClient::ConsoleCommand( const FString& Command)
{
	FString TruncatedCommand = Command.Left(1000);
	FConsoleOutputDevice ConsoleOut(ViewportConsole);
	Exec( GetWorld(), *TruncatedCommand,ConsoleOut);
	return *ConsoleOut;
}

void UGameViewportClient::Init(struct FWorldContext& WorldContext, UGameInstance* OwningGameInstance, bool bCreateNewAudioDevice)
{
	// set reference to world context
	WorldContext.AddRef(World);

	// remember our game instance
	GameInstance = OwningGameInstance;

	// Create the cursor Widgets
	UUserInterfaceSettings* UISettings = GetMutableDefault<UUserInterfaceSettings>(UUserInterfaceSettings::StaticClass());

	if (GEngine)
	{
		FAudioDeviceManager* AudioDeviceManager = GEngine->GetAudioDeviceManager();
		if (AudioDeviceManager)
		{
			FAudioDevice* NewAudioDevice = AudioDeviceManager->CreateAudioDevice(AudioDeviceHandle, bCreateNewAudioDevice);
			if (NewAudioDevice)
			{
				// Set the base mix of the new device based on the world settings of the world
				if (World)
				{
					NewAudioDevice->SetDefaultBaseSoundMix(World->GetWorldSettings()->DefaultBaseSoundMix);

					// Set the world's audio device handle to use so that sounds which play in that world will use the correct audio device
					World->SetAudioDeviceHandle(AudioDeviceHandle);
				}

				// Set this audio device handle on the world context so future world's set onto the world context
				// will pass the audio device handle to them and audio will play on the correct audio device
				WorldContext.AudioDeviceHandle = AudioDeviceHandle;
			}
		}
	}
	
	AddCursor(EMouseCursor::Default, UISettings->DefaultCursor);
	AddCursor(EMouseCursor::TextEditBeam, UISettings->TextEditBeamCursor);
	AddCursor(EMouseCursor::Crosshairs, UISettings->CrosshairsCursor);
	AddCursor(EMouseCursor::GrabHand, UISettings->GrabHandCursor);
	AddCursor(EMouseCursor::GrabHandClosed, UISettings->GrabHandClosedCursor);
	AddCursor(EMouseCursor::SlashedCircle, UISettings->SlashedCircleCursor);
}

UWorld* UGameViewportClient::GetWorld() const
{
	return World;
}

UGameInstance* UGameViewportClient::GetGameInstance() const
{
	return GameInstance;
}

bool UGameViewportClient::InputKey(FViewport* InViewport, int32 ControllerId, FKey Key, EInputEvent EventType, float AmountDepressed, bool bGamepad)
{
	if (IgnoreInput())
	{
		return ViewportConsole ? ViewportConsole->InputKey(ControllerId, Key, EventType, AmountDepressed, bGamepad) : false;
	}

	if (Key == EKeys::Enter && EventType == EInputEvent::IE_Pressed && FSlateApplication::Get().GetModifierKeys().IsAltDown() && GetDefault<UInputSettings>()->bAltEnterTogglesFullscreen)
	{
		HandleToggleFullscreenCommand();
		return true;
	}

	if (InViewport->IsPlayInEditorViewport() && Key.IsGamepadKey())
	{
		GEngine->RemapGamepadControllerIdForPIE(this, ControllerId);
	}

	// route to subsystems that care
	bool bResult = (ViewportConsole ? ViewportConsole->InputKey(ControllerId, Key, EventType, AmountDepressed, bGamepad) : false);
	if (!bResult)
	{
		ULocalPlayer* const TargetPlayer = GEngine->GetLocalPlayerFromControllerId(this, ControllerId);
		if (TargetPlayer && TargetPlayer->PlayerController)
		{
			bResult = TargetPlayer->PlayerController->InputKey(Key, EventType, AmountDepressed, bGamepad);
		}

		// A gameviewport is always considered to have responded to a mouse buttons to avoid throttling
		if (!bResult && Key.IsMouseButton())
		{
			bResult = true;
		}
	}

	// For PIE, let the next PIE window handle the input if we didn't
	// (this allows people to use multiple controllers to control each window)
	if (!bResult && ControllerId > 0 && InViewport->IsPlayInEditorViewport())
	{
		UGameViewportClient *NextViewport = GEngine->GetNextPIEViewport(this);
		if (NextViewport)
		{
			bResult = NextViewport->InputKey(InViewport, ControllerId-1, Key, EventType, AmountDepressed, bGamepad);
		}
	}

	return bResult;
}


bool UGameViewportClient::InputAxis(FViewport* InViewport, int32 ControllerId, FKey Key, float Delta, float DeltaTime, int32 NumSamples, bool bGamepad)
{
	if (IgnoreInput())
	{
		return false;
	}

	bool bResult = false;

	if (InViewport->IsPlayInEditorViewport() && Key.IsGamepadKey())
	{
		GEngine->RemapGamepadControllerIdForPIE(this, ControllerId);
	}

	// Don't allow mouse/joystick input axes while in PIE and the console has forced the cursor to be visible.  It's
	// just distracting when moving the mouse causes mouse look while you are trying to move the cursor over a button
	// in the editor!
	if( !( InViewport->IsSlateViewport() && InViewport->IsPlayInEditorViewport() ) || ViewportConsole == NULL || !ViewportConsole->ConsoleActive() )
	{
		// route to subsystems that care
		if (ViewportConsole != NULL)
		{
			bResult = ViewportConsole->InputAxis(ControllerId, Key, Delta, DeltaTime, NumSamples, bGamepad);
		}
		if (!bResult)
		{
			ULocalPlayer* const TargetPlayer = GEngine->GetLocalPlayerFromControllerId(this, ControllerId);
			if (TargetPlayer && TargetPlayer->PlayerController)
			{
				bResult = TargetPlayer->PlayerController->InputAxis(Key, Delta, DeltaTime, NumSamples, bGamepad);
			}
		}

		// For PIE, let the next PIE window handle the input if we didn't
		// (this allows people to use multiple controllers to control each window)
		if (!bResult && ControllerId > 0 && InViewport->IsPlayInEditorViewport())
		{
			UGameViewportClient *NextViewport = GEngine->GetNextPIEViewport(this);
			if (NextViewport)
			{
				bResult = NextViewport->InputAxis(InViewport, ControllerId-1, Key, Delta, DeltaTime, NumSamples, bGamepad);
			}
		}

		if( InViewport->IsSlateViewport() && InViewport->IsPlayInEditorViewport() )
		{
			// Absorb all keys so game input events are not routed to the Slate editor frame
			bResult = true;
		}
	}

	return bResult;
}


bool UGameViewportClient::InputChar(FViewport* InViewport, int32 ControllerId, TCHAR Character)
{
	// should probably just add a ctor to FString that takes a TCHAR
	FString CharacterString;
	CharacterString += Character;

	//Always route to the console
	bool bResult = (ViewportConsole ? ViewportConsole->InputChar(ControllerId, CharacterString) : false);

	if (IgnoreInput())
	{
		return bResult;
	}

	// route to subsystems that care
	if (!bResult && InViewport->IsSlateViewport() && InViewport->IsPlayInEditorViewport())
	{
		// Absorb all keys so game input events are not routed to the Slate editor frame
		bResult = true;
	}

	return bResult;
}

bool UGameViewportClient::InputTouch(FViewport* InViewport, int32 ControllerId, uint32 Handle, ETouchType::Type Type, const FVector2D& TouchLocation, FDateTime DeviceTimestamp, uint32 TouchpadIndex)
{
	if (IgnoreInput())
	{
		return false;
	}

	// route to subsystems that care
	bool bResult = (ViewportConsole ? ViewportConsole->InputTouch(ControllerId, Handle, Type, TouchLocation, DeviceTimestamp, TouchpadIndex) : false);
	if (!bResult)
	{
		ULocalPlayer* const TargetPlayer = GEngine->GetLocalPlayerFromControllerId(this, ControllerId);
		if (TargetPlayer && TargetPlayer->PlayerController)
		{
			bResult = TargetPlayer->PlayerController->InputTouch(Handle, Type, TouchLocation, DeviceTimestamp, TouchpadIndex);
		}
	}

	return bResult;
}

bool UGameViewportClient::InputMotion(FViewport* InViewport, int32 ControllerId, const FVector& Tilt, const FVector& RotationRate, const FVector& Gravity, const FVector& Acceleration)
{
	if (IgnoreInput())
	{
		return false;
	}

	// route to subsystems that care
	bool bResult = false;

	ULocalPlayer* const TargetPlayer = GEngine->GetLocalPlayerFromControllerId(this, ControllerId);
	if (TargetPlayer && TargetPlayer->PlayerController)
	{
		bResult = TargetPlayer->PlayerController->InputMotion(Tilt, RotationRate, Gravity, Acceleration);
	}

	return bResult;
}

void UGameViewportClient::SetIsSimulateInEditorViewport(bool bInIsSimulateInEditorViewport)
{
	if (GetDefault<UInputSettings>()->bUseMouseForTouch)
	{
		FSlateApplication::Get().SetGameIsFakingTouchEvents(!bInIsSimulateInEditorViewport);
	}

	for (ULocalPlayer* LocalPlayer : GetOuterUEngine()->GetGamePlayers(this))
	{
		if (LocalPlayer->PlayerController)
		{
			if (bInIsSimulateInEditorViewport)
			{
				LocalPlayer->PlayerController->CleanupGameViewport();
			}
			else
			{
				LocalPlayer->PlayerController->CreateTouchInterface();
			}
		}
	}
}

void UGameViewportClient::MouseEnter(FViewport* InViewport, int32 x, int32 y)
{
	Super::MouseEnter(InViewport, x, y);

	if (GetDefault<UInputSettings>()->bUseMouseForTouch && !GetGameViewport()->GetPlayInEditorIsSimulate())
	{
		FSlateApplication::Get().SetGameIsFakingTouchEvents(true);
	}
}

void UGameViewportClient::MouseLeave(FViewport* InViewport)
{
	Super::MouseLeave(InViewport);

	if (InViewport && GetDefault<UInputSettings>()->bUseMouseForTouch)
	{
		// Only send the touch end event if we're not drag/dropping, as that will end the drag/drop operation.
		if ( !FSlateApplication::Get().IsDragDropping() )
		{
			FIntPoint LastViewportCursorPos;
			InViewport->GetMousePos(LastViewportCursorPos, false);
			FVector2D CursorPos(LastViewportCursorPos.X, LastViewportCursorPos.Y);
			FSlateApplication::Get().SetGameIsFakingTouchEvents(false, &CursorPos);
		}
	}
}

bool UGameViewportClient::GetMousePosition(FVector2D& MousePosition) const
{
	bool bGotMousePosition = false;

	if (Viewport && FSlateApplication::Get().IsMouseAttached())
	{
		FIntPoint MousePos;
		Viewport->GetMousePos(MousePos);
		if (MousePos.X >= 0 && MousePos.Y >= 0)
		{
			MousePosition = FVector2D(MousePos);
			bGotMousePosition = true;
		}
	}

	return bGotMousePosition;
}

FVector2D UGameViewportClient::GetMousePosition() const
{
	FVector2D MousePosition;
	if (!GetMousePosition(MousePosition))
	{
		MousePosition = FVector2D::ZeroVector;
	}

	return MousePosition;
}


bool UGameViewportClient::RequiresUncapturedAxisInput() const
{
	bool bRequired = false;
	if (Viewport != NULL && Viewport->HasFocus())
	{
		if (ViewportConsole && ViewportConsole->ConsoleActive())
		{
			bRequired = true;
		}
		else if (GameInstance && GameInstance->GetFirstLocalPlayerController())
		{
			bRequired = GameInstance->GetFirstLocalPlayerController()->ShouldShowMouseCursor();
		}
	}

	return bRequired;
}


EMouseCursor::Type UGameViewportClient::GetCursor(FViewport* InViewport, int32 X, int32 Y)
{
	//bool bIsPlayingMovie = false;//GetMoviePlayer()->IsMovieCurrentlyPlaying();

#if !PLATFORM_WINDOWS
	bool bIsWithinTitleBar = false;
#else
	POINT CursorPos = { X, Y };
	RECT WindowRect;

	bool bIsWithinWindow = true;

	// For Slate based windows the viewport doesnt have access to the OS window handle and shouln't need it
	bool bIsWithinTitleBar = false;
	if( InViewport->GetWindow() )
	{
		ClientToScreen( (HWND)InViewport->GetWindow(), &CursorPos );
		GetWindowRect( (HWND)InViewport->GetWindow(), &WindowRect );
		bIsWithinWindow = ( CursorPos.x >= WindowRect.left && CursorPos.x <= WindowRect.right &&
			CursorPos.y >= WindowRect.top && CursorPos.y <= WindowRect.bottom );

		// The user is mousing over the title bar if Y is less than zero and within the window rect
		bIsWithinTitleBar = Y < 0 && bIsWithinWindow;
	}

#endif

	if ((!InViewport->HasMouseCapture() && !InViewport->HasFocus()) || (ViewportConsole && ViewportConsole->ConsoleActive()))
	{
		return EMouseCursor::Default;
	}
	else if ( /*(!bIsPlayingMovie) && */(InViewport->IsFullscreen() || !bIsWithinTitleBar) ) //bIsPlayingMovie has always false value
	{
		if (GameInstance && GameInstance->GetFirstLocalPlayerController())
		{
			return GameInstance->GetFirstLocalPlayerController()->GetMouseCursor();
		}

		return EMouseCursor::None;
	}

	return FViewportClient::GetCursor(InViewport, X, Y);
}

void UGameViewportClient::AddCursor(EMouseCursor::Type Cursor, const FStringClassReference& CursorClass)
{
	if ( CursorClass.IsValid() )
	{
		UClass* Class = CursorClass.TryLoadClass<UUserWidget>();
		if ( Class )
		{
			UUserWidget* UserWidget = CreateWidget<UUserWidget>(GetGameInstance(), Class);
			if ( ensure(UserWidget) )
			{
				CursorWidgets.Add(Cursor, UserWidget->TakeWidget());
			}
		}
		else
		{
			FMessageLog("PIE").Error(FText::Format(LOCTEXT("CursorClassNotFoundFormat", "The cursor class '{0}' was not found, check your custom cursor settings."), FText::FromString(CursorClass.ToString())));
		}
	}
}

TOptional<TSharedRef<SWidget>> UGameViewportClient::MapCursor(FViewport* InViewport, const FCursorReply& CursorReply)
{
	const TSharedRef<SWidget>* CursorWidgetPtr = CursorWidgets.Find(CursorReply.GetCursorType());
	if (CursorWidgetPtr != nullptr)
	{
		return *CursorWidgetPtr;
	}
	return TOptional<TSharedRef<SWidget>>();
}

void UGameViewportClient::SetDropDetail(float DeltaSeconds)
{
	if (GEngine && GetWorld())
	{
		float FrameTime = 0.0f;
		if (FPlatformProperties::SupportsWindowedMode() == false)
		{
			FrameTime	= FPlatformTime::ToSeconds(FMath::Max3<uint32>( GRenderThreadTime, GGameThreadTime, GGPUFrameTime ));
			// If DeltaSeconds is bigger than 34 ms we can take it into account as we're not VSYNCing in that case.
			if( DeltaSeconds > 0.034 )
			{
				FrameTime = FMath::Max( FrameTime, DeltaSeconds );
			}
		}
		else
		{
			FrameTime = DeltaSeconds;
		}
		const float FrameRate	= FrameTime > 0 ? 1 / FrameTime : 0;

		// Drop detail if framerate is below threshold.
		GetWorld()->bDropDetail		= FrameRate < FMath::Clamp(GEngine->MinDesiredFrameRate, 1.f, 100.f) && !FApp::IsBenchmarking() && !FApp::UseFixedTimeStep();
		GetWorld()->bAggressiveLOD	= FrameRate < FMath::Clamp(GEngine->MinDesiredFrameRate - 5.f, 1.f, 100.f) && !FApp::IsBenchmarking() && !FApp::UseFixedTimeStep();

		// this is slick way to be able to do something based on the frametime and whether we are bound by one thing or another
#if 0 
		// so where we check to see if we are above some threshold and below 150 ms (any thing above that is usually blocking loading of some sort)
		// also we don't want to do the auto trace when we are blocking on async loading
		if ((0.070 < FrameTime) && (FrameTime < 0.150) && IsAsyncLoading() == false && GetWorld()->bRequestedBlockOnAsyncLoading == false && (GetWorld()->GetTimeSeconds() > 30.0f))
		{
			// now check to see if we have done a trace in the last 30 seconds otherwise we will just trace ourselves to death
			static float LastTraceTime = -9999.0f;
			if( (LastTraceTime+30.0f < GetWorld()->GetTimeSeconds()))
			{
				LastTraceTime = GetWorld()->GetTimeSeconds();
				UE_LOG(LogPlayerManagement, Warning, TEXT("Auto Trace initiated!! FrameTime: %f"), FrameTime );

				// do what ever action you want here (e.g. trace <type>, GShouldLogOutAFrameOfMoveActor = true, c.f. LevelTick.cpp for more)
				//GShouldLogOutAFrameOfMoveActor = true;

#if !WITH_EDITORONLY_DATA
				UE_LOG(LogPlayerManagement, Warning, TEXT("    GGameThreadTime: %d GRenderThreadTime: %d "), GGameThreadTime, GRenderThreadTime );
#endif // WITH_EDITORONLY_DATA
			}
		}
#endif // 0 
	}
}


void UGameViewportClient::SetViewportFrame( FViewportFrame* InViewportFrame )
{
	ViewportFrame = InViewportFrame;
	SetViewport( ViewportFrame ? ViewportFrame->GetViewport() : NULL );
}


void UGameViewportClient::SetViewport( FViewport* InViewport )
{
	FViewport* PreviousViewport = Viewport;
	Viewport = InViewport;

	if ( PreviousViewport == NULL && Viewport != NULL )
	{
		// ensure that the player's Origin and Size members are initialized the moment we get a viewport
		LayoutPlayers();
	}
}

void UGameViewportClient::GetViewportSize( FVector2D& out_ViewportSize ) const
{
	if ( Viewport != NULL )
	{
		out_ViewportSize.X = Viewport->GetSizeXY().X;
		out_ViewportSize.Y = Viewport->GetSizeXY().Y;
	}
}

bool UGameViewportClient::IsFullScreenViewport() const
{
	return Viewport->IsFullscreen();
}

bool UGameViewportClient::ShouldForceFullscreenViewport() const
{
	bool bResult = false;
	if ( GForceFullscreen )
	{
		bResult = true;
	}
	else if ( GetOuterUEngine()->GetNumGamePlayers(this) == 0 )
	{
		bResult = true;
	}
	else if ( GetWorld() )
	{
		if ( GetWorld()->bIsDefaultLevel )
		{
			bResult = true;
		}
		else if ( GameInstance )
		{
			APlayerController* PlayerController = GameInstance->GetFirstLocalPlayerController();
			if( ( PlayerController ) && ( PlayerController->bCinematicMode ) )
			{
				bResult = true;
			}
		}
	}
	return bResult;
}

/** Util to find named canvas in transient package, and create if not found */
static UCanvas* GetCanvasByName(FName CanvasName)
{
	// Cache to avoid FString/FName conversions/compares
	static TMap<FName, UCanvas*> CanvasMap;
	UCanvas** FoundCanvas = CanvasMap.Find(CanvasName);
	if (!FoundCanvas)
	{
		UCanvas* CanvasObject = FindObject<UCanvas>(GetTransientPackage(),*CanvasName.ToString());
		if( !CanvasObject )
		{
			CanvasObject = NewObject<UCanvas>(GetTransientPackage(), CanvasName);
			CanvasObject->AddToRoot();
		}

		CanvasMap.Add(CanvasName, CanvasObject);
		return CanvasObject;
	}

	return *FoundCanvas;
}

void UGameViewportClient::Draw(FViewport* InViewport, FCanvas* SceneCanvas)
{
	//Valid SceneCanvas is required.  Make this explicit.
	check(SceneCanvas);

	BeginDrawDelegate.Broadcast();

	FCanvas* DebugCanvas = InViewport->GetDebugCanvas();

	// Create a temporary canvas if there isn't already one.
	static FName CanvasObjectName(TEXT("CanvasObject"));
	UCanvas* CanvasObject = GetCanvasByName(CanvasObjectName);
	CanvasObject->Canvas = SceneCanvas;		

	// Create temp debug canvas object
	static FName DebugCanvasObjectName(TEXT("DebugCanvasObject"));
	UCanvas* DebugCanvasObject = GetCanvasByName(DebugCanvasObjectName);
	DebugCanvasObject->Canvas = DebugCanvas;	
	DebugCanvasObject->Init(InViewport->GetSizeXY().X, InViewport->GetSizeXY().Y, NULL);

	const bool bStereoRendering = GEngine->IsStereoscopic3D(InViewport);
	if (DebugCanvas)
	{
		DebugCanvas->SetScaledToRenderTarget(bStereoRendering);
		DebugCanvas->SetStereoRendering(bStereoRendering);
	}
	if (SceneCanvas)
	{
		SceneCanvas->SetScaledToRenderTarget(bStereoRendering);
		SceneCanvas->SetStereoRendering(bStereoRendering);
	}

	bool bUIDisableWorldRendering = false;
	FGameViewDrawer GameViewDrawer;
	
	// create the view family for rendering the world scene to the viewport's render target
	FSceneViewFamilyContext ViewFamily(FSceneViewFamily::ConstructionValues( 	
		InViewport,
		GetWorld()->Scene,
		EngineShowFlags)
		.SetRealtimeUpdate(true));

	if (GEngine->ViewExtensions.Num())
	{
		ViewFamily.ViewExtensions.Append(GEngine->ViewExtensions.GetData(), GEngine->ViewExtensions.Num());
	}

	// Allow HMD to modify the view later, just before rendering
	if (GEngine->HMDDevice.IsValid() && GEngine->IsStereoscopic3D(InViewport))
	{
		auto HmdViewExt = GEngine->HMDDevice->GetViewExtension();
		if (HmdViewExt.IsValid())
		{
			ViewFamily.ViewExtensions.Add(HmdViewExt);
			HmdViewExt->SetupViewFamily(ViewFamily);
		}
	}

	if (bStereoRendering && GEngine->HMDDevice.IsValid())
	{
		// Allow HMD to modify screen settings
		GEngine->HMDDevice->UpdateScreenSettings(Viewport);
	}

	ESplitScreenType::Type SplitScreenConfig = GetCurrentSplitscreenConfiguration();
	EngineShowFlagOverride(ESFIM_Game, (EViewModeIndex)ViewModeIndex, ViewFamily.EngineShowFlags, NAME_None, SplitScreenConfig != ESplitScreenType::None);

	if (ViewFamily.EngineShowFlags.VisualizeBuffer && AllowDebugViewmodes())
	{
		// Process the buffer visualization console command
		FName NewBufferVisualizationMode = NAME_None;
		static IConsoleVariable* ICVar = IConsoleManager::Get().FindConsoleVariable(FBufferVisualizationData::GetVisualizationTargetConsoleCommandName());
		if (ICVar)
		{
			static const FName OverviewName = TEXT("Overview");
			FString ModeNameString = ICVar->GetString();
			FName ModeName = *ModeNameString;
			if (ModeNameString.IsEmpty() || ModeName == OverviewName || ModeName == NAME_None)
			{
				NewBufferVisualizationMode = NAME_None;
			}
			else
			{
				if (GetBufferVisualizationData().GetMaterial(ModeName) == NULL)
				{
					// Mode is out of range, so display a message to the user, and reset the mode back to the previous valid one
					UE_LOG(LogConsoleResponse, Warning, TEXT("Buffer visualization mode '%s' does not exist"), *ModeNameString);
					NewBufferVisualizationMode = CurrentBufferVisualizationMode;
					// todo: cvars are user settings, here the cvar state is used to avoid log spam and to auto correct for the user (likely not what the user wants)
					ICVar->Set(*NewBufferVisualizationMode.GetPlainNameString(), ECVF_SetByCode);
				}
				else
				{
					NewBufferVisualizationMode = ModeName;
				}
			}
		}

		if (NewBufferVisualizationMode != CurrentBufferVisualizationMode)
		{
			CurrentBufferVisualizationMode = NewBufferVisualizationMode;
		}
	}

	TMap<ULocalPlayer*,FSceneView*> PlayerViewMap;

	FAudioDevice* AudioDevice = GetWorld()->GetAudioDevice();

	bool bReverbSettingsFound = false;
	FReverbSettings ReverbSettings;
	class AAudioVolume* AudioVolume = nullptr;

	for (FLocalPlayerIterator Iterator(GEngine, GetWorld()); Iterator; ++Iterator)
	{
		ULocalPlayer* LocalPlayer = *Iterator;
		if (LocalPlayer)
		{
			APlayerController* PlayerController = LocalPlayer->PlayerController;

			const bool bEnableStereo = GEngine->IsStereoscopic3D(InViewport);
			int32 NumViews = bEnableStereo ? 2 : 1;

			for (int32 i = 0; i < NumViews; ++i)
			{
				// Calculate the player's view information.
				FVector		ViewLocation;
				FRotator	ViewRotation;

				EStereoscopicPass PassType = !bEnableStereo ? eSSP_FULL : ((i == 0) ? eSSP_LEFT_EYE : eSSP_RIGHT_EYE);

				FSceneView* View = LocalPlayer->CalcSceneView(&ViewFamily, ViewLocation, ViewRotation, InViewport, &GameViewDrawer, PassType);

				if (View)
				{
					if (View->Family->EngineShowFlags.Wireframe)
					{
						// Wireframe color is emissive-only, and mesh-modifying materials do not use material substitution, hence...
						View->DiffuseOverrideParameter = FVector4(0.f, 0.f, 0.f, 0.f);
						View->SpecularOverrideParameter = FVector4(0.f, 0.f, 0.f, 0.f);
					}
					else if (View->Family->EngineShowFlags.OverrideDiffuseAndSpecular)
					{
						View->DiffuseOverrideParameter = FVector4(GEngine->LightingOnlyBrightness.R, GEngine->LightingOnlyBrightness.G, GEngine->LightingOnlyBrightness.B, 0.0f);
						View->SpecularOverrideParameter = FVector4(.1f, .1f, .1f, 0.0f);
					}
					else if (View->Family->EngineShowFlags.ReflectionOverride)
					{
						View->DiffuseOverrideParameter = FVector4(0.f, 0.f, 0.f, 0.f);
						View->SpecularOverrideParameter = FVector4(1, 1, 1, 0.0f);
						View->NormalOverrideParameter = FVector4(0, 0, 1, 0.0f);
						View->RoughnessOverrideParameter = FVector2D(0.0f, 0.0f);
					}

					if (!View->Family->EngineShowFlags.Diffuse)
					{
						View->DiffuseOverrideParameter = FVector4(0.f, 0.f, 0.f, 0.f);
					}

					if (!View->Family->EngineShowFlags.Specular)
					{
						View->SpecularOverrideParameter = FVector4(0.f, 0.f, 0.f, 0.f);
					}

					View->CurrentBufferVisualizationMode = CurrentBufferVisualizationMode;

					View->CameraConstrainedViewRect = View->UnscaledViewRect;

					// If this is the primary drawing pass, update things that depend on the view location
					if (i == 0)
					{
						// Save the location of the view.
						LocalPlayer->LastViewLocation = ViewLocation;

						PlayerViewMap.Add(LocalPlayer, View);

						// Update the listener.
						if (AudioDevice != NULL && PlayerController != NULL)
						{
							bool bUpdateListenerPosition = true;

							// If the main audio device is used for multiple PIE viewport clients, we only
							// want to update the main audio device listener position if it is in focus
							if (GEngine)
							{
								FAudioDeviceManager* AudioDeviceManager = GEngine->GetAudioDeviceManager();

								// If there is more than one world referencing the main audio device
								if (AudioDeviceManager->GetNumMainAudioDeviceWorlds() > 1)
								{
									uint32 MainAudioDeviceHandle = GEngine->GetAudioDeviceHandle();
									if (AudioDevice->DeviceHandle == MainAudioDeviceHandle && !bHasAudioFocus)
									{
										bUpdateListenerPosition = false;
									}
								}
							}

							if (bUpdateListenerPosition)
							{
								FVector Location;
								FVector ProjFront;
								FVector ProjRight;
								PlayerController->GetAudioListenerPosition(/*out*/ Location, /*out*/ ProjFront, /*out*/ ProjRight);

								FTransform ListenerTransform(FRotationMatrix::MakeFromXY(ProjFront, ProjRight));
								ListenerTransform.SetTranslation(Location);
								ListenerTransform.NormalizeRotation();

								bReverbSettingsFound = true;

								FReverbSettings PlayerReverbSettings;
								FInteriorSettings PlayerInteriorSettings;
								class AAudioVolume* PlayerAudioVolume = GetWorld()->GetAudioSettings(Location, &PlayerReverbSettings, &PlayerInteriorSettings);

								if (AudioVolume == nullptr || (PlayerAudioVolume != nullptr && PlayerAudioVolume->Priority > AudioVolume->Priority))
								{
									AudioVolume = PlayerAudioVolume;
									ReverbSettings = PlayerReverbSettings;
								}

								uint32 ViewportIndex = PlayerViewMap.Num() - 1;
								AudioDevice->SetListener(ViewportIndex, ListenerTransform, (View->bCameraCut ? 0.f : GetWorld()->GetDeltaSeconds()), PlayerAudioVolume, PlayerInteriorSettings);
							}
						}
					}

					// Add view information for resource streaming.
					IStreamingManager::Get().AddViewInformation(View->ViewMatrices.ViewOrigin, View->ViewRect.Width(), View->ViewRect.Width() * View->ViewMatrices.ProjMatrix.M[0][0]);
					GetWorld()->ViewLocationsRenderedLastFrame.Add(View->ViewMatrices.ViewOrigin);
				}
			}
		}
	}

	FinalizeViews(&ViewFamily, PlayerViewMap);

	if (bReverbSettingsFound)
	{
		AudioDevice->SetReverbSettings( AudioVolume, ReverbSettings );
	}

	// Update level streaming.
	GetWorld()->UpdateLevelStreaming();

	// Draw the player views.
	if (!bDisableWorldRendering && !bUIDisableWorldRendering && PlayerViewMap.Num() > 0) //-V560
	{
		GetRendererModule().BeginRenderingViewFamily(SceneCanvas,&ViewFamily);
	}

	// Clear areas of the rendertarget (backbuffer) that aren't drawn over by the views.
	{
		// Find largest rectangle bounded by all rendered views.
		uint32 MinX=InViewport->GetSizeXY().X, MinY=InViewport->GetSizeXY().Y, MaxX=0, MaxY=0;
		uint32 TotalArea = 0;
		for( int32 ViewIndex = 0; ViewIndex < ViewFamily.Views.Num(); ++ViewIndex )
		{
			const FSceneView* View = ViewFamily.Views[ViewIndex];

			FIntRect UpscaledViewRect = View->UnscaledViewRect;

			MinX = FMath::Min<uint32>(UpscaledViewRect.Min.X, MinX);
			MinY = FMath::Min<uint32>(UpscaledViewRect.Min.Y, MinY);
			MaxX = FMath::Max<uint32>(UpscaledViewRect.Max.X, MaxX);
			MaxY = FMath::Max<uint32>(UpscaledViewRect.Max.Y, MaxY);
			TotalArea += FMath::TruncToInt(UpscaledViewRect.Width()) * FMath::TruncToInt(UpscaledViewRect.Height());
		}

		// To draw black borders around the rendered image (prevents artifacts from post processing passes that read outside of the image e.g. PostProcessAA)
		{
			int32 BlackBorders = FMath::Clamp(CVarSetBlackBordersEnabled.GetValueOnGameThread(), 0, 10);

			if(ViewFamily.Views.Num() == 1 && BlackBorders)
			{
				MinX += BlackBorders;
				MinY += BlackBorders;
				MaxX -= BlackBorders;
				MaxY -= BlackBorders;
				TotalArea = (MaxX - MinX) * (MaxY - MinY);
			}
		}

		// If the views don't cover the entire bounding rectangle, clear the entire buffer.
		if ( ViewFamily.Views.Num() == 0 || TotalArea != (MaxX-MinX)*(MaxY-MinY) || bDisableWorldRendering )
		{
			SceneCanvas->DrawTile(0,0,InViewport->GetSizeXY().X,InViewport->GetSizeXY().Y,0.0f,0.0f,1.0f,1.f,FLinearColor::Black,NULL,false);
		}
		else
		{
			// clear left
			if( MinX > 0 )
			{
				SceneCanvas->DrawTile(0,0,MinX,InViewport->GetSizeXY().Y,0.0f,0.0f,1.0f,1.f,FLinearColor::Black,NULL,false);
			}
			// clear right
			if( MaxX < (uint32)InViewport->GetSizeXY().X )
			{
				SceneCanvas->DrawTile(MaxX,0,InViewport->GetSizeXY().X,InViewport->GetSizeXY().Y,0.0f,0.0f,1.0f,1.f,FLinearColor::Black,NULL,false);
			}
			// clear top
			if( MinY > 0 )
			{
				SceneCanvas->DrawTile(MinX,0,MaxX,MinY,0.0f,0.0f,1.0f,1.f,FLinearColor::Black,NULL,false);
			}
			// clear bottom
			if( MaxY < (uint32)InViewport->GetSizeXY().Y )
			{
				SceneCanvas->DrawTile(MinX,MaxY,MaxX,InViewport->GetSizeXY().Y,0.0f,0.0f,1.0f,1.f,FLinearColor::Black,NULL,false);
			}
		}
	}
	
	// Remove temporary debug lines.
	if (GetWorld()->LineBatcher != NULL)
	{
		GetWorld()->LineBatcher->Flush();
	}

	if (GetWorld()->ForegroundLineBatcher != NULL)
	{
		GetWorld()->ForegroundLineBatcher->Flush();
	}

	// Draw FX debug information.
	if (GetWorld()->FXSystem)
	{
		GetWorld()->FXSystem->DrawDebug(SceneCanvas);
	}

	// Render the UI.
	{
		SCOPE_CYCLE_COUNTER(STAT_UIDrawingTime);

		// render HUD
		bool bDisplayedSubtitles = false;
		for( FConstPlayerControllerIterator Iterator = GetWorld()->GetPlayerControllerIterator(); Iterator; ++Iterator )
		{
			APlayerController* PlayerController = *Iterator;
			if (PlayerController)
			{
				ULocalPlayer* LocalPlayer = Cast<ULocalPlayer>(PlayerController->Player);
				if( LocalPlayer )
				{
					FSceneView* View = PlayerViewMap.FindRef(LocalPlayer);
					if (View != NULL)
					{
						// rendering to directly to viewport target
						FVector CanvasOrigin(FMath::TruncToFloat(View->UnscaledViewRect.Min.X), FMath::TruncToInt(View->UnscaledViewRect.Min.Y), 0.f);
												
						CanvasObject->Init(View->UnscaledViewRect.Width(), View->UnscaledViewRect.Height(), View);

						// Set the canvas transform for the player's view rectangle.
						SceneCanvas->PushAbsoluteTransform(FTranslationMatrix(CanvasOrigin));
						CanvasObject->ApplySafeZoneTransform();						

						// Render the player's HUD.
						if( PlayerController->MyHUD )
						{
							SCOPE_CYCLE_COUNTER(STAT_HudTime);

							DebugCanvasObject->SceneView = View;
							PlayerController->MyHUD->SetCanvas(CanvasObject, DebugCanvasObject);

							PlayerController->MyHUD->PostRender();
							
							// Put these pointers back as if a blueprint breakpoint hits during HUD PostRender they can
							// have been changed
							CanvasObject->Canvas = SceneCanvas;
							DebugCanvasObject->Canvas = DebugCanvas;

							// A side effect of PostRender is that the playercontroller could be destroyed
							if (!PlayerController->IsPendingKill())
							{
								PlayerController->MyHUD->SetCanvas(NULL, NULL);
							}
						}

						if (DebugCanvas != NULL )
						{
							DebugCanvas->PushAbsoluteTransform(FTranslationMatrix(CanvasOrigin));
							UDebugDrawService::Draw(ViewFamily.EngineShowFlags, InViewport, View, DebugCanvas);
							DebugCanvas->PopTransform();
						}

						CanvasObject->PopSafeZoneTransform();
						SceneCanvas->PopTransform();						

						// draw subtitles
						if (!bDisplayedSubtitles)
						{
							FVector2D MinPos(0.f, 0.f);
							FVector2D MaxPos(1.f, 1.f);
							GetSubtitleRegion(MinPos, MaxPos);

							const uint32 SizeX = SceneCanvas->GetRenderTarget()->GetSizeXY().X;
							const uint32 SizeY = SceneCanvas->GetRenderTarget()->GetSizeXY().Y;
							FIntRect SubtitleRegion(FMath::TruncToInt(SizeX * MinPos.X), FMath::TruncToInt(SizeY * MinPos.Y), FMath::TruncToInt(SizeX * MaxPos.X), FMath::TruncToInt(SizeY * MaxPos.Y));
							FSubtitleManager::GetSubtitleManager()->DisplaySubtitles( SceneCanvas, SubtitleRegion, GetWorld()->GetAudioTimeSeconds() );
							bDisplayedSubtitles = true;
						}
					}
				}
			}
		}

		//ensure canvas has been flushed before rendering UI
		SceneCanvas->Flush_GameThread();
		if (DebugCanvas != NULL)
		{
			DebugCanvas->Flush_GameThread();
		}

		DrawnDelegate.Broadcast();

		// Allow the viewport to render additional stuff
		PostRender(DebugCanvasObject);
		
		// Render the console.
		if (ViewportConsole)
		{
			ViewportConsole->PostRender_Console(DebugCanvasObject);
		}
	}


	// Grab the player camera location and orientation so we can pass that along to the stats drawing code.
	FVector PlayerCameraLocation = FVector::ZeroVector;
	FRotator PlayerCameraRotation = FRotator::ZeroRotator;
	{
		for( FConstPlayerControllerIterator Iterator = GetWorld()->GetPlayerControllerIterator(); Iterator; ++Iterator )
		{
			(*Iterator)->GetPlayerViewPoint( PlayerCameraLocation, PlayerCameraRotation );
		}
	}

	DrawStatsHUD( GetWorld(), InViewport, DebugCanvas, DebugCanvasObject, DebugProperties, PlayerCameraLocation, PlayerCameraRotation );

	if (GEngine->IsStereoscopic3D(InViewport))
	{
#if !UE_BUILD_SHIPPING
		if (GEngine->HMDDevice.IsValid())
		{
			GEngine->HMDDevice->DrawDebug(DebugCanvasObject);
		}
#endif
	}

	EndDrawDelegate.Broadcast();
}

void UGameViewportClient::ProcessScreenShots(FViewport* InViewport)
{
	if (GIsDumpingMovie || FScreenshotRequest::IsScreenshotRequested() || GIsHighResScreenshot)
	{
	
		TArray<FColor> Bitmap;

		bool bShowUI = false;
		TSharedPtr<SWindow> WindowPtr = GetWindow();
		if (!GIsDumpingMovie && (FScreenshotRequest::ShouldShowUI() && WindowPtr.IsValid()))
		{
			bShowUI = true;
		}

		bool bScreenshotSuccessful = false;
		FIntVector Size(InViewport->GetSizeXY().X, InViewport->GetSizeXY().Y, 0);
		if( bShowUI && FSlateApplication::IsInitialized() )
		{
			TSharedRef<SWidget> WindowRef = WindowPtr.ToSharedRef();
			bScreenshotSuccessful = FSlateApplication::Get().TakeScreenshot( WindowRef, Bitmap, Size);
			GScreenshotResolutionX = Size.X;
			GScreenshotResolutionY = Size.Y;
		}
		else
		{
			bScreenshotSuccessful = GetViewportScreenShot(InViewport, Bitmap);
		}

		if (bScreenshotSuccessful)
		{
			if (ScreenshotCapturedDelegate.IsBound() && CVarScreenshotDelegate.GetValueOnGameThread())
			{
				ScreenshotCapturedDelegate.Broadcast(Size.X, Size.Y, Bitmap);
			}
			else
			{
				FString ScreenShotName = FScreenshotRequest::GetFilename();
				if (GIsDumpingMovie && ScreenShotName.IsEmpty())
				{
					// Request a new screenshot with a formatted name
					bShowUI = false;
					const bool bAddFilenameSuffix = true;
					FScreenshotRequest::RequestScreenshot(FString(), bShowUI, bAddFilenameSuffix);
					ScreenShotName = FScreenshotRequest::GetFilename();
				}

				GetHighResScreenshotConfig().MergeMaskIntoAlpha(Bitmap);
				
				FIntRect SourceRect(0, 0, GScreenshotResolutionX, GScreenshotResolutionY);
				if (GIsHighResScreenshot)
				{
					SourceRect = GetHighResScreenshotConfig().CaptureRegion;
				}

				if (!FPaths::GetExtension(ScreenShotName).IsEmpty())
				{
					ScreenShotName = FPaths::GetBaseFilename(ScreenShotName, false);
					ScreenShotName += TEXT(".png");
				}

				// Save the contents of the array to a png file.
				TArray<uint8> CompressedBitmap;
				FImageUtils::CompressImageArray(Size.X, Size.Y, Bitmap, CompressedBitmap);
				FFileHelper::SaveArrayToFile(CompressedBitmap, *ScreenShotName);

//				FFileHelper::CreateBitmap(*ScreenShotName, InViewport->GetSizeXY().X, InViewport->GetSizeXY().Y, Bitmap.GetData(), &SourceRect, &IFileManager::Get(), NULL, bWriteAlpha);
			}
		}

		FScreenshotRequest::Reset();
		// Reeanble screen messages - if we are NOT capturing a movie
		GAreScreenMessagesEnabled = GScreenMessagesRestoreState;
	}
}

void UGameViewportClient::Precache()
{
	if(!GIsEditor)
	{
		// Precache sounds...
		if (FAudioDevice* AudioDevice = GetWorld()->GetAudioDevice())
		{
			UE_LOG(LogPlayerManagement, Log, TEXT("Precaching sounds..."));
			for(TObjectIterator<USoundWave> It;It;++It)
			{
				USoundWave* SoundWave = *It;
				AudioDevice->Precache( SoundWave );
			}
			UE_LOG(LogPlayerManagement, Log, TEXT("Precaching sounds completed..."));
		}
	}

	// Log time till first precache is finished.
	static bool bIsFirstCallOfFunction = true;
	if( bIsFirstCallOfFunction )
	{
		UE_LOG(LogPlayerManagement, Log, TEXT("%5.2f seconds passed since startup."),FPlatformTime::Seconds()-GStartTime);
		bIsFirstCallOfFunction = false;
	}
}

TOptional<bool> UGameViewportClient::QueryShowFocus(const EFocusCause InFocusCause) const
{
	UUserInterfaceSettings* UISettings = GetMutableDefault<UUserInterfaceSettings>(UUserInterfaceSettings::StaticClass());
	
	if ( UISettings->RenderFocusRule == ERenderFocusRule::Never ||
		(UISettings->RenderFocusRule == ERenderFocusRule::NonPointer && InFocusCause == EFocusCause::Mouse) ||
		(UISettings->RenderFocusRule == ERenderFocusRule::NavigationOnly && InFocusCause != EFocusCause::Navigation))
	{
		return false;
	}

	return true;
}

void UGameViewportClient::LostFocus(FViewport* InViewport)
{
	// We need to reset some key inputs, since keyup events will sometimes not be processed (such as going into immersive/maximized mode).  
	// Resetting them will prevent them from "sticking"
	UWorld* const ViewportWorld = GetWorld();
	if (ViewportWorld)
	{
		for (FConstPlayerControllerIterator Iterator = ViewportWorld->GetPlayerControllerIterator(); Iterator; ++Iterator)
		{
			APlayerController* const PlayerController = *Iterator;
			if (PlayerController)
			{
				PlayerController->FlushPressedKeys();
			}
		}
	}

	if (GEngine && GEngine->GetAudioDeviceManager())
	{
		bHasAudioFocus = false;
	}
}

void UGameViewportClient::ReceivedFocus(FViewport* InViewport)
{
	if (GetDefault<UInputSettings>()->bUseMouseForTouch && GetGameViewport() && !GetGameViewport()->GetPlayInEditorIsSimulate())
	{
		FSlateApplication::Get().SetGameIsFakingTouchEvents(true);
	}

	if (GEngine && GEngine->GetAudioDeviceManager())
	{ 
		GEngine->GetAudioDeviceManager()->SetActiveDevice(AudioDeviceHandle);
		bHasAudioFocus = true;
	}
}

bool UGameViewportClient::IsFocused(FViewport* InViewport)
{
	return InViewport->HasFocus() || InViewport->HasMouseCapture();
}

void UGameViewportClient::CloseRequested(FViewport* InViewport)
{
	check(InViewport == Viewport);

	FSlateApplication::Get().SetGameIsFakingTouchEvents(false);
	
	// broadcast close request to anyone that registered an interest
	CloseRequestedDelegate.ExecuteIfBound(InViewport);

	SetViewportFrame(NULL);

	// If this viewport has a high res screenshot window attached to it, close it
	if (HighResScreenshotDialog.IsValid())
	{
		HighResScreenshotDialog.Pin()->RequestDestroyWindow();
		HighResScreenshotDialog = NULL;
	}
}

bool UGameViewportClient::IsOrtho() const
{
	return false;
}

void UGameViewportClient::PostRender(UCanvas* Canvas)
{
	if( bShowTitleSafeZone )
	{
		DrawTitleSafeArea(Canvas);
	}

	// Draw the transition screen.
	DrawTransition(Canvas);

	// Draw default web cam.  This only will draw something if a web camera is currently enabled in the live streaming settings
	// and the user has activated it.  Also, the game may override this functionality entirely, and draw the web cam video itself.
	IGameLiveStreaming::Get().DrawSimpleWebCamVideo( Canvas );
}

void UGameViewportClient::PeekTravelFailureMessages(UWorld* InWorld, ETravelFailure::Type FailureType, const FString& ErrorString)
{
	UE_LOG(LogNet, Warning, TEXT("Travel Failure: [%s]: %s"), ETravelFailure::ToString(FailureType), *ErrorString);
}

void UGameViewportClient::PeekNetworkFailureMessages(UWorld *InWorld, UNetDriver *NetDriver, ENetworkFailure::Type FailureType, const FString& ErrorString)
{
	UE_LOG(LogNet, Warning, TEXT("Network Failure: %s[%s]: %s"), NetDriver ? *NetDriver->NetDriverName.ToString() : TEXT("NULL"), ENetworkFailure::ToString(FailureType), *ErrorString);
}

void UGameViewportClient::SSSwapControllers()
{
#if !UE_BUILD_SHIPPING
	UEngine* const Engine = GetOuterUEngine();

	int32 const NumPlayers = Engine ? Engine->GetNumGamePlayers(this) : 0;
	if (NumPlayers > 1)
	{
		ULocalPlayer* const LP = Engine ? Engine->GetFirstGamePlayer(this) : nullptr;
		const int32 TmpControllerID = LP ? LP->GetControllerId() : 0;

		for (int32 Idx = 0; Idx<NumPlayers-1; ++Idx)
		{
			Engine->GetGamePlayer(this, Idx)->SetControllerId(Engine->GetGamePlayer(this, Idx + 1)->GetControllerId());
		}
		Engine->GetGamePlayer(this, NumPlayers-1)->SetControllerId(TmpControllerID);
	}
#endif
}

void UGameViewportClient::ShowTitleSafeArea()
{
#if !UE_BUILD_SHIPPING
	bShowTitleSafeZone = !bShowTitleSafeZone;
#endif
}

void UGameViewportClient::SetConsoleTarget(int32 PlayerIndex)
{
#if !UE_BUILD_SHIPPING
	if (ViewportConsole)
	{
		if(PlayerIndex >= 0 && PlayerIndex < GetOuterUEngine()->GetNumGamePlayers(this))
		{
			ViewportConsole->ConsoleTargetPlayer = GetOuterUEngine()->GetGamePlayer(this, PlayerIndex);
		}
		else
		{
			ViewportConsole->ConsoleTargetPlayer = NULL;
		}
	}
#endif
}


ULocalPlayer* UGameViewportClient::SetupInitialLocalPlayer(FString& OutError)
{
	check(GetOuterUEngine()->ConsoleClass != NULL);

	ActiveSplitscreenType = ESplitScreenType::None;

#if !UE_BUILD_SHIPPING
	// Create the viewport's console.
	ViewportConsole = NewObject<UConsole>(this, GetOuterUEngine()->ConsoleClass);
	// register console to get all log messages
	GLog->AddOutputDevice(ViewportConsole);
#endif // !UE_BUILD_SHIPPING

	// Keep an eye on any network or server travel failures
	GEngine->OnTravelFailure().AddUObject(this, &UGameViewportClient::PeekTravelFailureMessages);
	GEngine->OnNetworkFailure().AddUObject(this, &UGameViewportClient::PeekNetworkFailureMessages);

	UGameInstance * ViewportGameInstance = GEngine->GetWorldContextFromGameViewportChecked(this).OwningGameInstance;

	if ( !ensure( ViewportGameInstance != NULL ) )
	{
		return NULL;
	}

	// Create the initial player - this is necessary or we can't render anything in-game.
	return ViewportGameInstance->CreateInitialPlayer(OutError);
}

ULocalPlayer* UGameViewportClient::CreatePlayer(int32 ControllerId, FString& OutError, bool bSpawnActor)
{
	UGameInstance * ViewportGameInstance = GEngine->GetWorldContextFromGameViewportChecked(this).OwningGameInstance;
	return (ViewportGameInstance != NULL) ? ViewportGameInstance->CreateLocalPlayer(ControllerId, OutError, bSpawnActor) : NULL;
}

bool UGameViewportClient::RemovePlayer(class ULocalPlayer* ExPlayer)
{
	UGameInstance * ViewportGameInstance = GEngine->GetWorldContextFromGameViewportChecked(this).OwningGameInstance;
	return (ViewportGameInstance != NULL) ? ViewportGameInstance->RemoveLocalPlayer(ExPlayer) : false;
}

void UGameViewportClient::UpdateActiveSplitscreenType()
{
	ESplitScreenType::Type SplitType = ESplitScreenType::None;
	const int32 NumPlayers = GEngine->GetNumGamePlayers(GetWorld());
	const UGameMapsSettings* Settings = GetDefault<UGameMapsSettings>();

	if (Settings->bUseSplitscreen && !bDisableSplitScreenOverride)
	{
		switch (NumPlayers)
		{
		case 0:
		case 1:
			SplitType = ESplitScreenType::None;
			break;

		case 2:
			switch (Settings->TwoPlayerSplitscreenLayout)
			{
			case ETwoPlayerSplitScreenType::Horizontal:
				SplitType = ESplitScreenType::TwoPlayer_Horizontal;
				break;

			case ETwoPlayerSplitScreenType::Vertical:
				SplitType = ESplitScreenType::TwoPlayer_Vertical;
				break;

			default:
				check(0);
			}
			break;

		case 3:
			switch (Settings->ThreePlayerSplitscreenLayout)
			{
			case EThreePlayerSplitScreenType::FavorTop:
				SplitType = ESplitScreenType::ThreePlayer_FavorTop;
				break;

			case EThreePlayerSplitScreenType::FavorBottom:
				SplitType = ESplitScreenType::ThreePlayer_FavorBottom;
				break;

			default:
				check(0);
			}
			break;

		default:
			ensure(NumPlayers == 4);
			SplitType = ESplitScreenType::FourPlayer;
			break;
		}
	}
	else
	{
		SplitType = ESplitScreenType::None;
	}

	ActiveSplitscreenType = SplitType;
}

void UGameViewportClient::LayoutPlayers()
{
	UpdateActiveSplitscreenType();
	const ESplitScreenType::Type SplitType = GetCurrentSplitscreenConfiguration();
	
	// Initialize the players
	const TArray<ULocalPlayer*>& PlayerList = GetOuterUEngine()->GetGamePlayers(this);

	for ( int32 PlayerIdx = 0; PlayerIdx < PlayerList.Num(); PlayerIdx++ )
	{
		if ( SplitType < SplitscreenInfo.Num() && PlayerIdx < SplitscreenInfo[SplitType].PlayerData.Num() )
		{
			PlayerList[PlayerIdx]->Size.X =	SplitscreenInfo[SplitType].PlayerData[PlayerIdx].SizeX;
			PlayerList[PlayerIdx]->Size.Y =	SplitscreenInfo[SplitType].PlayerData[PlayerIdx].SizeY;
			PlayerList[PlayerIdx]->Origin.X =	SplitscreenInfo[SplitType].PlayerData[PlayerIdx].OriginX;
			PlayerList[PlayerIdx]->Origin.Y =	SplitscreenInfo[SplitType].PlayerData[PlayerIdx].OriginY;
		}
		else
		{
			PlayerList[PlayerIdx]->Size.X =	0.f;
			PlayerList[PlayerIdx]->Size.Y =	0.f;
			PlayerList[PlayerIdx]->Origin.X =	0.f;
			PlayerList[PlayerIdx]->Origin.Y =	0.f;
		}
	}
}

void UGameViewportClient::SetDisableSplitscreenOverride( const bool bDisabled )
{
	bDisableSplitScreenOverride = bDisabled;
	LayoutPlayers();
}

void UGameViewportClient::GetSubtitleRegion(FVector2D& MinPos, FVector2D& MaxPos)
{
	MaxPos.X = 1.0f;
	MaxPos.Y = (GetOuterUEngine()->GetNumGamePlayers(this) == 1) ? 0.9f : 0.5f;
}


int32 UGameViewportClient::ConvertLocalPlayerToGamePlayerIndex( ULocalPlayer* LPlayer )
{
	return GetOuterUEngine()->GetGamePlayers(this).Find( LPlayer );
}

bool UGameViewportClient::HasTopSafeZone( int32 LocalPlayerIndex )
{
	switch ( GetCurrentSplitscreenConfiguration() )
	{
	case ESplitScreenType::None:
	case ESplitScreenType::TwoPlayer_Vertical:
		return true;

	case ESplitScreenType::TwoPlayer_Horizontal:
	case ESplitScreenType::ThreePlayer_FavorTop:
		return (LocalPlayerIndex == 0) ? true : false;

	case ESplitScreenType::ThreePlayer_FavorBottom:
	case ESplitScreenType::FourPlayer:
		return (LocalPlayerIndex < 2) ? true : false;
	}

	return false;
}

bool UGameViewportClient::HasBottomSafeZone( int32 LocalPlayerIndex )
{
	switch ( GetCurrentSplitscreenConfiguration() )
	{
	case ESplitScreenType::None:
	case ESplitScreenType::TwoPlayer_Vertical:
		return true;

	case ESplitScreenType::TwoPlayer_Horizontal:
	case ESplitScreenType::ThreePlayer_FavorTop:
		return (LocalPlayerIndex == 0) ? false : true;

	case ESplitScreenType::ThreePlayer_FavorBottom:
	case ESplitScreenType::FourPlayer:
		return (LocalPlayerIndex > 1) ? true : false;
	}

	return false;
}

bool UGameViewportClient::HasLeftSafeZone( int32 LocalPlayerIndex )
{
	switch ( GetCurrentSplitscreenConfiguration() )
	{
	case ESplitScreenType::None:
	case ESplitScreenType::TwoPlayer_Horizontal:
		return true;

	case ESplitScreenType::TwoPlayer_Vertical:
		return (LocalPlayerIndex == 0) ? true : false;

	case ESplitScreenType::ThreePlayer_FavorTop:
		return (LocalPlayerIndex < 2) ? true : false;

	case ESplitScreenType::ThreePlayer_FavorBottom:
	case ESplitScreenType::FourPlayer:
		return (LocalPlayerIndex == 0 || LocalPlayerIndex == 2) ? true : false;
	}

	return false;
}

bool UGameViewportClient::HasRightSafeZone( int32 LocalPlayerIndex )
{
	switch ( GetCurrentSplitscreenConfiguration() )
	{
	case ESplitScreenType::None:
	case ESplitScreenType::TwoPlayer_Horizontal:
		return true;

	case ESplitScreenType::TwoPlayer_Vertical:
	case ESplitScreenType::ThreePlayer_FavorBottom:
		return (LocalPlayerIndex > 0) ? true : false;

	case ESplitScreenType::ThreePlayer_FavorTop:
		return (LocalPlayerIndex == 1) ? false : true;

	case ESplitScreenType::FourPlayer:
		return (LocalPlayerIndex == 0 || LocalPlayerIndex == 2) ? false : true;
	}

	return false;
}


void UGameViewportClient::GetPixelSizeOfScreen( float& Width, float& Height, UCanvas* Canvas, int32 LocalPlayerIndex )
{
	switch ( GetCurrentSplitscreenConfiguration() )
	{
	case ESplitScreenType::None:
		Width = Canvas->ClipX;
		Height = Canvas->ClipY;
		return;
	case ESplitScreenType::TwoPlayer_Horizontal:
		Width = Canvas->ClipX;
		Height = Canvas->ClipY * 2;
		return;
	case ESplitScreenType::TwoPlayer_Vertical:
		Width = Canvas->ClipX * 2;
		Height = Canvas->ClipY;
		return;
	case ESplitScreenType::ThreePlayer_FavorTop:
		if (LocalPlayerIndex == 0)
		{
			Width = Canvas->ClipX;
		}
		else
		{
			Width = Canvas->ClipX * 2;
		}
		Height = Canvas->ClipY * 2;
		return;
	case ESplitScreenType::ThreePlayer_FavorBottom:
		if (LocalPlayerIndex == 2)
		{
			Width = Canvas->ClipX;
		}
		else
		{
			Width = Canvas->ClipX * 2;
		}
		Height = Canvas->ClipY * 2;
		return;
	case ESplitScreenType::FourPlayer:
		Width = Canvas->ClipX * 2;
		Height = Canvas->ClipY * 2;
		return;
	}
}

void UGameViewportClient::CalculateSafeZoneValues( float& Horizontal, float& Vertical, UCanvas* Canvas, int32 LocalPlayerIndex, bool bUseMaxPercent )
{

	float XSafeZoneToUse = bUseMaxPercent ? TitleSafeZone.MaxPercentX : TitleSafeZone.RecommendedPercentX;
	float YSafeZoneToUse = bUseMaxPercent ? TitleSafeZone.MaxPercentY : TitleSafeZone.RecommendedPercentY;

	float ScreenWidth, ScreenHeight;
	GetPixelSizeOfScreen( ScreenWidth, ScreenHeight, Canvas, LocalPlayerIndex );
	Horizontal = (ScreenWidth * (1 - XSafeZoneToUse) / 2.0f);
	Vertical = (ScreenHeight * (1 - YSafeZoneToUse) / 2.0f);
}


bool UGameViewportClient::CalculateDeadZoneForAllSides( ULocalPlayer* LPlayer, UCanvas* Canvas, float& fTopSafeZone, float& fBottomSafeZone, float& fLeftSafeZone, float& fRightSafeZone, bool bUseMaxPercent )
{
	// save separate - if the split screen is in bottom right, then

	if ( LPlayer != NULL )
	{
		int32 LocalPlayerIndex = ConvertLocalPlayerToGamePlayerIndex( LPlayer );

		if ( LocalPlayerIndex != -1 )
		{
			// see if this player should have a safe zone for any particular zonetype
			bool bHasTopSafeZone = HasTopSafeZone( LocalPlayerIndex );
			bool bHasBottomSafeZone = HasBottomSafeZone( LocalPlayerIndex );
			bool bHasLeftSafeZone = HasLeftSafeZone( LocalPlayerIndex );
			bool bHasRightSafeZone = HasRightSafeZone( LocalPlayerIndex );

			// if they need a safezone, then calculate it and save it
			if ( bHasTopSafeZone || bHasBottomSafeZone || bHasLeftSafeZone || bHasRightSafeZone)
			{
				// calculate the safezones
				float HorizSafeZoneValue, VertSafeZoneValue;
				CalculateSafeZoneValues( HorizSafeZoneValue, VertSafeZoneValue, Canvas, LocalPlayerIndex, bUseMaxPercent );

				if (bHasTopSafeZone)
				{
					fTopSafeZone = VertSafeZoneValue;
				}
				else
				{
					fTopSafeZone = 0.f;
				}

				if (bHasBottomSafeZone)
				{
					fBottomSafeZone = VertSafeZoneValue;
				}
				else
				{
					fBottomSafeZone = 0.f;
				}

				if (bHasLeftSafeZone)
				{
					fLeftSafeZone = HorizSafeZoneValue;
				}
				else
				{
					fLeftSafeZone = 0.f;
				}

				if (bHasRightSafeZone)
				{
					fRightSafeZone = HorizSafeZoneValue;
				}
				else
				{
					fRightSafeZone = 0.f;
				}

				return true;
			}
		}
	}
	return false;
}

void UGameViewportClient::DrawTitleSafeArea( UCanvas* Canvas )
{	
	// red colored max safe area box
	Canvas->SetDrawColor(255,0,0,255);
	float X = Canvas->ClipX * (1 - TitleSafeZone.MaxPercentX) / 2.0f;
	float Y = Canvas->ClipY * (1 - TitleSafeZone.MaxPercentY) / 2.0f;
	FCanvasBoxItem BoxItem( FVector2D( X, Y ), FVector2D( Canvas->ClipX * TitleSafeZone.MaxPercentX, Canvas->ClipY * TitleSafeZone.MaxPercentY ) );
	BoxItem.SetColor( FLinearColor::Red );
	Canvas->DrawItem( BoxItem );
		
	// yellow colored recommended safe area box
	X = Canvas->ClipX * (1 - TitleSafeZone.RecommendedPercentX) / 2.0f;
	Y = Canvas->ClipY * (1 - TitleSafeZone.RecommendedPercentY) / 2.0f;
	BoxItem.SetColor( FLinearColor::Yellow );
	BoxItem.Size = FVector2D( Canvas->ClipX * TitleSafeZone.RecommendedPercentX, Canvas->ClipY * TitleSafeZone.RecommendedPercentY );
	Canvas->DrawItem( BoxItem, X, Y );
}

void UGameViewportClient::DrawTransition(UCanvas* Canvas)
{
	if (bSuppressTransitionMessage == false)
	{
		switch (GetOuterUEngine()->TransitionType)
		{
		case TT_Loading:
			DrawTransitionMessage(Canvas, NSLOCTEXT("GameViewportClient", "LoadingMessage", "LOADING").ToString());
			break;
		case TT_Saving:
			DrawTransitionMessage(Canvas, NSLOCTEXT("GameViewportClient", "SavingMessage", "SAVING").ToString());
			break;
		case TT_Connecting:
			DrawTransitionMessage(Canvas, NSLOCTEXT("GameViewportClient", "ConnectingMessage", "CONNECTING").ToString());
			break;
		case TT_Precaching:
			DrawTransitionMessage(Canvas, NSLOCTEXT("GameViewportClient", "PrecachingMessage", "PRECACHING").ToString());
			break;
		case TT_Paused:
			DrawTransitionMessage(Canvas, NSLOCTEXT("GameViewportClient", "PausedMessage", "PAUSED").ToString());
			break;
		case TT_WaitingToConnect:
			DrawTransitionMessage(Canvas, TEXT("Waiting to connect...")); // Temp - localization of the FString messages is broke atm. Loc this when its fixed.
			break;
		}
	}
}

void UGameViewportClient::DrawTransitionMessage(UCanvas* Canvas,const FString& Message)
{
	UFont* Font = GEngine->GetLargeFont();
	FCanvasTextItem TextItem( FVector2D::ZeroVector, FText::GetEmpty(), Font, FLinearColor::Blue);
	TextItem.EnableShadow( FLinearColor::Black );
	TextItem.Text = FText::FromString(Message);
	float XL, YL;
	Canvas->StrLen( Font , Message, XL, YL );
	Canvas->DrawItem( TextItem, 0.5f * (Canvas->ClipX - XL), 0.66f * Canvas->ClipY - YL * 0.5f );	
}

void UGameViewportClient::NotifyPlayerAdded( int32 PlayerIndex, ULocalPlayer* AddedPlayer )
{
	LayoutPlayers();

	TSharedPtr< IGameLayerManager > GameLayerManager(GameLayerManagerPtr.Pin());
	if ( GameLayerManager.IsValid() )
	{
		GameLayerManager->NotifyPlayerAdded(PlayerIndex, AddedPlayer);
	}

	PlayerAddedDelegate.Broadcast( PlayerIndex );
}

void UGameViewportClient::NotifyPlayerRemoved( int32 PlayerIndex, ULocalPlayer* RemovedPlayer )
{
	LayoutPlayers();

	TSharedPtr< IGameLayerManager > GameLayerManager(GameLayerManagerPtr.Pin());
	if ( GameLayerManager.IsValid() )
	{
		GameLayerManager->NotifyPlayerRemoved(PlayerIndex, RemovedPlayer);
	}

	PlayerRemovedDelegate.Broadcast( PlayerIndex );
}

void UGameViewportClient::AddViewportWidgetContent( TSharedRef<SWidget> ViewportContent, const int32 ZOrder )
{
	TSharedPtr< SOverlay > PinnedViewportOverlayWidget( ViewportOverlayWidget.Pin() );
	if( ensure( PinnedViewportOverlayWidget.IsValid() ) )
	{
		// NOTE: Returns FSimpleSlot but we're ignoring here.  Could be used for alignment though.
		PinnedViewportOverlayWidget->AddSlot( ZOrder )
			[
				ViewportContent
			];
	}
}

void UGameViewportClient::RemoveViewportWidgetContent( TSharedRef<SWidget> ViewportContent )
{
	TSharedPtr< SOverlay > PinnedViewportOverlayWidget( ViewportOverlayWidget.Pin() );
	if( PinnedViewportOverlayWidget.IsValid() )
	{
		PinnedViewportOverlayWidget->RemoveSlot( ViewportContent );
	}
}

void UGameViewportClient::AddViewportWidgetForPlayer(ULocalPlayer* Player, TSharedRef<SWidget> ViewportContent, const int32 ZOrder)
{
	TSharedPtr< IGameLayerManager > GameLayerManager(GameLayerManagerPtr.Pin());
	if ( GameLayerManager.IsValid() )
	{
		GameLayerManager->AddWidgetForPlayer(Player, ViewportContent, ZOrder);
	}
}

void UGameViewportClient::RemoveViewportWidgetForPlayer(ULocalPlayer* Player, TSharedRef<SWidget> ViewportContent)
{
	TSharedPtr< IGameLayerManager > GameLayerManager(GameLayerManagerPtr.Pin());
	if ( GameLayerManager.IsValid() )
	{
		GameLayerManager->RemoveWidgetForPlayer(Player, ViewportContent);
	}
}

void UGameViewportClient::RemoveAllViewportWidgets()
{
	CursorWidgets.Empty();

	TSharedPtr< SOverlay > PinnedViewportOverlayWidget( ViewportOverlayWidget.Pin() );
	if( PinnedViewportOverlayWidget.IsValid() )
	{
		PinnedViewportOverlayWidget->ClearChildren();
	}

	TSharedPtr< IGameLayerManager > GameLayerManager(GameLayerManagerPtr.Pin());
	if ( GameLayerManager.IsValid() )
		{
		GameLayerManager->ClearWidgets();
	}
}

void UGameViewportClient::VerifyPathRenderingComponents()
{
	const bool bShowPaths = !!EngineShowFlags.Navigation;

	UWorld* const ViewportWorld = GetWorld();

	// make sure nav mesh has a rendering component
	ANavigationData* const NavData = (ViewportWorld && ViewportWorld->GetNavigationSystem() != nullptr)
		? ViewportWorld->GetNavigationSystem()->GetMainNavData(FNavigationSystem::DontCreate)
		: NULL;

	if(NavData && NavData->RenderingComp == NULL)
	{
		NavData->RenderingComp = NavData->ConstructRenderingComponent();
		if (NavData->RenderingComp)
		{
			NavData->RenderingComp->SetVisibility(bShowPaths);
			NavData->RenderingComp->RegisterComponent();
		}
	}

	if(NavData == NULL)
	{
		UE_LOG(LogPlayerManagement, Warning, TEXT("No NavData found when calling UGameViewportClient::VerifyPathRenderingComponents()"));
	}
}



bool UGameViewportClient::Exec( UWorld* InWorld, const TCHAR* Cmd,FOutputDevice& Ar)
{
	if ( FParse::Command(&Cmd,TEXT("FORCEFULLSCREEN")) )
	{
		return HandleForceFullscreenCommand( Cmd, Ar );
	}
	else if( FParse::Command(&Cmd,TEXT("SHOW")) )
	{
		return HandleShowCommand( Cmd, Ar, InWorld );
	}
	else if( FParse::Command(&Cmd,TEXT("SHOWLAYER")) )
	{
		return HandleShowLayerCommand( Cmd, Ar, InWorld );
	}
	else if (FParse::Command(&Cmd,TEXT("VIEWMODE")))
	{
		return HandleViewModeCommand( Cmd, Ar, InWorld );
	}
	else if (FParse::Command(&Cmd, TEXT("NEXTVIEWMODE")))
	{
		return HandleNextViewModeCommand( Cmd, Ar, InWorld );
	}
	else if (FParse::Command(&Cmd, TEXT("PREVVIEWMODE")))
	{
		return HandlePrevViewModeCommand( Cmd, Ar, InWorld );
	}
#if WITH_EDITOR
	else if( FParse::Command( &Cmd, TEXT("ShowMouseCursor") ) )
	{
		return HandleShowMouseCursorCommand( Cmd, Ar );
	}
#endif
	else if( FParse::Command(&Cmd,TEXT("PRECACHE")) )
	{
		return HandlePreCacheCommand( Cmd, Ar );
	}
	else if( FParse::Command(&Cmd,TEXT("TOGGLE_FULLSCREEN")) || FParse::Command(&Cmd,TEXT("FULLSCREEN")) )
	{
		return HandleToggleFullscreenCommand();
	}	
	else if( FParse::Command(&Cmd,TEXT("SETRES")) )
	{
		return HandleSetResCommand( Cmd, Ar );
	}
	else if( FParse::Command(&Cmd,TEXT("HighResShot")) )
	{
		return HandleHighresScreenshotCommand( Cmd, Ar );
	}
	else if( FParse::Command(&Cmd,TEXT("HighResShotUI")) )
	{
		return HandleHighresScreenshotUICommand( Cmd, Ar );
	}
	else if( FParse::Command(&Cmd,TEXT("SHOT")) || FParse::Command(&Cmd,TEXT("SCREENSHOT")) )
	{
		return HandleScreenshotCommand( Cmd, Ar );	
	}
	else if ( FParse::Command(&Cmd, TEXT("BUGSCREENSHOTWITHHUDINFO")) )
	{
		return HandleBugScreenshotwithHUDInfoCommand( Cmd, Ar );
	}
	else if ( FParse::Command(&Cmd,TEXT("BUGSCREENSHOT")) )
	{
		return HandleBugScreenshotCommand( Cmd, Ar );
	}
	else if( FParse::Command(&Cmd,TEXT("KILLPARTICLES")) )
	{
		return HandleKillParticlesCommand( Cmd, Ar );	
	}
	else if( FParse::Command(&Cmd,TEXT("FORCESKELLOD")) )
	{
		return HandleForceSkelLODCommand( Cmd, Ar, InWorld );
	}
	else if (FParse::Command(&Cmd, TEXT("DISPLAY")))
	{
		return HandleDisplayCommand( Cmd, Ar );
	}
	else if (FParse::Command(&Cmd, TEXT("DISPLAYALL")))
	{
		return HandleDisplayAllCommand( Cmd, Ar );
	}
	else if (FParse::Command(&Cmd, TEXT("DISPLAYALLLOCATION")))
	{
		return HandleDisplayAllLocationCommand( Cmd, Ar );
	}
	else if (FParse::Command(&Cmd, TEXT("DISPLAYALLROTATION")))
	{
		return HandleDisplayAllRotationCommand( Cmd, Ar );
	}
	else if (FParse::Command(&Cmd, TEXT("DISPLAYCLEAR")))
	{
		return HandleDisplayClearCommand( Cmd, Ar );
	}
	else if(FParse::Command(&Cmd, TEXT("TEXTUREDEFRAG")))
	{
		return HandleTextureDefragCommand( Cmd, Ar );
	}
	else if (FParse::Command(&Cmd, TEXT("TOGGLEMIPFADE")))
	{
		return HandleToggleMIPFadeCommand( Cmd, Ar );
	}
	else if (FParse::Command(&Cmd, TEXT("PAUSERENDERCLOCK")))
	{
		return HandlePauseRenderClockCommand( Cmd, Ar );
	}

	if(ProcessConsoleExec(Cmd,Ar,NULL))
	{
		return true;
	}
	else if ( GameInstance && (GameInstance->Exec(InWorld, Cmd, Ar) || GameInstance->ProcessConsoleExec(Cmd, Ar, nullptr)) )
	{
		return true;
	}
	else if( GEngine->Exec( InWorld, Cmd,Ar) )
	{
		return true;
	}
	else
	{
		return false;
	}
}

bool UGameViewportClient::HandleForceFullscreenCommand( const TCHAR* Cmd, FOutputDevice& Ar )
{
	GForceFullscreen = !GForceFullscreen;
	return true;
}

/** Contains the previous state of a primitive before turning on collision visibility */
struct CollVisibilityState
{
	bool bHiddenInGame;
	bool bVisible;

	CollVisibilityState(bool InHidden, bool InVisible) :
		bHiddenInGame(InHidden),
		bVisible(InVisible)
	{
	}
};

typedef TMap<TWeakObjectPtr<UPrimitiveComponent>, CollVisibilityState> CollisionComponentVisibilityMap;
CollisionComponentVisibilityMap& GetCollisionComponentVisibilityMap()
{
	static CollisionComponentVisibilityMap Mapping;
	return Mapping;
}

bool UGameViewportClient::HandleShowCommand( const TCHAR* Cmd, FOutputDevice& Ar, UWorld* InWorld )
{
#if UE_BUILD_SHIPPING
	// don't allow show flags in net games, but on con
	if ( InWorld->GetNetMode() != NM_Standalone || (GEngine->GetWorldContextFromWorldChecked(InWorld).PendingNetGame != NULL) )
	{
		return true;
	}
	// the effects of this cannot be easily reversed, so prevent the user from playing network games without restarting to avoid potential exploits
	GDisallowNetworkTravel = true;
#endif // UE_BUILD_SHIPPING

	// First, look for skeletal mesh show commands

	bool bUpdateSkelMeshCompDebugFlags = false;
	static bool bShowSkelBones = false;
	static bool bShowPrePhysSkelBones = false;

	if(FParse::Command(&Cmd,TEXT("BONES")))
	{
		bShowSkelBones = !bShowSkelBones;
		bUpdateSkelMeshCompDebugFlags = true;
	}
	else if(FParse::Command(&Cmd,TEXT("PREPHYSBONES")))
	{
		bShowPrePhysSkelBones = !bShowPrePhysSkelBones;
		bUpdateSkelMeshCompDebugFlags = true;
	}

	// If we changed one of the skel mesh debug show flags, set it on each of the components in the World.
	if(bUpdateSkelMeshCompDebugFlags)
	{
		for (TObjectIterator<USkeletalMeshComponent> It; It; ++It)
		{
			USkeletalMeshComponent* SkelComp = *It;
			if( SkelComp->GetScene() == InWorld->Scene )
			{
				SkelComp->bDisplayBones = bShowSkelBones;
				SkelComp->bShowPrePhysBones = bShowPrePhysSkelBones;
				SkelComp->MarkRenderStateDirty();
			}
		}

		// Now we are done.
		return true;
	}

	// EngineShowFlags
	{
		int32 FlagIndex = FEngineShowFlags::FindIndexByName(Cmd);

		if(FlagIndex != -1)
		{
			bool bCanBeToggled = true;

			if(GIsEditor)
			{
				if(!FEngineShowFlags::CanBeToggledInEditor(Cmd))
				{
					bCanBeToggled = false;
				}
			}

			bool bIsACollisionFlag = FEngineShowFlags::IsNameThere(Cmd, TEXT("Collision"));

			if(bCanBeToggled)
			{
				bool bOldState = EngineShowFlags.GetSingleFlag(FlagIndex);

				EngineShowFlags.SetSingleFlag(FlagIndex, !bOldState);

				if(FEngineShowFlags::IsNameThere(Cmd, TEXT("Navigation,Cover")))
				{
					VerifyPathRenderingComponents();
				}
					
				if(FEngineShowFlags::IsNameThere(Cmd, TEXT("Volumes")))
				{
					// TODO: Investigate why this is doesn't appear to work
					if (AllowDebugViewmodes())
					{
						ToggleShowVolumes();
					}
					else
					{
						Ar.Logf(TEXT("Debug viewmodes not allowed on consoles by default.  See AllowDebugViewmodes()."));
					}
				}
			}

			if(bIsACollisionFlag)
			{
				ToggleShowCollision();
			}

			return true;
		}
	}

	// create a sorted list of showflags
	TSet<FString> LinesToSort;
	{
		struct FIterSink
		{
			FIterSink(TSet<FString>& InLinesToSort, const FEngineShowFlags InEngineShowFlags) : LinesToSort(InLinesToSort), EngineShowFlags(InEngineShowFlags)
			{
			}

			bool OnEngineShowFlag(uint32 InIndex, const FString& InName)
			{
				FString Value = FString::Printf(TEXT("%s=%d"), *InName, EngineShowFlags.GetSingleFlag(InIndex) ? 1 : 0);
				LinesToSort.Add(Value);
				return true;
			}

			TSet<FString>& LinesToSort;
			const FEngineShowFlags EngineShowFlags;
		};

		FIterSink Sink(LinesToSort, EngineShowFlags);

		FEngineShowFlags::IterateAllFlags(Sink);
	}	

	LinesToSort.Sort( TLess<FString>() );

	for(TSet<FString>::TConstIterator It(LinesToSort); It; ++It)
	{
		const FString Value = *It;

		Ar.Logf(TEXT("%s"), *Value);
	}

	return true;
}

FPopupMethodReply UGameViewportClient::OnQueryPopupMethod() const
{
	return FPopupMethodReply::UseMethod(EPopupMethod::UseCurrentWindow)
		.SetShouldThrottle(EShouldThrottle::No);
}

void UGameViewportClient::ToggleShowVolumes()
{
	// Don't allow 'show collision' and 'show volumes' at the same time, so turn collision off
	if (EngineShowFlags.Volumes && EngineShowFlags.Collision)
	{
		EngineShowFlags.SetCollision(false);
		ToggleShowCollision();
	}

	// Iterate over all brushes
	for (TObjectIterator<UBrushComponent> It; It; ++It)
	{
		UBrushComponent* BrushComponent = *It;
		AVolume* Owner = Cast<AVolume>(BrushComponent->GetOwner());

		// Only bother with volume brushes that belong to the world's scene
		if (Owner && BrushComponent->GetScene() == GetWorld()->Scene && !FActorEditorUtils::IsABuilderBrush(Owner))
		{
			// We're expecting this to be in the game at this point
			check(Owner->GetWorld()->IsGameWorld());

			// Toggle visibility of this volume
			if (BrushComponent->IsVisible())
			{
				BrushComponent->SetVisibility(false);
				BrushComponent->SetHiddenInGame(true);
			}
			else
			{
				BrushComponent->SetVisibility(true);
				BrushComponent->SetHiddenInGame(false);
			}
		}
	}
}

void UGameViewportClient::ToggleShowCollision()
{
	// special case: for the Engine.Collision flag, we need to un-hide any primitive components that collide so their collision geometry gets rendered
	const bool bIsShowingCollision = EngineShowFlags.Collision;

	if (bIsShowingCollision)
	{
		// Don't allow 'show collision' and 'show volumes' at the same time, so turn collision off
		if (EngineShowFlags.Volumes)
		{
			EngineShowFlags.SetVolumes(false);
			ToggleShowVolumes();
		}

		NumViewportsShowingCollision++;
		if (World != nullptr)
		{
			ShowCollisionOnSpawnedActorsDelegateHandle = World->AddOnActorSpawnedHandler(FOnActorSpawned::FDelegate::CreateUObject(this, &UGameViewportClient::ShowCollisionOnSpawnedActors));
		}
	}
	else
	{
		NumViewportsShowingCollision--;
		check(NumViewportsShowingCollision >= 0);
		if (World != nullptr)
		{
			World->RemoveOnActorSpawnedHandler(ShowCollisionOnSpawnedActorsDelegateHandle);
		}
	}

	CollisionComponentVisibilityMap& Mapping = GetCollisionComponentVisibilityMap();

	// Restore state to any object in the map above
	for (CollisionComponentVisibilityMap::TIterator It(Mapping); It; ++It)
	{
		TWeakObjectPtr<UPrimitiveComponent>& PrimitiveComponent = It.Key();
		if (PrimitiveComponent.IsValid())
		{
			const CollVisibilityState& VisState = It.Value();
			PrimitiveComponent->SetHiddenInGame(VisState.bHiddenInGame);
			PrimitiveComponent->SetVisibility(VisState.bVisible);
		}
	}
	Mapping.Empty();

	if (World == nullptr)
	{
		return;
	}

	if (NumViewportsShowingCollision > 0)
	{
		for (TObjectIterator<UPrimitiveComponent> It; It; ++It)
		{
			UPrimitiveComponent* PrimitiveComponent = *It;
			if (!PrimitiveComponent->IsVisible() && PrimitiveComponent->IsCollisionEnabled() && PrimitiveComponent->GetScene() == World->Scene)
			{
				AActor* Owner = PrimitiveComponent->GetOwner();

				if (Owner && Owner->GetWorld() && Owner->GetWorld()->IsGameWorld() && !FActorEditorUtils::IsABuilderBrush(Owner))
				{
					// Save state before modifying the collision visibility
					Mapping.Add(PrimitiveComponent, CollVisibilityState(PrimitiveComponent->bHiddenInGame, PrimitiveComponent->bVisible));
					PrimitiveComponent->SetHiddenInGame(false);
					PrimitiveComponent->SetVisibility(true);
				}
			}
		}
	}

#if !(UE_BUILD_SHIPPING || UE_BUILD_TEST)
	if (EngineShowFlags.Collision)
	{
		for (FLocalPlayerIterator It((UEngine*)GetOuter(), World); It; ++It)
		{
			APlayerController* PC = It->PlayerController;
			if (PC != NULL && PC->GetPawn() != NULL)
			{
				PC->ClientMessage(FString::Printf(TEXT("!!!! Player Pawn %s Collision Info !!!!"), *PC->GetPawn()->GetName()));
				if (PC->GetPawn()->GetMovementBase())
				{
					PC->ClientMessage(FString::Printf(TEXT("Base %s"), *PC->GetPawn()->GetMovementBase()->GetName()));
				}
				TArray<AActor*> Touching;
				PC->GetPawn()->GetOverlappingActors(Touching);
				for (int32 i = 0; i < Touching.Num(); i++)
				{
					PC->ClientMessage(FString::Printf(TEXT("Touching %d: %s"), i, *Touching[i]->GetName()));
				}
			}
		}
	}
#endif
}

void UGameViewportClient::ShowCollisionOnSpawnedActors(AActor* Actor)
{
	CollisionComponentVisibilityMap& Mapping = GetCollisionComponentVisibilityMap();

	TInlineComponentArray<UPrimitiveComponent*> Components;
	check(Actor != nullptr);
	Actor->GetComponents(Components);

	for (auto Component : Components)
	{
		if (!Mapping.Contains(Component) && !Component->IsVisible() && Component->IsCollisionEnabled() && Component->GetScene() == GetWorld()->Scene)
		{
			check(Component->GetOwner() && Component->GetOwner()->GetWorld() && Component->GetOwner()->GetWorld()->IsGameWorld());

			// Save state before modifying the collision visibility
			Mapping.Add(Component, CollVisibilityState(Component->bHiddenInGame, Component->bVisible));
			Component->SetHiddenInGame(false);
			Component->SetVisibility(true);
		}
	}
}

bool UGameViewportClient::HandleShowLayerCommand( const TCHAR* Cmd, FOutputDevice& Ar, UWorld* InWorld )
{
	FString LayerName = FParse::Token(Cmd, 0);
	bool bPrintValidEntries = false;

	if (LayerName.IsEmpty())
	{
		Ar.Logf(TEXT("Missing layer name."));
		bPrintValidEntries = true;
	}
	else
	{
		int32 NumActorsToggled = 0;
		FName LayerFName = FName(*LayerName);

		for (FActorIterator It(InWorld); It; ++It)
		{
			AActor* Actor = *It;
			
			if (Actor->Layers.Contains(LayerFName))
			{
				NumActorsToggled++;
				// Note: overriding existing hidden property, ideally this would be something orthogonal
				Actor->bHidden = !Actor->bHidden;

				Actor->MarkComponentsRenderStateDirty();
			}
		}

		Ar.Logf(TEXT("Toggled visibility of %u actors"), NumActorsToggled);
		bPrintValidEntries = NumActorsToggled == 0;
	}

	if (bPrintValidEntries)
	{
		TArray<FName> LayerNames;

		for (FActorIterator It(InWorld); It; ++It)
		{
			AActor* Actor = *It;

			for (int32 LayerIndex = 0; LayerIndex < Actor->Layers.Num(); LayerIndex++)
			{
				LayerNames.AddUnique(Actor->Layers[LayerIndex]);
			}
		}

		Ar.Logf(TEXT("Valid layer names:"));

		for (int32 LayerIndex = 0; LayerIndex < LayerNames.Num(); LayerIndex++)
		{
			Ar.Logf(TEXT("   %s"), *LayerNames[LayerIndex].ToString());
		}
	}

	return true;
}

bool UGameViewportClient::HandleViewModeCommand( const TCHAR* Cmd, FOutputDevice& Ar, UWorld* InWorld )
{
#if !UE_BUILD_DEBUG
	// If there isn't a cheat manager, exit out
	bool bCheatsEnabled = false;
	for (FLocalPlayerIterator It((UEngine*)GetOuter(), InWorld); It; ++It)
	{
		if (It->PlayerController != NULL && It->PlayerController->CheatManager != NULL)
		{
			bCheatsEnabled = true;
			break;
		}
	}
	if (!bCheatsEnabled)
	{
		return true;
	}
#endif
	FString ViewModeName = FParse::Token(Cmd, 0);

	if(!ViewModeName.IsEmpty())
	{
		uint32 i = 0;
		for(; i < VMI_Max; ++i)
		{
			if(ViewModeName == GetViewModeName((EViewModeIndex)i))
			{
				ViewModeIndex = i;
				Ar.Logf(TEXT("Set new viewmode: %s"), GetViewModeName((EViewModeIndex)ViewModeIndex));
				break;
			}
		}
		if(i == VMI_Max)
		{
			Ar.Logf(TEXT("Error: view mode not recognized: %s"), *ViewModeName);
		}
	}
	else
	{
		Ar.Logf(TEXT("Current view mode: %s"), GetViewModeName((EViewModeIndex)ViewModeIndex));

		FString ViewModes;
		for(uint32 i = 0; i < VMI_Max; ++i)
		{
			if(i != 0)
			{
				ViewModes += TEXT(", ");
			}
			ViewModes += GetViewModeName((EViewModeIndex)i);
		}
		Ar.Logf(TEXT("Available view modes: %s"), *ViewModes);
	}

	if (ViewModeIndex == VMI_StationaryLightOverlap)
	{
		Ar.Logf(TEXT("This view mode is currently not supported in game."));
		ViewModeIndex = VMI_Lit;
	}

	if (FPlatformProperties::SupportsWindowedMode() == false)
	{
		if(ViewModeIndex == VMI_Unlit			
			|| ViewModeIndex == VMI_StationaryLightOverlap
			|| ViewModeIndex == VMI_Lit_DetailLighting
			|| ViewModeIndex == VMI_ReflectionOverride)
		{
			Ar.Logf(TEXT("This view mode is currently not supported on consoles."));
			ViewModeIndex = VMI_Lit;
		}
	}
	if ((ViewModeIndex != VMI_Lit && ViewModeIndex != VMI_ShaderComplexity) && !AllowDebugViewmodes())
	{
		Ar.Logf(TEXT("Debug viewmodes not allowed on consoles by default.  See AllowDebugViewmodes()."));
		ViewModeIndex = VMI_Lit;
	}

	ApplyViewMode((EViewModeIndex)ViewModeIndex, true, EngineShowFlags);

	return true;
}

bool UGameViewportClient::HandleNextViewModeCommand( const TCHAR* Cmd, FOutputDevice& Ar, UWorld* InWorld )
{
#if !UE_BUILD_DEBUG
	// If there isn't a cheat manager, exit out
	bool bCheatsEnabled = false;
	for (FLocalPlayerIterator It((UEngine*)GetOuter(), InWorld); It; ++It)
	{
		if (It->PlayerController != NULL && It->PlayerController->CheatManager != NULL)
		{
			bCheatsEnabled = true;
			break;
		}
	}
	if (!bCheatsEnabled)
	{
		return true;
	}
#endif
	ViewModeIndex = ViewModeIndex + 1;

	// wrap around
	if(ViewModeIndex == VMI_Max)
	{
		ViewModeIndex = 0;
	}

	Ar.Logf(TEXT("New view mode: %s"), GetViewModeName((EViewModeIndex)ViewModeIndex));
	ApplyViewMode((EViewModeIndex)ViewModeIndex, true, EngineShowFlags);
	return true;
}

bool UGameViewportClient::HandlePrevViewModeCommand( const TCHAR* Cmd, FOutputDevice& Ar, UWorld* InWorld )
{
#if !UE_BUILD_DEBUG
	// If there isn't a cheat manager, exit out
	bool bCheatsEnabled = false;
	for (FLocalPlayerIterator It((UEngine*)GetOuter(), InWorld); It; ++It)
	{
		if (It->PlayerController != NULL && It->PlayerController->CheatManager != NULL)
		{
			bCheatsEnabled = true;
			break;
		}
	}
	if (!bCheatsEnabled)
	{
		return true;
	}
#endif
	ViewModeIndex = ViewModeIndex - 1;

	// wrap around
	if(ViewModeIndex < 0)
	{
		ViewModeIndex = VMI_Max - 1;
	}

	Ar.Logf(TEXT("New view mode: %s"), GetViewModeName((EViewModeIndex)ViewModeIndex));
	ApplyViewMode((EViewModeIndex)ViewModeIndex, true, EngineShowFlags);
	return true;
}

#if WITH_EDITOR
bool UGameViewportClient::HandleShowMouseCursorCommand( const TCHAR* Cmd, FOutputDevice& Ar )
{
	FSlateApplication::Get().ClearKeyboardFocus( EFocusCause::SetDirectly );
	FSlateApplication::Get().ResetToDefaultInputSettings();
	return true;
}
#endif // WITH_EDITOR

bool UGameViewportClient::HandlePreCacheCommand( const TCHAR* Cmd, FOutputDevice& Ar )
{
	Precache();
	return true;
}

bool UGameViewportClient::SetDisplayConfiguration(const FIntPoint* Dimensions, EWindowMode::Type WindowMode)
{
	if (Viewport == NULL || ViewportFrame == NULL)
	{
		return true;
	}

	UGameEngine* GameEngine = Cast<UGameEngine>(GEngine);
	
	if (GameEngine)
	{
		UGameUserSettings* UserSettings = GameEngine->GetGameUserSettings();

		UserSettings->SetFullscreenMode(WindowMode);

		if (Dimensions)
		{
			UserSettings->SetScreenResolution(*Dimensions);
		}

		UserSettings->ApplySettings(false);
	}
	else
	{
		int32 NewX = GSystemResolution.ResX;
		int32 NewY = GSystemResolution.ResY;

		if (Dimensions)
		{
			NewX = Dimensions->X;
			NewY = Dimensions->Y;
		}
	
		FSystemResolution::RequestResolutionChange(NewX, NewY, WindowMode);
	}

	return true;
}

bool UGameViewportClient::HandleToggleFullscreenCommand()
{
	auto CVar = IConsoleManager::Get().FindTConsoleVariableDataInt(TEXT("r.FullScreenMode"));
	check(CVar);
	auto FullScreenMode = CVar->GetValueOnGameThread() == 0 ? EWindowMode::Fullscreen : EWindowMode::WindowedFullscreen;
	FullScreenMode = Viewport->IsFullscreen() ? EWindowMode::Windowed : FullScreenMode;
	if (GEngine->HMDDevice.IsValid() && GEngine->HMDDevice->IsHMDEnabled())
	{
		if (!GEngine->HMDDevice->IsFullscreenAllowed())
		{
			FullScreenMode = Viewport->IsFullscreen() ? EWindowMode::Windowed : EWindowMode::WindowedMirror;
		}
		else
		{
			FullScreenMode = Viewport->IsFullscreen() ? EWindowMode::Windowed : EWindowMode::Fullscreen;
		}
	}

	if (PLATFORM_WINDOWS && FullScreenMode == EWindowMode::Fullscreen)
	{
		// Handle fullscreen mode differently for D3D11/D3D12
		static const bool bD3D12 = FParse::Param(FCommandLine::Get(), TEXT("d3d12")) || FParse::Param(FCommandLine::Get(), TEXT("dx12"));
		if (bD3D12)
		{
			// Force D3D12 RHI to use windowed fullscreen mode
			FullScreenMode = EWindowMode::WindowedFullscreen;
		}
	}

<<<<<<< HEAD
=======
	// Make sure the user's settings are updated after pressing Alt+Enter to toggle fullscreen.  Note
	// that we don't need to "apply" the setting change, as we already did that above directly.
	UGameEngine* GameEngine = Cast<UGameEngine>( GEngine );
	if( GameEngine )
	{
		UGameUserSettings* UserSettings = GameEngine->GetGameUserSettings();
		if( UserSettings != nullptr )
		{
			UserSettings->SetFullscreenMode( FullScreenMode );
		}
	}

>>>>>>> 73f66985
	FSystemResolution::RequestResolutionChange(GSystemResolution.ResX, GSystemResolution.ResY, FullScreenMode);
	return true;
}

bool UGameViewportClient::HandleSetResCommand( const TCHAR* Cmd, FOutputDevice& Ar )
{
	if(Viewport && ViewportFrame)
	{
		int32 X=FCString::Atoi(Cmd);
		const TCHAR* CmdTemp = FCString::Strchr(Cmd,'x') ? FCString::Strchr(Cmd,'x')+1 : FCString::Strchr(Cmd,'X') ? FCString::Strchr(Cmd,'X')+1 : TEXT("");
		int32 Y=FCString::Atoi(CmdTemp);
		Cmd = CmdTemp;
		EWindowMode::Type WindowMode;
		if (GEngine->HMDDevice.IsValid() && GEngine->HMDDevice->IsHMDEnabled() && !GEngine->HMDDevice->IsFullscreenAllowed())
		{
			WindowMode = Viewport->IsFullscreen() ? EWindowMode::WindowedMirror : EWindowMode::Windowed;
		}
		else
		{
			WindowMode = Viewport->IsFullscreen() ? EWindowMode::Fullscreen : EWindowMode::Windowed;
		}
		if(FCString::Strchr(Cmd,'w') || FCString::Strchr(Cmd,'W'))
		{
			if(FCString::Strchr(Cmd, 'f') || FCString::Strchr(Cmd, 'F'))
			{
				WindowMode = EWindowMode::WindowedFullscreen;
			}
			else if (FCString::Strchr(Cmd, 'm') || FCString::Strchr(Cmd, 'M'))
			{
				WindowMode = EWindowMode::WindowedMirror;
			}
			else
			{
				WindowMode = EWindowMode::Windowed;
			}
			
		}
		else if(FCString::Strchr(Cmd,'f') || FCString::Strchr(Cmd,'F'))
		{
			WindowMode = EWindowMode::Fullscreen;
		}
		if( X && Y )
		{
			FSystemResolution::RequestResolutionChange(X, Y, WindowMode);
		}
	}
	return true;
}

bool UGameViewportClient::HandleHighresScreenshotCommand( const TCHAR* Cmd, FOutputDevice& Ar )
{
	if(Viewport)
	{
		if (GetHighResScreenshotConfig().ParseConsoleCommand(Cmd, Ar))
		{
			Viewport->TakeHighResScreenShot();
		}
	}
	return true;
}

bool UGameViewportClient::HandleHighresScreenshotUICommand( const TCHAR* Cmd, FOutputDevice& Ar )
{
	// Open the highres screenshot UI. When the capture region editing works properly, we can pass CaptureRegionWidget through
	// HighResScreenshotDialog = SHighResScreenshotDialog::OpenDialog(GetWorld(), Viewport, NULL /*CaptureRegionWidget*/);
	// Disabled until mouse specification UI can be used correctly
	return true;
}


bool UGameViewportClient::HandleScreenshotCommand( const TCHAR* Cmd, FOutputDevice& Ar )
{
	if(Viewport)
	{
		const bool bShowUI = FParse::Command(&Cmd, TEXT("SHOWUI"));
		const bool bAddFilenameSuffix = true;
		FScreenshotRequest::RequestScreenshot( FString(), bShowUI, bAddFilenameSuffix );

		GScreenMessagesRestoreState = GAreScreenMessagesEnabled;
		GAreScreenMessagesEnabled = false;
		GScreenshotResolutionX = Viewport->GetSizeXY().X;
		GScreenshotResolutionY = Viewport->GetSizeXY().Y;
	}
	return true;
}

bool UGameViewportClient::HandleBugScreenshotwithHUDInfoCommand( const TCHAR* Cmd, FOutputDevice& Ar )
{
	return RequestBugScreenShot(Cmd, true);
}

bool UGameViewportClient::HandleBugScreenshotCommand( const TCHAR* Cmd, FOutputDevice& Ar )
{
	return RequestBugScreenShot(Cmd, false);
}

bool UGameViewportClient::HandleKillParticlesCommand( const TCHAR* Cmd, FOutputDevice& Ar )
{
	// Don't kill in the Editor to avoid potential content clobbering.
	if( !GIsEditor )
	{
		extern bool GIsAllowingParticles;
		// Deactivate system and kill existing particles.
		for( TObjectIterator<UParticleSystemComponent> It; It; ++It )
		{
			UParticleSystemComponent* ParticleSystemComponent = *It;
			ParticleSystemComponent->DeactivateSystem();
			ParticleSystemComponent->KillParticlesForced();
		}
		// No longer initialize particles from here on out.
		GIsAllowingParticles = false;
	}
	return true;
}

bool UGameViewportClient::HandleForceSkelLODCommand( const TCHAR* Cmd, FOutputDevice& Ar, UWorld* InWorld )
{
	int32 ForceLod = 0;
	if(FParse::Value(Cmd,TEXT("LOD="),ForceLod))
	{
		ForceLod++;
	}

	for (TObjectIterator<USkeletalMeshComponent> It; It; ++It)
	{
		USkeletalMeshComponent* SkelComp = *It;
		if( SkelComp->GetScene() == InWorld->Scene && !SkelComp->IsTemplate())
		{
			SkelComp->ForcedLodModel = ForceLod;
		}
	}
	return true;
}

bool UGameViewportClient::HandleDisplayCommand( const TCHAR* Cmd, FOutputDevice& Ar )
{
	TCHAR ObjectName[256];
	TCHAR PropStr[256];
	if ( FParse::Token(Cmd, ObjectName, ARRAY_COUNT(ObjectName), true) &&
		FParse::Token(Cmd, PropStr, ARRAY_COUNT(PropStr), true) )
	{
		UObject* Obj = FindObject<UObject>(ANY_PACKAGE, ObjectName);
		if (Obj != NULL)
		{
			FName PropertyName(PropStr, FNAME_Find);
			if (PropertyName != NAME_None && FindField<UProperty>(Obj->GetClass(), PropertyName) != NULL)
			{
				FDebugDisplayProperty& NewProp = DebugProperties[DebugProperties.AddZeroed()];
				NewProp.Obj = Obj;
				NewProp.PropertyName = PropertyName;
			}
			else
			{
				Ar.Logf(TEXT("Property '%s' not found on object '%s'"), PropStr, *Obj->GetName());
			}
		}
		else
		{
			Ar.Logf(TEXT("Object not found"));
		}
	}

	return true;
}

bool UGameViewportClient::HandleDisplayAllCommand( const TCHAR* Cmd, FOutputDevice& Ar )
{
	TCHAR ClassName[256];
	TCHAR PropStr[256];
	if (FParse::Token(Cmd, ClassName, ARRAY_COUNT(ClassName), true))
	{
		bool bValidClassToken = true;
		UClass* WithinClass = NULL;
		{
			FString ClassStr(ClassName);
			int32 DotIndex = ClassStr.Find(TEXT("."));
			if (DotIndex != INDEX_NONE)
			{
				// first part is within class
				WithinClass = FindObject<UClass>(ANY_PACKAGE, *ClassStr.Left(DotIndex));
				if (WithinClass == NULL)
				{
					Ar.Logf(TEXT("Within class not found"));
					bValidClassToken = false;
				}
				else
				{
					FCString::Strncpy(ClassName, *ClassStr.Right(ClassStr.Len() - DotIndex - 1), 256);
					bValidClassToken = FCString::Strlen(ClassName) > 0;
				}
			}
		}
		if (bValidClassToken)
		{
			FParse::Token(Cmd, PropStr, ARRAY_COUNT(PropStr), true);
			UClass* Cls = FindObject<UClass>(ANY_PACKAGE, ClassName);
			if (Cls != NULL)
			{
				FName PropertyName(PropStr, FNAME_Find);
				UProperty* Prop = PropertyName != NAME_None ? FindField<UProperty>(Cls, PropertyName) : NULL;
				{
					// add all un-GCable things immediately as that list is static
					// so then we only have to iterate over dynamic things each frame
					for (TObjectIterator<UObject> It; It; ++It)
					{
						if (!GUObjectArray.IsDisregardForGC(*It))
						{
							break;
						}
						else if (It->IsA(Cls) && !It->IsTemplate() && (WithinClass == NULL || (It->GetOuter() != NULL && It->GetOuter()->GetClass()->IsChildOf(WithinClass))))
						{
							FDebugDisplayProperty& NewProp = DebugProperties[DebugProperties.AddZeroed()];
							NewProp.Obj = *It;
							NewProp.PropertyName = PropertyName;
							if (!Prop)
							{
								NewProp.bSpecialProperty = true;
							}
						}
					}
					FDebugDisplayProperty& NewProp = DebugProperties[DebugProperties.AddZeroed()];
					NewProp.Obj = Cls;
					NewProp.WithinClass = WithinClass;
					NewProp.PropertyName = PropertyName;
					if (!Prop)
					{
						NewProp.bSpecialProperty = true;
					}
				}
			}
			else
			{
				Ar.Logf(TEXT("Object not found"));
			}
		}
	}

	return true;
}

bool UGameViewportClient::HandleDisplayAllLocationCommand( const TCHAR* Cmd, FOutputDevice& Ar )
{
	TCHAR ClassName[256];
	if (FParse::Token(Cmd, ClassName, ARRAY_COUNT(ClassName), true))
	{
		UClass* Cls = FindObject<UClass>(ANY_PACKAGE, ClassName);
		if (Cls != NULL)
		{
			// add all un-GCable things immediately as that list is static
			// so then we only have to iterate over dynamic things each frame
			for (TObjectIterator<UObject> It(true); It; ++It)
			{
				if (!GUObjectArray.IsDisregardForGC(*It))
				{
					break;
				}
				else if (It->IsA(Cls))
				{
					FDebugDisplayProperty& NewProp = DebugProperties[DebugProperties.AddZeroed()];
					NewProp.Obj = *It;
					NewProp.PropertyName = NAME_Location;
					NewProp.bSpecialProperty = true;
				}
			}
			FDebugDisplayProperty& NewProp = DebugProperties[DebugProperties.AddZeroed()];
			NewProp.Obj = Cls;
			NewProp.PropertyName = NAME_Location;
			NewProp.bSpecialProperty = true;
		}
		else
		{
			Ar.Logf(TEXT("Object not found"));
		}
	}

	return true;
}

bool UGameViewportClient::HandleDisplayAllRotationCommand( const TCHAR* Cmd, FOutputDevice& Ar )
{
	TCHAR ClassName[256];
	if (FParse::Token(Cmd, ClassName, ARRAY_COUNT(ClassName), true))
	{
		UClass* Cls = FindObject<UClass>(ANY_PACKAGE, ClassName);
		if (Cls != NULL)
		{
			// add all un-GCable things immediately as that list is static
			// so then we only have to iterate over dynamic things each frame
			for (TObjectIterator<UObject> It(true); It; ++It)
			{
				if (!GUObjectArray.IsDisregardForGC(*It))
				{
					break;
				}
				else if (It->IsA(Cls))
				{
					FDebugDisplayProperty& NewProp = DebugProperties[DebugProperties.AddZeroed()];
					NewProp.Obj = *It;
					NewProp.PropertyName = NAME_Rotation;
					NewProp.bSpecialProperty = true;
				}
			}
			FDebugDisplayProperty& NewProp = DebugProperties[DebugProperties.AddZeroed()];
			NewProp.Obj = Cls;
			NewProp.PropertyName = NAME_Rotation;
			NewProp.bSpecialProperty = true;
		}
		else
		{
			Ar.Logf(TEXT("Object not found"));
		}
	}

	return true;
}

bool UGameViewportClient::HandleDisplayClearCommand( const TCHAR* Cmd, FOutputDevice& Ar )
{
	DebugProperties.Empty();

	return true;
}

bool UGameViewportClient::HandleTextureDefragCommand( const TCHAR* Cmd, FOutputDevice& Ar )
{
	extern void appDefragmentTexturePool();
	appDefragmentTexturePool();
	return true;
}

bool UGameViewportClient::HandleToggleMIPFadeCommand( const TCHAR* Cmd, FOutputDevice& Ar )
{
	GEnableMipLevelFading = (GEnableMipLevelFading >= 0.0f) ? -1.0f : 1.0f;
	Ar.Logf(TEXT("Mip-fading is now: %s"), (GEnableMipLevelFading >= 0.0f) ? TEXT("ENABLED") : TEXT("DISABLED"));
	return true;
}

bool UGameViewportClient::HandlePauseRenderClockCommand( const TCHAR* Cmd, FOutputDevice& Ar )
{
	GPauseRenderingRealtimeClock = !GPauseRenderingRealtimeClock;
	Ar.Logf(TEXT("The global realtime rendering clock is now: %s"), GPauseRenderingRealtimeClock ? TEXT("PAUSED") : TEXT("RUNNING"));
	return true;
}


bool UGameViewportClient::RequestBugScreenShot(const TCHAR* Cmd, bool bDisplayHUDInfo)
{
	// find where these are really defined
	const static int32 MaxFilenameLen = 100;

	if( Viewport != NULL )
	{
		TCHAR File[MAX_SPRINTF] = TEXT("");
		for( int32 TestBitmapIndex = 0; TestBitmapIndex < 9; ++TestBitmapIndex )
		{ 
			const FString DescPlusExtension = FString::Printf( TEXT("%s%i.png"), Cmd, TestBitmapIndex );
			const FString SSFilename = CreateProfileFilename( DescPlusExtension, false );

			const FString OutputDir = FPaths::BugItDir() + FString::Printf( TEXT("%s"), Cmd) + TEXT("/");

			//UE_LOG(LogPlayerManagement, Warning, TEXT( "BugIt Looking: %s" ), *(OutputDir + SSFilename) );
			FCString::Sprintf( File, TEXT("%s"), *(OutputDir + SSFilename) );
			if( IFileManager::Get().FileSize(File) == INDEX_NONE )
			{
				UWorld* const ViewportWorld = GetWorld();
				if ( bDisplayHUDInfo && (ViewportWorld != nullptr) )
				{
					for( FConstPlayerControllerIterator Iterator = ViewportWorld->GetPlayerControllerIterator(); Iterator; ++Iterator )
					{
						APlayerController* PlayerController = *Iterator;
						if (PlayerController && PlayerController->GetHUD() )
						{
							PlayerController->GetHUD()->HandleBugScreenShot();
						}
					}
				}

				GScreenshotBitmapIndex = TestBitmapIndex; // this is safe as the UnMisc.cpp ScreenShot code will test each number before writing a file

				const bool bShowUI = true;
				const bool bAddFilenameSuffix = false;
				FScreenshotRequest::RequestScreenshot( File, bShowUI, bAddFilenameSuffix );
				break;
			}
		}
	}

	return true;
}

void UGameViewportClient::HandleViewportStatCheckEnabled(const TCHAR* InName, bool& bOutCurrentEnabled, bool& bOutOthersEnabled)
{
	// Check to see which viewports have this enabled (current, non-current)
	const bool bEnabled = IsStatEnabled(InName);
	if (GStatProcessingViewportClient == this && GEngine->GameViewport == this)
	{
		bOutCurrentEnabled = bEnabled;
	}
	else
	{
		bOutOthersEnabled |= bEnabled;
	}
}

void UGameViewportClient::HandleViewportStatEnabled(const TCHAR* InName)
{
	// Just enable this on the active viewport
	if (GStatProcessingViewportClient == this && GEngine->GameViewport == this)
	{
		SetStatEnabled(InName, true);
	}
}

void UGameViewportClient::HandleViewportStatDisabled(const TCHAR* InName)
{
	// Just disable this on the active viewport
	if (GStatProcessingViewportClient == this && GEngine->GameViewport == this)
	{
		SetStatEnabled(InName, false);
	}
}

void UGameViewportClient::HandleViewportStatDisableAll(const bool bInAnyViewport)
{
	// Disable all on either all or the current viewport (depending on the flag)
	if (bInAnyViewport || (GStatProcessingViewportClient == this && GEngine->GameViewport == this))
	{
		SetStatEnabled(NULL, false, true);
	}
}

#undef LOCTEXT_NAMESPACE<|MERGE_RESOLUTION|>--- conflicted
+++ resolved
@@ -32,15 +32,9 @@
 #include "GameFramework/GameUserSettings.h"
 #include "Runtime/Engine/Classes/Engine/UserInterfaceSettings.h"
 #include "SGameLayerManager.h"
-<<<<<<< HEAD
-#include "ActorEditorUtils.h"
-#include "IMovieSceneCapture.h"
-#include "MovieSceneCaptureSettings.h"
-=======
 #include "IMovieSceneCapture.h"
 #include "MovieSceneCaptureSettings.h"
 #include "ActorEditorUtils.h"
->>>>>>> 73f66985
 
 #define LOCTEXT_NAMESPACE "GameViewport"
 
@@ -2755,8 +2749,6 @@
 		}
 	}
 
-<<<<<<< HEAD
-=======
 	// Make sure the user's settings are updated after pressing Alt+Enter to toggle fullscreen.  Note
 	// that we don't need to "apply" the setting change, as we already did that above directly.
 	UGameEngine* GameEngine = Cast<UGameEngine>( GEngine );
@@ -2769,7 +2761,6 @@
 		}
 	}
 
->>>>>>> 73f66985
 	FSystemResolution::RequestResolutionChange(GSystemResolution.ResX, GSystemResolution.ResY, FullScreenMode);
 	return true;
 }
