// Copyright 1998-2015 Epic Games, Inc. All Rights Reserved.

#include "EnginePrivate.h"
#include "ComponentInstanceDataCache.h"

FActorComponentInstanceData::FActorComponentInstanceData(const UActorComponent* SourceComponent)
{
	check(SourceComponent);
	SourceComponentName = SourceComponent->GetFName();
	SourceComponentClass = SourceComponent->GetClass();
	SourceComponentTypeSerializedIndex = -1;
	
	AActor* ComponentOwner = SourceComponent->GetOwner();
	if (ComponentOwner)
	{
		bool bFound = false;
		for (const UActorComponent* BlueprintCreatedComponent : ComponentOwner->BlueprintCreatedComponents)
		{
			if (BlueprintCreatedComponent)
			{
				if (BlueprintCreatedComponent == SourceComponent)
				{
					++SourceComponentTypeSerializedIndex;
					bFound = true;
					break;
				}
				else if (BlueprintCreatedComponent->GetClass() == SourceComponentClass)
				{
					++SourceComponentTypeSerializedIndex;
				}
			}
		}
		if (!bFound)
		{
			SourceComponentTypeSerializedIndex = -1;
		}
	}

<<<<<<< HEAD
	/*if (SourceComponent->CreationMethod == EComponentCreationMethod::SimpleConstructionScript)
=======
	if (SourceComponent->IsEditableWhenInherited())
>>>>>>> cce8678d
	{
		class FComponentPropertyWriter : public FObjectWriter
		{
		public:
			FComponentPropertyWriter(const UActorComponent* Component, TArray<uint8>& InBytes)
				: FObjectWriter(InBytes)
			{
<<<<<<< HEAD
=======
				Component->GetUCSModifiedProperties(PropertiesToSkip);

>>>>>>> cce8678d
				UClass* ComponentClass = Component->GetClass();
				ComponentClass->SerializeTaggedProperties(*this, (uint8*)Component, ComponentClass, (uint8*)Component->GetArchetype());
			}

			virtual bool ShouldSkipProperty(const UProperty* InProperty) const override
			{
<<<<<<< HEAD
				return (    InProperty->HasAnyPropertyFlags(CPF_Transient | CPF_ContainsInstancedReference | CPF_InstancedReference)
						|| !InProperty->HasAnyPropertyFlags(CPF_Edit | CPF_Interp));
			}

		} ComponentPropertyWriter(SourceComponent, SavedProperties);
	}*/
=======
				return (	InProperty->HasAnyPropertyFlags(CPF_Transient | CPF_ContainsInstancedReference | CPF_InstancedReference)
						|| !InProperty->HasAnyPropertyFlags(CPF_Edit | CPF_Interp)
						|| PropertiesToSkip.Contains(InProperty));
			}

		private:
			TSet<const UProperty*> PropertiesToSkip;

		} ComponentPropertyWriter(SourceComponent, SavedProperties);
	}
>>>>>>> cce8678d
}

bool FActorComponentInstanceData::MatchesComponent(const UActorComponent* Component) const
{
	bool bMatches = false;
	if (Component && Component->GetClass() == SourceComponentClass)
	{
		if (Component->GetFName() == SourceComponentName)
		{
			bMatches = true;
		}
		else if (SourceComponentTypeSerializedIndex >= 0)
		{
			int32 FoundSerializedComponentsOfType = -1;
			AActor* ComponentOwner = Component->GetOwner();
			if (ComponentOwner)
			{
				for (const UActorComponent* BlueprintCreatedComponent : ComponentOwner->BlueprintCreatedComponents)
				{
					if (   BlueprintCreatedComponent
						&& (BlueprintCreatedComponent->GetClass() == SourceComponentClass)
						&& (++FoundSerializedComponentsOfType == SourceComponentTypeSerializedIndex))
					{
						bMatches = (BlueprintCreatedComponent == Component);
						break;
					}
				}
			}
		}
	}
	return bMatches;
}

void FActorComponentInstanceData::ApplyToComponent(UActorComponent* Component, const ECacheApplyPhase CacheApplyPhase)
{
<<<<<<< HEAD
	if (CacheApplyPhase == ECacheApplyPhase::PostSimpleConstructionScript && SavedProperties.Num() > 0)
	{
		class FComponentPropertyReader : public FObjectReader
		{
		public:
			FComponentPropertyReader(UActorComponent* Component, TArray<uint8>& InBytes)
				: FObjectReader(InBytes)
			{
				UClass* Class = Component->GetClass();
				Class->SerializeTaggedProperties(*this, (uint8*)Component, Class, nullptr);
			}
		} ComponentPropertyReader(Component, SavedProperties);	
	}
}

=======
	// After the user construction script has run we will re-apply all the cached changes that do not conflict
	// with a change that the user construction script made.
	if (CacheApplyPhase == ECacheApplyPhase::PostUserConstructionScript && SavedProperties.Num() > 0)
	{
		Component->DetermineUCSModifiedProperties();

		class FComponentPropertyReader : public FObjectReader
		{
		public:
			FComponentPropertyReader(UActorComponent* InComponent, TArray<uint8>& InBytes)
				: FObjectReader(InBytes)
			{
				InComponent->GetUCSModifiedProperties(PropertiesToSkip);

				UClass* Class = InComponent->GetClass();
				Class->SerializeTaggedProperties(*this, (uint8*)InComponent, Class, nullptr);
			}

			virtual bool ShouldSkipProperty(const UProperty* InProperty) const override
			{
				return PropertiesToSkip.Contains(InProperty);
			}

			TSet<const UProperty*> PropertiesToSkip;

		} ComponentPropertyReader(Component, SavedProperties);

		if (Component->IsRegistered())
		{
			Component->ReregisterComponent();
		}
	}
}

void FActorComponentInstanceData::AddReferencedObjects(FReferenceCollector& Collector)
{
	Collector.AddReferencedObject(SourceComponentClass);
}

>>>>>>> cce8678d
FComponentInstanceDataCache::FComponentInstanceDataCache(const AActor* Actor)
{
	if(Actor != NULL)
	{
		TInlineComponentArray<UActorComponent*> Components;
		Actor->GetComponents(Components);

		// Grab per-instance data we want to persist
		for (UActorComponent* Component : Components)
		{
			if (Component->IsCreatedByConstructionScript()) // Only cache data from 'created by construction script' components
			{
				FActorComponentInstanceData* ComponentInstanceData = Component->GetComponentInstanceData();
				if (ComponentInstanceData)
				{
					check(!Component->GetComponentInstanceDataType().IsNone());
					TypeToDataMap.Add(Component->GetComponentInstanceDataType(), ComponentInstanceData);
				}
			}
			else if (Component->CreationMethod == EComponentCreationMethod::Instance)
			{
				// If the instance component is attached to a BP component we have to be prepared for the possibility that it will be deleted
				if (USceneComponent* SceneComponent = Cast<USceneComponent>(Component))
				{
					if (SceneComponent->AttachParent && SceneComponent->AttachParent->IsCreatedByConstructionScript())
					{
						InstanceComponentTransformToRootMap.Add(SceneComponent, SceneComponent->GetComponentTransform().GetRelativeTransform(Actor->GetRootComponent()->GetComponentTransform()));
					}
				}
			}
		}
	}
}

FComponentInstanceDataCache::~FComponentInstanceDataCache()
{
	for (auto InstanceDataPair : TypeToDataMap)
	{
		delete InstanceDataPair.Value;
	}
}

void FComponentInstanceDataCache::ApplyToActor(AActor* Actor, const ECacheApplyPhase CacheApplyPhase) const
{
	if(Actor != NULL)
	{
		TInlineComponentArray<UActorComponent*> Components;
		Actor->GetComponents(Components);

		// Apply per-instance data.
		for (UActorComponent* Component : Components)
		{
			if(Component->IsCreatedByConstructionScript()) // Only try and apply data to 'created by construction script' components
			{
				const FName ComponentInstanceDataType = Component->GetComponentInstanceDataType();

				if (!ComponentInstanceDataType.IsNone())
				{
					TArray< FActorComponentInstanceData* > CachedData;
					TypeToDataMap.MultiFind(ComponentInstanceDataType, CachedData);

					for (FActorComponentInstanceData* ComponentInstanceData : CachedData)
					{
						if (ComponentInstanceData && ComponentInstanceData->MatchesComponent(Component))
						{
							ComponentInstanceData->ApplyToComponent(Component, CacheApplyPhase);
							break;
						}
					}
				}
			}
		}

		// Once we're done attaching, if we have any unattached instance components move them to the root
		for (auto InstanceTransformPair : InstanceComponentTransformToRootMap)
		{
			check(Actor->GetRootComponent());

			USceneComponent* SceneComponent = InstanceTransformPair.Key;
			if (SceneComponent && (SceneComponent->AttachParent == nullptr || SceneComponent->AttachParent->IsPendingKill()))
			{
				SceneComponent->AttachTo(Actor->GetRootComponent());
				SceneComponent->SetRelativeTransform(InstanceTransformPair.Value);
			}
		}
	}
}

void FComponentInstanceDataCache::FindAndReplaceInstances(const TMap<UObject*, UObject*>& OldToNewInstanceMap)
{
	for (auto ComponentInstanceDataPair : TypeToDataMap)
	{
		if (ComponentInstanceDataPair.Value)
		{
			ComponentInstanceDataPair.Value->FindAndReplaceInstances(OldToNewInstanceMap);
		}
	}
	TArray<USceneComponent*> SceneComponents;
<<<<<<< HEAD
	InstanceComponentTransformToRootMap.GetKeys(SceneComponents);
=======
	InstanceComponentTransformToRootMap.GenerateKeyArray(SceneComponents);
>>>>>>> cce8678d

	for (USceneComponent* SceneComponent : SceneComponents)
	{
		if (UObject* const* NewSceneComponent = OldToNewInstanceMap.Find(SceneComponent))
		{
			if (*NewSceneComponent)
			{
				InstanceComponentTransformToRootMap.Add(CastChecked<USceneComponent>(*NewSceneComponent), InstanceComponentTransformToRootMap.FindAndRemoveChecked(SceneComponent));
			}
			else
			{
				InstanceComponentTransformToRootMap.Remove(SceneComponent);
			}
		}
<<<<<<< HEAD
=======
	}
}

void FComponentInstanceDataCache::AddReferencedObjects(FReferenceCollector& Collector)
{
	TArray<USceneComponent*> SceneComponents;
	InstanceComponentTransformToRootMap.GenerateKeyArray(SceneComponents);

	Collector.AddReferencedObjects(SceneComponents);

	for (auto ComponentInstanceDataPair : TypeToDataMap)
	{
		if (ComponentInstanceDataPair.Value)
		{
			ComponentInstanceDataPair.Value->AddReferencedObjects(Collector);
		}
>>>>>>> cce8678d
	}
}<|MERGE_RESOLUTION|>--- conflicted
+++ resolved
@@ -36,11 +36,7 @@
 		}
 	}
 
-<<<<<<< HEAD
-	/*if (SourceComponent->CreationMethod == EComponentCreationMethod::SimpleConstructionScript)
-=======
 	if (SourceComponent->IsEditableWhenInherited())
->>>>>>> cce8678d
 	{
 		class FComponentPropertyWriter : public FObjectWriter
 		{
@@ -48,25 +44,14 @@
 			FComponentPropertyWriter(const UActorComponent* Component, TArray<uint8>& InBytes)
 				: FObjectWriter(InBytes)
 			{
-<<<<<<< HEAD
-=======
 				Component->GetUCSModifiedProperties(PropertiesToSkip);
 
->>>>>>> cce8678d
 				UClass* ComponentClass = Component->GetClass();
 				ComponentClass->SerializeTaggedProperties(*this, (uint8*)Component, ComponentClass, (uint8*)Component->GetArchetype());
 			}
 
 			virtual bool ShouldSkipProperty(const UProperty* InProperty) const override
 			{
-<<<<<<< HEAD
-				return (    InProperty->HasAnyPropertyFlags(CPF_Transient | CPF_ContainsInstancedReference | CPF_InstancedReference)
-						|| !InProperty->HasAnyPropertyFlags(CPF_Edit | CPF_Interp));
-			}
-
-		} ComponentPropertyWriter(SourceComponent, SavedProperties);
-	}*/
-=======
 				return (	InProperty->HasAnyPropertyFlags(CPF_Transient | CPF_ContainsInstancedReference | CPF_InstancedReference)
 						|| !InProperty->HasAnyPropertyFlags(CPF_Edit | CPF_Interp)
 						|| PropertiesToSkip.Contains(InProperty));
@@ -77,7 +62,6 @@
 
 		} ComponentPropertyWriter(SourceComponent, SavedProperties);
 	}
->>>>>>> cce8678d
 }
 
 bool FActorComponentInstanceData::MatchesComponent(const UActorComponent* Component) const
@@ -113,23 +97,6 @@
 
 void FActorComponentInstanceData::ApplyToComponent(UActorComponent* Component, const ECacheApplyPhase CacheApplyPhase)
 {
-<<<<<<< HEAD
-	if (CacheApplyPhase == ECacheApplyPhase::PostSimpleConstructionScript && SavedProperties.Num() > 0)
-	{
-		class FComponentPropertyReader : public FObjectReader
-		{
-		public:
-			FComponentPropertyReader(UActorComponent* Component, TArray<uint8>& InBytes)
-				: FObjectReader(InBytes)
-			{
-				UClass* Class = Component->GetClass();
-				Class->SerializeTaggedProperties(*this, (uint8*)Component, Class, nullptr);
-			}
-		} ComponentPropertyReader(Component, SavedProperties);	
-	}
-}
-
-=======
 	// After the user construction script has run we will re-apply all the cached changes that do not conflict
 	// with a change that the user construction script made.
 	if (CacheApplyPhase == ECacheApplyPhase::PostUserConstructionScript && SavedProperties.Num() > 0)
@@ -169,7 +136,6 @@
 	Collector.AddReferencedObject(SourceComponentClass);
 }
 
->>>>>>> cce8678d
 FComponentInstanceDataCache::FComponentInstanceDataCache(const AActor* Actor)
 {
 	if(Actor != NULL)
@@ -268,11 +234,7 @@
 		}
 	}
 	TArray<USceneComponent*> SceneComponents;
-<<<<<<< HEAD
-	InstanceComponentTransformToRootMap.GetKeys(SceneComponents);
-=======
 	InstanceComponentTransformToRootMap.GenerateKeyArray(SceneComponents);
->>>>>>> cce8678d
 
 	for (USceneComponent* SceneComponent : SceneComponents)
 	{
@@ -287,8 +249,6 @@
 				InstanceComponentTransformToRootMap.Remove(SceneComponent);
 			}
 		}
-<<<<<<< HEAD
-=======
 	}
 }
 
@@ -305,6 +265,5 @@
 		{
 			ComponentInstanceDataPair.Value->AddReferencedObjects(Collector);
 		}
->>>>>>> cce8678d
 	}
 }