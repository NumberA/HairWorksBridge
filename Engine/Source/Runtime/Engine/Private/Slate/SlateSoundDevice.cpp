--- conflicted
+++ resolved
@@ -11,12 +11,7 @@
 
 void FSlateSoundDevice::PlaySound(const FSlateSound& Sound, int32 UserIndex) const
 {
-<<<<<<< HEAD
-	FAudioDevice* const AudioDevice = GEngine->GetActiveAudioDevice();
-	if(AudioDevice)
-=======
 	if( GEngine && Sound.GetResourceObject() != nullptr )
->>>>>>> a8a797ea
 	{
 		FAudioDevice* const AudioDevice = GEngine->GetActiveAudioDevice();
 		if(AudioDevice)
