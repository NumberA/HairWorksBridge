// Copyright 1998-2014 Epic Games, Inc. All Rights Reserved.


#include "EnginePrivate.h"
#include "Slate.h"
#include "Slate/SlateTextures.h"
#include "Slate/SceneViewport.h"
#include "DebugCanvas.h"

#include "IHeadMountedDisplay.h"

extern int32 GetBoundFullScreenModeCVar();
extern EWindowMode::Type GetWindowModeType(EWindowMode::Type WindowMode);

FSceneViewport::FSceneViewport( FViewportClient* InViewportClient, TSharedPtr<SViewport> InViewportWidget )
	: FViewport( InViewportClient )
	, CurrentReplyState( FReply::Unhandled() )
	, CachedMousePos(-1, -1)
	, PreCaptureMousePos(-1, -1)
	, SoftwareCursorPosition( 0, 0 )
	, bIsSoftwareCursorVisible( false )
	, SlateRenderTargetHandle( NULL )
	, DebugCanvasDrawer( new FDebugCanvasDrawer )
	, ViewportWidget( InViewportWidget )
	, NumMouseSamplesX( 0 )
	, NumMouseSamplesY( 0 )
	, MouseDelta( 0, 0 )
	, bIsCursorVisible( true )
	, bRequiresVsync( false )
	, bUseSeparateRenderTarget( InViewportWidget.IsValid() ? !InViewportWidget->ShouldRenderDirectly() : true )
	, bIsResizing( false )
	, bPlayInEditorGetsMouseControl( true )
	, bPlayInEditorIsSimulate( false )
{
	bIsSlateViewport = true;
}

FSceneViewport::~FSceneViewport()
{
	Destroy();
	// Wait for resources to be deleted
	FlushRenderingCommands();
}

bool FSceneViewport::HasMouseCapture() const
{
	return ViewportWidget.IsValid() && ViewportWidget.Pin()->HasMouseCapture();
}

bool FSceneViewport::HasFocus() const
{
	return FSlateApplication::Get().GetKeyboardFocusedWidget() == ViewportWidget.Pin();
}

void FSceneViewport::CaptureMouse( bool bCapture )
{
	if( bCapture )
	{
		CurrentReplyState.UseHighPrecisionMouseMovement( ViewportWidget.Pin().ToSharedRef() );
	}
	else
	{
		CurrentReplyState.ReleaseMouseCapture();
	}
}

void FSceneViewport::LockMouseToViewport( bool bLock )
{
	if( bLock )
	{
		CurrentReplyState.LockMouseToWidget( ViewportWidget.Pin().ToSharedRef() );
	}
	else
	{
		CurrentReplyState.ReleaseMouseLock();
	}
}

void FSceneViewport::ShowCursor( bool bVisible )
{
	if ( bVisible && !bIsCursorVisible )
	{
		if( bIsSoftwareCursorVisible )
		{
			const int32 ClampedMouseX = FMath::Clamp<int32>(SoftwareCursorPosition.X, 0, SizeX);
			const int32 ClampedMouseY = FMath::Clamp<int32>(SoftwareCursorPosition.Y, 0, SizeY);

			CurrentReplyState.SetMousePos( CachedGeometry.LocalToAbsolute( FVector2D(ClampedMouseX, ClampedMouseY) ).IntPoint() );
		}
		else
		{
			// Restore the old mouse position when we show the cursor.
			CurrentReplyState.SetMousePos( PreCaptureMousePos );
		}

		SetPreCaptureMousePosFromSlateCursor();
		bIsCursorVisible = true;
	}
	else if ( !bVisible && bIsCursorVisible )
	{
		// Remember the current mouse position when we hide the cursor.
		SetPreCaptureMousePosFromSlateCursor();
		bIsCursorVisible = false;
	}
}

bool FSceneViewport::CaptureJoystickInput(bool Capture)
{
	if( Capture )
	{
		CurrentReplyState.CaptureJoystick( ViewportWidget.Pin().ToSharedRef(), true );
	}
	else
	{
		CurrentReplyState.ReleaseJoystickCapture(true);
	}

	return Capture;
}

bool FSceneViewport::KeyState( FKey Key ) const
{
	return KeyStateMap.FindRef( Key );
}

void FSceneViewport::Destroy()
{
	ViewportClient = NULL;

	UpdateViewportRHI( true, 0, 0, EWindowMode::Windowed );
}

int32 FSceneViewport::GetMouseX() const
{
	return CachedMousePos.X;
}

int32 FSceneViewport::GetMouseY() const
{
	return CachedMousePos.Y;
}

void FSceneViewport::GetMousePos( FIntPoint& MousePosition, const bool bLocalPosition )
{
	if (bLocalPosition)
	{
		MousePosition = CachedMousePos;
	}
	else
	{
		const FVector2D AbsoluteMousePos = CachedGeometry.LocalToAbsolute(FVector2D(CachedMousePos.X, CachedMousePos.Y));
		MousePosition.X = AbsoluteMousePos.X;
		MousePosition.Y = AbsoluteMousePos.Y;
	}
}

void FSceneViewport::SetMouse( int32 X, int32 Y )
{
	FVector2D AbsolutePos = CachedGeometry.LocalToAbsolute(FVector2D(X, Y));
	FSlateApplication::Get().SetCursorPos( AbsolutePos );
	CachedMousePos = FIntPoint(X, Y);
}

void FSceneViewport::UpdateCachedMousePos( const FGeometry& InGeometry, const FPointerEvent& InMouseEvent )
{
	CachedMousePos = InGeometry.AbsoluteToLocal( InMouseEvent.GetScreenSpacePosition() ).IntPoint();
}

void FSceneViewport::UpdateCachedGeometry( const FGeometry& InGeometry )
{
	CachedGeometry = InGeometry;
}

void FSceneViewport::UpdateModifierKeys( const FPointerEvent& InMouseEvent )
{
	KeyStateMap.Add( EKeys::LeftAlt, InMouseEvent.IsLeftAltDown() );
	KeyStateMap.Add( EKeys::RightAlt, InMouseEvent.IsRightAltDown() );
	KeyStateMap.Add(EKeys::LeftControl, InMouseEvent.IsLeftControlDown());
	KeyStateMap.Add(EKeys::RightControl, InMouseEvent.IsRightControlDown());
	KeyStateMap.Add(EKeys::LeftShift, InMouseEvent.IsLeftShiftDown());
	KeyStateMap.Add(EKeys::RightShift, InMouseEvent.IsRightShiftDown());
}

void FSceneViewport::ApplyModifierKeys( const FModifierKeysState& InKeysState )
{
	if( ViewportClient && GetSizeXY() != FIntPoint::ZeroValue )
	{
		// Switch to the viewport clients world before processing input
		FScopedConditionalWorldSwitcher WorldSwitcher( ViewportClient );

		if ( InKeysState.IsLeftAltDown() )
		{
			ViewportClient->InputKey( this, 0, EKeys::LeftAlt, IE_Pressed );
		}
		if ( InKeysState.IsRightAltDown() )
		{
			ViewportClient->InputKey( this, 0, EKeys::RightAlt, IE_Pressed );
		}
		if ( InKeysState.IsLeftControlDown() )
		{
			ViewportClient->InputKey( this, 0, EKeys::LeftControl, IE_Pressed );
		}
		if ( InKeysState.IsRightControlDown() )
		{
			ViewportClient->InputKey( this, 0, EKeys::RightControl, IE_Pressed );
		}
		if ( InKeysState.IsLeftShiftDown() )
		{
			ViewportClient->InputKey( this, 0, EKeys::LeftShift, IE_Pressed );
		}
		if ( InKeysState.IsRightShiftDown() )
		{
			ViewportClient->InputKey( this, 0, EKeys::RightShift, IE_Pressed );
		}
	}
}

void FSceneViewport::ProcessInput( float DeltaTime )
{
	if( !ViewportClient )
	{
		return;
	}

	// Switch to the viewport clients world before processing input
	FScopedConditionalWorldSwitcher WorldSwitcher( ViewportClient );

	const bool bViewportHasCapture = ViewportWidget.IsValid() && ViewportWidget.Pin()->HasMouseCapture();

	if (NumMouseSamplesX > 0 || NumMouseSamplesY > 0)
	{
		ViewportClient->InputAxis( this, 0, EKeys::MouseX, MouseDelta.X, DeltaTime, NumMouseSamplesX );
		ViewportClient->InputAxis( this, 0, EKeys::MouseY, MouseDelta.Y, DeltaTime, NumMouseSamplesY );
	}

	MouseDelta = FIntPoint::ZeroValue;
	NumMouseSamplesX = 0;
	NumMouseSamplesY = 0;

}

FVector2D FSceneViewport::VirtualDesktopPixelToViewport(FIntPoint VirtualDesktopPointPx) const
{
	// Virtual Desktop Pixel to local slate unit
	const FVector2D TransformedPoint = CachedGeometry.AbsoluteToLocal(FVector2D(VirtualDesktopPointPx.X, VirtualDesktopPointPx.Y));

	// Pixels to normalized coordinates
	return FVector2D( TransformedPoint.X / SizeX, TransformedPoint.Y / SizeY );
}

FIntPoint FSceneViewport::ViewportToVirtualDesktopPixel(FVector2D ViewportCoordinate) const
{
	// Normalized to pixels transform
	const FVector2D LocalCoordinateInSu = FVector2D( ViewportCoordinate.X * SizeX, ViewportCoordinate.Y * SizeY );
	// Local slate unit to virtual desktop pixel.
	const FVector2D TransformedPoint = FVector2D( CachedGeometry.LocalToAbsolute( LocalCoordinateInSu ) );

	return FIntPoint( FMath::TruncToInt(TransformedPoint.X), FMath::TruncToInt(TransformedPoint.Y) );
}

void FSceneViewport::OnDrawViewport( const FGeometry& AllottedGeometry, const FSlateRect& MyClippingRect, FSlateWindowElementList& OutDrawElements, int32 LayerId, const FWidgetStyle& InWidgetStyle, bool bParentEnabled )
{
	// Switch to the viewport clients world before resizing
	FScopedConditionalWorldSwitcher WorldSwitcher( ViewportClient );

	/** Check to see if the viewport should be resized */
	FIntPoint DrawSize = FIntPoint( FMath::RoundToInt( AllottedGeometry.GetDrawSize().X ), FMath::RoundToInt( AllottedGeometry.GetDrawSize().Y ) );
	if( GetSizeXY() != DrawSize )
	{
		TSharedPtr<SWindow> Window = FSlateApplication::Get().FindWidgetWindow( ViewportWidget.Pin().ToSharedRef() );

		check(Window.IsValid());
		ResizeViewport(FMath::Max(0, DrawSize.X), FMath::Max(0, DrawSize.Y), Window->GetWindowMode(), 0, 0);
	}	
	
	// Cannot pass negative canvas positions
	float CanvasMinX = FMath::Max(0.0f, AllottedGeometry.AbsolutePosition.X);
	float CanvasMinY = FMath::Max(0.0f, AllottedGeometry.AbsolutePosition.Y);
	FIntRect CanvasRect(
		FMath::RoundToInt( CanvasMinX ),
		FMath::RoundToInt( CanvasMinY ),
		FMath::RoundToInt( CanvasMinX + AllottedGeometry.Size.X * AllottedGeometry.Scale ), 
		FMath::RoundToInt( CanvasMinY + AllottedGeometry.Size.Y * AllottedGeometry.Scale ) );


	DebugCanvasDrawer->BeginRenderingCanvas( CanvasRect );

	// Draw above everything else
	uint32 MaxLayer = MAX_uint32;
	FSlateDrawElement::MakeCustom( OutDrawElements, MAX_uint32, DebugCanvasDrawer );

}

bool FSceneViewport::IsForegroundWindow() const
{
	bool bIsForeground = false;
	if( ViewportWidget.IsValid() )
	{
		TSharedPtr<SWindow> Window = FSlateApplication::Get().FindWidgetWindow( ViewportWidget.Pin().ToSharedRef() );
		if( Window.IsValid() )
		{
			bIsForeground = Window->GetNativeWindow()->IsForegroundWindow();
		}
	}

	return bIsForeground;
}

FCursorReply FSceneViewport::OnCursorQuery( const FGeometry& MyGeometry, const FPointerEvent& CursorEvent )
{
	EMouseCursor::Type MouseCursorToUse = EMouseCursor::Default;

	// If the cursor should be hidden, use EMouseCursor::None,
	// only when in the foreground, or we'll hide the mouse in the window/program above us.
	if( ViewportClient && GetSizeXY() != FIntPoint::ZeroValue  )
	{
		MouseCursorToUse = ViewportClient->GetCursor( this, GetMouseX(), GetMouseY() );
	}

	// Use the default cursor if there is no viewport client or we dont have focus
	return FCursorReply::Cursor(MouseCursorToUse);
}



FReply FSceneViewport::OnMouseButtonDown( const FGeometry& InGeometry, const FPointerEvent& InMouseEvent )
{
	// Start a new reply state
	// Prevent throttling when interacting with the viewport so we can move around in it
	CurrentReplyState = FReply::Handled().PreventThrottling();

	KeyStateMap.Add(InMouseEvent.GetEffectingButton(), true);
	UpdateModifierKeys( InMouseEvent );
	UpdateCachedMousePos( InGeometry, InMouseEvent );
	UpdateCachedGeometry(InGeometry);

	// Switch to the viewport clients world before processing input
	FScopedConditionalWorldSwitcher WorldSwitcher( ViewportClient );
	if( ViewportClient && GetSizeXY() != FIntPoint::ZeroValue )
	{
		// If we're obtaining focus, we have to copy the modifier key states prior to processing this mouse button event, as this is the only point at which the mouse down
		// event is processed when focus initially changes and the modifier keys need to be in-place to detect any unique drag-like events.
		if ( !HasFocus() )
		{
			FModifierKeysState KeysState = FSlateApplication::Get().GetModifierKeys();
			ApplyModifierKeys( KeysState );
		}

		// Process the mouse event
		if( !ViewportClient->InputKey( this, 0, InMouseEvent.GetEffectingButton(), IE_Pressed ) )
		{
			CurrentReplyState = FReply::Unhandled(); 
		}

		if (ViewportClient->CaptureMouseOnClick() != EMouseCaptureMode::NoCapture && !ViewportClient->IgnoreInput())
		{
			TSharedRef<SViewport> ViewportWidgetRef = ViewportWidget.Pin().ToSharedRef();

			// Mouse down should focus viewport for keyboard input
			CurrentReplyState.SetKeyboardFocus(ViewportWidgetRef, EKeyboardFocusCause::Mouse);
			
			UWorld* World = ViewportClient->GetWorld();
			if (World && World->IsGameWorld() && World->GetFirstPlayerController())
			{
				CurrentReplyState.CaptureMouse(ViewportWidgetRef);
				CurrentReplyState.LockMouseToWidget(ViewportWidgetRef);
				if (!World->GetFirstPlayerController()->ShouldShowMouseCursor())
				{
					CurrentReplyState.UseHighPrecisionMouseMovement(ViewportWidgetRef);
				}
			}
			else
			{
				CurrentReplyState.UseHighPrecisionMouseMovement(ViewportWidgetRef);
			}
		}
	}
	
	// Re-set prevent throttling here as it can get reset when inside of InputKey()
	CurrentReplyState.PreventThrottling();

	return CurrentReplyState;
}

FReply FSceneViewport::OnMouseButtonUp( const FGeometry& InGeometry, const FPointerEvent& InMouseEvent )
{
	// Start a new reply state
	CurrentReplyState = FReply::Handled();

	KeyStateMap.Add( InMouseEvent.GetEffectingButton(), false );
	UpdateModifierKeys( InMouseEvent );
	UpdateCachedMousePos( InGeometry, InMouseEvent );
	UpdateCachedGeometry(InGeometry);

	// Switch to the viewport clients world before processing input
	FScopedConditionalWorldSwitcher WorldSwitcher( ViewportClient );
	bool bIsCursorVisible = true;
	bool bReleaseMouse = true;
	if( ViewportClient && GetSizeXY() != FIntPoint::ZeroValue  )
	{
		if( !ViewportClient->InputKey(this,0,InMouseEvent.GetEffectingButton(), IE_Released ) )
		{
			CurrentReplyState = FReply::Unhandled(); 
		}
		bIsCursorVisible = ViewportClient->GetCursor(this, GetMouseX(), GetMouseY()) != EMouseCursor::None;
		bReleaseMouse = bIsCursorVisible || ViewportClient->CaptureMouseOnClick() == EMouseCaptureMode::CaptureDuringMouseDown;
	}
	if (!((FApp::IsGame() && !GIsEditor) || bIsPlayInEditorViewport) || bReleaseMouse)
	{
		// On mouse up outside of the game (editor viewport) or if the cursor is visible in game, we should make sure the mouse is no longer captured
		// as long as the left or right mouse buttons are not still down
		if( !InMouseEvent.IsMouseButtonDown( EKeys::RightMouseButton ) && !InMouseEvent.IsMouseButtonDown( EKeys::LeftMouseButton ))
		{
			CurrentReplyState.ReleaseMouseCapture();
			if (bIsCursorVisible)
			{
				CurrentReplyState.ReleaseMouseLock();
			}
		}
	}
	return CurrentReplyState;
}

void FSceneViewport::OnMouseEnter( const FGeometry& MyGeometry, const FPointerEvent& MouseEvent )
{
	UpdateCachedMousePos( MyGeometry, MouseEvent );
	ViewportClient->MouseEnter( this, GetMouseX(), GetMouseY() );
}

void FSceneViewport::OnMouseLeave( const FPointerEvent& MouseEvent )
{
	ViewportClient->MouseLeave( this );
	
	if ( IsPlayInEditorViewport() )
	{
		CachedMousePos = FIntPoint(-1, -1);
	}
}

FReply FSceneViewport::OnMouseMove( const FGeometry& InGeometry, const FPointerEvent& InMouseEvent )
{
	// Start a new reply state
	CurrentReplyState = FReply::Handled();

	if( !InMouseEvent.GetCursorDelta().IsZero() )
	{
		UpdateCachedMousePos( InGeometry, InMouseEvent );
		UpdateCachedGeometry(InGeometry);

		const bool bViewportHasCapture = ViewportWidget.IsValid() && ViewportWidget.Pin()->HasMouseCapture();
		if( ViewportClient && GetSizeXY() != FIntPoint::ZeroValue )
		{
			// Switch to the viewport clients world before processing input
			FScopedConditionalWorldSwitcher WorldSwitcher( ViewportClient );

			if( bViewportHasCapture )
			{
				ViewportClient->CapturedMouseMove( this, GetMouseX(), GetMouseY() );
			}
			else
			{
				ViewportClient->MouseMove( this, GetMouseX(), GetMouseY() );
			}
		
			if( bViewportHasCapture )
			{
				// Accumulate delta changes to mouse movment.  Depending on the sample frequency of a mouse we may get many per frame.
				//@todo Slate: In directinput, number of samples in x/y could be different...
				const FVector2D CursorDelta = InMouseEvent.GetCursorDelta();
				MouseDelta.X += CursorDelta.X;
				++NumMouseSamplesX;

				MouseDelta.Y -= CursorDelta.Y;
				++NumMouseSamplesY;
			}
		}
	}
	return CurrentReplyState;
}

FReply FSceneViewport::OnMouseWheel( const FGeometry& InGeometry, const FPointerEvent& InMouseEvent )
{
	// Start a new reply state
	CurrentReplyState = FReply::Handled();

	UpdateCachedMousePos( InGeometry, InMouseEvent );
	UpdateCachedGeometry(InGeometry);

	if( ViewportClient  && GetSizeXY() != FIntPoint::ZeroValue  )
	{
		// Switch to the viewport clients world before processing input
		FScopedConditionalWorldSwitcher WorldSwitcher( ViewportClient );

		// The viewport client accepts two different keys depending on the direction of scroll.  
		FKey const ViewportClientKey = InMouseEvent.GetWheelDelta() < 0 ? EKeys::MouseScrollDown : EKeys::MouseScrollUp;

		// Pressed and released should be sent
		ViewportClient->InputKey( this, 0, ViewportClientKey, IE_Pressed );
		ViewportClient->InputKey( this, 0, ViewportClientKey, IE_Released );
	}
	return CurrentReplyState;
}

FReply FSceneViewport::OnMouseButtonDoubleClick( const FGeometry& InGeometry, const FPointerEvent& InMouseEvent )
{
	// Start a new reply state
	CurrentReplyState = FReply::Handled(); 

	// Note: When double-clicking, the following message sequence is sent:
	//	WM_*BUTTONDOWN
	//	WM_*BUTTONUP
	//	WM_*BUTTONDBLCLK	(Needs to set the KeyStates[*] to true)
	//	WM_*BUTTONUP
	KeyStateMap.Add( InMouseEvent.GetEffectingButton(), true );
	UpdateCachedMousePos( InGeometry, InMouseEvent );
	UpdateCachedGeometry(InGeometry);

	if( ViewportClient && GetSizeXY() != FIntPoint::ZeroValue  )
	{
		// Switch to the viewport clients world before processing input
		FScopedConditionalWorldSwitcher WorldSwitcher( ViewportClient );

		if( !ViewportClient->InputKey( this, 0, InMouseEvent.GetEffectingButton(), IE_DoubleClick ) )
		{
			CurrentReplyState = FReply::Unhandled(); 
		}
	}
	return CurrentReplyState;
}

FReply FSceneViewport::OnControllerButtonPressed( const FGeometry& MyGeometry, const FControllerEvent& ControllerEvent )
{
	// Start a new reply state
	CurrentReplyState = FReply::Handled(); 

	KeyStateMap.Add( ControllerEvent.GetEffectingButton(), true );

	if( ViewportClient )
	{
		// Switch to the viewport clients world before processing input
		FScopedConditionalWorldSwitcher WorldSwitcher( ViewportClient );

		if( !ViewportClient->InputKey( this, ControllerEvent.GetUserIndex(), ControllerEvent.GetEffectingButton(), ControllerEvent.IsRepeat() ? IE_Repeat : IE_Pressed, 1.0f, true ) )
		{
			CurrentReplyState = FReply::Unhandled(); 
		}
	}
	return CurrentReplyState;
}

FReply FSceneViewport::OnControllerButtonReleased( const FGeometry& MyGeometry, const FControllerEvent& ControllerEvent )
{
	// Start a new reply state
	CurrentReplyState = FReply::Handled(); 

	KeyStateMap.Add( ControllerEvent.GetEffectingButton(), false );

	if( ViewportClient )
	{
		// Switch to the viewport clients world before processing input
		FScopedConditionalWorldSwitcher WorldSwitcher( ViewportClient );

		if( !ViewportClient->InputKey( this, ControllerEvent.GetUserIndex(), ControllerEvent.GetEffectingButton(), IE_Released, 1.0f, true ) )
		{
			CurrentReplyState = FReply::Unhandled(); 
		}
	}
	return CurrentReplyState;
}

FReply FSceneViewport::OnControllerAnalogValueChanged( const FGeometry& MyGeometry, const FControllerEvent& ControllerEvent )
{
	// Start a new reply state
	CurrentReplyState = FReply::Handled(); 

	KeyStateMap.Add( ControllerEvent.GetEffectingButton(), true );

	if( ViewportClient )
	{
		// Switch to the viewport clients world before processing input
		FScopedConditionalWorldSwitcher WorldSwitcher( ViewportClient );

		if (!ViewportClient->InputAxis(this, ControllerEvent.GetUserIndex(), ControllerEvent.GetEffectingButton(), ControllerEvent.GetEffectingButton() == EKeys::Gamepad_RightY ? -ControllerEvent.GetAnalogValue() : ControllerEvent.GetAnalogValue(), FApp::GetDeltaTime(), 1, true))
		{
			CurrentReplyState = FReply::Unhandled(); 
		}
	}

	return CurrentReplyState;
}

FReply FSceneViewport::OnTouchStarted( const FGeometry& MyGeometry, const FPointerEvent& TouchEvent )
{
	// Start a new reply state
	CurrentReplyState = FReply::Handled().PreventThrottling(); 

	UpdateCachedMousePos(MyGeometry, TouchEvent);
	UpdateCachedGeometry(MyGeometry);

	if( ViewportClient )
	{
		// Switch to the viewport clients world before processing input
		FScopedConditionalWorldSwitcher WorldSwitcher( ViewportClient );

		const FVector2D TouchPosition = MyGeometry.AbsoluteToLocal(TouchEvent.GetLastScreenSpacePosition());

		if( !ViewportClient->InputTouch( this, TouchEvent.GetUserIndex(), TouchEvent.GetPointerIndex(), ETouchType::Began, TouchPosition, FDateTime::Now(), TouchEvent.GetTouchpadIndex()) )
		{
			CurrentReplyState = FReply::Unhandled(); 
		}
	}

	return CurrentReplyState;
}

FReply FSceneViewport::OnTouchMoved( const FGeometry& MyGeometry, const FPointerEvent& TouchEvent )
{
	// Start a new reply state
	CurrentReplyState = FReply::Handled(); 

	UpdateCachedMousePos(MyGeometry, TouchEvent);
	UpdateCachedGeometry(MyGeometry);

	if( ViewportClient )
	{
		// Switch to the viewport clients world before processing input
		FScopedConditionalWorldSwitcher WorldSwitcher( ViewportClient );

		const FVector2D TouchPosition = MyGeometry.AbsoluteToLocal(TouchEvent.GetScreenSpacePosition());

		if( !ViewportClient->InputTouch( this, TouchEvent.GetUserIndex(), TouchEvent.GetPointerIndex(), ETouchType::Moved, TouchPosition, FDateTime::Now(), TouchEvent.GetTouchpadIndex()) )
		{
			CurrentReplyState = FReply::Unhandled(); 
		}
	}

	return CurrentReplyState;
}

FReply FSceneViewport::OnTouchEnded( const FGeometry& MyGeometry, const FPointerEvent& TouchEvent )
{
	// Start a new reply state
	CurrentReplyState = FReply::Handled(); 

	UpdateCachedMousePos(MyGeometry, TouchEvent);
	UpdateCachedGeometry(MyGeometry);

	if( ViewportClient )
	{
		// Switch to the viewport clients world before processing input
		FScopedConditionalWorldSwitcher WorldSwitcher( ViewportClient );

		const FVector2D TouchPosition = MyGeometry.AbsoluteToLocal(TouchEvent.GetLastScreenSpacePosition());

		if( !ViewportClient->InputTouch( this, TouchEvent.GetUserIndex(), TouchEvent.GetPointerIndex(), ETouchType::Ended, TouchPosition, FDateTime::Now(), TouchEvent.GetTouchpadIndex()) )
		{
			CurrentReplyState = FReply::Unhandled(); 
		}
	}

	return CurrentReplyState;
}

FReply FSceneViewport::OnTouchGesture( const FGeometry& MyGeometry, const FPointerEvent& GestureEvent )
{
	// Start a new reply state
	CurrentReplyState = FReply::Handled();

	UpdateCachedMousePos( MyGeometry, GestureEvent );
	UpdateCachedGeometry( MyGeometry );

	if( ViewportClient )
	{
		// Switch to the viewport clients world before processing input
		FScopedConditionalWorldSwitcher WorldSwitcher( ViewportClient );

		FSlateApplication::Get().SetKeyboardFocus(ViewportWidget.Pin());

		if( !ViewportClient->InputGesture( this, GestureEvent.GetGestureType(), GestureEvent.GetGestureDelta() ) )
		{
			CurrentReplyState = FReply::Unhandled();
		}
	}

	return CurrentReplyState;
}

FReply FSceneViewport::OnMotionDetected( const FGeometry& MyGeometry, const FMotionEvent& MotionEvent )
{
	// Start a new reply state
	CurrentReplyState = FReply::Handled(); 

	if( ViewportClient )
	{
		// Switch to the viewport clients world before processing input
		FScopedConditionalWorldSwitcher WorldSwitcher( ViewportClient );

		if( !ViewportClient->InputMotion( this, MotionEvent.GetUserIndex(), MotionEvent.GetTilt(), MotionEvent.GetRotationRate(), MotionEvent.GetGravity(), MotionEvent.GetAcceleration()) )
		{
			CurrentReplyState = FReply::Unhandled(); 
		}
	}

	return CurrentReplyState;
}

FReply FSceneViewport::OnKeyDown( const FGeometry& InGeometry, const FKeyboardEvent& InKeyboardEvent )
{
	// Start a new reply state
	CurrentReplyState = FReply::Handled(); 

	FKey Key = InKeyboardEvent.GetKey();
	KeyStateMap.Add( Key, true );

	//@todo Slate Viewports: FWindowsViewport checks for Alt+Enter or F11 and toggles fullscreen.  Unknown if fullscreen via this method will be needed for slate viewports. 
	if( ViewportClient && GetSizeXY() != FIntPoint::ZeroValue  )
	{
		// Switch to the viewport clients world before processing input
		FScopedConditionalWorldSwitcher WorldSwitcher( ViewportClient );

		if( !ViewportClient->InputKey( this, 0, Key, InKeyboardEvent.IsRepeat() ? IE_Repeat : IE_Pressed ) )
		{
			CurrentReplyState = FReply::Unhandled();
		}
	}
	return CurrentReplyState;
}

FReply FSceneViewport::OnKeyUp( const FGeometry& InGeometry, const FKeyboardEvent& InKeyboardEvent )
{
	// Start a new reply state
	CurrentReplyState = FReply::Handled(); 

	FKey Key = InKeyboardEvent.GetKey();
	KeyStateMap.Add( Key, false );
	
	if( ViewportClient && GetSizeXY() != FIntPoint::ZeroValue  )
	{
		// Switch to the viewport clients world before processing input
		FScopedConditionalWorldSwitcher WorldSwitcher( ViewportClient );

		if( !ViewportClient->InputKey(this, 0, Key, IE_Released) )
		{
			CurrentReplyState = FReply::Unhandled();
		}
	}

	return CurrentReplyState;
}

FReply FSceneViewport::OnKeyChar( const FGeometry& InGeometry, const FCharacterEvent& InCharacterEvent )
{
	// Start a new reply state
	CurrentReplyState = FReply::Handled(); 

	if( ViewportClient && GetSizeXY() != FIntPoint::ZeroValue  )
	{
		// Switch to the viewport clients world before processing input
		FScopedConditionalWorldSwitcher WorldSwitcher( ViewportClient );

		if( !ViewportClient->InputChar( this,0, InCharacterEvent.GetCharacter() ) )
		{
			CurrentReplyState = FReply::Unhandled();
		}
	}
	return CurrentReplyState;
}

FReply FSceneViewport::OnKeyboardFocusReceived( const FKeyboardFocusEvent& InKeyboardFocusEvent )
{
	CurrentReplyState = FReply::Handled(); 

	if( ViewportClient )
	{
		FScopedConditionalWorldSwitcher WorldSwitcher( ViewportClient );
		ViewportClient->ReceivedFocus( this );

		if( ( FApp::IsGame() && !GIsEditor ) || bIsPlayInEditorViewport )
		{
			if( IsForegroundWindow() )
			{
				const bool bIsCursorForcedVisible =
					( ViewportClient != NULL && ViewportClient->GetCursor( this, GetMouseX(), GetMouseY() ) != EMouseCursor::None );

				const bool bPlayInEditorCapture = !bIsPlayInEditorViewport || InKeyboardFocusEvent.GetCause() != EKeyboardFocusCause::SetDirectly || bPlayInEditorGetsMouseControl;

				// capturing the mouse interferes with slate UI (like the virtual joysticks)
				if (FPlatformProperties::SupportsWindowedMode() && bPlayInEditorCapture && !bIsCursorForcedVisible && !FSlateApplication::Get().IsFakingTouchEvents())
				{
					// Only require the user to click in the window the first time - after that return focus to the game so long as it was the last focused widget.
					// Means that tabbing in/out will return the mouse control to where it was & the in-game console won't leave the mouse under editor control.
					bPlayInEditorGetsMouseControl = true;
					CurrentReplyState.UseHighPrecisionMouseMovement( ViewportWidget.Pin().ToSharedRef() );
					CurrentReplyState.LockMouseToWidget( ViewportWidget.Pin().ToSharedRef() );
				}
				else if(!bPlayInEditorCapture)
				{
					FSlateApplication::Get().ClearKeyboardFocus( EKeyboardFocusCause::SetDirectly );
					FSlateApplication::Get().ResetToDefaultInputSettings();
				}
			}
			else
			{
				FSlateApplication::Get().ClearKeyboardFocus( EKeyboardFocusCause::Cleared );
			}
		}
	}

	return CurrentReplyState;
}

void FSceneViewport::OnKeyboardFocusLost( const FKeyboardFocusEvent& InKeyboardFocusEvent )
{
	KeyStateMap.Empty();
	if( ViewportClient )
	{
		FScopedConditionalWorldSwitcher WorldSwitcher( ViewportClient );
		ViewportClient->LostFocus( this );

		TSharedPtr<SWidget> ViewportWidgetPin = ViewportWidget.Pin();
		if( ViewportWidgetPin.IsValid() )
		{
			for( int32 UserIndex = 0; UserIndex < SlateApplicationDefs::MaxUsers; ++UserIndex )
			{
				if( FSlateApplication::Get().GetJoystickCaptor(UserIndex) == ViewportWidgetPin )
				{
					FSlateApplication::Get().ReleaseJoystickCapture( UserIndex );
				}
			}
		}
	}
}

void FSceneViewport::OnViewportClosed()
{
	if( ViewportClient )
	{
		FScopedConditionalWorldSwitcher WorldSwitcher( ViewportClient );
		ViewportClient->CloseRequested( this );
	}
}

FSlateShaderResource* FSceneViewport::GetViewportRenderTargetTexture() const
{ 
	return SlateRenderTargetHandle; 
}

void FSceneViewport::ResizeFrame(uint32 NewSizeX, uint32 NewSizeY, EWindowMode::Type NewWindowMode, int32 InPosX, int32 InPosY)
{
	// Resizing the window directly is only supported in the game
	if( FApp::IsGame() && NewSizeX > 0 && NewSizeY > 0 )
	{		
		FWidgetPath WidgetPath;
		TSharedPtr<SWindow> WindowToResize = FSlateApplication::Get().FindWidgetWindow( ViewportWidget.Pin().ToSharedRef(), WidgetPath );

		if( WindowToResize.IsValid() )
		{
			int32 CVarValue = GetBoundFullScreenModeCVar();
			EWindowMode::Type DesiredWindowMode = GetWindowModeType(NewWindowMode);
			
			// Avoid resizing if nothing changes.
			bool bNeedsResize = SizeX != NewSizeX || SizeY != NewSizeY || NewWindowMode != DesiredWindowMode || DesiredWindowMode != WindowToResize->GetWindowMode();

			if (bNeedsResize)
			{
				if (GEngine->HMDDevice.IsValid() && GEngine->HMDDevice->IsHMDEnabled())
				{
					// Resize & move only if moving to a fullscreen mode
					if (NewWindowMode != EWindowMode::Windowed)
					{
						FSlateRect PreFullScreenRect = WindowToResize->GetRectInScreen();

						IHeadMountedDisplay::MonitorInfo MonitorInfo;
						GEngine->HMDDevice->GetHMDMonitorInfo(MonitorInfo);
						NewSizeX = MonitorInfo.ResolutionX;
						NewSizeY = MonitorInfo.ResolutionY;
						if (GEngine->HMDDevice->IsFullScreenAllowed())
						{
<<<<<<< HEAD
							WindowToResize->ReshapeWindow(FVector2D(MonitorInfo.DesktopX, MonitorInfo.DesktopY), FVector2D(MonitorInfo.ResolutionX, MonitorInfo.ResolutionY));
=======
							NewSizeX = MonitorInfo.ResolutionX;
							NewSizeY = MonitorInfo.ResolutionY;
							if (GEngine->HMDDevice->IsFullScreenAllowed())
							{
								WindowToResize->ReshapeWindow(FVector2D(MonitorInfo.DesktopX, MonitorInfo.DesktopY), FVector2D(MonitorInfo.ResolutionX, MonitorInfo.ResolutionY));
							}
							else
							{
								WindowToResize->Resize(FVector2D(MonitorInfo.ResolutionX, MonitorInfo.ResolutionY));
								DesiredWindowMode = EWindowMode::WindowedMirror;
							}
>>>>>>> 1d429763
						}
						else
						{
							WindowToResize->Resize(FVector2D(MonitorInfo.ResolutionX, MonitorInfo.ResolutionY));
							DesiredWindowMode = EWindowMode::WindowedMirror;
						}

						GEngine->HMDDevice->PushPreFullScreenRect(PreFullScreenRect);
					}
				}

				// Toggle fullscreen and resize
				WindowToResize->SetWindowMode(DesiredWindowMode);

				if (GEngine->HMDDevice.IsValid() && GEngine->HMDDevice->IsHMDEnabled())
				{
					if (NewWindowMode == EWindowMode::Windowed)
					{
						FSlateRect PreFullScreenRect;
						GEngine->HMDDevice->PopPreFullScreenRect(PreFullScreenRect);
						if (PreFullScreenRect.GetSize().X > 0 && PreFullScreenRect.GetSize().Y > 0 && GEngine->HMDDevice->IsFullScreenAllowed())
						{
							NewSizeX = PreFullScreenRect.GetSize().X;
							NewSizeY = PreFullScreenRect.GetSize().Y;
							WindowToResize->MoveWindowTo (FVector2D(PreFullScreenRect.Left, PreFullScreenRect.Top));
						}
					}

					if (NewWindowMode != WindowMode)
					{
						// Only notify the HMD if we've actually changed modes
						GEngine->HMDDevice->OnScreenModeChange(NewWindowMode);
					}
				}

				LockMouseToViewport(!CurrentReplyState.ShouldReleaseMouseLock());

				int32 NewWindowSizeX = NewSizeX;
				int32 NewWindowSizeY = NewSizeY;

<<<<<<< HEAD
				if (DesiredWindowMode != EWindowMode::Windowed && CVarValue != 0 && 
					(!GEngine->HMDDevice.IsValid() || GEngine->HMDDevice->IsFullScreenAllowed()))
				{
					FSlateRect Rect = WindowToResize->GetFullScreenInfo();

					// needs to be implemented
					if( Rect.IsValid() )
					{
						NewWindowSizeX = Rect.GetSize().X;
						NewWindowSizeY = Rect.GetSize().Y;
					}
				}

=======
>>>>>>> 1d429763
				WindowToResize->Resize( FVector2D(NewWindowSizeX, NewWindowSizeY) );

				ResizeViewport(NewWindowSizeX, NewWindowSizeY, NewWindowMode, InPosX, InPosY);
			}
			UCanvas::UpdateAllCanvasSafeZoneData();
		}		
	}
}

void FSceneViewport::ResizeViewport(uint32 NewSizeX, uint32 NewSizeY, EWindowMode::Type NewWindowMode, int32 InPosX, int32 InPosY)
{
	// Do not resize if the viewport is an invalid size or our UI should be responsive
	if( NewSizeX > 0 && NewSizeY > 0 && FSlateThrottleManager::Get().IsAllowingExpensiveTasks() )
	{
		bIsResizing = true;

		UpdateViewportRHI(false, NewSizeX, NewSizeY, NewWindowMode);

		if (ViewportClient)
		{
			// Invalidate, then redraw immediately so the user isn't left looking at an empty black viewport
			// as they continue to resize the window.
			Invalidate();

			if ( ViewportClient->GetWorld() )
			{
				Draw();
			}
		}

		//if we have a delegate, fire it off
		if(FApp::IsGame() && OnSceneViewportResizeDel.IsBound())
		{
			OnSceneViewportResizeDel.Execute(FVector2D(NewSizeX, NewSizeY));
		}

		bIsResizing = false;
	}
}

void FSceneViewport::InvalidateDisplay()
{
	// Dirty the viewport.  It will be redrawn next time the editor ticks.
	if( ViewportClient != NULL )
	{
		ViewportClient->RedrawRequested( this );
	}
}

void FSceneViewport::DeferInvalidateHitProxy()
{
	if( ViewportClient != NULL )
	{
		ViewportClient->RequestInvalidateHitProxy( this );
	}
}

FCanvas* FSceneViewport::GetDebugCanvas()
{
	return DebugCanvasDrawer->GetGameThreadDebugCanvas();
}

void FSceneViewport::UpdateViewportRHI(bool bDestroyed, uint32 NewSizeX, uint32 NewSizeY, EWindowMode::Type NewWindowMode)
{
	// Make sure we're not in the middle of streaming textures.
	(*GFlushStreamingFunc)();

	{
		SCOPED_SUSPEND_RENDERING_THREAD(true);

		// Update the viewport attributes.
		// This is done AFTER the command flush done by UpdateViewportRHI, to avoid disrupting rendering thread accesses to the old viewport size.
		SizeX = NewSizeX;
		SizeY = NewSizeY;
		WindowMode = NewWindowMode;

		// Release the viewport's resources.
		BeginReleaseResource(this);

		if( !bDestroyed )
		{
			BeginInitResource(this);
				
			if( !bUseSeparateRenderTarget )
			{
				// Get the viewport for this window from the renderer so we can render directly to the backbuffer
				TSharedPtr<FSlateRenderer> Renderer = FSlateApplication::Get().GetRenderer();
				FWidgetPath WidgetPath;
				void* ViewportResource = Renderer->GetViewportResource( *FSlateApplication::Get().FindWidgetWindow( ViewportWidget.Pin().ToSharedRef(), WidgetPath ) );
				if( ViewportResource )
				{
					ViewportRHI = *((FViewportRHIRef*)ViewportResource);
				}
			}

			ViewportResizedEvent.Broadcast(this, 0);
		}
		else
		{
			// Enqueue a render command to delete the handle.  It must be deleted on the render thread after the resource is released
			ENQUEUE_UNIQUE_RENDER_COMMAND_ONEPARAMETER(DeleteSlateRenderTarget, FSlateRenderTargetRHI*&, SlateRenderTargetHandle, SlateRenderTargetHandle,
			{
				delete SlateRenderTargetHandle;
				SlateRenderTargetHandle = NULL;
			});

		}
	}
}

void FSceneViewport::EnqueueBeginRenderFrame()
{
	check( IsInGameThread() );

	// check if we need to reallocate rendertarget for HMD and update HMD rendering viewport 
	if (GEngine->StereoRenderingDevice.IsValid())
	{
		bool bNewUseSepRenTarget = GEngine->StereoRenderingDevice->ShouldUseSeparateRenderTarget();
		if (bNewUseSepRenTarget != bUseSeparateRenderTarget ||
		    (bNewUseSepRenTarget && GEngine->StereoRenderingDevice->NeedReAllocateViewportRenderTarget(*this)))
		{
			// This will cause RT to be allocated (or freed)
			bUseSeparateRenderTarget = bNewUseSepRenTarget;
			UpdateViewportRHI(false, SizeX, SizeY, WindowMode);
		}
	}

	DebugCanvasDrawer->InitDebugCanvas(GetClient()->GetWorld());

	// Note: ViewportRHI is only updated on the game thread

	// If we dont have the ViewportRHI then we need to get it before rendering
	// Note, we need ViewportRHI even if bUseSeparateRenderTarget is true when stereo rendering
	// is enabled.
	if( !IsValidRef(ViewportRHI) && (!bUseSeparateRenderTarget || (GEngine->StereoRenderingDevice.IsValid() && GEngine->StereoRenderingDevice->ShouldUseSeparateRenderTarget()) ))
	{
		// Get the viewport for this window from the renderer so we can render directly to the backbuffer
		TSharedPtr<FSlateRenderer> Renderer = FSlateApplication::Get().GetRenderer();
		FWidgetPath WidgetPath;
		void* ViewportResource = Renderer->GetViewportResource( *FSlateApplication::Get().FindWidgetWindow( ViewportWidget.Pin().ToSharedRef(), WidgetPath ) );
		if( ViewportResource )
		{
			ViewportRHI = *((FViewportRHIRef*)ViewportResource);
		}
	}

	FViewport::EnqueueBeginRenderFrame();

	if (GEngine->StereoRenderingDevice.IsValid())
	{
		GEngine->StereoRenderingDevice->UpdateViewport(bUseSeparateRenderTarget, *this);	
	}
}

void FSceneViewport::BeginRenderFrame(FRHICommandListImmediate& RHICmdList)
{
	check( IsInRenderingThread() );
	if (bUseSeparateRenderTarget)
	{
		SetRenderTarget(RHICmdList,  RenderTargetTextureRHI,  FTexture2DRHIRef() );
	}
	else if( IsValidRef( ViewportRHI ) ) 
	{
		// Get the backbuffer render target to render directly to it
		RenderTargetTextureRHI = RHICmdList.GetViewportBackBuffer(ViewportRHI);
		if (GRHIRequiresEarlyBackBufferRenderTarget)
		{
			// unused set render targets are bad on Metal
			SetRenderTarget(RHICmdList, RenderTargetTextureRHI, FTexture2DRHIRef());
		}
	}
}

void FSceneViewport::EndRenderFrame(FRHICommandListImmediate& RHICmdList, bool bPresent, bool bLockToVsync)
{
	check( IsInRenderingThread() );
	if (bUseSeparateRenderTarget)
	{
		// @todo-mobile
		if (GRHIShaderPlatform == SP_OPENGL_ES2)
		{
			check(0);
		}
		if (SlateRenderTargetHandle)
		{
			RHICmdList.CopyToResolveTarget( RenderTargetTextureRHI, SlateRenderTargetHandle->GetRHIRef(), false, FResolveParams() );
		}
	}
	else
	{
		// Set the active render target(s) to nothing to release references in the case that the viewport is resized by slate before we draw again
		SetRenderTarget(RHICmdList,  FTexture2DRHIRef(), FTexture2DRHIRef() );
		// Note: this releases our reference but does not release the resource as it is owned by slate (this is intended)
		RenderTargetTextureRHI.SafeRelease();
	}
}

void FSceneViewport::Tick( float DeltaTime )
{
	ProcessInput( DeltaTime );
}

void FSceneViewport::OnPlayWorldViewportSwapped( const FSceneViewport& OtherViewport )
{
	// Play world viewports should always be the same size.  Resize to other viewports size
	if( GetSizeXY() != OtherViewport.GetSizeXY() )
	{
		// Switch to the viewport clients world before processing input
		FScopedConditionalWorldSwitcher WorldSwitcher( ViewportClient );

		UpdateViewportRHI( false, OtherViewport.GetSizeXY().X, OtherViewport.GetSizeXY().Y, EWindowMode::Windowed );

		// Invalidate, then redraw immediately so the user isn't left looking at an empty black viewport
		// as they continue to resize the window.
		Invalidate();
	}

	// Play world viewports should transfer active stats so it doesn't appear like a seperate viewport
	SwapStatCommands(OtherViewport);
}


void FSceneViewport::SwapStatCommands( const FSceneViewport& OtherViewport )
{
	FViewportClient* ClientA = GetClient();
	FViewportClient* ClientB = OtherViewport.GetClient();
	check(ClientA && ClientB);
	// Only swap if both viewports have stats
	const TArray<FString>* StatsA = ClientA->GetEnabledStats();
	const TArray<FString>* StatsB = ClientB->GetEnabledStats();
	if (StatsA && StatsB)
	{
		const TArray<FString> StatsCopy = *StatsA;
		ClientA->SetEnabledStats(*StatsB);
		ClientB->SetEnabledStats(StatsCopy);
	}
}

void FSceneViewport::InitDynamicRHI()
{
	if(bRequiresHitProxyStorage)
	{
		// Initialize the hit proxy map.
		HitProxyMap.Init(SizeX,SizeY);
	}

	TSharedPtr<FSlateRenderer> Renderer = FSlateApplication::Get().GetRenderer();
	FWidgetPath WidgetPath;
	if( bUseSeparateRenderTarget )
	{
		uint32 TexSizeX = SizeX, TexSizeY = SizeY;
		if (GEngine->StereoRenderingDevice.IsValid() && GEngine->StereoRenderingDevice->IsStereoEnabled())
		{
			GEngine->StereoRenderingDevice->CalculateRenderTargetSize(TexSizeX, TexSizeY);
		}
		FTexture2DRHIRef ShaderResourceTextureRHI;

		FRHIResourceCreateInfo CreateInfo;
		RHICreateTargetableShaderResource2D( TexSizeX, TexSizeY, PF_B8G8R8A8, 1, TexCreate_None, TexCreate_RenderTargetable, false, CreateInfo, RenderTargetTextureRHI, ShaderResourceTextureRHI );

		if( !SlateRenderTargetHandle )
		{
			SlateRenderTargetHandle = new FSlateRenderTargetRHI( ShaderResourceTextureRHI, TexSizeX, TexSizeY );
//			UE_LOG(LogSlate, Log, TEXT("SRTH: %p, %d x %d"), ShaderResourceTextureRHI.GetReference(), TexSizeX, TexSizeY);
		}
		else
		{
//			UE_LOG(LogSlate, Log, TEXT("SRTH: %p, %d x %d, prev %p"), ShaderResourceTextureRHI.GetReference(), TexSizeX, TexSizeY, SlateRenderTargetHandle->GetRHIRef().GetReference());
			SlateRenderTargetHandle->SetRHIRef( ShaderResourceTextureRHI, TexSizeX, TexSizeY );
		}

		TSharedPtr<SWindow> Window = FSlateApplication::Get().FindWidgetWindow(ViewportWidget.Pin().ToSharedRef(), WidgetPath);
		if (Window.IsValid())
		{
			// We need to pass a texture to the renderer only for stereo rendering. Otherwise, Editor will be rendered incorrectly.
			if (GEngine->StereoRenderingDevice.IsValid() && GEngine->StereoRenderingDevice->IsStereoEnabled())
			{
				Renderer->SetWindowRenderTarget(*Window, RenderTargetTextureRHI);
			}
			else
			{
				Renderer->SetWindowRenderTarget(*Window, nullptr);
			}
		}
	}
	else
	{
		TSharedPtr<SWindow> Window = FSlateApplication::Get().FindWidgetWindow(ViewportWidget.Pin().ToSharedRef(), WidgetPath);
		if (Window.IsValid())
		{
			Renderer->SetWindowRenderTarget(*Window, nullptr);
		}
	}
}

void FSceneViewport::ReleaseDynamicRHI()
{
	FViewport::ReleaseDynamicRHI();

	ViewportRHI.SafeRelease();

	if( SlateRenderTargetHandle )
	{
		SlateRenderTargetHandle->ReleaseDynamicRHI();
	}
}

void FSceneViewport::SetPreCaptureMousePosFromSlateCursor()
{
	PreCaptureMousePos = FSlateApplication::Get().GetCursorPos().IntPoint();
}
<|MERGE_RESOLUTION|>--- conflicted
+++ resolved
@@ -871,14 +871,8 @@
 						FSlateRect PreFullScreenRect = WindowToResize->GetRectInScreen();
 
 						IHeadMountedDisplay::MonitorInfo MonitorInfo;
-						GEngine->HMDDevice->GetHMDMonitorInfo(MonitorInfo);
-						NewSizeX = MonitorInfo.ResolutionX;
-						NewSizeY = MonitorInfo.ResolutionY;
-						if (GEngine->HMDDevice->IsFullScreenAllowed())
+						if (GEngine->HMDDevice->GetHMDMonitorInfo(MonitorInfo))
 						{
-<<<<<<< HEAD
-							WindowToResize->ReshapeWindow(FVector2D(MonitorInfo.DesktopX, MonitorInfo.DesktopY), FVector2D(MonitorInfo.ResolutionX, MonitorInfo.ResolutionY));
-=======
 							NewSizeX = MonitorInfo.ResolutionX;
 							NewSizeY = MonitorInfo.ResolutionY;
 							if (GEngine->HMDDevice->IsFullScreenAllowed())
@@ -890,12 +884,6 @@
 								WindowToResize->Resize(FVector2D(MonitorInfo.ResolutionX, MonitorInfo.ResolutionY));
 								DesiredWindowMode = EWindowMode::WindowedMirror;
 							}
->>>>>>> 1d429763
-						}
-						else
-						{
-							WindowToResize->Resize(FVector2D(MonitorInfo.ResolutionX, MonitorInfo.ResolutionY));
-							DesiredWindowMode = EWindowMode::WindowedMirror;
 						}
 
 						GEngine->HMDDevice->PushPreFullScreenRect(PreFullScreenRect);
@@ -931,22 +919,6 @@
 				int32 NewWindowSizeX = NewSizeX;
 				int32 NewWindowSizeY = NewSizeY;
 
-<<<<<<< HEAD
-				if (DesiredWindowMode != EWindowMode::Windowed && CVarValue != 0 && 
-					(!GEngine->HMDDevice.IsValid() || GEngine->HMDDevice->IsFullScreenAllowed()))
-				{
-					FSlateRect Rect = WindowToResize->GetFullScreenInfo();
-
-					// needs to be implemented
-					if( Rect.IsValid() )
-					{
-						NewWindowSizeX = Rect.GetSize().X;
-						NewWindowSizeY = Rect.GetSize().Y;
-					}
-				}
-
-=======
->>>>>>> 1d429763
 				WindowToResize->Resize( FVector2D(NewWindowSizeX, NewWindowSizeY) );
 
 				ResizeViewport(NewWindowSizeX, NewWindowSizeY, NewWindowMode, InPosX, InPosY);
