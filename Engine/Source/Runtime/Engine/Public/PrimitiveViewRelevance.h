--- conflicted
+++ resolved
@@ -65,14 +65,11 @@
 	uint32 bTranslucentSurfaceLighting : 1;
 	/** Whether the primitive has materials that read the scene depth. */
 	uint32 bUsesSceneDepth : 1;
-<<<<<<< HEAD
-=======
 
 	// @third party code - BEGIN HairWorks
 	/** The primitive is a HairWorks instance. */
 	uint32 bHairWorks : 1;
 	// @third party code - END HairWorks
->>>>>>> 983bf5b9
 
 	/** 
 	 * Whether this primitive view relevance has been initialized this frame.  
