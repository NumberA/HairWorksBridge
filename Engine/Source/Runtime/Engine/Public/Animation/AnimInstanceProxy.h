// Copyright 1998-2016 Epic Games, Inc. All Rights Reserved.

#pragma once

#include "Animation/AnimNodeBase.h"
#include "Animation/AnimationAsset.h"
#include "Animation/AnimInstance.h"
#include "Animation/AnimNotifyQueue.h"
#include "AnimInstanceProxy.generated.h"

struct FAnimNode_Base;

/** Proxy object passed around during animation tree update in lieu of a UAnimInstance */
USTRUCT(meta = (DisplayName = "Native Variables"))
struct ENGINE_API FAnimInstanceProxy
{
	GENERATED_BODY()

public:
	FAnimInstanceProxy()
	{
	}

	FAnimInstanceProxy(UAnimInstance* Instance)
		: AnimInstanceObject(Instance)
		, AnimClassInterface(IAnimClassInterface::GetFromClass(Instance->GetClass()))
		, Skeleton(nullptr)
		, SkeletalMeshComponent(nullptr)
		, CurrentDeltaSeconds(0.0f)
#if WITH_EDITORONLY_DATA
		, bIsBeingDebugged(false)
#endif
		, RootNode(nullptr)
		, SyncGroupWriteIndex(0)
		, RootMotionMode(ERootMotionMode::NoRootMotionExtraction)
		, bShouldExtractRootMotion(false)
		, bBoneCachesInvalidated(false)
	{
	}

	virtual ~FAnimInstanceProxy() {}

	// Get the IAnimClassInterface associated with this context, if there is one.
	// Note: This can return NULL, so check the result.
	IAnimClassInterface* GetAnimClassInterface() const
	{
		return AnimClassInterface;
	}

	// Get the Blueprint Generated Class associated with this context, if there is one.
	// Note: This can return NULL, so check the result.
	DEPRECATED(4.11, "GetAnimBlueprintClass() is deprecated, UAnimBlueprintGeneratedClass should not be directly used at runtime. Please use GetAnimClassInterface() instead.")
	UAnimBlueprintGeneratedClass* GetAnimBlueprintClass() const
	{
		return Cast<UAnimBlueprintGeneratedClass>(IAnimClassInterface::GetActualAnimClass(AnimClassInterface));
	}

	/** Get the last DeltaSeconds passed into PreUpdate() */
	float GetDeltaSeconds() const
	{
		return CurrentDeltaSeconds;
	}

#if WITH_EDITORONLY_DATA
	/** Whether the UAnimInstance this context refers to is currently being debugged in the editor */
	bool IsBeingDebugged() const
	{
		return bIsBeingDebugged;
	}

	/** Record a visited node in the debugger */
	void RecordNodeVisit(int32 TargetNodeIndex, int32 SourceNodeIndex, float BlendWeight)
	{
		new (UpdatedNodesThisFrame) FAnimBlueprintDebugData::FNodeVisit(SourceNodeIndex, TargetNodeIndex, BlendWeight);
	}

	UAnimBlueprint* GetAnimBlueprint() const
	{
		UClass* ActualAnimClass = IAnimClassInterface::GetActualAnimClass(AnimClassInterface);
		return ActualAnimClass ? Cast<UAnimBlueprint>(ActualAnimClass->ClassGeneratedBy) : nullptr;
	}
#endif

	// flip sync group read/write indices
	void TickSyncGroupWriteIndex()
	{ 
		SyncGroupWriteIndex = GetSyncGroupReadIndex();
	}

	/** Get the sync group we are currently reading from */
	const TArray<FAnimGroupInstance>& GetSyncGroupRead() const
	{ 
		return SyncGroupArrays[GetSyncGroupReadIndex()]; 
	}

	/** Get the ungrouped active player we are currently reading from */
	const TArray<FAnimTickRecord>& GetUngroupedActivePlayersRead() 
	{ 
		return UngroupedActivePlayerArrays[GetSyncGroupReadIndex()]; 
	}

	/** Tick active asset players */
	void TickAssetPlayerInstances(float DeltaSeconds);

	/** Queues an Anim Notify from the shared list on our generated class */
	void AddAnimNotifyFromGeneratedClass(int32 NotifyIndex);

	/** Trigger any anim notifies */
	void TriggerAnimNotifies(USkeletalMeshComponent* SkelMeshComp, float DeltaSeconds);

	/** Check whether the supplied skeleton is compatible with this instance's skeleton */
	bool IsSkeletonCompatible(USkeleton const* InSkeleton) const 
	{ 
		return InSkeleton->IsCompatible(Skeleton); 
	}

	/** Check whether we should extract root motion */
	bool ShouldExtractRootMotion() const 
	{ 
		return bShouldExtractRootMotion;
	}

	/** Access various counters */
	const FGraphTraversalCounter& GetInitializationCounter() const { return InitializationCounter; }
	const FGraphTraversalCounter& GetCachedBonesCounter() const  { return CachedBonesCounter; }
	const FGraphTraversalCounter& GetUpdateCounter() const  { return UpdateCounter; }
	const FGraphTraversalCounter& GetEvaluationCounter() const { return EvaluationCounter; }
	const FGraphTraversalCounter& GetSlotNodeInitializationCounter() const { return SlotNodeInitializationCounter; }

	/** Access root motion params */
	FRootMotionMovementParams& GetExtractedRootMotion() { return ExtractedRootMotion; }

	/** Access UObject base of UAnimInstance */
	UObject* GetAnimInstanceObject() { return AnimInstanceObject; }

	/** Gets an unchecked (can return nullptr) node given an index into the node property array */
	FAnimNode_Base* GetNodeFromIndexUntyped(int32 NodeIdx, UScriptStruct* RequiredStructType);

	/** Gets a checked node given an index into the node property array */
	FAnimNode_Base* GetCheckedNodeFromIndexUntyped(int32 NodeIdx, UScriptStruct* RequiredStructType);

	/** Gets a checked node given an index into the node property array */
	template<class NodeType>
	NodeType* GetCheckedNodeFromIndex(int32 NodeIdx)
	{
		return (NodeType*)GetCheckedNodeFromIndexUntyped(NodeIdx, NodeType::StaticStruct());
	}

	/** Gets an unchecked (can return nullptr) node given an index into the node property array */
	template<class NodeType>
	NodeType* GetNodeFromIndex(int32 NodeIdx)
	{
		return (NodeType*)GetNodeFromIndexUntyped(NodeIdx, NodeType::StaticStruct());
	}

	/** const access to required bones array */
	const FBoneContainer& GetRequiredBones() const 
	{ 
		return RequiredBones; 
	}

	/** access to required bones array */
	FBoneContainer& GetRequiredBones() 
	{ 
		return RequiredBones;
	}

	/** Access to LODLevel */
	int32 GetLODLevel() const
	{
		return LODLevel;
	}

	/** Get the current skeleton we are using. Note that this will return nullptr outside of pre/post update */
	USkeleton* GetSkeleton() 
	{ 
		return Skeleton; 
	}

	/** Get the current skeletal mesh component we are running on. Note that this will return nullptr outside of pre/post update */
	USkeletalMeshComponent* GetSkelMeshComponent() 
	{ 
		return SkeletalMeshComponent; 
	}

	// Creates an uninitialized tick record in the list for the correct group or the ungrouped array.  If the group is valid, OutSyncGroupPtr will point to the group.
	FAnimTickRecord& CreateUninitializedTickRecord(int32 GroupIndex, FAnimGroupInstance*& OutSyncGroupPtr);

	/** Helper function: make a tick record for a sequence */
	void MakeSequenceTickRecord(FAnimTickRecord& TickRecord, UAnimSequenceBase* Sequence, bool bLooping, float PlayRate, float FinalBlendWeight, float& CurrentTime, FMarkerTickRecord& MarkerTickRecord) const;

	/** Helper function: make a tick record for a blend space */
	void MakeBlendSpaceTickRecord(FAnimTickRecord& TickRecord, UBlendSpaceBase* BlendSpace, const FVector& BlendInput, TArray<FBlendSampleData>& BlendSampleDataCache, FBlendFilter& BlendFilter, bool bLooping, float PlayRate, float FinalBlendWeight, float& CurrentTime, FMarkerTickRecord& MarkerTickRecord) const;

	/**
	 * Get Slot Node Weight : this returns new Slot Node Weight, Source Weight, Original TotalNodeWeight
	 *							this 3 values can't be derived from each other
	 *
	 * @param SlotNodeName : the name of the slot node you're querying
	 * @param out_SlotNodeWeight : The node weight for this slot node in the range of [0, 1]
	 * @param out_SourceWeight : The Source weight for this node. 
	 * @param out_TotalNodeWeight : Total weight of this node
	 */
	void GetSlotWeight(FName const& SlotNodeName, float& out_SlotNodeWeight, float& out_SourceWeight, float& out_TotalNodeWeight) const;

	/** Evaluate a pose for a named montage slot */
	void SlotEvaluatePose(FName SlotNodeName, const FCompactPose& SourcePose, const FBlendedCurve& SourceCurve, float InSourceWeight, FCompactPose& BlendedPose, FBlendedCurve& BlendedCurve, float InBlendWeight, float InTotalNodeWeight);
	
	// Allow slot nodes to store off their weight during ticking
	void UpdateSlotNodeWeight(FName SlotNodeName, float Weight);

	// Allow slot nodes to store off their root motion weight during ticking
	void UpdateSlotRootMotionWeight(FName SlotNodeName, float Weight);

	/** Register a named slot */
	void RegisterSlotNodeWithAnimInstance(FName SlotNodeName);

	/** Check whether we have a valid root node */
	bool HasRootNode() const
	{ 
		return RootNode != nullptr; 
	}

	/** @todo: remove after deprecation */
	FAnimNode_Base* GetRootNode() 
	{ 
		return RootNode;
	}

	/** Gather debug data from this instance proxy and the blend tree for display */
	void GatherDebugData(FNodeDebugData& DebugData);

#if !NO_LOGGING
	const FString& GetActorName() const 
	{
		return ActorName; 
	}
#endif

#if DO_CHECK
	const FString& GetAnimInstanceName() const 
	{ 
		return AnimInstanceName;
	}
#endif

	/** Gets the runtime instance of the specified state machine by Name */
	FAnimNode_StateMachine* GetStateMachineInstanceFromName(FName MachineName);

	/** Get the machine description for the specified instance. Does not rely on PRIVATE_MachineDescription being initialized */
	static const FBakedAnimationStateMachine* GetMachineDescription(IAnimClassInterface* AnimBlueprintClass, FAnimNode_StateMachine* MachineInstance);

	/** 
	 * Get the index of the specified instance asset player. Useful to pass to GetInstanceAssetPlayerLength (etc.).
	 * Passing NAME_None to InstanceName will return the first (assumed only) player instance index found.
	 */
	int32 GetInstanceAssetPlayerIndex(FName MachineName, FName StateName, FName InstanceName = NAME_None);

	float GetRecordedStateWeight(const int32& InMachineClassIndex, const int32& InStateIndex);
	void RecordStateWeight(const int32& InMachineClassIndex, const int32& InStateIndex, const float& InStateWeight);

	bool IsSlotNodeRelevantForNotifies(FName SlotNodeName) const;
	/** Reset any dynamics running simulation-style updates (e.g. on teleport, time skip etc.) */
	void ResetDynamics();

	/** Only restricted classes can access the protected interface */
	friend class UAnimInstance;
	friend class UAnimSingleNodeInstance;
	friend class USkeletalMeshComponent;

protected:
	/** Called when our anim instance is being initialized */
	virtual void Initialize(UAnimInstance* InAnimInstance);

	/** Called when our anim instance is being uninitialized */
	virtual void Uninitialize(UAnimInstance* InAnimInstance);

	/** Called before update so we can copy any data we need */
	virtual void PreUpdate(UAnimInstance* InAnimInstance, float DeltaSeconds);

	/** Update override point */
	virtual void Update(float DeltaSeconds) {}

	/** Updates the anim graph */
	virtual void UpdateAnimationNode(float DeltaSeconds);

	/** Called on the game thread pre-evaluate. */
	virtual void PreEvaluateAnimation(UAnimInstance* InAnimInstance);

	/** 
	 * Evaluate override point 
	 * @return true if this function is implemented, false otherwise.
	 * Note: the node graph will not be evaluated if this function returns true
	 */
	virtual bool Evaluate(FPoseContext& Output) { return false; }

	/** Called after update so we can copy any data we need */
	virtual void PostUpdate(UAnimInstance* InAnimInstance) const;

	/** Copy any UObjects we might be using. Called Pre-update and pre-evaluate. */
	virtual void InitializeObjects(UAnimInstance* InAnimInstance);

	/** 
	 * Clear any UObjects we might be using. Called at the end of the post-evaluate phase.
	 * This is to ensure that objects are not used by anything apart from animation nodes.
	 * Please make sure to call the base implementation if this is overridden.
	 */
	virtual void ClearObjects();

	/** Calls Update(), updates the anim graph, ticks asset players */
	void UpdateAnimation();

	/** Evaluates the anim graph */
	void EvaluateAnimation(FPoseContext& Output);

	// @todo document
	void SequenceAdvanceImmediate(UAnimSequenceBase* Sequence, bool bLooping, float PlayRate, float DeltaSeconds, /*inout*/ float& CurrentTime, FMarkerTickRecord& MarkerTickRecord);

	// @todo document
	void BlendSpaceAdvanceImmediate(UBlendSpaceBase* BlendSpace, const FVector& BlendInput, TArray<FBlendSampleData> & BlendSampleDataCache, FBlendFilter & BlendFilter, bool bLooping, float PlayRate, float DeltaSeconds, /*inout*/ float& CurrentTime, FMarkerTickRecord& MarkerTickRecord);

	// Gets the sync group we should be reading from
	int32 GetSyncGroupReadIndex() const 
	{ 
		return 1 - SyncGroupWriteIndex; 
	}

	// Gets the sync group we should be writing to
	int32 GetSyncGroupWriteIndex() const 
	{ 
		return SyncGroupWriteIndex; 
	}

	/** Add anim notifier **/
	void AddAnimNotifies(const TArray<const FAnimNotifyEvent*>& NewNotifies, const float InstanceWeight);

	/** Returns the baked sync group index from the compile step */
	int32 GetSyncGroupIndexFromName(FName SyncGroupName) const;

	bool GetTimeToClosestMarker(FName SyncGroup, FName MarkerName, float& OutMarkerTime) const;

	bool HasMarkerBeenHitThisFrame(FName SyncGroup, FName MarkerName) const;

	bool IsSyncGroupBetweenMarkers(FName InSyncGroupName, FName PreviousMarker, FName NextMarker, bool bRespectMarkerOrder = true) const;

	FMarkerSyncAnimPosition GetSyncGroupPosition(FName InSyncGroupName) const;

	// slot node run-time functions
	void ReinitializeSlotNodes();

	// if it doesn't tick, it will keep old weight, so we'll have to clear it in the beginning of tick
	void ClearSlotNodeWeights();

	// Get the root motion weight for the montage slot
	float GetSlotRootMotionWeight(FName SlotNodeName) const;

	/** 
	 * Recalculate Required Bones [RequiredBones]
	 * Is called when bRequiredBonesUpToDate = false
	 */
	void RecalcRequiredBones(USkeletalMeshComponent* Component, UObject* Asset);

	/** Update the material parameters of the supplied component from this instance */
	void UpdateCurvesToComponents(USkeletalMeshComponent* Component=nullptr);

	/** Get Currently active montage evaluation state.
		Note that there might be multiple Active at the same time. This will only return the first active one it finds. **/
	const FMontageEvaluationState* GetActiveMontageEvaluationState() const;

	/** Access montage array data */
	TArray<FMontageEvaluationState>& GetMontageEvaluationData() { return MontageEvaluationData; }

	/** Access montage array data */
	const TArray<FMontageEvaluationState>& GetMontageEvaluationData() const { return MontageEvaluationData; }

	/** Check whether we have active morph target curves */
	bool HasMorphTargetCurves() const { return MorphTargetCurves.Num() > 0; }

	/** Access the active morph target curves */
	TMap<FName, float>& GetMorphTargetCurves() { return MorphTargetCurves; }

	/** Access the active material parameter curves */
	TMap<FName, float>& GetMaterialParameterCurves() { return MaterialParameterCurves; }

	/** Check whether we have active morph target curves */
	TArray<struct FActiveVertexAnim>& GetVertexAnims() { return VertexAnims; }

	/** Adds an active vertex anim */
	void AddVertexAnim(const FActiveVertexAnim& VertexAnim);

	/** Gets the most relevant asset player in a specified state */
	FAnimNode_AssetPlayerBase* GetRelevantAssetPlayerFromState(int32 MachineIndex, int32 StateIndex);

	/** Gets the runtime instance of the specified state machine */
	FAnimNode_StateMachine* GetStateMachineInstance(int32 MachineIndex);

	/** Gets an unchecked (can return nullptr) node given a property of the anim instance */
	template<class NodeType>
	NodeType* GetNodeFromProperty(UProperty* Property)
	{
		return (NodeType*)Property->ContainerPtrToValuePtr<NodeType>(AnimInstanceObject);
	}

	/** Gets the length in seconds of the asset referenced in an asset player node */
	float GetInstanceAssetPlayerLength(int32 AssetPlayerIndex);

	/** Get the current accumulated time in seconds for an asset player node */
	float GetInstanceAssetPlayerTime(int32 AssetPlayerIndex);

	/** Get the current accumulated time as a fraction for an asset player node */
	float GetInstanceAssetPlayerTimeFraction(int32 AssetPlayerIndex);

	/** Get the time in seconds from the end of an animation in an asset player node */
	float GetInstanceAssetPlayerTimeFromEnd(int32 AssetPlayerIndex);

	/** Get the time as a fraction of the asset length of an animation in an asset player node */
	float GetInstanceAssetPlayerTimeFromEndFraction(int32 AssetPlayerIndex);

	/** Get the blend weight of a specified state */
	float GetInstanceStateWeight(int32 MachineIndex, int32 StateIndex);

	/** Get the current elapsed time of a state within the specified state machine */
	float GetInstanceCurrentStateElapsedTime(int32 MachineIndex);

	/** Get the crossfade duration of a specified transition */
	float GetInstanceTransitionCrossfadeDuration(int32 MachineIndex, int32 TransitionIndex);

	/** Get the elapsed time in seconds of a specified transition */
	float GetInstanceTransitionTimeElapsed(int32 MachineIndex, int32 TransitionIndex);

	/** Get the elapsed time as a fraction of the crossfade duration of a specified transition */
	float GetInstanceTransitionTimeElapsedFraction(int32 MachineIndex, int32 TransitionIndex);

	/** Get the time remaining in seconds for the most relevant animation in the source state */
	float GetRelevantAnimTimeRemaining(int32 MachineIndex, int32 StateIndex);

	/** Get the time remaining as a fraction of the duration for the most relevant animation in the source state */
	float GetRelevantAnimTimeRemainingFraction(int32 MachineIndex, int32 StateIndex);

	/** Get the length in seconds of the most relevant animation in the source state */
	float GetRelevantAnimLength(int32 MachineIndex, int32 StateIndex);

	/** Get the current accumulated time in seconds for the most relevant animation in the source state */
	float GetRelevantAnimTime(int32 MachineIndex, int32 StateIndex);

	/** Get the current accumulated time as a fraction of the length of the most relevant animation in the source state */
	float GetRelevantAnimTimeFraction(int32 MachineIndex, int32 StateIndex);

	// Sets up a native transition delegate between states with PrevStateName and NextStateName, in the state machine with name MachineName.
	// Note that a transition already has to exist for this to succeed
	void AddNativeTransitionBinding(const FName& MachineName, const FName& PrevStateName, const FName& NextStateName, const FCanTakeTransition& NativeTransitionDelegate, const FName& TransitionName = NAME_None);

	// Check for whether a native rule is bound to the specified transition
	bool HasNativeTransitionBinding(const FName& MachineName, const FName& PrevStateName, const FName& NextStateName, FName& OutBindingName);

	// Sets up a native state entry delegate from state with StateName, in the state machine with name MachineName.
	void AddNativeStateEntryBinding(const FName& MachineName, const FName& StateName, const FOnGraphStateChanged& NativeEnteredDelegate, const FName& BindingName = NAME_None);
	
	// Check for whether a native entry delegate is bound to the specified state
	bool HasNativeStateEntryBinding(const FName& MachineName, const FName& StateName, FName& OutBindingName);

	// Sets up a native state exit delegate from state with StateName, in the state machine with name MachineName.
	void AddNativeStateExitBinding(const FName& MachineName, const FName& StateName, const FOnGraphStateChanged& NativeExitedDelegate, const FName& BindingName = NAME_None);

	// Check for whether a native exit delegate is bound to the specified state
	bool HasNativeStateExitBinding(const FName& MachineName, const FName& StateName, FName& OutBindingName);

	/** Bind any native delegates that we have set up */
	void BindNativeDelegates();

	/** Gets the runtime instance desc of the state machine specified by name */
	const FBakedAnimationStateMachine* GetStateMachineInstanceDesc(FName MachineName);

	/** Gets the index of the state machine matching MachineName */
	int32 GetStateMachineIndex(FName MachineName);

	/** Initialize the root node - split into a separate function for backwards compatibility (initialization order) reasons */
	void InitializeRootNode();

<<<<<<< HEAD
	// garbage collection
	virtual void AddReferencedObjects(FReferenceCollector& Collector);

=======
>>>>>>> e58dcb1b
private:
	/** Object ptr to our UAnimInstance */
	mutable UObject* AnimInstanceObject;

	/** Our anim blueprint generated class */
	IAnimClassInterface* AnimClassInterface;

	/** Skeleton we are using, only used for comparison purposes. Note that this will be nullptr outside of pre/post update */
	USkeleton* Skeleton;

	/** Skeletal mesh component we are attached to. Note that this will be nullptr outside of pre/post update */
	USkeletalMeshComponent* SkeletalMeshComponent;

	/** The last time passed into PreUpdate() */
	float CurrentDeltaSeconds;

#if WITH_EDITORONLY_DATA
	/** Whether this UAnimInstance is currently being debugged in the editor */
	bool bIsBeingDebugged;

	/** Array of visited nodes this frame */
	TArray<FAnimBlueprintDebugData::FNodeVisit> UpdatedNodesThisFrame;
#endif

#if !NO_LOGGING
	/** Actor name for debug logging purposes */
	FString ActorName;
#endif

#if DO_CHECK
	/** Anim instance name for debug purposes */
	FString AnimInstanceName;
#endif

	/** Anim graph */
	FAnimNode_Base* RootNode;

	/** The list of animation assets which are going to be evaluated this frame and need to be ticked (ungrouped) */
	TArray<FAnimTickRecord> UngroupedActivePlayerArrays[2];

	/** The set of tick groups for this anim instance */
	TArray<FAnimGroupInstance> SyncGroupArrays[2];

	/** Buffers containing read/write buffers for all current state weights */
	TArray<float> StateWeightArrays[2];

	/** Map that transforms state class indices to base offsets into the weight array */
	TMap<int32, int32> StateMachineClassIndexToWeightOffset;

	// Current sync group buffer index
	int32 SyncGroupWriteIndex;

	/** Animation Notifies that has been triggered in the latest tick **/
	FAnimNotifyQueue NotifyQueue;

	// Root motion mode duplicated from the anim instance
	ERootMotionMode::Type RootMotionMode;

	// Diplicate of bool result of ShouldExtractRootMotion()
	bool bShouldExtractRootMotion;

	// Tracker map for slot name->weights/relevancy
	TMap<FName, FMontageActiveSlotTracker> SlotWeightTracker;

	// Counters for synchronization
	FGraphTraversalCounter InitializationCounter;
	FGraphTraversalCounter CachedBonesCounter;
	FGraphTraversalCounter UpdateCounter;
	FGraphTraversalCounter EvaluationCounter;
	FGraphTraversalCounter SlotNodeInitializationCounter;

	// Root motion extracted from animation since the last time ConsumeExtractedRootMotion was called
	FRootMotionMovementParams ExtractedRootMotion;

	/** Temporary array of bone indices required this frame. Should be subset of Skeleton and Mesh's RequiredBones */
	FBoneContainer RequiredBones;

	/** LODLevel used by RequiredBones */
	int32 LODLevel;

	/** When RequiredBones mapping has changed, AnimNodes need to update their bones caches. */
	bool bBoneCachesInvalidated;

	/** Morph Target Curves that will be used for SkeletalMeshComponent **/
	TMap<FName, float> MorphTargetCurves;

	/** Material Curves that will be used for SkeletalMeshComponent **/
	TMap<FName, float> MaterialParameterCurves;

	/** Copy of UAnimInstance::MontageInstances data used for update & evaluation */
	TArray<FMontageEvaluationState> MontageEvaluationData;

	/** Array indicating active vertex anims (by reference) generated by anim instance. */
	TArray<struct FActiveVertexAnim> VertexAnims;

	/** Delegate fired on the game thread before update occurs */
	TArray<FAnimNode_Base*> GameThreadPreUpdateNodes;

	/** All nodes that need to be reset on DynamicReset() */
	TArray<FAnimNode_Base*> DynamicResetNodes;
	
	/** Native transition rules */
	TArray<FNativeTransitionBinding> NativeTransitionBindings;

	/** Native state entry bindings */
	TArray<FNativeStateBinding> NativeStateEntryBindings;

	/** Native state exit bindings */
	TArray<FNativeStateBinding> NativeStateExitBindings;

};<|MERGE_RESOLUTION|>--- conflicted
+++ resolved
@@ -477,12 +477,6 @@
 	/** Initialize the root node - split into a separate function for backwards compatibility (initialization order) reasons */
 	void InitializeRootNode();
 
-<<<<<<< HEAD
-	// garbage collection
-	virtual void AddReferencedObjects(FReferenceCollector& Collector);
-
-=======
->>>>>>> e58dcb1b
 private:
 	/** Object ptr to our UAnimInstance */
 	mutable UObject* AnimInstanceObject;
