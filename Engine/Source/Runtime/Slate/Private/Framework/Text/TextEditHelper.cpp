// Copyright 1998-2016 Epic Games, Inc. All Rights Reserved.

#include "SlatePrivatePCH.h"
#include "TextEditHelper.h"

<<<<<<< HEAD
/**
 * Ensure that text transactions are always completed.
 * i.e. never forget to call FinishChangingText();
 */
struct FScopedTextTransaction
{
	explicit FScopedTextTransaction( const TSharedRef< ITextEditorWidget >& InTextEditor )
	: TextEditor( InTextEditor )
	{
		TextEditor->StartChangingText();
	}

	~FScopedTextTransaction()
	{
		TextEditor->FinishChangingText();
	}

	const TSharedRef< ITextEditorWidget > TextEditor;
};

FReply FTextEditHelper::OnKeyChar( const FCharacterEvent& InCharacterEvent, const TSharedRef< ITextEditorWidget >& TextEditor )
{
	FReply Reply = FReply::Unhandled();

	// Check for special characters
	const TCHAR Character = InCharacterEvent.GetCharacter();

	switch( Character )
	{
		// Backspace
	case TCHAR( 8 ):
		{
			if( !TextEditor->GetIsReadOnly() )
			{
				FScopedTextTransaction TextTransaction(TextEditor);

				TextEditor->BackspaceChar();
				
				Reply = FReply::Handled();
			}
		}
		break;


		// Tab
	case TCHAR( '\t' ):
		{
			Reply = FReply::Handled();
		}
		break;


		// Newline (Ctrl+Enter), we handle adding new lines via SMultiLineEditableText::OnEnter rather than processing \n characters
	case TCHAR( '\n' ):
		{
			Reply = FReply::Handled();
		}
		break;


		// Swallow OnKeyChar keys that we don't want to be entered into the buffer
	case 1:		// Swallow Ctrl+A, we handle that through OnKeyDown
	case 3:		// Swallow Ctrl+C, we handle that through OnKeyDown
	case 13:	// Swallow Enter, we handle that through OnKeyDown
	case 22:	// Swallow Ctrl+V, we handle that through OnKeyDown
	case 24:	// Swallow Ctrl+X, we handle that through OnKeyDown
	case 25:	// Swallow Ctrl+Y, we handle that through OnKeyDown
	case 26:	// Swallow Ctrl+Z, we handle that through OnKeyDown
	case 27:	// Swallow ESC, we handle that through OnKeyDown
	case 127:	// Swallow CTRL+Backspace, we handle that through OnKeyDown
		Reply = FReply::Handled();
		break;


		// Any other character!
	default:
		{
			// Type the character, but only if it is allowed.
			if (!TextEditor->GetIsReadOnly() && TextEditor->CanTypeCharacter(Character))
			{
				FScopedTextTransaction TextTransaction(TextEditor);
				TextEditor->TypeChar( Character );
				Reply = FReply::Handled();
			}
			else
			{
				Reply = FReply::Unhandled();
			}
		}
		break;

	}


	return Reply;
}

FReply FTextEditHelper::OnKeyDown( const FKeyEvent& InKeyEvent, const TSharedRef< ITextEditorWidget >& TextEditor )
{
	const FKey Key = InKeyEvent.GetKey();

	if( Key == EKeys::Left )
	{
		return TextEditor->MoveCursor( FMoveCursor::Cardinal(
			// Ctrl moves a whole word instead of one character.	
			InKeyEvent.IsControlDown( ) ? ECursorMoveGranularity::Word : ECursorMoveGranularity::Character,
			// Move left
			FIntPoint( -1, 0 ),
			// Shift selects text.	
			InKeyEvent.IsShiftDown() ? ECursorAction::SelectText : ECursorAction::MoveCursor
		));
	}
	else if( Key == EKeys::Right )
	{
		return TextEditor->MoveCursor( FMoveCursor::Cardinal(
			// Ctrl moves a whole word instead of one character.	
			InKeyEvent.IsControlDown( ) ? ECursorMoveGranularity::Word : ECursorMoveGranularity::Character,
			// Move right
			FIntPoint( +1, 0 ),
			// Shift selects text.	
			InKeyEvent.IsShiftDown() ? ECursorAction::SelectText : ECursorAction::MoveCursor
		));
	}
	else if ( Key == EKeys::Up )
	{
		return TextEditor->MoveCursor( FMoveCursor::Cardinal(
			ECursorMoveGranularity::Character,
			// Move up
			FIntPoint( 0, -1 ),
			// Shift selects text.	
			InKeyEvent.IsShiftDown() ? ECursorAction::SelectText : ECursorAction::MoveCursor
		));
	}
	else if ( Key == EKeys::Down )
	{
		return TextEditor->MoveCursor( FMoveCursor::Cardinal(
			ECursorMoveGranularity::Character,
			// Move down
			FIntPoint( 0, +1 ),
			// Shift selects text.	
			InKeyEvent.IsShiftDown() ? ECursorAction::SelectText : ECursorAction::MoveCursor
		));
	}
	else if( Key == EKeys::Home )
	{
		// Go to the beginning of the document; select text if Shift is down.
		TextEditor->JumpTo(
			(InKeyEvent.IsControlDown() ) ? ETextLocation::BeginningOfDocument : ETextLocation::BeginningOfLine,
			(InKeyEvent.IsShiftDown()) ? ECursorAction::SelectText : ECursorAction::MoveCursor );

		return FReply::Handled();
	}
	else if ( Key == EKeys::End )
	{
		// Go to the end of the document; select text if Shift is down.
		TextEditor->JumpTo(
			(InKeyEvent.IsControlDown() ) ? ETextLocation::EndOfDocument : ETextLocation::EndOfLine,
			(InKeyEvent.IsShiftDown()) ? ECursorAction::SelectText : ECursorAction::MoveCursor );

		return FReply::Handled();
	}
	else if( Key == EKeys::PageUp )
	{
		// Go to the previous page of the document document; select text if Shift is down.
		TextEditor->JumpTo(
			ETextLocation::PreviousPage,
			(InKeyEvent.IsShiftDown()) ? ECursorAction::SelectText : ECursorAction::MoveCursor );

		return FReply::Handled();
	}
	else if ( Key == EKeys::PageDown )
	{
		// Go to the next page of the document document; select text if Shift is down.
		TextEditor->JumpTo(
			ETextLocation::NextPage,
			(InKeyEvent.IsShiftDown()) ? ECursorAction::SelectText : ECursorAction::MoveCursor );

		return FReply::Handled();
	}
	else if( Key == EKeys::Enter && !TextEditor->GetIsReadOnly() )
	{
		FScopedTextTransaction TextTransaction(TextEditor);

		TextEditor->OnEnter();

		return FReply::Handled();
	}
	else if( Key == EKeys::Delete && !TextEditor->GetIsReadOnly() )
	{
		// @Todo: Slate keybindings support more than one set of keys. 
		// Delete to next word boundary (Ctrl+Delete)
		if (InKeyEvent.IsControlDown() && !InKeyEvent.IsAltDown() && !InKeyEvent.IsShiftDown())
		{
			TextEditor->MoveCursor( FMoveCursor::Cardinal(
				ECursorMoveGranularity::Word, 
				// Move right
				FIntPoint(+1, 0),
				// selects text.	
				ECursorAction::SelectText
			));
		}

		FScopedTextTransaction TextTransaction(TextEditor);

		// Delete selected text
		TextEditor->DeleteChar();
		
		return FReply::Handled();
	}	
	else if( Key == EKeys::Escape )
	{
		return TextEditor->OnEscape();
	}

	// @Todo: Slate keybindings support more than one set of keys. 
	//Alternate key for cut (Shift+Delete)
	else if( Key == EKeys::Delete && InKeyEvent.IsShiftDown() && TextEditor->CanExecuteCut() )
	{
		// Cut text to clipboard
		TextEditor->CutSelectedTextToClipboard();
		
		return FReply::Handled();
	}

	// @Todo: Slate keybindings support more than one set of keys. 
	// Alternate key for copy (Ctrl+Insert) 
	else if( Key == EKeys::Insert && InKeyEvent.IsControlDown() && TextEditor->CanExecuteCopy() ) 
	{
		// Copy text to clipboard
		TextEditor->CopySelectedTextToClipboard();
		
		return FReply::Handled();
	}


	// @Todo: Slate keybindings support more than one set of keys. 
	// Alternate key for paste (Shift+Insert) 
	else if( Key == EKeys::Insert && InKeyEvent.IsShiftDown() && TextEditor->CanExecutePaste() )
	{
		// Paste text from clipboard
		TextEditor->PasteTextFromClipboard();
		
		return FReply::Handled();
	}

	// @Todo: Slate keybindings support more than one set of keys. 
	//Alternate key for undo (Alt+Backspace)
	else if( Key == EKeys::BackSpace && InKeyEvent.IsAltDown() && !InKeyEvent.IsShiftDown() && TextEditor->CanExecuteUndo() )
	{
		// Undo
		TextEditor->Undo();
		
		return FReply::Handled();
	}

	// @Todo: Slate keybindings support more than one set of keys. 
	// Delete to previous word boundary (Ctrl+Backspace)
	else if( Key == EKeys::BackSpace && InKeyEvent.IsControlDown() && !InKeyEvent.IsAltDown() && !InKeyEvent.IsShiftDown() && !TextEditor->GetIsReadOnly() )
	{
		FScopedTextTransaction TextTransaction(TextEditor);

		TextEditor->MoveCursor( FMoveCursor::Cardinal(
			ECursorMoveGranularity::Word, 
			// Move left
			FIntPoint(-1, 0), 
			ECursorAction::SelectText
		));
		TextEditor->BackspaceChar();

		return FReply::Handled();
	}


	// Ctrl+Y (or Ctrl+Shift+Z, or Alt+Shift+Backspace) to redo
	else if( !TextEditor->GetIsReadOnly() && ( ( Key == EKeys::Y && InKeyEvent.IsControlDown() ) ||
		( Key == EKeys::Z && InKeyEvent.IsControlDown() && InKeyEvent.IsShiftDown() ) ||
		( Key == EKeys::BackSpace && InKeyEvent.IsAltDown() && InKeyEvent.IsShiftDown() ) ) )
	{
		// Redo
		TextEditor->Redo();
		
		return FReply::Handled();
	}
	else if( !InKeyEvent.IsAltDown() && !InKeyEvent.IsControlDown() && InKeyEvent.GetKey() != EKeys::Tab && InKeyEvent.GetCharacter() != 0 )
	{
		// Shift and a character was pressed or a single character was pressed.  We will type something in an upcoming OnKeyChar event.  
		// Absorb this event so it is not bubbled and handled by other widgets that could have something bound to the key press.

		//Note: Tab can generate a character code but not result in a typed character in this box so we ignore it.
		return FReply::Handled();
	}
	else
	{
		return FReply::Unhandled();
	}
}
FReply FTextEditHelper::OnMouseButtonDown( const FGeometry& MyGeometry, const FPointerEvent& InMouseEvent, const TSharedRef< ITextEditorWidget >& TextEditor )
{
	FReply Reply = FReply::Unhandled();

	// If the mouse is already captured, then don't allow a new action to be taken
	if( !TextEditor->GetWidget()->HasMouseCapture() )
	{
		if( InMouseEvent.GetEffectingButton() == EKeys::LeftMouseButton ||
			InMouseEvent.GetEffectingButton() == EKeys::RightMouseButton )
		{
			// Am I getting focus right now?
			const bool bIsGettingFocus = !TextEditor->GetWidget()->HasKeyboardFocus();
			if( bIsGettingFocus )
			{
				// We might be receiving keyboard focus due to this event.  Because the keyboard focus received callback
				// won't fire until after this function exits, we need to make sure our widget's state is in order early

				// Assume we'll be given keyboard focus, so load text for editing
				TextEditor->LoadText();

				// Reset 'mouse has moved' state.  We'll use this in OnMouseMove to determine whether we
				// should reset the selection range to the caret's position.
				TextEditor->SetWasFocusedByLastMouseDown( true );
			}

			if( InMouseEvent.GetEffectingButton() == EKeys::LeftMouseButton )
			{
				if( InMouseEvent.IsShiftDown() )
				{
					TextEditor->MoveCursor( FMoveCursor::ViaScreenPointer( MyGeometry.AbsoluteToLocal( InMouseEvent.GetScreenSpacePosition( ) ), MyGeometry.Scale, ECursorAction::SelectText ) );
				}
				else
				{
					// Deselect any text that was selected
					TextEditor->ClearSelection();
					TextEditor->MoveCursor( FMoveCursor::ViaScreenPointer( MyGeometry.AbsoluteToLocal( InMouseEvent.GetScreenSpacePosition( ) ), MyGeometry.Scale, ECursorAction::MoveCursor ) );
				}

				// Start drag selection
				TextEditor->BeginDragSelection();
			}
			else if( InMouseEvent.GetEffectingButton() == EKeys::RightMouseButton )
			{
				// If the user right clicked on a character that wasn't already selected, we'll clear
				// the selection
				if ( TextEditor->AnyTextSelected( ) && !TextEditor->IsTextSelectedAt( MyGeometry, InMouseEvent.GetScreenSpacePosition() ) )
				{
					// Deselect any text that was selected
					TextEditor->ClearSelection();
				}
			}

			// Right clicking to summon context menu, but we'll do that on mouse-up.
			Reply = FReply::Handled();
			Reply.CaptureMouse( TextEditor->GetWidget() );
			Reply.SetUserFocus(TextEditor->GetWidget(), EFocusCause::Mouse);
		}
	}

	return Reply;
}

FReply FTextEditHelper::OnMouseMove( const FGeometry& InMyGeometry, const FPointerEvent& InMouseEvent, const TSharedRef< ITextEditorWidget >& TextEditor )
{
	FReply Reply = FReply::Unhandled();

	if( TextEditor->IsDragSelecting() && TextEditor->GetWidget()->HasMouseCapture() && InMouseEvent.GetCursorDelta() != FVector2D::ZeroVector )
	{
		TextEditor->MoveCursor( FMoveCursor::ViaScreenPointer( InMyGeometry.AbsoluteToLocal( InMouseEvent.GetScreenSpacePosition( ) ), InMyGeometry.Scale, ECursorAction::SelectText ) );
		TextEditor->SetHasDragSelectedSinceFocused( true );
		Reply = FReply::Handled();
	}

	return Reply;
}

FReply FTextEditHelper::OnMouseButtonUp( const FGeometry& MyGeometry, const FPointerEvent& InMouseEvent, const TSharedRef< ITextEditorWidget >& TextEditor )
{
	FReply Reply = FReply::Unhandled();

	// The mouse must have been captured by either left or right button down before we'll process mouse ups
	if( TextEditor->GetWidget()->HasMouseCapture() )
	{
		if( InMouseEvent.GetEffectingButton() == EKeys::LeftMouseButton &&
			TextEditor->IsDragSelecting() )
		{
			// No longer drag-selecting
			TextEditor->EndDragSelection();

			// If we received keyboard focus on this click, then we'll want to select all of the text
			// when the user releases the mouse button, unless the user actually dragged the mouse
			// while holding the button down, in which case they've already selected some text and
			// we'll leave things alone!
			if( TextEditor->WasFocusedByLastMouseDown() )
			{
				if( !TextEditor->HasDragSelectedSinceFocused() )
				{
					if( TextEditor->SelectAllTextWhenFocused() )
					{
						// Move the cursor to the end of the string
						TextEditor->JumpTo(ETextLocation::EndOfDocument, ECursorAction::MoveCursor);

						// User wasn't dragging the mouse, so go ahead and select all of the text now
						// that we've become focused
						TextEditor->SelectAllText();

						// @todo Slate: In this state, the caret should actually stay hidden (until the user interacts again), and we should not move the caret
					}
				}

				TextEditor->SetWasFocusedByLastMouseDown( false );
			}

			// Release mouse capture
			Reply = FReply::Handled();
			Reply.ReleaseMouseCapture();
		}
		else if( InMouseEvent.GetEffectingButton() == EKeys::RightMouseButton )
		{
			if ( MyGeometry.IsUnderLocation( InMouseEvent.GetScreenSpacePosition() ) )
			{
				// Right clicked, so summon a context menu if the cursor is within the widget
				FWidgetPath WidgetPath = InMouseEvent.GetEventPath() != nullptr ? *InMouseEvent.GetEventPath() : FWidgetPath();
				TextEditor->SummonContextMenu(InMouseEvent.GetScreenSpacePosition(), InMouseEvent.GetWindow(), WidgetPath);
			}

			// Release mouse capture
			Reply = FReply::Handled();
			Reply.ReleaseMouseCapture();
		}
	}

	return Reply;
}

FReply FTextEditHelper::OnMouseButtonDoubleClick(const FGeometry& InMyGeometry, const FPointerEvent& InMouseEvent, const TSharedRef< ITextEditorWidget >& TextEditor)
{
	FReply Reply = FReply::Unhandled();

	if (InMouseEvent.GetEffectingButton() == EKeys::LeftMouseButton)
	{
		TextEditor->SelectWordAt(InMyGeometry, InMouseEvent.GetScreenSpacePosition());

		Reply = FReply::Handled();
	}

	return Reply;
}

=======
>>>>>>> e58dcb1b
float FTextEditHelper::GetFontHeight(const FSlateFontInfo& FontInfo)
{
	const TSharedRef< FSlateFontMeasure > FontMeasure = FSlateApplication::Get().GetRenderer()->GetFontMeasureService();
	return FontMeasure->GetMaxCharacterHeight(FontInfo);
}

float FTextEditHelper::CalculateCaretWidth(const float FontMaxCharHeight)
{
	// We adjust the width of the caret to avoid it becoming too wide on smaller or larger fonts and overlapping the characters it's next to.
	// We clamp the lower limit to 1 to avoid it being invisible, and the upper limit to 2 to avoid tall fonts having very wide carets.
	return FMath::Clamp(EditableTextDefs::CaretWidthPercent * FontMaxCharHeight, 1.0f, 2.0f);
}<|MERGE_RESOLUTION|>--- conflicted
+++ resolved
@@ -3,454 +3,6 @@
 #include "SlatePrivatePCH.h"
 #include "TextEditHelper.h"
 
-<<<<<<< HEAD
-/**
- * Ensure that text transactions are always completed.
- * i.e. never forget to call FinishChangingText();
- */
-struct FScopedTextTransaction
-{
-	explicit FScopedTextTransaction( const TSharedRef< ITextEditorWidget >& InTextEditor )
-	: TextEditor( InTextEditor )
-	{
-		TextEditor->StartChangingText();
-	}
-
-	~FScopedTextTransaction()
-	{
-		TextEditor->FinishChangingText();
-	}
-
-	const TSharedRef< ITextEditorWidget > TextEditor;
-};
-
-FReply FTextEditHelper::OnKeyChar( const FCharacterEvent& InCharacterEvent, const TSharedRef< ITextEditorWidget >& TextEditor )
-{
-	FReply Reply = FReply::Unhandled();
-
-	// Check for special characters
-	const TCHAR Character = InCharacterEvent.GetCharacter();
-
-	switch( Character )
-	{
-		// Backspace
-	case TCHAR( 8 ):
-		{
-			if( !TextEditor->GetIsReadOnly() )
-			{
-				FScopedTextTransaction TextTransaction(TextEditor);
-
-				TextEditor->BackspaceChar();
-				
-				Reply = FReply::Handled();
-			}
-		}
-		break;
-
-
-		// Tab
-	case TCHAR( '\t' ):
-		{
-			Reply = FReply::Handled();
-		}
-		break;
-
-
-		// Newline (Ctrl+Enter), we handle adding new lines via SMultiLineEditableText::OnEnter rather than processing \n characters
-	case TCHAR( '\n' ):
-		{
-			Reply = FReply::Handled();
-		}
-		break;
-
-
-		// Swallow OnKeyChar keys that we don't want to be entered into the buffer
-	case 1:		// Swallow Ctrl+A, we handle that through OnKeyDown
-	case 3:		// Swallow Ctrl+C, we handle that through OnKeyDown
-	case 13:	// Swallow Enter, we handle that through OnKeyDown
-	case 22:	// Swallow Ctrl+V, we handle that through OnKeyDown
-	case 24:	// Swallow Ctrl+X, we handle that through OnKeyDown
-	case 25:	// Swallow Ctrl+Y, we handle that through OnKeyDown
-	case 26:	// Swallow Ctrl+Z, we handle that through OnKeyDown
-	case 27:	// Swallow ESC, we handle that through OnKeyDown
-	case 127:	// Swallow CTRL+Backspace, we handle that through OnKeyDown
-		Reply = FReply::Handled();
-		break;
-
-
-		// Any other character!
-	default:
-		{
-			// Type the character, but only if it is allowed.
-			if (!TextEditor->GetIsReadOnly() && TextEditor->CanTypeCharacter(Character))
-			{
-				FScopedTextTransaction TextTransaction(TextEditor);
-				TextEditor->TypeChar( Character );
-				Reply = FReply::Handled();
-			}
-			else
-			{
-				Reply = FReply::Unhandled();
-			}
-		}
-		break;
-
-	}
-
-
-	return Reply;
-}
-
-FReply FTextEditHelper::OnKeyDown( const FKeyEvent& InKeyEvent, const TSharedRef< ITextEditorWidget >& TextEditor )
-{
-	const FKey Key = InKeyEvent.GetKey();
-
-	if( Key == EKeys::Left )
-	{
-		return TextEditor->MoveCursor( FMoveCursor::Cardinal(
-			// Ctrl moves a whole word instead of one character.	
-			InKeyEvent.IsControlDown( ) ? ECursorMoveGranularity::Word : ECursorMoveGranularity::Character,
-			// Move left
-			FIntPoint( -1, 0 ),
-			// Shift selects text.	
-			InKeyEvent.IsShiftDown() ? ECursorAction::SelectText : ECursorAction::MoveCursor
-		));
-	}
-	else if( Key == EKeys::Right )
-	{
-		return TextEditor->MoveCursor( FMoveCursor::Cardinal(
-			// Ctrl moves a whole word instead of one character.	
-			InKeyEvent.IsControlDown( ) ? ECursorMoveGranularity::Word : ECursorMoveGranularity::Character,
-			// Move right
-			FIntPoint( +1, 0 ),
-			// Shift selects text.	
-			InKeyEvent.IsShiftDown() ? ECursorAction::SelectText : ECursorAction::MoveCursor
-		));
-	}
-	else if ( Key == EKeys::Up )
-	{
-		return TextEditor->MoveCursor( FMoveCursor::Cardinal(
-			ECursorMoveGranularity::Character,
-			// Move up
-			FIntPoint( 0, -1 ),
-			// Shift selects text.	
-			InKeyEvent.IsShiftDown() ? ECursorAction::SelectText : ECursorAction::MoveCursor
-		));
-	}
-	else if ( Key == EKeys::Down )
-	{
-		return TextEditor->MoveCursor( FMoveCursor::Cardinal(
-			ECursorMoveGranularity::Character,
-			// Move down
-			FIntPoint( 0, +1 ),
-			// Shift selects text.	
-			InKeyEvent.IsShiftDown() ? ECursorAction::SelectText : ECursorAction::MoveCursor
-		));
-	}
-	else if( Key == EKeys::Home )
-	{
-		// Go to the beginning of the document; select text if Shift is down.
-		TextEditor->JumpTo(
-			(InKeyEvent.IsControlDown() ) ? ETextLocation::BeginningOfDocument : ETextLocation::BeginningOfLine,
-			(InKeyEvent.IsShiftDown()) ? ECursorAction::SelectText : ECursorAction::MoveCursor );
-
-		return FReply::Handled();
-	}
-	else if ( Key == EKeys::End )
-	{
-		// Go to the end of the document; select text if Shift is down.
-		TextEditor->JumpTo(
-			(InKeyEvent.IsControlDown() ) ? ETextLocation::EndOfDocument : ETextLocation::EndOfLine,
-			(InKeyEvent.IsShiftDown()) ? ECursorAction::SelectText : ECursorAction::MoveCursor );
-
-		return FReply::Handled();
-	}
-	else if( Key == EKeys::PageUp )
-	{
-		// Go to the previous page of the document document; select text if Shift is down.
-		TextEditor->JumpTo(
-			ETextLocation::PreviousPage,
-			(InKeyEvent.IsShiftDown()) ? ECursorAction::SelectText : ECursorAction::MoveCursor );
-
-		return FReply::Handled();
-	}
-	else if ( Key == EKeys::PageDown )
-	{
-		// Go to the next page of the document document; select text if Shift is down.
-		TextEditor->JumpTo(
-			ETextLocation::NextPage,
-			(InKeyEvent.IsShiftDown()) ? ECursorAction::SelectText : ECursorAction::MoveCursor );
-
-		return FReply::Handled();
-	}
-	else if( Key == EKeys::Enter && !TextEditor->GetIsReadOnly() )
-	{
-		FScopedTextTransaction TextTransaction(TextEditor);
-
-		TextEditor->OnEnter();
-
-		return FReply::Handled();
-	}
-	else if( Key == EKeys::Delete && !TextEditor->GetIsReadOnly() )
-	{
-		// @Todo: Slate keybindings support more than one set of keys. 
-		// Delete to next word boundary (Ctrl+Delete)
-		if (InKeyEvent.IsControlDown() && !InKeyEvent.IsAltDown() && !InKeyEvent.IsShiftDown())
-		{
-			TextEditor->MoveCursor( FMoveCursor::Cardinal(
-				ECursorMoveGranularity::Word, 
-				// Move right
-				FIntPoint(+1, 0),
-				// selects text.	
-				ECursorAction::SelectText
-			));
-		}
-
-		FScopedTextTransaction TextTransaction(TextEditor);
-
-		// Delete selected text
-		TextEditor->DeleteChar();
-		
-		return FReply::Handled();
-	}	
-	else if( Key == EKeys::Escape )
-	{
-		return TextEditor->OnEscape();
-	}
-
-	// @Todo: Slate keybindings support more than one set of keys. 
-	//Alternate key for cut (Shift+Delete)
-	else if( Key == EKeys::Delete && InKeyEvent.IsShiftDown() && TextEditor->CanExecuteCut() )
-	{
-		// Cut text to clipboard
-		TextEditor->CutSelectedTextToClipboard();
-		
-		return FReply::Handled();
-	}
-
-	// @Todo: Slate keybindings support more than one set of keys. 
-	// Alternate key for copy (Ctrl+Insert) 
-	else if( Key == EKeys::Insert && InKeyEvent.IsControlDown() && TextEditor->CanExecuteCopy() ) 
-	{
-		// Copy text to clipboard
-		TextEditor->CopySelectedTextToClipboard();
-		
-		return FReply::Handled();
-	}
-
-
-	// @Todo: Slate keybindings support more than one set of keys. 
-	// Alternate key for paste (Shift+Insert) 
-	else if( Key == EKeys::Insert && InKeyEvent.IsShiftDown() && TextEditor->CanExecutePaste() )
-	{
-		// Paste text from clipboard
-		TextEditor->PasteTextFromClipboard();
-		
-		return FReply::Handled();
-	}
-
-	// @Todo: Slate keybindings support more than one set of keys. 
-	//Alternate key for undo (Alt+Backspace)
-	else if( Key == EKeys::BackSpace && InKeyEvent.IsAltDown() && !InKeyEvent.IsShiftDown() && TextEditor->CanExecuteUndo() )
-	{
-		// Undo
-		TextEditor->Undo();
-		
-		return FReply::Handled();
-	}
-
-	// @Todo: Slate keybindings support more than one set of keys. 
-	// Delete to previous word boundary (Ctrl+Backspace)
-	else if( Key == EKeys::BackSpace && InKeyEvent.IsControlDown() && !InKeyEvent.IsAltDown() && !InKeyEvent.IsShiftDown() && !TextEditor->GetIsReadOnly() )
-	{
-		FScopedTextTransaction TextTransaction(TextEditor);
-
-		TextEditor->MoveCursor( FMoveCursor::Cardinal(
-			ECursorMoveGranularity::Word, 
-			// Move left
-			FIntPoint(-1, 0), 
-			ECursorAction::SelectText
-		));
-		TextEditor->BackspaceChar();
-
-		return FReply::Handled();
-	}
-
-
-	// Ctrl+Y (or Ctrl+Shift+Z, or Alt+Shift+Backspace) to redo
-	else if( !TextEditor->GetIsReadOnly() && ( ( Key == EKeys::Y && InKeyEvent.IsControlDown() ) ||
-		( Key == EKeys::Z && InKeyEvent.IsControlDown() && InKeyEvent.IsShiftDown() ) ||
-		( Key == EKeys::BackSpace && InKeyEvent.IsAltDown() && InKeyEvent.IsShiftDown() ) ) )
-	{
-		// Redo
-		TextEditor->Redo();
-		
-		return FReply::Handled();
-	}
-	else if( !InKeyEvent.IsAltDown() && !InKeyEvent.IsControlDown() && InKeyEvent.GetKey() != EKeys::Tab && InKeyEvent.GetCharacter() != 0 )
-	{
-		// Shift and a character was pressed or a single character was pressed.  We will type something in an upcoming OnKeyChar event.  
-		// Absorb this event so it is not bubbled and handled by other widgets that could have something bound to the key press.
-
-		//Note: Tab can generate a character code but not result in a typed character in this box so we ignore it.
-		return FReply::Handled();
-	}
-	else
-	{
-		return FReply::Unhandled();
-	}
-}
-FReply FTextEditHelper::OnMouseButtonDown( const FGeometry& MyGeometry, const FPointerEvent& InMouseEvent, const TSharedRef< ITextEditorWidget >& TextEditor )
-{
-	FReply Reply = FReply::Unhandled();
-
-	// If the mouse is already captured, then don't allow a new action to be taken
-	if( !TextEditor->GetWidget()->HasMouseCapture() )
-	{
-		if( InMouseEvent.GetEffectingButton() == EKeys::LeftMouseButton ||
-			InMouseEvent.GetEffectingButton() == EKeys::RightMouseButton )
-		{
-			// Am I getting focus right now?
-			const bool bIsGettingFocus = !TextEditor->GetWidget()->HasKeyboardFocus();
-			if( bIsGettingFocus )
-			{
-				// We might be receiving keyboard focus due to this event.  Because the keyboard focus received callback
-				// won't fire until after this function exits, we need to make sure our widget's state is in order early
-
-				// Assume we'll be given keyboard focus, so load text for editing
-				TextEditor->LoadText();
-
-				// Reset 'mouse has moved' state.  We'll use this in OnMouseMove to determine whether we
-				// should reset the selection range to the caret's position.
-				TextEditor->SetWasFocusedByLastMouseDown( true );
-			}
-
-			if( InMouseEvent.GetEffectingButton() == EKeys::LeftMouseButton )
-			{
-				if( InMouseEvent.IsShiftDown() )
-				{
-					TextEditor->MoveCursor( FMoveCursor::ViaScreenPointer( MyGeometry.AbsoluteToLocal( InMouseEvent.GetScreenSpacePosition( ) ), MyGeometry.Scale, ECursorAction::SelectText ) );
-				}
-				else
-				{
-					// Deselect any text that was selected
-					TextEditor->ClearSelection();
-					TextEditor->MoveCursor( FMoveCursor::ViaScreenPointer( MyGeometry.AbsoluteToLocal( InMouseEvent.GetScreenSpacePosition( ) ), MyGeometry.Scale, ECursorAction::MoveCursor ) );
-				}
-
-				// Start drag selection
-				TextEditor->BeginDragSelection();
-			}
-			else if( InMouseEvent.GetEffectingButton() == EKeys::RightMouseButton )
-			{
-				// If the user right clicked on a character that wasn't already selected, we'll clear
-				// the selection
-				if ( TextEditor->AnyTextSelected( ) && !TextEditor->IsTextSelectedAt( MyGeometry, InMouseEvent.GetScreenSpacePosition() ) )
-				{
-					// Deselect any text that was selected
-					TextEditor->ClearSelection();
-				}
-			}
-
-			// Right clicking to summon context menu, but we'll do that on mouse-up.
-			Reply = FReply::Handled();
-			Reply.CaptureMouse( TextEditor->GetWidget() );
-			Reply.SetUserFocus(TextEditor->GetWidget(), EFocusCause::Mouse);
-		}
-	}
-
-	return Reply;
-}
-
-FReply FTextEditHelper::OnMouseMove( const FGeometry& InMyGeometry, const FPointerEvent& InMouseEvent, const TSharedRef< ITextEditorWidget >& TextEditor )
-{
-	FReply Reply = FReply::Unhandled();
-
-	if( TextEditor->IsDragSelecting() && TextEditor->GetWidget()->HasMouseCapture() && InMouseEvent.GetCursorDelta() != FVector2D::ZeroVector )
-	{
-		TextEditor->MoveCursor( FMoveCursor::ViaScreenPointer( InMyGeometry.AbsoluteToLocal( InMouseEvent.GetScreenSpacePosition( ) ), InMyGeometry.Scale, ECursorAction::SelectText ) );
-		TextEditor->SetHasDragSelectedSinceFocused( true );
-		Reply = FReply::Handled();
-	}
-
-	return Reply;
-}
-
-FReply FTextEditHelper::OnMouseButtonUp( const FGeometry& MyGeometry, const FPointerEvent& InMouseEvent, const TSharedRef< ITextEditorWidget >& TextEditor )
-{
-	FReply Reply = FReply::Unhandled();
-
-	// The mouse must have been captured by either left or right button down before we'll process mouse ups
-	if( TextEditor->GetWidget()->HasMouseCapture() )
-	{
-		if( InMouseEvent.GetEffectingButton() == EKeys::LeftMouseButton &&
-			TextEditor->IsDragSelecting() )
-		{
-			// No longer drag-selecting
-			TextEditor->EndDragSelection();
-
-			// If we received keyboard focus on this click, then we'll want to select all of the text
-			// when the user releases the mouse button, unless the user actually dragged the mouse
-			// while holding the button down, in which case they've already selected some text and
-			// we'll leave things alone!
-			if( TextEditor->WasFocusedByLastMouseDown() )
-			{
-				if( !TextEditor->HasDragSelectedSinceFocused() )
-				{
-					if( TextEditor->SelectAllTextWhenFocused() )
-					{
-						// Move the cursor to the end of the string
-						TextEditor->JumpTo(ETextLocation::EndOfDocument, ECursorAction::MoveCursor);
-
-						// User wasn't dragging the mouse, so go ahead and select all of the text now
-						// that we've become focused
-						TextEditor->SelectAllText();
-
-						// @todo Slate: In this state, the caret should actually stay hidden (until the user interacts again), and we should not move the caret
-					}
-				}
-
-				TextEditor->SetWasFocusedByLastMouseDown( false );
-			}
-
-			// Release mouse capture
-			Reply = FReply::Handled();
-			Reply.ReleaseMouseCapture();
-		}
-		else if( InMouseEvent.GetEffectingButton() == EKeys::RightMouseButton )
-		{
-			if ( MyGeometry.IsUnderLocation( InMouseEvent.GetScreenSpacePosition() ) )
-			{
-				// Right clicked, so summon a context menu if the cursor is within the widget
-				FWidgetPath WidgetPath = InMouseEvent.GetEventPath() != nullptr ? *InMouseEvent.GetEventPath() : FWidgetPath();
-				TextEditor->SummonContextMenu(InMouseEvent.GetScreenSpacePosition(), InMouseEvent.GetWindow(), WidgetPath);
-			}
-
-			// Release mouse capture
-			Reply = FReply::Handled();
-			Reply.ReleaseMouseCapture();
-		}
-	}
-
-	return Reply;
-}
-
-FReply FTextEditHelper::OnMouseButtonDoubleClick(const FGeometry& InMyGeometry, const FPointerEvent& InMouseEvent, const TSharedRef< ITextEditorWidget >& TextEditor)
-{
-	FReply Reply = FReply::Unhandled();
-
-	if (InMouseEvent.GetEffectingButton() == EKeys::LeftMouseButton)
-	{
-		TextEditor->SelectWordAt(InMyGeometry, InMouseEvent.GetScreenSpacePosition());
-
-		Reply = FReply::Handled();
-	}
-
-	return Reply;
-}
-
-=======
->>>>>>> e58dcb1b
 float FTextEditHelper::GetFontHeight(const FSlateFontInfo& FontInfo)
 {
 	const TSharedRef< FSlateFontMeasure > FontMeasure = FSlateApplication::Get().GetRenderer()->GetFontMeasureService();
