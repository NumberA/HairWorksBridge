--- conflicted
+++ resolved
@@ -133,13 +133,8 @@
 					OutDrawElements,
 					RetLayerId++,
 					AllottedGeometry.ToPaintGeometry(
-<<<<<<< HEAD
-					Control.VisualCenter - FVector2D(Control.VisualSize.X * 0.5f, Control.VisualSize.Y * 0.5f),
-					Control.VisualSize),
-=======
 					Control.VisualCenter - FVector2D(Control.CorrectedVisualSize.X * 0.5f, Control.CorrectedVisualSize.Y * 0.5f),
 					Control.CorrectedVisualSize),
->>>>>>> a8a797ea
 					Control.Image2.Get(),
 					MyClippingRect,
 					ESlateDrawEffect::None,
@@ -153,13 +148,8 @@
 					OutDrawElements,
 					RetLayerId++,
 					AllottedGeometry.ToPaintGeometry(
-<<<<<<< HEAD
-					Control.VisualCenter + Control.ThumbPosition - FVector2D(Control.ThumbSize.X * 0.5f, Control.ThumbSize.Y * 0.5f),
-					Control.ThumbSize),
-=======
 					Control.VisualCenter + Control.ThumbPosition - FVector2D(Control.CorrectedThumbSize.X * 0.5f, Control.CorrectedThumbSize.Y * 0.5f),
 					Control.CorrectedThumbSize),
->>>>>>> a8a797ea
 					Control.Image1.Get(),
 					MyClippingRect,
 					ESlateDrawEffect::None,
