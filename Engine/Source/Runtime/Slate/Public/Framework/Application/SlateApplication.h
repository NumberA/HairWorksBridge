// Copyright 1998-2016 Epic Games, Inc. All Rights Reserved.

#pragma once

#include "GenericApplicationMessageHandler.h"
#include "MenuStack.h"
#include "SlateDelegates.h"
#include "SlateApplicationBase.h"
#include "NavigationConfig.h"


class SToolTip;
class SViewport;
class SWindow;
enum class EHittestDirection;
class FHittestGrid;
struct FPopupTransitionEffect;
class FMenuStack;
class IWidgetReflector;
class IInputProcessor;


/** A Delegate for querying whether source code access is possible */
DECLARE_DELEGATE_RetVal(bool, FQueryAccessSourceCode);

/** Delegates for when modal windows open or close */
DECLARE_DELEGATE(FModalWindowStackStarted)
DECLARE_DELEGATE(FModalWindowStackEnded)

extern SLATE_API const FName NAME_UnrealOS;


/** Allow widgets to find out when someone clicked outside them. Currently needed by MenuAnchros. */
class SLATE_API FPopupSupport
{
	public:

	/**
	 * Given a WidgetPath that was clicked, send notifications to any subscribers that were not under the mouse.
	 * i.e. Send the "Someone clicked outside me" notifications.
	 */
	void SendNotifications( const FWidgetPath& WidgetsUnderCursor );

	/**
	* Register for a notification when the user clicks outside a specific widget.
	*
	* @param NotifyWhenClickedOutsideMe    When the user clicks outside this widget, fire a notification.
	* @param InNotification                The notification to invoke.
	*/
	FDelegateHandle RegisterClickNotification(const TSharedRef<SWidget>& NotifyWhenClickedOutsideMe, const FOnClickedOutside& InNotification);

	/**
	* NOTE: Only necessary if notification no longer desired.
	*       Stale notifications are cleaned up automatically.
	*
	* Unregister the notification because it is no longer desired.
	*/
	void UnregisterClickNotification(FDelegateHandle InHandle);

	private:

	/** A single subscription about clicks happening outside the widget. */
	struct FClickSubscriber
	{
		FClickSubscriber( const TSharedRef<SWidget>& DetectClicksOutsideThisWidget, const FOnClickedOutside& InNotification )
		: DetectClicksOutsideMe( DetectClicksOutsideThisWidget )
		, Notification( InNotification )
		{}

		bool ShouldKeep() const
		{
			return DetectClicksOutsideMe.IsValid() && Notification.IsBound();
		}

		/** If a click occurs outside this widget, we'll send the notification */
		TWeakPtr<SWidget> DetectClicksOutsideMe;
		/** Notification to send */
		FOnClickedOutside Notification;
	};

	/** List of subscriptions that want to be notified when the user clicks outside a certain widget. */
	TArray<FClickSubscriber> ClickZoneNotifications;

};

class SLATE_API FSlateApplication
	: public FSlateApplicationBase
	, public FGenericApplicationMessageHandler
{
public:

	/** Virtual destructor. */
	virtual ~FSlateApplication();

public:

	/**
	 * Returns the running average delta time (smoothed over several frames)
	 *
	 * @return  The average time delta
	 */
	const float GetAverageDeltaTime() const
	{
		return AverageDeltaTime;
	}

	/**
	 * Returns the real time delta since Slate last ticked widgets
	 *
	 * @return  The time delta since last tick
	 */
	const float GetDeltaTime() const
	{
		return (float)( CurrentTime - LastTickTime );
	}

	/**
	 * Returns the running average delta time (smoothed over several frames)
	 * Unlike GetAverageDeltaTime() it excludes exceptional
	 * situations, such as when throttling mode is active.
	 *
	 * @return  The average time delta
	 */
	float GetAverageDeltaTimeForResponsiveness() const
	{
		return AverageDeltaTimeForResponsiveness;
	}

public:

	static void Create();
	static TSharedRef<FSlateApplication> Create(const TSharedRef<class GenericApplication>& InPlatformApplication);

	static TSharedRef<FSlateApplication> InitializeAsStandaloneApplication(const TSharedRef< class FSlateRenderer >& PlatformRenderer);
	
	static TSharedRef<FSlateApplication> InitializeAsStandaloneApplication(const TSharedRef< class FSlateRenderer >& PlatformRenderer, const TSharedRef<class GenericApplication>& InPlatformApplication);

	/**
	 * Returns true if a Slate application instance is currently initialized and ready
	 *
	 * @return  True if Slate application is initialized
	 */
	static bool IsInitialized()
	{
		return CurrentApplication.IsValid();
	}

	/**
	 * Returns the current instance of the application. The application should have been initialized before
	 * this method is called
	 *
	 * @return  Reference to the application
	 */
	static FSlateApplication& Get()
	{
		check( IsInGameThread() );
		return *CurrentApplication;
	}

	static void Shutdown();

	/** @return the global tab manager */
	static TSharedRef<class FGlobalTabmanager> GetGlobalTabManager();

	/** @return the root style node, which is the entry point to the style graph representing all the current style rules. */
	const class FStyleNode* GetRootStyle() const;

	/**
	 * Initializes the renderer responsible for drawing all elements in this application
	 *
	 * @param InRenderer The renderer to use.
	 * @param bQuietMode Don't show any message boxes when initialization fails.
	 */
	virtual bool InitializeRenderer( TSharedRef<FSlateRenderer> InRenderer, bool bQuietMode = false );

	/** Set the slate sound provider that the slate app should use. */
	virtual void InitializeSound( const TSharedRef<ISlateSoundDevice>& InSlateSoundDevice );

	void DestroyRenderer();

	/** Play SoundToPlay. Interrupt previous sound if one is playing. */
	void PlaySound( const FSlateSound& SoundToPlay, int32 UserIndex = 0 ) const;

	/** @return The duration of the given sound resource */
	float GetSoundDuration(const FSlateSound& Sound) const;

	/** @return The force feedback interface for this application */
	DEPRECATED(4.7, "Please use GetInputInterface().")
	IForceFeedbackSystem* GetForceFeedbackSystem() const { return PlatformApplication->DEPRECATED_GetForceFeedbackSystem(); }

	IInputInterface* GetInputInterface() const { return PlatformApplication->GetInputInterface(); }

	/** @return Whether or not the current platform supports system help */
	bool SupportsSystemHelp() const { return PlatformApplication->SupportsSystemHelp(); }

	void ShowSystemHelp() { PlatformApplication->ShowSystemHelp(); }

	/** @return The text input method interface for this application */
	ITextInputMethodSystem *GetTextInputMethodSystem() const { return PlatformApplication->GetTextInputMethodSystem(); }

	/** 
	 * Sets the position of the cursor.
	 *
	 * @param MouseCoordinate		The new position.
	 */
	void SetCursorPos( const FVector2D& MouseCoordinate );

	/** Polls game devices for input */
	void PollGameDeviceState();

	/** Occurs before Tick(), after all pointer and keyboard input has been processed. */
	void FinishedInputThisFrame();

	/** Ticks this application */
	void Tick();

	/** Pumps OS messages when a modal window or intra-frame debugging session exists */
	void PumpMessages();

	/** Returns true if this slate application is ready to open modal windows */
	bool CanAddModalWindow() const;

	/** Returns true if this slate application is ready to display windows. */
	bool CanDisplayWindows() const;

	virtual EUINavigation GetNavigationDirectionFromKey( const FKeyEvent& InKeyEvent ) const override;
	
	/**
	 * Adds a modal window to the application.  
	 * In most cases, this function does not return until the modal window is closed (the only exception is a modal window for slow tasks)  
	 *
	 * @param InSlateWindow		A SlateWindow to which to add a native window.
	 * @param InParentWindow	The parent of the modal window.  All modal windows must have a parent.
	 * @param bSlowTaskWindow	true if the window is for a slow task and this function should return before the window is closed
	 */
	void AddModalWindow( TSharedRef<SWindow> InSlateWindow, const TSharedPtr<const SWidget> InParentWidget, bool bSlowTaskWindow = false );

	/** Sets the delegate for when a modal window stack begins */
	void SetModalWindowStackStartedDelegate(FModalWindowStackStarted StackStartedDelegate);

	/** Sets the delegate for when a modal window stack ends */
	void SetModalWindowStackEndedDelegate(FModalWindowStackEnded StackEndedDelegate);

	/**
	 * Associates a top level Slate Window with a native window, and "natively" parents that window to the specified Slate window.
	 * Although the window still a top level window in Slate, it will be considered a child window to the operating system.
	 *
	 * @param	InSlateWindow		A Slate window to which to add a native window.
	 * @param	InParentWindow		Slate window that the window being added should be a native child of
	 * @param	bShowImmediately	True to show the window.  Pass false if you're going to call ShowWindow() yourself later.
	 *
	 * @return a reference to the SWindow that was just added.
	 */
	TSharedRef<SWindow> AddWindowAsNativeChild( TSharedRef<SWindow> InSlateWindow, TSharedRef<SWindow> InParentWindow, const bool bShowImmediately = true );

	/**
	 * Creates a new Menu window and adds it to the menu stack.
	 *
	 * @param InWindow				The parent of the menu.  If there is already an open menu this parent must exist in the menu stack or the menu stack is dismissed and a new one started
	 * @param Content				The content to be placed inside the new window
	 * @param SummonLocation		The location where this menu should be summoned
	 * @param TransitionEffect		Animation to use when the popup appears
	 * @param bFocusImmediately		Should the popup steal focus when shown?
	 * @param bShouldAutoSize		True if the newCalculatePopupWindowPosition window should automatically size itself to its content
	 * @param WindowSize			When bShouldAutoSize=false, this must be set to the size of the window to be created
	 * @param SummonLocationSize	An optional rect which describes an area in which the menu may not appear
	 */
	DEPRECATED(4.9, "PushMenu() returning a window is deprecated. Use the new version of PushMenu() that returns an IMenu.")
	TSharedRef<SWindow> PushMenu( const TSharedRef<SWidget>& InParentContent, const TSharedRef<SWidget>& InContent, const FVector2D& SummonLocation, const FPopupTransitionEffect& TransitionEffect, const bool bFocusImmediately = true, const bool bShouldAutoSize = true, const FVector2D& WindowSize = FVector2D::ZeroVector, const FVector2D& SummonLocationSize = FVector2D::ZeroVector );

	/**
	 * Creates a new Menu and adds it to the menu stack.
	 * Menus are always auto-sized. Use fixed-size content if a fixed size is required.
	 *
	 * @param InParentWidget		The parent of the menu. If the stack isn't empty, PushMenu will attempt to determine the stack level for the new menu by looking of an open menu in the parent's path.
	 * @param InOwnerPath			Optional full widget path of the parent if one is available. If an invalid path is given PushMenu will attempt to generate a path to the InParentWidget
	 * @param InContent				The content to be placed inside the new menu
	 * @param SummonLocation		The location where this menu should be summoned
	 * @param TransitionEffect		Animation to use when the popup appears
	 * @param bFocusImmediately		Should the popup steal focus when shown?
	 * @param SummonLocationSize	An optional rect which describes an area in which the menu may not appear
	 * @param Method				An optional popup method override. If not set, the widgets in the InOwnerPath will be queried for this.
	 * @param bIsCollapsedByParent	Is this menu collapsed when a parent menu receives focus/activation? If false, only focus/activation outside the entire stack will auto collapse it.
	 */
	TSharedPtr<IMenu> PushMenu(const TSharedRef<SWidget>& InParentWidget, const FWidgetPath& InOwnerPath, const TSharedRef<SWidget>& InContent, const FVector2D& SummonLocation, const FPopupTransitionEffect& TransitionEffect, const bool bFocusImmediately = true, const FVector2D& SummonLocationSize = FVector2D::ZeroVector, TOptional<EPopupMethod> Method = TOptional<EPopupMethod>(), const bool bIsCollapsedByParent = true);

	/**
	 * Creates a new Menu and adds it to the menu stack under the specified parent menu.
	 * Menus are always auto-sized. Use fixed-size content if a fixed size is required.
	 *
	 * @param InParentMenu			The parent of the menu. Must be a valid menu in the stack.
	 * @param InContent				The content to be placed inside the new menu
	 * @param SummonLocation		The location where this menu should be summoned
	 * @param TransitionEffect		Animation to use when the popup appears
	 * @param bFocusImmediately		Should the popup steal focus when shown?
	 * @param SummonLocationSize	An optional rect which describes an area in which the menu may not appear
	 * @param bIsCollapsedByParent	Is this menu collapsed when a parent menu receives focus/activation? If false, only focus/activation outside the entire stack will auto collapse it.
	 */
	TSharedPtr<IMenu> PushMenu(const TSharedPtr<IMenu>& InParentMenu, const TSharedRef<SWidget>& InContent, const FVector2D& SummonLocation, const FPopupTransitionEffect& TransitionEffect, const bool bFocusImmediately = true, const FVector2D& SummonLocationSize = FVector2D::ZeroVector, const bool bIsCollapsedByParent = true);

	/**
	 * Creates a new hosted Menu and adds it to the menu stack.
	 * Hosted menus are drawn by an external host widget.
	 * 
	 * @param InParentMenu			The parent of the menu. Must be a valid menu in the stack.
	 * @param InOwnerPath			Optional full widget path of the parent if one is available. If an invalid path is given PushMenu will attempt to generate a path to the InParentWidget
	 * @param InMenuHost			The host widget that draws the menu's content
	 * @param InContent				The content to be placed inside the new menu
	 * @param OutWrappedContent		Returns the InContent wrapped with widgets needed by the menu stack system. This is what should be drawn by the host after this call.
	 * @param TransitionEffect		Animation to use when the popup appears
	 * @param ShouldThrottle		Should we throttle engine ticking to maximize the menu responsiveness
	 * @param bIsCollapsedByParent	Is this menu collapsed when a parent menu receives focus/activation? If false, only focus/activation outside the entire stack will auto collapse it.
	 */
	TSharedPtr<IMenu> PushHostedMenu(const TSharedRef<SWidget>& InParentWidget, const FWidgetPath& InOwnerPath, const TSharedRef<IMenuHost>& InMenuHost, const TSharedRef<SWidget>& InContent, TSharedPtr<SWidget>& OutWrappedContent, const FPopupTransitionEffect& TransitionEffect, EShouldThrottle ShouldThrottle, const bool bIsCollapsedByParent = true);
	
	/**
	 * Creates a new hosted child Menu and adds it to the menu stack under the specified parent menu.
	 * Hosted menus are drawn by an external host widget.
	 * 
	 * @param InParentMenu			The parent menu for this menu
	 * @param InMenuHost			The host widget that draws the menu's content
	 * @param InContent				The menu's content
	 * @param OutWrappedContent		Returns the InContent wrapped with widgets needed by the menu stack system. This is what should be drawn by the host after this call.
	 * @param TransitionEffect		Animation to use when the popup appears
	 * @param ShouldThrottle		Should we throttle engine ticking to maximize the menu responsiveness
	 * @param bIsCollapsedByParent	Is this menu collapsed when a parent menu receives focus/activation? If false, only focus/activation outside the entire stack will auto collapse it.
	 */	
	TSharedPtr<IMenu> PushHostedMenu(const TSharedPtr<IMenu>& InParentMenu, const TSharedRef<IMenuHost>& InMenuHost, const TSharedRef<SWidget>& InContent, TSharedPtr<SWidget>& OutWrappedContent, const FPopupTransitionEffect& TransitionEffect, EShouldThrottle ShouldThrottle, const bool bIsCollapsedByParent = true);

	/** @return Returns whether the window has child menus. */
	DEPRECATED(4.9, "HasOpenSubMenus() taking a window is deprecated. Use HasOpenSubMenus() taking an IMenu as a parameter.")
	bool HasOpenSubMenus( TSharedRef<SWindow> Window ) const;

	/** @return Returns whether the menu has child menus. */
	bool HasOpenSubMenus(TSharedPtr<IMenu> InMenu) const;

	/** @return	Returns true if there are any pop-up menus summoned */
	bool AnyMenusVisible() const;

	/** @return	Returns a ptr to the window that is currently the host of the menu stack or null if no menus are visible */
	TSharedPtr<SWindow> GetVisibleMenuWindow() const;

	/** Dismisses all open menus */
	void DismissAllMenus();

	/**
	 * Dismisses a menu window and all its children
	 *
	 * @param MenuWindowToDismiss	The window to dismiss, any children, grandchildren etc will also be dismissed
	 */
	DEPRECATED(4.9, "DismissMenu() taking a window is deprecated. Use DismissMenu() taking an IMenu, DismissMenuByWidget() or DismissAll().")
	void DismissMenu( TSharedRef<SWindow> MenuWindowToDismiss );

	/**
	 * Dismisses a menu and all its children
	 *
	 * @param InFromMenu	The menu to dismiss, any children, grandchildren etc will also be dismissed
	 */
	void DismissMenu(const TSharedPtr<IMenu>& InFromMenu);

	/**
	 * Dismisses a menu and all its children. The menu is determined by looking for menus in the parent chain of the widget.
	 *
	 * @param InWidgetInMenu	The widget whose path is search upwards for a menu. That menu will then be dismissed.
	 */
	void DismissMenuByWidget(const TSharedRef<SWidget>& InWidgetInMenu);

	/**
	 * Finds the window in the menu stack
	 *
	 * @param WindowToFind	The window to look for
	 * @return The level in the stack  that the window is in or INDEX_NONE if it is not found
	 */
	DEPRECATED(4.9, "GetLocationInMenuStack() is deprecated. Shouldn't be needed.")
	int32 GetLocationInMenuStack( TSharedRef<SWindow> WindowToFind ) const;

	/**
	 * HACK: Don't use this unless shutting down a game viewport
	 * Game viewport windows need to be destroyed instantly or else the viewport could tick and access deleted data
	 *
	 * @param WindowToDestroy		Window for destruction
	 */
	void DestroyWindowImmediately( TSharedRef<SWindow> WindowToDestroy );

	/**
	 * Disable Slate components when an external, non-slate, modal window is brought up.  In the case of multiple
	 * external modal windows, we will only increment our tracking counter.
	 */
	void ExternalModalStart();

	/**
	 * Re-enable disabled Slate components when a non-slate modal window is dismissed.  Slate components
	 * will only be re-enabled when all tracked external modal windows have been dismissed.
	 */
	void ExternalModalStop();

	/** Delegate for retainer widgets to know when they should update */
	DECLARE_EVENT_OneParam(FSlateApplication, FSlateTickEvent, float);
	FSlateTickEvent& OnPreTick()  { return PreTickEvent; }

	/** Delegate for after slate application ticks. */
	FSlateTickEvent& OnPostTick()  { return PostTickEvent; }

	/** 
	 * Removes references to FViewportRHI's.  
	 * This has to be done explicitly instead of using the FRenderResource mechanism because FViewportRHI's are managed by the game thread.
	 * This is needed before destroying the RHI device. 
	 */
	void InvalidateAllViewports();

	/**
	 * Registers a game viewport with the Slate application so that specific messages can be routed directly to a viewport
	 * 
	 * @param InViewport	The viewport to register.  Note there is currently only one registered viewport
	 */
	void RegisterGameViewport( TSharedRef<SViewport> InViewport );

	/**
	 * Registers a viewport with the Slate application so that specific messages can be routed directly to a viewport
	 * This is for all viewports, there can be multiple of these as opposed to the singular "Game Viewport"
	 * 
	 * @param InViewport	The viewport to register.  Note there is currently only one registered viewport
	 */
	void RegisterViewport(TSharedRef<SViewport> InViewport);

	/**
	 * Returns the game viewport registered with the slate application
	 *
	 * @return registered game viewport
	 */
	TSharedPtr<SViewport> GetGameViewport() const;

	/** 
	 * Unregisters the current game viewport from Slate.  This method sends a final deactivation message to the viewport
	 * to allow it to do a final cleanup before being closed.
	 */
	void UnregisterGameViewport();

	/**
	 * Flushes the render state of slate, releasing accesses and flushing all render commands.
	 */
	void FlushRenderState();

	/**
	 * Sets specified user focus to the SWidget representing the currently active game viewport
	 */
	void SetUserFocusToGameViewport(uint32 UserIndex, EFocusCause ReasonFocusIsChanging = EFocusCause::SetDirectly);

	DEPRECATED(4.6, "FSlateApplication::SetFocusToGameViewport() is deprecated, use FSlateApplication::SetUserFocusToGameViewport() instead.")
	void SetFocusToGameViewport();

	/**
	 * Sets all users focus to the SWidget representing the currently active game viewport
	 */
	void SetAllUserFocusToGameViewport(EFocusCause ReasonFocusIsChanging = EFocusCause::SetDirectly);

	DEPRECATED(4.6, "FSlateApplication::SetJoystickCaptorToGameViewport() is deprecated, use FSlateApplication::SetAllUserFocusToGameViewport() instead.")
	void SetJoystickCaptorToGameViewport();

	/**
	 * Activates the Game Viewport if it is properly childed under a window
	 */
	void ActivateGameViewport();

	/**
	 * Sets specified user focus to the SWidget passed in.
	 *
	 * @param UserIndex Index of the user to change focus for
	 * @param WidgetToFocus the widget to set focus to
	 * @param ReasonFocusIsChanging the contextual reason for the focus change
	 */
	void SetUserFocus(uint32 UserIndex, const TSharedPtr<SWidget>& WidgetToFocus, EFocusCause ReasonFocusIsChanging = EFocusCause::SetDirectly);

	/**
	 * Sets focus for all users to the SWidget passed in.
	 *
	 * @param WidgetToFocus the widget to set focus to
	 * @param ReasonFocusIsChanging the contextual reason for the focus change
	 */
	void SetAllUserFocus(const TSharedPtr<SWidget>& WidgetToFocus, EFocusCause ReasonFocusIsChanging = EFocusCause::SetDirectly);

	/** @return a pointer to the Widget that currently has the users focus; Empty pointer when the user has no focus. */
	TSharedPtr< SWidget > GetUserFocusedWidget(uint32 UserIndex) const;

	DEPRECATED(4.6, "FSlateApplication::GetJoystickCaptor() is deprecated, use FSlateApplication::GetUserFocusedWidget() instead.")
	TSharedPtr< SWidget > GetJoystickCaptor(uint32 UserIndex) const;

	/** Releases the users focus from whatever it currently is on. */
	void ClearUserFocus(uint32 UserIndex, EFocusCause ReasonFocusIsChanging = EFocusCause::SetDirectly);

	/** Releases the focus for all users from whatever it currently is on. */
	void ClearAllUserFocus(EFocusCause ReasonFocusIsChanging = EFocusCause::SetDirectly);

	DEPRECATED(4.6, "FSlateApplication::ReleaseJoystickCapture() is deprecated, use FSlateApplication::ClearUserFocus() instead.")
	void ReleaseJoystickCapture(uint32 UserIndex);

	/**
	 * Sets the Keyboard focus to the specified SWidget
	 */
	void SetKeyboardFocus(const TSharedPtr<SWidget>& OptionalWidgetToFocus, EFocusCause ReasonFocusIsChanging = EFocusCause::SetDirectly);

	/**
	 * Clears keyboard focus, if any widget is currently focused
	 *
	 * @param ReasonFocusIsChanging The reason that keyboard focus is changing
	 */
	void ClearKeyboardFocus(const EFocusCause ReasonFocusIsChanging = EFocusCause::SetDirectly);

#if WITH_EDITOR
	/**
	* Gets a delegate that is invoked before the input key get process by slate widgets bubble system.
	* Its read only and you cannot mark the input as handled.
	*/
	DECLARE_EVENT_OneParam(FSlateApplication, FOnApplicationPreInputKeyDownListener, const FKeyEvent&);
	FOnApplicationPreInputKeyDownListener& OnApplicationPreInputKeyDownListener() { return OnApplicationPreInputKeyDownListenerEvent; }
#endif //WITH_EDITOR

	/**
	 * Returns the current modifier keys state
	 *
	 * @return  State of modifier keys
	 */
	FModifierKeysState GetModifierKeys() const;

	/**
	 *	Restores all input settings to their original values
	 * 
	 *  Clears all user focus
	 *  Shows the mouse, clears any locks and captures, turns off high precision input
	 */
	void ResetToDefaultInputSettings();
	
	/**
	 *	Restores all pointer input settings to their original values
	 * 
	 *  Shows the mouse, clears any locks and captures, turns off high precision input
	 */
	void ResetToDefaultPointerInputSettings();

	/**
	 * Mouse capture
	 */

	/** returning platform-specific value designating window that captures mouse, or nullptr if mouse isn't captured */
	virtual void* GetMouseCaptureWindow( void ) const;


	/** Releases the mouse capture from whatever it currently is on. */
	void ReleaseMouseCapture();

	/** @return The active modal window or nullptr if there is no modal window. */
	TSharedPtr<SWindow> GetActiveModalWindow() const;

	/**
	 * Assign a delegate to be called when this application is requesting an exit (e.g. when the last window is closed).
	 *
	 * @param OnExitRequestHandler  Function to execute when the application wants to quit
	 */
	void SetExitRequestedHandler( const FSimpleDelegate& OnExitRequestedHandler );
		
	/**
	 * @todo slate: Remove this method or make it private.
	 * Searches for the specified widget and generates a full path to it.  Note that this is
	 * a relatively slow operation!  It can fail, in which case OutWidgetPath.IsValid() will be false.
	 * 
	 * @param  InWidget       Widget to generate a path to
	 * @param  OutWidgetPath  The generated widget path
	 * @param  VisibilityFilter	Widgets must have this type of visibility to be included the path
	 */
	bool GeneratePathToWidgetUnchecked( TSharedRef< const SWidget > InWidget, FWidgetPath& OutWidgetPath, EVisibility VisibilityFilter = EVisibility::Visible ) const;
	
	/**
	 * @todo slate: Remove this method or make it private.
	 * Searches for the specified widget and generates a full path to it.  Note that this is
	 * a relatively slow operation!  Asserts if the widget isn't found.
	 * 
	 * @param  InWidget       Widget to generate a path to
	 * @param  OutWidgetPath  The generated widget path
	 * @param  VisibilityFilter	Widgets must have this type of visibility to be included the path
	 */
	void GeneratePathToWidgetChecked( TSharedRef< const SWidget > InWidget, FWidgetPath& OutWidgetPath, EVisibility VisibilityFilter = EVisibility::Visible ) const;
	
	/**
	 * Finds the window that the provided widget resides in
	 * 
	 * @param InWidget		The widget to find the window for
	 * @return The window where the widget resides, or null if the widget wasn't found.  Remember, a widget might not be found simply because its parent decided not to report the widget in ArrangeChildren.
	 */
	TSharedPtr<SWindow> FindWidgetWindow( TSharedRef< const SWidget > InWidget ) const;

	/**
	 * Finds the window that the provided widget resides in
	 * 
	 * @param InWidget		The widget to find the window for
	 * @param OutWidgetPath Full widget path generated 
	 * @return The window where the widget resides, or null if the widget wasn't found.  Remember, a widget might not be found simply because its parent decided not to report the widget in ArrangeChildren.
	 */
	TSharedPtr<SWindow> FindWidgetWindow( TSharedRef< const SWidget > InWidget, FWidgetPath& OutWidgetPath) const;

	/**
	 * @return True if the application is currently routing high precision mouse movement events (OS specific)
	 * If this value is true, the mouse is captured and hidden by the widget that originally made the request.
	 */
	bool IsUsingHighPrecisionMouseMovment() const { return PlatformApplication.IsValid() ? PlatformApplication->IsUsingHighPrecisionMouseMode() : false; }
	
	/**
	 * @return True if the last mouse event was from a trackpad.
	 */
	bool IsUsingTrackpad() const { return PlatformApplication.IsValid() ? PlatformApplication->IsUsingTrackpad() : false; }

	/**
	 * @return True if there is a mouse device attached
	 */
	bool IsMouseAttached() const { return PlatformApplication.IsValid() ? PlatformApplication->IsMouseAttached() : false; }

	/**
	 * @return True if there is a gamepad attached
	 */
	bool IsGamepadAttached() const { return PlatformApplication.IsValid() ? PlatformApplication->IsGamepadAttached() : false; }

	/**
	 * Sets the widget reflector.
	 *
	 * @param WidgetReflector The widget reflector to set.
	 */
	void SetWidgetReflector( const TSharedRef<IWidgetReflector>& WidgetReflector );

	/** @param AccessDelegate The delegate to pass along to the widget reflector */
	void SetWidgetReflectorSourceAccessDelegate(FAccessSourceCode AccessDelegate)
	{
		SourceCodeAccessDelegate = AccessDelegate;
	}

	/** @param QueryAccessDelegate The delegate to pass along to the widget reflector */
	void SetWidgetReflectorQuerySourceAccessDelegate(FQueryAccessSourceCode QueryAccessDelegate)
	{
		QuerySourceCodeAccessDelegate = QueryAccessDelegate;
	}

	/** @param AccessDelegate The delegate to pass along to the widget reflector */
	void SetWidgetReflectorAssetAccessDelegate(FAccessAsset AccessDelegate)
	{
		AssetAccessDelegate = AccessDelegate;
	}

	/** @param Scale  Sets the ratio SlateUnit / ScreenPixel */
	void SetApplicationScale( float InScale ){ Scale = InScale; }

	virtual void GetInitialDisplayMetrics( FDisplayMetrics& OutDisplayMetrics ) const { PlatformApplication->GetInitialDisplayMetrics( OutDisplayMetrics ); }

	/** Are we drag-dropping right now? */
	bool IsDragDropping() const;

	/** Get the current drag-dropping content */
	TSharedPtr<class FDragDropOperation> GetDragDroppingContent() const;

	DEPRECATED(4.6, "Use CancelDragDrop")
	void EndDragDrop()
	{
		CancelDragDrop();
	}

	/** Cancels any in flight drag and drops */
	void CancelDragDrop();

	/**
	 * Returns the attribute that can be used by widgets to check if the application is in normal execution mode
	 * Don't hold a reference to this anywhere that can exist when this application closes
	 */
	const TAttribute<bool>& GetNormalExecutionAttribute() const { return NormalExecutionGetter; }

	/**
	 * @return true if not in debugging mode
	 */
	bool IsNormalExecution() const { return !GIntraFrameDebuggingGameThread; }

	/**
	 * @return true if in debugging mode
	 */
	bool InKismetDebuggingMode() const { return GIntraFrameDebuggingGameThread; }

	/**
	 * Enters debugging mode which is a special state that causes the
	 * Slate application to tick in place which in the middle of a stack frame
	 */
	void EnterDebuggingMode();

	/**
	 * Leaves debugging mode
	 *
	 * @param bLeavingDebugForSingleStep	Whether or not we are leaving debug mode due to single stepping
	 */
	void LeaveDebuggingMode( bool bLeavingDebugForSingleStep = false );
	
	/**
	 * Calculates the popup window position from the passed in window position and size. 
	 * Adjusts position for popup windows which are outside of the work area of the monitor where they reside
	 *
	 * @param InAnchor	The current(suggseted) window position and size of an area which may not be covered by the popup.
	 * @param InSize		The size of the window
	 * @param Orientation	The direction of the popup.
	 *						If vertical it will attempt to open below the anchor but will open above if there is no room.
	 *						If horizontal it will attempt to open below the anchor but will open above if there is no room.
	 * @return The adjusted position
	 */
	virtual FVector2D CalculatePopupWindowPosition( const FSlateRect& InAnchor, const FVector2D& InSize, const EOrientation Orientation = Orient_Vertical ) const;


	/**
	 * Is the window in the app's destroy queue? If so it will be destroyed next tick.
	 *
	 * @param Window		The window to find in the destroy list
	 * @return				true if Window is in the destroy queue
	 */
	bool IsWindowInDestroyQueue(TSharedRef<SWindow> Window) const;

	/** @return	Returns true if the application's average frame rate is at least as high as our target frame rate that satisfies our requirement for a smooth and responsive UI experience */
	bool IsRunningAtTargetFrameRate() const;

	/** @return Returns true if transition effects for new menus and windows should be played */
	bool AreMenuAnimationsEnabled() const;

	/** 
	 * Sets whether transition effects for new menus and windows should be played.  This can be called at any time.
	 *
	 * @param	bEnableAnimations	True if animations should be used, otherwise false.
	 */
	void EnableMenuAnimations( const bool bEnableAnimations );

	/** Set the global application icon */
	void SetAppIcon(const FSlateBrush* const InAppIcon);

	/** Sets the display state of external UI such as Steam. */
	void ExternalUIChange(bool bIsOpening)
	{
		bIsExternalUIOpened = bIsOpening;
	}

	/**
	 * Shows or hides an onscreen keyboard
	 *
	 * @param bShow	true to show the keyboard, false to hide it
	 * @param TextEntryWidget The widget that will receive the input from the virtual keyboard
	 */
	void ShowVirtualKeyboard( bool bShow, int32 UserIndex, TSharedPtr<IVirtualKeyboardEntry> TextEntryWidget = nullptr );

	/** Get the work area that has the largest intersection with the specified rectangle */
	FSlateRect GetWorkArea( const FSlateRect& InRect ) const;

	/**
	 * Shows or hides an onscreen keyboard
	 *
	 * @param bShow	true to show the keyboard, false to hide it
	 */
	virtual void NativeApp_ShowKeyboard( bool bShow, FString InitialString = "", int32 SelectionStart = -1, int32 SelectionEnd = -1 )
	{
		// empty default functionality
	}

	/** @return true if the current platform allows source code access */
	bool SupportsSourceAccess() const;

	/** Opens the current platform's code editing IDE (if necessary) and focuses the specified line in the specified file. Will only work if SupportsSourceAccess() returns true */
	void GotoLineInSource(const FString& FileName, int32 LineNumber) const;

	/** @return Service that supports popups; helps with auto-hiding of popups */
	FPopupSupport& GetPopupSupport() { return PopupSupport; }

	/**
	 * Forces the window to redraw immediately.
	 */
	void ForceRedrawWindow( const TSharedRef<SWindow>& InWindowToDraw );

	/**
	 * Takes a screenshot of the widget writing the results into the color buffer provided.  Note that the format is BGRA.
	 * the size of the resulting image is also output.
	 * 
	 * @return true if taking the screenshot was successful.
	 */
	bool TakeScreenshot(const TSharedRef<SWidget>& Widget, TArray<FColor>&OutColorData, FIntVector& OutSize);

	/**
	 * Takes a screenshot of the widget writing the results into the color buffer provided, this version allows you to provide 
	 * an inner area to screenshot.  Note that the format is BGRA.  The size of the resulting image is also output.
	 *
	 * @return true if taking the screenshot was successful.
	 */
	bool TakeScreenshot(const TSharedRef<SWidget>& Widget, const FIntRect& InnerWidgetArea, TArray<FColor>& OutColorData, FIntVector& OutSize);

	/**
	 * 
	 */
	TSharedPtr< FSlateWindowElementList > GetCachableElementList(const TSharedPtr<SWindow>& CurrentWindow, const ILayoutCache* LayoutCache);

	/**
	 * Once a layout cache is destroyed it needs to free any resources it was using in a safe way to prevent
	 * any in-flight rendering from being interrupted by referencing resources that go away.  So when a layout
	 * cache is destroyed it should call this function so any associated resources can be collected when it's safe.
	 */
	void ReleaseResourcesForLayoutCache(const ILayoutCache* LayoutCache);

protected:

	friend class FAnalogCursor;
	friend class FEventRouter;

	virtual bool HasMouseCapture(const TSharedPtr<const SWidget> Widget) const override;
	virtual TOptional<EFocusCause> HasUserFocus(const TSharedPtr<const SWidget> Widget, int32 UserIndex) const override;
	virtual TOptional<EFocusCause> HasAnyUserFocus(const TSharedPtr<const SWidget> Widget) const override;
	virtual bool IsWidgetDirectlyHovered(const TSharedPtr<const SWidget> Widget) const override;
	virtual bool ShowUserFocus(const TSharedPtr<const SWidget> Widget) const override;

	/**
	 * Pumps and ticks the platform.
	 */
	void TickPlatform(float DeltaTime);

	/**
	 * Ticks and paints the actual Slate portion of the application.
	 */
	void TickApplication(float DeltaTime);

	/** 
	 * Ticks a slate window and all of its children
	 *
	 * @param WindowToTick	The window to tick
	 */
	void TickWindowAndChildren( TSharedRef<SWindow> WindowToTick );

	/** Draws Slate windows. Should only be called by the application's main loop or renderer. */
	void DrawWindows();

	/**
	 * Draws slate windows, optionally only drawing the passed in window
	 */
	void PrivateDrawWindows( TSharedPtr<SWindow> DrawOnlyThisWindow = nullptr );

	/**
	 * Pre-pass step before drawing windows to compute geometry size and reshape autosized windows
	 */
	void DrawPrepass( TSharedPtr<SWindow> DrawOnlyThisWindow );

	/**
	 * Draws a window and its children
	 */
	void DrawWindowAndChildren( const TSharedRef<SWindow>& WindowToDraw, struct FDrawWindowArgs& DrawWindowArgs );

	/**
	 * Gets all visible child windows of a window.
	 */
	void GetAllVisibleChildWindows(TArray< TSharedRef<SWindow> >& OutWindows, TSharedRef<SWindow> CurrentWindow);


	/** Engages or disengages application throttling based on user behavior */
	void ThrottleApplicationBasedOnMouseMovement();

	virtual FWidgetPath LocateWidgetInWindow(FVector2D ScreenspaceMouseCoordinate, const TSharedRef<SWindow>& Window, bool bIgnoreEnabledStatus) const override;

public:

	/**
	 * Called by the native application in response to a mouse move. Routs the event to Slate Widgets.
	 *
	 * @param  InMouseEvent  Mouse event
	 * @param  bIsSynthetic  True when the even is synthesized by slate.
	 * @return  Was this event handled by the Slate application?
	 */
	bool ProcessMouseMoveEvent( FPointerEvent& MouseEvent, bool bIsSynthetic = false );

	/**
	 * Called by the native application in response to a mouse button press. Routs the event to Slate Widgets.
	 *
	 * @param  PlatformWindow  The platform window the event originated from, used to set focus at the platform level. 
	 *                         If Invalid the Mouse event will work but there will be no effect on the platform.
	 * @param  InMouseEvent    Mouse event
	 * @return  Was this event handled by the Slate application?
	 */
	bool ProcessMouseButtonDownEvent(const TSharedPtr< FGenericWindow >& PlatformWindow, FPointerEvent& InMouseEvent);

	/**
	 * Called by the native application in response to a mouse button release. Routs the event to Slate Widgets.
	 *
	 * @param  InMouseEvent  Mouse event
	 * @return  Was this event handled by the Slate application?
	 */
	bool ProcessMouseButtonUpEvent( FPointerEvent& MouseEvent );

	/**
	 * Called by the native application in response to a mouse release. Routs the event to Slate Widgets.
	 *
	 * @param  InMouseEvent  Mouse event
	 * @return  Was this event handled by the Slate application?
	 */
	bool ProcessMouseButtonDoubleClickEvent( const TSharedPtr< FGenericWindow >& PlatformWindow, FPointerEvent& InMouseEvent );
	
	/**
	 * Called by the native application in response to a mouse wheel spin or a touch gesture. Routs the event to Slate Widgets.
	 *
	 * @param  InWheelEvent    Mouse wheel event details
	 * @param  InGestureEvent  Optional gesture event details
	 * @return  Was this event handled by the Slate application?
	 */
	bool ProcessMouseWheelOrGestureEvent( FPointerEvent& InWheelEvent, const FPointerEvent* InGestureEvent );

	/**
	 * Called when a character is entered
	 *
	 * @param  InCharacterEvent  Character event
	 * @return  Was this event handled by the Slate application?
	 */
	bool ProcessKeyCharEvent( FCharacterEvent& InCharacterEvent );

	/**
	 * Called when a key is pressed
	 *
	 * @param  InKeyEvent  Keyb event
	 * @return  Was this event handled by the Slate application?
	 */
	bool ProcessKeyDownEvent( FKeyEvent& InKeyEvent );

	/**
	 * Called when a key is released
	 *
	 * @param  InKeyEvent  Key event
	 * @return  Was this event handled by the Slate application?
	 */
	bool ProcessKeyUpEvent( FKeyEvent& InKeyEvent );
	
	/**
	 * Called when a analog input values change
	 *
	 * @param  InAnalogInputEvent Analog input event
	 * @return  Was this event handled by the Slate application?
	 */
	bool ProcessAnalogInputEvent(FAnalogInputEvent& InAnalogInputEvent);

	/**
	 * Called when a drag from an external (non-slate) source enters a window
	 *
	 * @param WindowEntered  The window that was entered by the drag and drop
	 * @param DragDropEvent  Describes the mouse state (position, pressed buttons, etc) and associated payload
	 * @return true if the drag enter was handled and can be processed by some widget in this window; false otherwise
	 */
	bool ProcessDragEnterEvent( TSharedRef<SWindow> WindowEntered, FDragDropEvent& DragDropEvent );

	/**
	 * Called when a touchpad touch is started (finger down) when polling game device state
	 * 
	 * @param ControllerEvent	The touch event generated
	 */
	void ProcessTouchStartedEvent( const TSharedPtr< FGenericWindow >& PlatformWindow, FPointerEvent& InTouchEvent );

	/**
	 * Called when a touchpad touch is moved  (finger moved) when polling game device state
	 * 
	 * @param ControllerEvent	The touch event generated
	 */
	void ProcessTouchMovedEvent( FPointerEvent& InTouchEvent );

	/**
	 * Called when a touchpad touch is ended (finger lifted) when polling game device state
	 * 
	 * @param ControllerEvent	The touch event generated
	 */
	void ProcessTouchEndedEvent( FPointerEvent& InTouchEvent );

	/**
	 * Called when motion is detected (controller or device) when polling game device state
	 * 
	 * @param MotionEvent		The motion event generated
	 */
	void ProcessMotionDetectedEvent( FMotionEvent& InMotionEvent );

	/**
	 * Called by the native application in response to an activation or deactivation. 
	 *
	 * @param ActivateEvent Information about the window activation/deactivation
	 * @return  Was this event handled by the Slate application?
	 */
	bool ProcessWindowActivatedEvent( const FWindowActivateEvent& ActivateEvent );
	
	/**
	 * Called when the application is activated (i.e. one of its windows becomes active) or deactivated.
	 *
	 * @param InAppActivated Whether the application was activated.
	 */
	void ProcessApplicationActivationEvent( bool InAppActivated );

public:

	void SetNavigationConfig( TSharedRef<FNavigationConfig> Config );

	/** Called when the slate application is being shut down. */
	void OnShutdown();

	/** Closes all active windows immediately */
	void CloseAllWindowsImmediately();

	/**
	 * Destroy the native and slate windows in the array provided.
	 *
	 * @param WindowsToDestroy   Destroy these windows
	 */
	void DestroyWindowsImmediately();

	/**
	 * Apply any requests from the Reply to the application. E.g. Capture mouse
	 *
	 * @param CurrentEventPath   The WidgetPath along which the reply-generated event was routed
	 * @param TheReply           The reply generated by an event that was being processed.
	 * @param WidgetsUnderMouse  Optional widgets currently under the mouse; initiating drag and drop needs access to widgets under the mouse.
	 * @param InMouseEvent       Optional mouse event that caused this action.
	 * @param UserIndex			 User index that generated the event we are replying to (defaults to 0, at least for now)
	 */
	void ProcessReply(const FWidgetPath& CurrentEventPath, const FReply TheReply, const FWidgetPath* WidgetsUnderMouse, const FPointerEvent* InMouseEvent, uint32 UserIndex = 0);
	
	/** Bubble a request for which cursor to display for widgets under the mouse or the widget that captured the mouse. */
	void QueryCursor();

	/**
	 * Apply any requests from the CursorReply
	 *
	 * @param CursorReply        The reply generated by an event that was being processed.
	 */
	void ProcessCursorReply(const FCursorReply& CursorReply);
	
	/**
	 * Spawns a tool tip window.  If an existing tool tip window is open, it will be dismissed first.
	 *
	 * @param	InToolTip           Widget to display.
	 * @param	InSpawnLocation     Screen space location to show the tool tip (window top left)
	 */
	void SpawnToolTip( const TSharedRef<IToolTip>& InToolTip, const FVector2D& InSpawnLocation );

	/** Closes the open tool-tip, if a tool-tip is open */
	void CloseToolTip();

	/**
	 * Updates tool tip
	 */
	void UpdateToolTip( bool AllowSpawningOfNewToolTips );

	/** @return an array of top-level windows that can be interacted with. e.g. when a modal window is up, only return the modal window */
	TArray< TSharedRef<SWindow> > GetInteractiveTopLevelWindows();

	/** Gets all visible slate windows ordered from back to front based on child hierarchies */
	void GetAllVisibleWindowsOrdered(TArray< TSharedRef<SWindow> >& OutWindows);
	
	/** Tell the slate application to log a string to it's ui log */
	void OnLogSlateEvent(enum EEventLog::Type Event, const FString& AdditionalContent = FString());

	/** Tell the slate application to log a FText to it's ui log */
	void OnLogSlateEvent(enum EEventLog::Type Event, const FText& AdditionalContent );

	/** Sets the slate event logger */
	void SetSlateUILogger(TSharedPtr<class IEventLogger> InEventLogger = TSharedPtr<class IEventLogger>());

	/** @return true if mouse events are being turned into touch events, and touch UI should be forced on */
	bool IsFakingTouchEvents() const;

	/** Sets whether the application is treating mouse events as imitating touch events.  Optional CursorLocation can be supplied to override the platform's belief of where the cursor is */
	void SetGameIsFakingTouchEvents(const bool bIsFaking, FVector2D* CursorLocation = nullptr);

	/** Sets the handler for otherwise unhandled key down events. This is used by the editor to provide a global action list, if the key was not consumed by any widget. */
	void SetUnhandledKeyDownEventHandler( const FOnKeyEvent& NewHandler );

	/** @return the last time a user interacted with a keyboard, mouse, touch device, or controller */
	double GetLastUserInteractionTime() const { return LastUserInteractionTime; }

	/** @return the deadzone size for dragging in screen pixels (aka virtual desktop pixels) */
	float GetDragTriggerDistance() const;

	/** Set the size of the deadzone for dragging in screen pixels */
	void SetDragTriggerDistance( float ScreenPixels );
	
	/** Set the analog cursor to be enabled or disabled. */
	void SetInputPreProcessor(bool bEnable, TSharedPtr<class IInputProcessor> NewInputProcessor = nullptr);

	/** Sets the hit detection radius of the cursor */
	void SetCursorRadius(float NewRadius);

	/** Getter for the cursor radius */
	float GetCursorRadius() const;

public:

	//~ Begin FSlateApplicationBase Interface

	virtual bool IsActive() const override
	{
		return bAppIsActive;
	}

	virtual TSharedRef<SWindow> AddWindow( TSharedRef<SWindow> InSlateWindow, const bool bShowImmediately = true ) override;

	virtual void ArrangeWindowToFrontVirtual( TArray<TSharedRef<SWindow>>& Windows, const TSharedRef<SWindow>& WindowToBringToFront ) override
	{
		FSlateWindowHelper::ArrangeWindowToFront(Windows, WindowToBringToFront);
	}

	virtual bool FindPathToWidget( TSharedRef<const SWidget> InWidget, FWidgetPath& OutWidgetPath, EVisibility VisibilityFilter = EVisibility::Visible ) override
	{
		return FSlateWindowHelper::FindPathToWidget(GetInteractiveTopLevelWindows(), InWidget, OutWidgetPath, VisibilityFilter);
	}

	virtual const double GetCurrentTime() const override
	{
		return CurrentTime;
	}

	virtual TSharedPtr<SWindow> GetActiveTopLevelWindow() const override;
	virtual const FSlateBrush* GetAppIcon() const override;

	virtual float GetApplicationScale() const override
	{
		return Scale;
	}

	virtual FVector2D GetCursorPos() const override;
	virtual FVector2D GetLastCursorPos() const override;
	virtual FVector2D GetCursorSize() const override;	

	virtual bool GetSoftwareCursorAvailable() const override
	{
		return bSoftwareCursorAvailable;
	}

	virtual EVisibility GetSoftwareCursorVis() const override;	
	virtual TSharedPtr<SWidget> GetKeyboardFocusedWidget() const override;

	virtual EWindowTransparency GetWindowTransparencySupport() const override
	{
		return PlatformApplication->GetWindowTransparencySupport();
	}

protected:

	virtual TSharedPtr< SWidget > GetMouseCaptorImpl() const override;

public:

	//~ Begin FSlateApplicationBase Interface

	virtual bool HasAnyMouseCaptor() const override;
	virtual FSlateRect GetPreferredWorkArea() const override;
	virtual bool HasFocusedDescendants( const TSharedRef<const SWidget>& Widget ) const override;
	virtual bool HasUserFocusedDescendants(const TSharedRef< const SWidget >& Widget, int32 UserIndex) const override;
	virtual bool IsExternalUIOpened() override;
	virtual FWidgetPath LocateWindowUnderMouse( FVector2D ScreenspaceMouseCoordinate, const TArray<TSharedRef<SWindow>>& Windows, bool bIgnoreEnabledStatus = false ) override;
	virtual bool IsWindowHousingInteractiveTooltip(const TSharedRef<const SWindow>& WindowToTest) const override;
	virtual TSharedRef<SWidget> MakeImage( const TAttribute<const FSlateBrush*>& Image, const TAttribute<FSlateColor>& Color, const TAttribute<EVisibility>& Visibility ) const override;
	virtual TSharedRef<SWidget> MakeWindowTitleBar( const TSharedRef<SWindow>& Window, const TSharedPtr<SWidget>& CenterContent, EHorizontalAlignment CenterContentAlignment, TSharedPtr<IWindowTitleBar>& OutTitleBar ) const override;
	virtual TSharedRef<IToolTip> MakeToolTip( const TAttribute<FText>& ToolTipText ) override;
	virtual TSharedRef<IToolTip> MakeToolTip( const FText& ToolTipText ) override;
	virtual void RequestDestroyWindow( TSharedRef<SWindow> WindowToDestroy ) override;
	virtual bool SetKeyboardFocus( const FWidgetPath& InFocusPath, const EFocusCause InCause ) override;
	virtual bool SetUserFocus(const uint32 InUserIndex, const FWidgetPath& InFocusPath, const EFocusCause InCause) override;
	virtual void SetAllUserFocus(const FWidgetPath& InFocusPath, const EFocusCause InCause) override;
	virtual void SetAllUserFocusAllowingDescendantFocus(const FWidgetPath& InFocusPath, const EFocusCause InCause) override;
<<<<<<< HEAD
=======

	DECLARE_EVENT_OneParam(FSlateApplication, FApplicationActivationStateChangedEvent, const bool /*IsActive*/)
	virtual FApplicationActivationStateChangedEvent& OnApplicationActivationStateChanged() { return ApplicationActivationStateChangedEvent; }
>>>>>>> e58dcb1b

public:

	//~ Begin FGenericApplicationMessageHandler Interface

	virtual bool ShouldProcessUserInputMessages( const TSharedPtr< FGenericWindow >& PlatformWindow ) const override;
	virtual bool OnKeyChar( const TCHAR Character, const bool IsRepeat ) override;
	virtual bool OnKeyDown( const int32 KeyCode, const uint32 CharacterCode, const bool IsRepeat ) override;
	virtual bool OnKeyUp( const int32 KeyCode, const uint32 CharacterCode, const bool IsRepeat ) override;
	virtual bool OnMouseDown( const TSharedPtr< FGenericWindow >& PlatformWindow, const EMouseButtons::Type Button ) override;
	virtual bool OnMouseDown( const TSharedPtr< FGenericWindow >& PlatformWindow, const EMouseButtons::Type Button, const FVector2D CursorPos ) override;
	virtual bool OnMouseUp( const EMouseButtons::Type Button ) override;
	virtual bool OnMouseUp( const EMouseButtons::Type Button, const FVector2D CursorPos ) override;
	virtual bool OnMouseDoubleClick( const TSharedPtr< FGenericWindow >& PlatformWindow, const EMouseButtons::Type Button ) override;
	virtual bool OnMouseDoubleClick( const TSharedPtr< FGenericWindow >& PlatformWindow, const EMouseButtons::Type Button, const FVector2D CursorPos ) override;
	virtual bool OnMouseWheel( const float Delta ) override;
	virtual bool OnMouseWheel( const float Delta, const FVector2D CursorPos ) override;
	virtual bool OnMouseMove() override;
	virtual bool OnRawMouseMove( const int32 X, const int32 Y ) override;
	virtual bool OnCursorSet() override;
	virtual bool OnControllerAnalog( FGamepadKeyNames::Type KeyName, int32 ControllerId, float AnalogValue ) override;
	virtual bool OnControllerButtonPressed( FGamepadKeyNames::Type KeyName, int32 ControllerId, bool IsRepeat ) override;
	virtual bool OnControllerButtonReleased( FGamepadKeyNames::Type KeyName, int32 ControllerId, bool IsRepeat ) override;
	virtual bool OnTouchGesture( EGestureEvent::Type GestureType, const FVector2D& Delta, float WheelDelta, bool bIsDirectionInvertedFromDevice ) override;
	virtual bool OnTouchStarted( const TSharedPtr< FGenericWindow >& PlatformWindow, const FVector2D& Location, int32 TouchIndex, int32 ControllerId ) override;
	virtual bool OnTouchMoved( const FVector2D& Location, int32 TouchIndex, int32 ControllerId ) override;
	virtual bool OnTouchEnded( const FVector2D& Location, int32 TouchIndex, int32 ControllerId ) override;
	virtual bool OnMotionDetected(const FVector& Tilt, const FVector& RotationRate, const FVector& Gravity, const FVector& Acceleration, int32 ControllerId) override;
	virtual bool OnSizeChanged( const TSharedRef< FGenericWindow >& PlatformWindow, const int32 Width, const int32 Height, bool bWasMinimized = false ) override;
	virtual void OnOSPaint( const TSharedRef< FGenericWindow >& PlatformWindow ) override;
	virtual FWindowSizeLimits GetSizeLimitsForWindow(const TSharedRef<FGenericWindow>& Window) const override;
	virtual void OnResizingWindow( const TSharedRef< FGenericWindow >& PlatformWindow ) override;
	virtual bool BeginReshapingWindow( const TSharedRef< FGenericWindow >& PlatformWindow ) override;
	virtual void FinishedReshapingWindow( const TSharedRef< FGenericWindow >& PlatformWindow ) override;
	virtual void OnMovedWindow( const TSharedRef< FGenericWindow >& PlatformWindow, const int32 X, const int32 Y ) override;
	virtual bool OnWindowActivationChanged( const TSharedRef< FGenericWindow >& PlatformWindow, const EWindowActivation::Type ActivationType ) override;
	virtual bool OnApplicationActivationChanged( const bool IsActive ) override;
	virtual bool OnConvertibleLaptopModeChanged() override;
	virtual EWindowZone::Type GetWindowZoneForPoint( const TSharedRef< FGenericWindow >& PlatformWindow, const int32 X, const int32 Y ) override;
	virtual void OnWindowClose( const TSharedRef< FGenericWindow >& PlatformWindow ) override;
	virtual EDropEffect::Type OnDragEnterText( const TSharedRef< FGenericWindow >& Window, const FString& Text ) override;
	virtual EDropEffect::Type OnDragEnterFiles( const TSharedRef< FGenericWindow >& Window, const TArray< FString >& Files ) override;

	EDropEffect::Type OnDragEnter( const TSharedRef< SWindow >& Window, const TSharedRef<FExternalDragOperation>& DragDropOperation );

	virtual EDropEffect::Type OnDragOver( const TSharedPtr< FGenericWindow >& Window ) override;
	virtual void OnDragLeave( const TSharedPtr< FGenericWindow >& Window ) override;
	virtual EDropEffect::Type OnDragDrop( const TSharedPtr< FGenericWindow >& Window ) override;
	virtual bool OnWindowAction( const TSharedRef< FGenericWindow >& PlatformWindow, const EWindowAction::Type InActionType ) override;

public:

	/**
	 * Directly routes a pointer down event to the widgets in the specified widget path
	 *
	 * @param WidgetsUnderPointer	The path of widgets the event is routed to.
	 * @param PointerEvent		The event data that is is routed to the widget path
	 * 
	 * @return The reply returned by the widget that handled the event
	 */
	FReply RoutePointerDownEvent(FWidgetPath& WidgetsUnderPointer, FPointerEvent& PointerEvent);

	/**
	 * Directly routes a pointer up event to the widgets in the specified widget path
	 *
	 * @param WidgetsUnderPointer	The path of widgets the event is routed to.
	 * @param PointerEvent		The event data that is is routed to the widget path
	 *
	 * @return The reply from the event
	 */
	FReply RoutePointerUpEvent(FWidgetPath& WidgetsUnderPointer, FPointerEvent& PointerEvent);

	/**
	 * Directly routes a pointer move event to the widgets in the specified widget path
	 *
	 * @param WidgetsUnderPointer	The path of widgets the event is routed to.
	 * @param PointerEvent		The event data that is is routed to the widget path
	 * @param bIsSynthetic		Whether or not the move event is synthetic.  Synthetic pointer moves used simulate an event without the pointer actually moving 
	 */
	bool RoutePointerMoveEvent( const FWidgetPath& WidgetsUnderPointer, FPointerEvent& PointerEvent, bool bIsSynthetic );

	/**
	 * Directly routes a pointer double click event to the widgets in the specified widget path
	 *
	 * @param WidgetsUnderPointer	The path of widgets the event is routed to.
	 * @param PointerEvent		The event data that is is routed to the widget path
	 */
	FReply RoutePointerDoubleClickEvent( FWidgetPath& WidgetsUnderPointer, FPointerEvent& PointerEvent );

	/**
	 * Directly routes a pointer mouse wheel or gesture event to the widgets in the specified widget path.
	 * 
	 * @param WidgetsUnderPointer	The path of widgets the event is routed to.
	 * @param InWheelEvent			The event data that is is routed to the widget path
	 * @param InGestureEvent		The event data that is is routed to the widget path
	 */
	FReply RouteMouseWheelOrGestureEvent(const FWidgetPath& WidgetsUnderPointer, const FPointerEvent& InWheelEvent, const FPointerEvent* InGestureEvent = nullptr);

	/**
	 * @return int user index that the keyboard is mapped to. -1 if the keyboard isn't mapped
	 */
	int32 GetUserIndexForKeyboard() const;

	/** 
	 * @return int user index that this controller is mapped to. -1 if the controller isn't mapped
	 */
	int32 GetUserIndexForController(int32 ControllerId) const;

private:

	TSharedRef< FGenericWindow > MakeWindow( TSharedRef<SWindow> InSlateWindow, const bool bShowImmediately );

	/**
	 * Destroys an SWindow, removing it and all its children from the Slate window list.  Notifies the native window to destroy itself and releases rendering resources
	 *
	 * @param DestroyedWindow The window to destroy
	 */
	void PrivateDestroyWindow( const TSharedRef<SWindow>& DestroyedWindow );

	/**
	 * Attempts to navigate to the next widget in the direction specified
	 *
	 * @return if a new widget was navigated too
	 */
	bool AttemptNavigation(const FNavigationEvent& NavigationEvent, const FNavigationReply& NavigationReply, const FArrangedWidget& BoundaryWidget);

private:

	/** Lock the cursor such that it cannot leave the bounds of the specified widget. Null widget implies no cursor lock. */
	void LockCursor(const TSharedPtr<SWidget>& Widget);

	/**
	 * Lock the cursor such that it cannot leave the bounds of the leaf-most widget of the specified path.
	 * Assumes a valid path.
	 */
	void LockCursorToPath(const FWidgetPath& WidgetPath);

	/** Clear any cursor locks */
	void UnlockCursor();

	/** Make sure that the cursor lock region matcher the locking widget's geometry */
	void UpdateCursorLockRegion();

	/** State related to cursor locking. */
	struct
	{
		/** Path to widget that currently holds the cursor lock; invalid path if no cursor lock. */
		FWeakWidgetPath PathToLockingWidget;

		/** Desktop Space Rect that bounds the cursor. */
		FSlateRect LastComputedBounds;
	} CursorLock;

private:

	// Hidden default constructor.
	FSlateApplication();

private:
	/** Represents a single user and pointer index for a device 
	 *  Used to uniquely track widget state per user and per device
	 */
	struct FUserAndPointer
	{
		uint32 UserIndex;
		uint32 PointerIndex;
		
		FUserAndPointer( uint32 InUserIndex, uint32 InPointerIndex )
			: UserIndex( InUserIndex )
			, PointerIndex( InPointerIndex )
		{}

		bool operator==( const FUserAndPointer& Other ) const
		{
			return UserIndex == Other.UserIndex && PointerIndex == Other.PointerIndex;
		}

		friend uint32 GetTypeHash( const FUserAndPointer& UserAndPointer )
		{
			return UserAndPointer.UserIndex << 16 | UserAndPointer.PointerIndex;
		}
	};

	/**
	 * Creates a mouse move event for the last known cursor position.  This should be called every tick to make
	 * sure that widgets that appear (or vanish from) underneath the cursor have hover state set appropriately.
	 */
	void SynthesizeMouseMove();

	/** Signal that a synthesized mouse move will be required after this operation. */
	void QueueSynthesizedMouseMove();

	/**
	 * Will be invoked when the size of the geometry of the virtual
	 * desktop changes (e.g. resolution change or monitors re-arranged)
	 */
	void OnVirtualDesktopSizeChanged(const FDisplayMetrics& NewDisplayMetric);

	/** Application singleton */
	static TSharedPtr< FSlateApplication > CurrentApplication;

	TSet<FKey> PressedMouseButtons;

	/** After processing an event or performing an active timer, we need to synthesize a mouse move. @see SynthesizeMouseMove */
	int32 SynthesizeMouseMovePending;

	/** true when the slate app is active; i.e. the current foreground window is from our Slate app*/
	bool bAppIsActive;

	/** true if any slate window is currently active (not just top level windows) */
	bool bSlateWindowActive;

	/** Application-wide scale for supporting monitors of varying pixel density */
	float Scale;

	/** The dead zone distance in virtual desktop pixels (a.k.a screen pixels) that the user has to move their finder before it is considered a drag.*/
	float DragTriggerDistance;

	/** All the top-level windows owned by this application; they are tracked here in a platform-agnostic way. */
	TArray< TSharedRef<SWindow> > SlateWindows;

	/** The currently active slate window that is a top-level window (full fledged window; not a menu or tooltip)*/
	TWeakPtr<SWindow> ActiveTopLevelWindow;
	
	/** List of active modal windows.  The last item in the list is the top-most modal window */
	TArray< TSharedPtr<SWindow> > ActiveModalWindows;

	/** These windows will be destroyed next tick. */
	TArray< TSharedRef<SWindow> > WindowDestroyQueue;
	
	/** The stack of menus that are open */
	FMenuStack MenuStack;

	/** A vertical slice through the tree of widgets on screen; it represents widgets that were under the cursor last time an event was processed */
	TMap<FUserAndPointer, FWeakWidgetPath> WidgetsUnderCursorLastEvent;

	/**
	 * A helper class to wrap the weak path functionality. The advantage of using this
	 * class is that the path can be validated and the current mouse captor (if any) can
	 * be informed they have lost mouse capture in the case of a number of events, such as
	 * application losing focus, or the widget being hidden.
	 */
	class MouseCaptorHelper
	{
	public:
		/**
		 * Returns whether or not there are any active pointer captures.
		 */
		bool HasCapture() const;

		/**
		 * Returns whether or not the particular PointerIndex has capture.
		 */
		bool HasCaptureForPointerIndex(uint32 UserIndex, uint32 PointerIndex) const;

		/**
		 * Sets a new mouse captor widget for a specific pointer index, invalidating the previous one if any and calling
		 * its OnMouseCaptureLost() handler.
		 *
		 * @param PointerIndex	The index of the pointer which initiated the capture.
		 * @param EventPath		The path to the event.
		 * @param Widget		The widget that wants to capture the mouse.
		 */
		void SetMouseCaptor(uint32 UserIndex, uint32 PointerIndex, const FWidgetPath& EventPath, TSharedPtr< SWidget > Widget );

		/** Invalidates all current mouse captors. Calls OnMouseCaptureLost() on the current mouse captor if one exists */
		void InvalidateCaptureForAllPointers();

		/** Invalidates a specific mouse captor. Calls OnMouseCaptureLost() on the specific mouse captor if one exists */
		void InvalidateCaptureForPointer(uint32 UserIndex, uint32 PointIndex);

		/**
		 * Retrieves a resolved FWidgetPath for a specific pointer index, if possible.
		 * If the path is invalid or truncated (i.e. the widget is no longer relevant) then the current mouse captor's
		 * OnMouseCaptureLost() handler is called and the path is invalidated.
		 *
		 * @param PointerIndex				The index of the pointer which has capture.
		 * @param InterruptedPathHandling	How to handled incomplete paths. "Truncate" will return a partial path, "ReturnInvalid" will return an empty path.
		 */
		FWidgetPath ToWidgetPath(uint32 UserIndex, uint32 PointerIndex, FWeakWidgetPath::EInterruptedPathHandling::Type InterruptedPathHandling = FWeakWidgetPath::EInterruptedPathHandling::Truncate );

		FWidgetPath ToWidgetPath( FWeakWidgetPath::EInterruptedPathHandling::Type InterruptedPathHandling = FWeakWidgetPath::EInterruptedPathHandling::Truncate, const FPointerEvent* PointerEvent = nullptr );

		/**
		 * Retrieves an array of the resolved widget paths for any active captures.
		 */
		TArray<FWidgetPath> ToWidgetPaths();

		/** Retrieves the weak path for a current mouse captor with a specific pointer index */
		FWeakWidgetPath ToWeakPath(uint32 UserIndex, uint32 PointerIndex) const;
		

		/* Walks the weak path and retrieves the widget that is set as the current mouse captor with a specific pointer index */
		TSharedPtr< SWidget > ToSharedWidget(uint32 UserIndex, uint32 PointerIndex) const;

		/*
		 * Retrieves an array of shared widget pointers for the active mouse captures.
		 */
		TArray<TSharedRef<SWidget>> ToSharedWidgets() const;

		/* Walks the weak path and retrieves the window for the widget belonging to the mouse captor with the specified pointer index */
		TSharedPtr< SWidget > ToSharedWindow(uint32 UserIndex, uint32 PointerIndex);

	protected:
		/** Call the OnMouseCaptureLost() handler for the widget captured by the specific pointer index */
		void InformCurrentCaptorOfCaptureLoss(uint32 UserIndex, uint32 PointerIndex) const;

		/** A map of pointer indices to weak widget paths for the active mouse captures */
		TMap<FUserAndPointer, FWeakWidgetPath> PointerIndexToMouseCaptorWeakPathMap;
	};
	/** The current mouse captor for the application, if any. */
	MouseCaptorHelper MouseCaptor;

	/** An input preprocessor, gets an opportunity to parse input before anything else. */
	TSharedPtr<IInputProcessor> InputPreProcessor;
	
	/** The cursor widget and window to render that cursor for the current software cursor.*/
	TWeakPtr<SWindow> CursorWindowPtr;
	TWeakPtr<SWidget> CursorWidgetPtr;

	/** The hit-test radius of the cursor. Default value is 0. */
	float CursorRadius;


	struct FUserFocusEntry
	{
		/** A weak path to the widget currently focused by a user, if any. */
		FWeakWidgetPath WidgetPath;
		/** Reason a widget was focused by a user, if any. */
		EFocusCause FocusCause;
		/** If we should show this focus */
		bool ShowFocus;
	};

	/** State of focus for all users */
	FUserFocusEntry UserFocusEntries[SlateApplicationDefs::MaxUsers];

	/**
	 * Application throttling
	 */

	/** Holds a current request to ensure Slate is responsive in low FPS situations, based in mouse button pressed state */
	FThrottleRequest MouseButtonDownResponsivnessThrottle;

	/** Separate throttle handle that engages automatically based on mouse movement and other user behavior */
	FThrottleRequest UserInteractionResponsivnessThrottle;

	/** The last real time that the user pressed a key or mouse button */
	double LastUserInteractionTime;

	/** Subset of LastUserInteractionTime that is used only when considering when to throttle */
	double LastUserInteractionTimeForThrottling;

	/** Used when considering whether to put Slate to sleep */
	double LastMouseMoveTime;

	/** Helper for detecting when a drag should begin */
	struct FDragDetector
	{
		FDragDetector()
		: DetectDragStartLocation( FVector2D::ZeroVector )
		, DetectDragButton( EKeys::Invalid )
		{
		}
		/** If not null, a widget has request that we detect a drag being triggered in this widget and send an OnDragDetected() event*/
		FWeakWidgetPath DetectDragForWidget;
		/** Location from which be begin detecting the drag */
		FVector2D DetectDragStartLocation;
		/** Button that must be pressed to trigger the drag */
		FKey DetectDragButton;
	} DragDetector;

	/** Support for auto-dismissing pop-ups */
	FPopupSupport PopupSupport;
	
	/** Pointer to the currently registered game viewport widget if any */
	TWeakPtr<SViewport> GameViewportWidget;

	TSharedPtr<ISlateSoundDevice> SlateSoundDevice;

	/** The current cached absolute real time, right before we tick widgets */
	double CurrentTime;

	/** Last absolute real time that we ticked */
	double LastTickTime;

	/** Running average time in seconds between calls to Tick (used for monitoring responsiveness) */
	float AverageDeltaTime;

	/** Average delta time for application responsiveness tracking.  This is like AverageDeltaTime, but it excludes frame
	    deltas spent while the the application is in a throttled state */
	float AverageDeltaTimeForResponsiveness;

	
	/**
	 * Provides a platform-agnostic method for requesting that the application exit.
	 * Implementations should assign a handler that terminates the process when this delegate is invoked.
	 */
	FSimpleDelegate OnExitRequested;
	
	/** A Widget that introspects the current UI hierarchy */
	TWeakPtr<IWidgetReflector> WidgetReflectorPtr;

	/** Delegate for accessing source code, to pass to any widget inspectors. */
	FAccessSourceCode SourceCodeAccessDelegate;

	/** Delegate for querying if source code access is available */
	FQueryAccessSourceCode QuerySourceCodeAccessDelegate;

	/** Delegate for accessing assets, to pass to any widget inspectors. */
	FAccessAsset AssetAccessDelegate;

	/** System for logging all relevant slate events to a log file */
	TSharedPtr<class IEventLogger> EventLogger;

	/** Allows us to track the number of non-slate modal windows active. */
	int32 NumExternalModalWindowsActive;


	/**
	 * Tool-tips
	 */

	/** Window that we'll re-use for spawned tool tips */
	TWeakPtr< SWindow > ToolTipWindow;

	/** Widget that last visualized the tooltip;  */
	TWeakPtr< SWidget > TooltipVisualizerPtr;

	/** The tool tip that is currently being displayed; can be invalid (i.e. not showing tooltip) */
	TWeakPtr<IToolTip> ActiveToolTip;

	/** The widget that sourced the currently active tooltip widget */
	TWeakPtr<SWidget> ActiveToolTipWidgetSource;

	/** Whether tool-tips are allowed to spawn at all.  Used only for debugging purposes. */
	int32 bAllowToolTips;

	/** How long before the tool tip should start fading in? */
	float ToolTipDelay;

	/** Tool-tip fade-in duration */
	float ToolTipFadeInDuration;

	/** Absolute real time that the current tool-tip window was summoned */
	double ToolTipSummonTime;

	/** Desired tool tip position in screen space, updated whenever the mouse moves */
	FVector2D DesiredToolTipLocation;

	/** Direction that tool-tip is being repelled from a force field in.  We cache this to avoid tool-tips
	    teleporting between different offset directions as the user moves the mouse cursor around. */
	struct EToolTipOffsetDirection
	{
		enum Type
		{
			Undetermined, Down, Right
		};
	};
	EToolTipOffsetDirection::Type ToolTipOffsetDirection;

	/** The top of the Style tree. */
	const class FStyleNode* RootStyleNode;

	/**
	 * Drag and Drop (DragDrop)
	 */
	
	/** When not null, the content of the current drag drop operation. */
	TSharedPtr< FDragDropOperation > DragDropContent;

	/** The window the drag drop content is over. */
	TWeakPtr< SWindow > DragDropWindowPtr;

	/** Whether or not we are requesting that we leave debugging mode after the tick is complete */
	bool bRequestLeaveDebugMode;
	/** Whether or not we need to leave debug mode for single stepping */
	bool bLeaveDebugForSingleStep;
	TAttribute<bool> NormalExecutionGetter;

	/**
	 * Console objects
	 */

	/** AllowToolTips console variable **/
	FAutoConsoleVariableRef CVarAllowToolTips;
	/** ToolTipDelay console variable **/
	FAutoConsoleVariableRef CVarToolTipDelay;
	/** ToolTipFadeInDuration console variable **/
	FAutoConsoleVariableRef CVarToolTipFadeInDuration;

	/**
	 * Modal Windows
	 */

	/** Delegates for when modal windows open or close */
	FModalWindowStackStarted ModalWindowStackStartedDelegate;
	FModalWindowStackEnded ModalWindowStackEndedDelegate;

	/** Keeps track of whether or not the UI for services such as Steam is open. */
	bool bIsExternalUIOpened;

	/** Handle to a throttle request made to ensure the window is responsive in low FPS situations */
	FThrottleRequest ThrottleHandle;

	/** When an drag and drop is happening, we keep track of whether slate knew what to do with the payload on last mouse move */
	bool DragIsHandled;

	TMap<uint32, FVector2D> PointerIndexLastPositionMap;

	/**
	 * Virtual keyboard text field
	 */
	IPlatformTextField* SlateTextField;

	/** For desktop platforms that want to test touch style input, pass -faketouches or -simmobile on the commandline to set this */
	bool bIsFakingTouch;

	/** For games that want to allow mouse to imitate touch */
	bool bIsGameFakingTouch;

	/**For desktop platforms that the touch move event be called when this variable is true */
	bool bIsFakingTouched;

	/** Delegate for when a key down event occurred but was not handled in any other way by ProcessKeyDownMessage */
	FOnKeyEvent UnhandledKeyDownEventHandler;

	/** controls whether unhandled touch events fall back to sending mouse events */
	bool bTouchFallbackToMouse;

	/** .ini controlled option to allow or disallow software cursor rendering */
	bool bSoftwareCursorAvailable;	

	/**
	 * Slate look and feel
	 */

	/** Globally enables or disables transition effects for pop-up menus (menu stacks) */
	bool bMenuAnimationsEnabled;

	/** The icon to use on application windows */
	const FSlateBrush *AppIcon;

	FApplicationActivationStateChangedEvent ApplicationActivationStateChangedEvent;
	//
	// Hittest 2.0
	//

	// The rectangle that bounds all the physical monitors given their arrangement.
	// Info comes from the native platform.
	// e.g. On windows the origin (coordinates X=0, Y=0) is the upper left of the primary monitor,
	// but there could be another monitor on any of the sides.
	FSlateRect VirtualDesktopRect;

	//
	// Invalidation Support
	//

	class FCacheElementPools
	{
	public:
		TSharedPtr< FSlateWindowElementList > GetNextCachableElementList(const TSharedPtr<SWindow>& CurrentWindow );
		bool IsInUse() const;

	private:
		TArray< TSharedPtr< FSlateWindowElementList > > ActiveCachedElementListPool;
		TArray< TSharedPtr< FSlateWindowElementList > > InactiveCachedElementListPool;
	};

	TMap< const ILayoutCache*, TSharedPtr<FCacheElementPools> > CachedElementLists;
	TArray< TSharedPtr<FCacheElementPools> > ReleasedCachedElementLists;

	/** Configured fkeys to control navigation */
	TSharedRef<FNavigationConfig> NavigationConfig;

	/** Delegate for pre slate tick */
	FSlateTickEvent PreTickEvent;

	/** Delegate for post slate Tick */
	FSlateTickEvent PostTickEvent;

	/** Critical section to avoid multiple threads calling Slate Tick when we're synchronizing between the Slate Loading Thread and the Game Thread. */
	FCriticalSection SlateTickCriticalSection;
<<<<<<< HEAD
=======

#if WITH_EDITOR
	/**
	* Delegate that is invoked before the input key get process by slate widgets bubble system.
	* User Function cannot mark the input as handled.
	*/
	FOnApplicationPreInputKeyDownListener OnApplicationPreInputKeyDownListenerEvent;
#endif // WITH_EDITOR
>>>>>>> e58dcb1b
};<|MERGE_RESOLUTION|>--- conflicted
+++ resolved
@@ -1157,12 +1157,9 @@
 	virtual bool SetUserFocus(const uint32 InUserIndex, const FWidgetPath& InFocusPath, const EFocusCause InCause) override;
 	virtual void SetAllUserFocus(const FWidgetPath& InFocusPath, const EFocusCause InCause) override;
 	virtual void SetAllUserFocusAllowingDescendantFocus(const FWidgetPath& InFocusPath, const EFocusCause InCause) override;
-<<<<<<< HEAD
-=======
 
 	DECLARE_EVENT_OneParam(FSlateApplication, FApplicationActivationStateChangedEvent, const bool /*IsActive*/)
 	virtual FApplicationActivationStateChangedEvent& OnApplicationActivationStateChanged() { return ApplicationActivationStateChangedEvent; }
->>>>>>> e58dcb1b
 
 public:
 
@@ -1746,8 +1743,6 @@
 
 	/** Critical section to avoid multiple threads calling Slate Tick when we're synchronizing between the Slate Loading Thread and the Game Thread. */
 	FCriticalSection SlateTickCriticalSection;
-<<<<<<< HEAD
-=======
 
 #if WITH_EDITOR
 	/**
@@ -1756,5 +1751,4 @@
 	*/
 	FOnApplicationPreInputKeyDownListener OnApplicationPreInputKeyDownListenerEvent;
 #endif // WITH_EDITOR
->>>>>>> e58dcb1b
 };