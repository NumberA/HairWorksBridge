--- conflicted
+++ resolved
@@ -157,7 +157,6 @@
 
 	virtual void Tick(float DeltaTime);
 	virtual void BeginDestroy() override;
-	virtual void PostInitProperties() override;
 
 	/** adds new agent to crowd */
 	void RegisterAgent(ICrowdAgentInterface* Agent);
@@ -279,13 +278,8 @@
 	/** agents registered in crowd manager */
 	TMap<ICrowdAgentInterface*, FCrowdAgentData> ActiveAgents;
 
-<<<<<<< HEAD
-	/** stores handle to delegate navigation system will call when it has initized */
-	FDelegateHandle OnNavInitHandle;
-=======
 	/** temporary flags for crowd agents */
 	TArray<uint8> AgentFlags;
->>>>>>> 73f66985
 
 #if WITH_RECAST
 	/** crowd manager */
