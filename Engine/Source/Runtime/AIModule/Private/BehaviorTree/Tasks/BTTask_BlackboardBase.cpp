--- conflicted
+++ resolved
@@ -1,4 +1,4 @@
-// Copyright 1998-2015 Epic Games, Inc. All Rights Reserved.
+// Copyright 1998-2016 Epic Games, Inc. All Rights Reserved.
 
 #include "AIModulePrivate.h"
 #include "BehaviorTree/Tasks/BTTask_BlackboardBase.h"
@@ -13,9 +13,6 @@
 void UBTTask_BlackboardBase::InitializeFromAsset(UBehaviorTree& Asset)
 {
 	Super::InitializeFromAsset(Asset);
-<<<<<<< HEAD
-	BlackboardKey.CacheSelectedKey(GetBlackboardAsset());
-=======
 
 	UBlackboardData* BBAsset = GetBlackboardAsset();
 	if (BBAsset)
@@ -26,5 +23,4 @@
 	{
 		UE_LOG(LogBehaviorTree, Warning, TEXT("Can't initialize task: %s, make sure that behavior tree specifies blackboard asset!"), *GetName());
 	}
->>>>>>> c7f4204d
 }