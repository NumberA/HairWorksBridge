// Copyright 1998-2015 Epic Games, Inc. All Rights Reserved.

#include "AIModulePrivate.h"
#include "Perception/AIPerceptionSystem.h"
#include "Perception/AISense_Hearing.h"
#include "Perception/AISense_Sight.h"
#include "Perception/AISense_Team.h"
#include "Perception/AISense_Touch.h"
#include "Perception/AISense_Prediction.h"
#include "Perception/AISense_Damage.h"
#include "Perception/AISenseConfig.h"
#include "Perception/AISenseEvent.h"

DECLARE_CYCLE_STAT(TEXT("Perception System"),STAT_AI_PerceptionSys,STATGROUP_AI);

DEFINE_LOG_CATEGORY(LogAIPerception);

//----------------------------------------------------------------------//
// UAISenseConfig
//----------------------------------------------------------------------//
FAISenseID UAISenseConfig::GetSenseID() const
{
	TSubclassOf<UAISense> SenseClass = GetSenseImplementation();
	return UAISense::GetSenseID(SenseClass);
}

//----------------------------------------------------------------------//
// UAIPerceptionSystem
//----------------------------------------------------------------------//
UAIPerceptionSystem::UAIPerceptionSystem(const FObjectInitializer& ObjectInitializer)
	: Super(ObjectInitializer)
	, PerceptionAgingRate(0.3f)
	, bSomeListenersNeedUpdateDueToStimuliAging(false)
	, bStimuliSourcesRefreshRequired(false)
	, bHandlePawnNotification(false)
	, CurrentTime(0.f)
{
	StimuliSourceEndPlayDelegate.BindDynamic(this, &UAIPerceptionSystem::OnPerceptionStimuliSourceEndPlay);
}

FAISenseID UAIPerceptionSystem::RegisterSenseClass(TSubclassOf<UAISense> SenseClass)
{
	check(SenseClass);
	FAISenseID SenseID = UAISense::GetSenseID(SenseClass);
	if (SenseID.IsValid() == false)
	{
		UAISense* SenseCDO = GetMutableDefault<UAISense>(SenseClass);
		SenseID = SenseCDO->UpdateSenseID();

		if (SenseID.IsValid() == false)
		{
			// @todo log a message here
			return FAISenseID::InvalidID();
		}
	}

	if (SenseID.Index >= Senses.Num())
	{
		const int32 ItemsToAdd = SenseID.Index - Senses.Num() + 1;
		Senses.AddZeroed(ItemsToAdd);
#if !UE_BUILD_SHIPPING
		DebugSenseColors.AddZeroed(ItemsToAdd);
#endif
	}

	if (Senses[SenseID] == nullptr)
	{
		Senses[SenseID] = NewObject<UAISense>(this, SenseClass);
		check(Senses[SenseID]);
		bHandlePawnNotification |= Senses[SenseID]->ShouldAutoRegisterAllPawnsAsSources() || Senses[SenseID]->WantsNewPawnNotification();

		if (Senses[SenseID]->ShouldAutoRegisterAllPawnsAsSources())
		{
			UWorld* World = GetWorld();
			if (World->HasBegunPlay())
			{
				RegisterAllPawnsAsSourcesForSense(SenseID);
			}
			// otherwise it will get called in StartPlay()
		}

#if !UE_BUILD_SHIPPING
		DebugSenseColors[SenseID] = Senses[SenseID]->GetDebugColor();
		PerceptionDebugLegend += Senses[SenseID]->GetDebugLegend();

		// make senses v-log to perception system's log
		REDIRECT_OBJECT_TO_VLOG(Senses[SenseID], this);
		UE_VLOG(this, LogAIPerception, Log, TEXT("Registering sense %s"), *Senses[SenseID]->GetName());
#endif
	}

	return SenseID;
}

UWorld* UAIPerceptionSystem::GetWorld() const
{
	return Cast<UWorld>(GetOuter());
}

void UAIPerceptionSystem::PostInitProperties() 
{
	Super::PostInitProperties();
<<<<<<< HEAD

	if (HasAnyFlags(RF_ClassDefaultObject) == false)
	{
		UWorld* World = GEngine->GetWorldFromContextObject(GetOuter());
		if (World)
		{
			World->GetTimerManager().SetTimer(AgeStimuliTimerHandle, this, &UAIPerceptionSystem::AgeStimuli, PerceptionAgingRate, /*inbLoop=*/true);
		}
	}
=======
>>>>>>> cce8678d
}

TStatId UAIPerceptionSystem::GetStatId() const
{
	RETURN_QUICK_DECLARE_CYCLE_STAT(UAIPerceptionSystem, STATGROUP_Tickables);
}

void UAIPerceptionSystem::RegisterSource(FAISenseID SenseID, AActor& SourceActor)
{
	ensure(IsSenseInstantiated(SenseID));
	SourcesToRegister.AddUnique(FPerceptionSourceRegistration(SenseID, &SourceActor));
}

void UAIPerceptionSystem::PerformSourceRegistration()
{
	SCOPE_CYCLE_COUNTER(STAT_AI_PerceptionSys);

	for (const auto& PercSource : SourcesToRegister)
	{
		AActor* SourceActor = PercSource.Source.Get();
		if (SourceActor != nullptr && SourceActor->IsPendingKillPending() == false)
		{
			Senses[PercSource.SenseID]->RegisterSource(*SourceActor);

			// hook into notification about actor's EndPlay to remove it as a source 
			SourceActor->OnEndPlay.AddUnique(StimuliSourceEndPlayDelegate);

			// store information we have this actor as given sense's source
			FPerceptionStimuliSource& StimuliSource = RegisteredStimuliSources.FindOrAdd(SourceActor);
			StimuliSource.SourceActor = SourceActor;
			StimuliSource.RelevantSenses.AcceptChannel(PercSource.SenseID);
		}
	}

	SourcesToRegister.Reset();
}

void UAIPerceptionSystem::OnNewListener(const FPerceptionListener& NewListener)
{
	UAISense** SenseInstance = Senses.GetData();
	for (int32 SenseID = 0; SenseID < Senses.Num(); ++SenseID, ++SenseInstance)
	{
		// @todo filter out the ones that do not declare using this sense
		if (*SenseInstance != nullptr && NewListener.HasSense((*SenseInstance)->GetSenseID()))
		{
			(*SenseInstance)->OnNewListener(NewListener);
		}
	}
}

void UAIPerceptionSystem::OnListenerUpdate(const FPerceptionListener& UpdatedListener)
{
	UAISense** SenseInstance = Senses.GetData();
	for (int32 SenseID = 0; SenseID < Senses.Num(); ++SenseID, ++SenseInstance)
	{
		if (*SenseInstance != nullptr)
		{
			(*SenseInstance)->OnListenerUpdate(UpdatedListener);
		}
	}
}

void UAIPerceptionSystem::Tick(float DeltaSeconds)
{
	SCOPE_CYCLE_COUNTER(STAT_AI_PerceptionSys);

	// if no new stimuli
	// and it's not time to remove stimuli from "know events"

	UWorld* World = GEngine->GetWorldFromContextObject(GetOuter());
	check(World);

	if (World->bPlayersOnly == false)
	{
		// cache it
		CurrentTime = World->GetTimeSeconds();

		bool bNeedsUpdate = false;

		if (bStimuliSourcesRefreshRequired == true)
		{
			// this is a bit naive, but we don't get notifications from the engine which Actor ended play, 
			// we just know one did. Let's just refresh the map removing all no-longer-valid instances
			// @todo: we should be just calling senses directly here to unregister specific source
			// but at this point source actor is invalid already so we can't really pin and use it
			// this will go away once OnEndPlay broadcast passes in its instigator
			FPerceptionChannelWhitelist SensesToUpdate;
			for (auto It = RegisteredStimuliSources.CreateIterator(); It; ++It)
			{
				if (It->Value.SourceActor.IsValid() == false)
				{
					SensesToUpdate.MergeFilterIn(It->Value.RelevantSenses);
					It.RemoveCurrent();
				}
			}

			for (FPerceptionChannelWhitelist::FConstIterator It(SensesToUpdate); It && Senses.IsValidIndex(*It); ++It)
			{
				if (Senses[*It] != nullptr)
				{
					Senses[*It]->CleanseInvalidSources();
				}
			}

			bStimuliSourcesRefreshRequired = false;
		}
		
		if (SourcesToRegister.Num() > 0)
		{
			PerformSourceRegistration();
		}

		{
			UAISense** SenseInstance = Senses.GetData();
			for (int32 SenseID = 0; SenseID < Senses.Num(); ++SenseID, ++SenseInstance)
			{
				bNeedsUpdate |= *SenseInstance != nullptr && (*SenseInstance)->ProgressTime(DeltaSeconds);
			}
		}

		if (bNeedsUpdate)
		{
			// first update cached location of all listener, and remove invalid listeners
			for (AIPerception::FListenerMap::TIterator ListenerIt(ListenerContainer); ListenerIt; ++ListenerIt)
			{
				if (ListenerIt->Value.Listener.IsValid())
				{
					ListenerIt->Value.CacheLocation();
				}
				else
				{
					OnListenerRemoved(ListenerIt->Value);
					ListenerIt.RemoveCurrent();
				}
			}

			UAISense** SenseInstance = Senses.GetData();
			for (int32 SenseID = 0; SenseID < Senses.Num(); ++SenseID, ++SenseInstance)
			{
				if (*SenseInstance != nullptr)
				{
					(*SenseInstance)->Tick();
				}
			}
		}

		/** no point in soring in no new stimuli was processed */
		bool bStimuliDelivered = DeliverDelayedStimuli(bNeedsUpdate ? RequiresSorting : NoNeedToSort);

		if (bNeedsUpdate || bStimuliDelivered || bSomeListenersNeedUpdateDueToStimuliAging)
		{
			for (AIPerception::FListenerMap::TIterator ListenerIt(ListenerContainer); ListenerIt; ++ListenerIt)
			{
				check(ListenerIt->Value.Listener.IsValid())
				if (ListenerIt->Value.HasAnyNewStimuli())
				{
					ListenerIt->Value.ProcessStimuli();
				}
			}

			bSomeListenersNeedUpdateDueToStimuliAging = false;
		}
	}
}

void UAIPerceptionSystem::AgeStimuli()
{
	// age all stimuli in all listeners by PerceptionAgingRate
	const float ConstPerceptionAgingRate = PerceptionAgingRate;

	for (AIPerception::FListenerMap::TIterator ListenerIt(ListenerContainer); ListenerIt; ++ListenerIt)
	{
		FPerceptionListener& Listener = ListenerIt->Value;
		if (Listener.Listener.IsValid())
		{
			// AgeStimuli will return true if this listener requires an update after stimuli aging
			if (Listener.Listener->AgeStimuli(ConstPerceptionAgingRate))
			{
				Listener.MarkForStimulusProcessing();
				bSomeListenersNeedUpdateDueToStimuliAging = true;
			}
		}
	}
}

UAIPerceptionSystem* UAIPerceptionSystem::GetCurrent(UObject* WorldContextObject)
{
	UWorld* World = Cast<UWorld>(WorldContextObject);

	if (World == nullptr && WorldContextObject != nullptr)
	{
		World = GEngine->GetWorldFromContextObject(WorldContextObject);
	}

	if (World && World->GetAISystem())
	{
		check(Cast<UAISystem>(World->GetAISystem()));
		UAISystem* AISys = (UAISystem*)(World->GetAISystem());

		return AISys->GetPerceptionSystem();
	}

	return nullptr;
}

void UAIPerceptionSystem::UpdateListener(UAIPerceptionComponent& Listener)
{
	SCOPE_CYCLE_COUNTER(STAT_AI_PerceptionSys);

	if (Listener.IsPendingKill())
    {
		UnregisterListener(Listener);
        return;
    }

	const FPerceptionListenerID ListenerId = Listener.GetListenerId();

	if (ListenerId != FPerceptionListenerID::InvalidID())
    {
		FPerceptionListener& ListenerEntry = ListenerContainer[ListenerId];
		ListenerEntry.UpdateListenerProperties(Listener);
		OnListenerUpdate(ListenerEntry);
	}
	else
	{			
		const FPerceptionListenerID NewListenerId = FPerceptionListenerID::GetNextID();
		Listener.StoreListenerId(NewListenerId);
		FPerceptionListener& ListenerEntry = ListenerContainer.Add(NewListenerId, FPerceptionListener(Listener));
		ListenerEntry.CacheLocation();
				
		OnNewListener(ListenerContainer[NewListenerId]);
    }
}

void UAIPerceptionSystem::UnregisterListener(UAIPerceptionComponent& Listener)
{
	SCOPE_CYCLE_COUNTER(STAT_AI_PerceptionSys);

	const FPerceptionListenerID ListenerId = Listener.GetListenerId();

	// can already be removed from ListenerContainer as part of cleaning up 
	// listeners with invalid WeakObjectPtr to UAIPerceptionComponent
	if (ListenerId != FPerceptionListenerID::InvalidID() && ListenerContainer.Contains(ListenerId))
	{
		check(ListenerContainer[ListenerId].Listener.IsValid() == false
			|| ListenerContainer[ListenerId].Listener.Get() == &Listener);
		OnListenerRemoved(ListenerContainer[ListenerId]);
		ListenerContainer.Remove(ListenerId);

		// mark it as unregistered
		Listener.StoreListenerId(FPerceptionListenerID::InvalidID());
	}
}

void UAIPerceptionSystem::UnregisterSource(AActor& SourceActor, TSubclassOf<UAISense> Sense)
{
	SourceActor.OnEndPlay.Remove(StimuliSourceEndPlayDelegate);
	
	FPerceptionStimuliSource* StimuliSource = RegisteredStimuliSources.Find(&SourceActor);
	if (StimuliSource)
	{
		// single sense case
		if (Sense)
		{
			const FAISenseID SenseID = UAISense::GetSenseID(Sense);
			if (StimuliSource->RelevantSenses.ShouldRespondToChannel(Senses[SenseID]->GetSenseID()))
			{
				Senses[SenseID]->UnregisterSource(SourceActor);
				StimuliSource->RelevantSenses.FilterOutChannel(SenseID);
			}
		}
		else // unregister from all senses
		{
			for (int32 SenseID = 0; SenseID < Senses.Num(); ++SenseID)
			{
				if (StimuliSource->RelevantSenses.ShouldRespondToChannel(Senses[SenseID]->GetSenseID()))
				{
					Senses[SenseID]->UnregisterSource(SourceActor);
				}
			}
		}
	}
	else
	{
		UE_VLOG(this, LogAIPerception, Log, TEXT("UnregisterSource called for %s but it doesn't seem to be registered as a source"), *SourceActor.GetName());
	}
}

void UAIPerceptionSystem::OnListenerRemoved(const FPerceptionListener& NewListener)
{
	UAISense** SenseInstance = Senses.GetData();
	for (int32 SenseID = 0; SenseID < Senses.Num(); ++SenseID, ++SenseInstance)
	{
		if (*SenseInstance != nullptr && NewListener.HasSense((*SenseInstance)->GetSenseID()))
		{
			(*SenseInstance)->OnListenerRemoved(NewListener);
		}
	}
}

void UAIPerceptionSystem::RegisterDelayedStimulus(FPerceptionListenerID ListenerId, float Delay, AActor* Instigator, const FAIStimulus& Stimulus)
{
	FDelayedStimulus DelayedStimulus;
	DelayedStimulus.DeliveryTimestamp = CurrentTime + Delay;
	DelayedStimulus.ListenerId = ListenerId;
	DelayedStimulus.Instigator = Instigator;
	DelayedStimulus.Stimulus = Stimulus;
	DelayedStimuli.Add(DelayedStimulus);
}

bool UAIPerceptionSystem::DeliverDelayedStimuli(UAIPerceptionSystem::EDelayedStimulusSorting Sorting)
{
	struct FTimestampSort
	{ 
		bool operator()(const FDelayedStimulus& A, const FDelayedStimulus& B) const
		{
			return A.DeliveryTimestamp < B.DeliveryTimestamp;
		}
	};

	if (DelayedStimuli.Num() <= 0)
	{
		return false;
	}

	if (Sorting == RequiresSorting)
	{
		DelayedStimuli.Sort(FTimestampSort());
	}

	int Index = 0;
	while (Index < DelayedStimuli.Num() && DelayedStimuli[Index].DeliveryTimestamp < CurrentTime)
	{
		FDelayedStimulus& DelayedStimulus = DelayedStimuli[Index];
		
		if (DelayedStimulus.ListenerId != FPerceptionListenerID::InvalidID() && ListenerContainer.Contains(DelayedStimulus.ListenerId))
		{
			FPerceptionListener& ListenerEntry = ListenerContainer[DelayedStimulus.ListenerId];
			// this has been already checked during tick, so if it's no longer the case then it's a bug
			check(ListenerEntry.Listener.IsValid());

			// deliver
			ListenerEntry.RegisterStimulus(DelayedStimulus.Instigator.Get(), DelayedStimulus.Stimulus);
		}

		++Index;
	}

	DelayedStimuli.RemoveAt(0, Index, /*bAllowShrinking=*/false);

	return Index > 0;
}

void UAIPerceptionSystem::MakeNoiseImpl(AActor* NoiseMaker, float Loudness, APawn* NoiseInstigator, const FVector& NoiseLocation)
{
	UE_CLOG(NoiseMaker == nullptr && NoiseInstigator == nullptr, LogAIPerception, Warning
		, TEXT("UAIPerceptionSystem::MakeNoiseImpl called with both NoiseMaker and NoiseInstigator being null. Unable to resolve UWorld context!"));
	
	UWorld* World = NoiseMaker ? NoiseMaker->GetWorld() : (NoiseInstigator ? NoiseInstigator->GetWorld() : nullptr);

	if (World)
	{
		UAIPerceptionSystem::OnEvent(World, FAINoiseEvent(NoiseInstigator ? NoiseInstigator : NoiseMaker
			, NoiseLocation
			, Loudness));
	}
}

void UAIPerceptionSystem::OnNewPawn(APawn& Pawn)
{
	if (bHandlePawnNotification == false)
	{
		return;
	}

	for (UAISense* Sense : Senses)
	{
		if (Sense->WantsNewPawnNotification())
		{
			Sense->OnNewPawn(Pawn);
		}

		if (Sense->ShouldAutoRegisterAllPawnsAsSources())
		{
			FAISenseID SenseID = Sense->GetSenseID();
			check(IsSenseInstantiated(SenseID));
			RegisterSource(SenseID, Pawn);
		}
	}
}

void UAIPerceptionSystem::StartPlay()
{
	for (UAISense* Sense : Senses)
	{
		if (Sense->ShouldAutoRegisterAllPawnsAsSources())
		{
			FAISenseID SenseID = Sense->GetSenseID();
			RegisterAllPawnsAsSourcesForSense(SenseID);
		}
	}

	UWorld* World = GetWorld();
	if (World)
	{
		World->GetTimerManager().SetTimer(AgeStimuliTimerHandle, this, &UAIPerceptionSystem::AgeStimuli, PerceptionAgingRate, /*inbLoop=*/true);
	}
}

void UAIPerceptionSystem::RegisterAllPawnsAsSourcesForSense(FAISenseID SenseID)
{
	UWorld* World = GetWorld();
	for (auto PawnIt = World->GetPawnIterator(); PawnIt; ++PawnIt)
	{
		if (*PawnIt)
		{
			RegisterSource(SenseID, **PawnIt);
		}
	}
}

bool UAIPerceptionSystem::RegisterPerceptionStimuliSource(UObject* WorldContext, TSubclassOf<UAISense> Sense, AActor* Target)
{
	bool bResult = false;
	if (Sense && Target)
	{
		UWorld* World = GEngine->GetWorldFromContextObject(WorldContext);
		if (World && World->GetAISystem())
		{
			UAISystem* AISys = Cast<UAISystem>(World->GetAISystem());
			if (AISys != nullptr && AISys->GetPerceptionSystem() != nullptr)
			{
				// just a cache
				UAIPerceptionSystem* PerceptionSys = AISys->GetPerceptionSystem();
				
				PerceptionSys->RegisterSourceForSenseClass(Sense, *Target);

				bResult = true;
			}
		}
	}

	return bResult;
}

void UAIPerceptionSystem::RegisterSourceForSenseClass(TSubclassOf<UAISense> Sense, AActor& Target)	
{
	FAISenseID SenseID = UAISense::GetSenseID(Sense);
	if (IsSenseInstantiated(SenseID) == false)
	{
		SenseID = RegisterSenseClass(Sense);
	}

	RegisterSource(SenseID, Target);
}

void UAIPerceptionSystem::OnPerceptionStimuliSourceEndPlay(EEndPlayReason::Type EndPlayReason)
{
	// this tells us just that _a_ source has been removed. We need to parse through all sources and find which one was it
	// this is a fall-back behavior, if source gets unregistered manually this function won't get called 
	// note, the actual work will be done on system's tick
	bStimuliSourcesRefreshRequired = true;
}

TSubclassOf<UAISense> UAIPerceptionSystem::GetSenseClassForStimulus(UObject* WorldContext, const FAIStimulus& Stimulus)
{
	TSubclassOf<UAISense> Result = nullptr;
	UAIPerceptionSystem* PercSys = GetCurrent(WorldContext);
	if (PercSys && PercSys->Senses.IsValidIndex(Stimulus.Type))
	{
		Result = PercSys->Senses[Stimulus.Type]->GetClass();
	}

	return Result;
}

//----------------------------------------------------------------------//
// Blueprint API
//----------------------------------------------------------------------//
void UAIPerceptionSystem::ReportEvent(UAISenseEvent* PerceptionEvent)
{
	if (PerceptionEvent)
	{
		const FAISenseID SenseID = PerceptionEvent->GetSenseID();
		if (SenseID.IsValid() && Senses.IsValidIndex(SenseID) && Senses[SenseID] != nullptr)
		{
			Senses[SenseID]->RegisterWrappedEvent(*PerceptionEvent);
		}
		else
		{
			UE_VLOG(this, LogAIPerception, Log, TEXT("Skipping perception event %s since related sense class has not been registered (no listeners)")
				, *PerceptionEvent->GetName());
			PerceptionEvent->DrawToVLog(*this);
		}
	}
}

void UAIPerceptionSystem::ReportPerceptionEvent(UObject* WorldContext, UAISenseEvent* PerceptionEvent)
{
	UAIPerceptionSystem* PerceptionSys = GetCurrent(WorldContext);
	if (PerceptionSys != nullptr)
	{
		PerceptionSys->ReportEvent(PerceptionEvent);
	}
}

#if !UE_BUILD_SHIPPING
FColor UAIPerceptionSystem::GetSenseDebugColor(FAISenseID SenseID) const
{
	return SenseID.IsValid() && Senses.IsValidIndex(SenseID) ? Senses[SenseID]->GetDebugColor() : FColor::Black;
}

FString UAIPerceptionSystem::GetSenseName(FAISenseID SenseID) const
{
	return SenseID.IsValid() && Senses.IsValidIndex(SenseID) ? *Senses[SenseID]->GetDebugName() : TEXT("Invalid");
}
#endif <|MERGE_RESOLUTION|>--- conflicted
+++ resolved
@@ -100,18 +100,6 @@
 void UAIPerceptionSystem::PostInitProperties() 
 {
 	Super::PostInitProperties();
-<<<<<<< HEAD
-
-	if (HasAnyFlags(RF_ClassDefaultObject) == false)
-	{
-		UWorld* World = GEngine->GetWorldFromContextObject(GetOuter());
-		if (World)
-		{
-			World->GetTimerManager().SetTimer(AgeStimuliTimerHandle, this, &UAIPerceptionSystem::AgeStimuli, PerceptionAgingRate, /*inbLoop=*/true);
-		}
-	}
-=======
->>>>>>> cce8678d
 }
 
 TStatId UAIPerceptionSystem::GetStatId() const
