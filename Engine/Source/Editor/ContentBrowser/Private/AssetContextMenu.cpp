// Copyright 1998-2015 Epic Games, Inc. All Rights Reserved.

#include "ContentBrowserPCH.h"
#include "AssetViewTypes.h"
#include "AssetContextMenu.h"
#include "ContentBrowserModule.h"

#include "Editor/UnrealEd/Public/ObjectTools.h"
#include "Editor/UnrealEd/Public/PackageTools.h"
#include "Editor/UnrealEd/Public/FileHelpers.h"
#include "Editor/PropertyEditor/Public/PropertyEditorModule.h"
#include "Toolkits/AssetEditorManager.h"
#include "Toolkits/ToolkitManager.h"
#include "ConsolidateWindow.h"
#include "ReferenceViewer.h"
#include "ISizeMapModule.h"

#include "ReferencedAssetsUtils.h"

#include "ISourceControlModule.h"
#include "ISourceControlRevision.h"
#include "SourceControlWindows.h"
#include "KismetEditorUtilities.h"
#include "AssetToolsModule.h"
#include "ComponentAssetBroker.h"
#include "SNumericEntryBox.h"

#include "SourceCodeNavigation.h"
#include "IDocumentation.h"
#include "EditorClassUtils.h"

#include "SColorPicker.h"
#include "GenericCommands.h"
#include "SNotificationList.h"
#include "NotificationManager.h"
#include "Engine/LevelStreaming.h"


#define LOCTEXT_NAMESPACE "ContentBrowser"

FAssetContextMenu::FAssetContextMenu(const TWeakPtr<SAssetView>& InAssetView)
	: AssetView(InAssetView)
	, bAtLeastOneNonRedirectorSelected(false)
	, bAtLeastOneClassSelected(false)
	, bCanExecuteSCCMerge(false)
	, bCanExecuteSCCCheckOut(false)
	, bCanExecuteSCCOpenForAdd(false)
	, bCanExecuteSCCCheckIn(false)
	, bCanExecuteSCCHistory(false)
	, bCanExecuteSCCRevert(false)
	, bCanExecuteSCCSync(false)
	, bCurrentWorldSelected(false)
{
	
}

void FAssetContextMenu::BindCommands(TSharedPtr< FUICommandList >& Commands)
{
	Commands->MapAction(FGenericCommands::Get().Duplicate, FUIAction(
		FExecuteAction::CreateSP(this, &FAssetContextMenu::ExecuteDuplicate),
		FCanExecuteAction::CreateSP(this, &FAssetContextMenu::CanExecuteDuplicate),
		FIsActionChecked(),
		FIsActionButtonVisible::CreateSP(this, &FAssetContextMenu::CanExecuteDuplicate)
		));
}

TSharedRef<SWidget> FAssetContextMenu::MakeContextMenu(const TArray<FAssetData>& InSelectedAssets, const FSourcesData& InSourcesData, TSharedPtr< FUICommandList > InCommandList)
{
	SetSelectedAssets(InSelectedAssets);
	SourcesData = InSourcesData;

	// Cache any vars that are used in determining if you can execute any actions.
	// Useful for actions whose "CanExecute" will not change or is expensive to calculate.
	CacheCanExecuteVars();

	// Get all menu extenders for this context menu from the content browser module
	FContentBrowserModule& ContentBrowserModule = FModuleManager::GetModuleChecked<FContentBrowserModule>( TEXT("ContentBrowser") );
	TArray<FContentBrowserMenuExtender_SelectedAssets> MenuExtenderDelegates = ContentBrowserModule.GetAllAssetViewContextMenuExtenders();

	TArray<TSharedPtr<FExtender>> Extenders;
	for (int32 i = 0; i < MenuExtenderDelegates.Num(); ++i)
	{
		if (MenuExtenderDelegates[i].IsBound())
		{
			Extenders.Add(MenuExtenderDelegates[i].Execute(SelectedAssets));
		}
	}
	TSharedPtr<FExtender> MenuExtender = FExtender::Combine(Extenders);

	FMenuBuilder MenuBuilder(/*bInShouldCloseWindowAfterMenuSelection=*/true, InCommandList, MenuExtender);

	// Only add something if at least one asset is selected
	if ( SelectedAssets.Num() )
	{
		// Add any type-specific context menu options
		AddAssetTypeMenuOptions(MenuBuilder);

		// Add imported asset context menu options
		AddImportedAssetMenuOptions(MenuBuilder);

		// Add quick access to common commands.
		AddCommonMenuOptions(MenuBuilder);

		// Add quick access to view commands
		AddExploreMenuOptions(MenuBuilder);

		// Add reference options
		AddReferenceMenuOptions(MenuBuilder);

		// Add documentation options
		AddDocumentationMenuOptions(MenuBuilder);

		// Add collection options
		AddCollectionMenuOptions(MenuBuilder);

		// Add source control options
		AddSourceControlMenuOptions(MenuBuilder);
	}
	
	return MenuBuilder.MakeWidget();
}

void FAssetContextMenu::SetSelectedAssets(const TArray<FAssetData>& InSelectedAssets)
{
	SelectedAssets = InSelectedAssets;
}

void FAssetContextMenu::SetOnFindInAssetTreeRequested(const FOnFindInAssetTreeRequested& InOnFindInAssetTreeRequested)
{
	OnFindInAssetTreeRequested = InOnFindInAssetTreeRequested;
}

void FAssetContextMenu::SetOnRenameRequested(const FOnRenameRequested& InOnRenameRequested)
{
	OnRenameRequested = InOnRenameRequested;
}

void FAssetContextMenu::SetOnRenameFolderRequested(const FOnRenameFolderRequested& InOnRenameFolderRequested)
{
	OnRenameFolderRequested = InOnRenameFolderRequested;
}

void FAssetContextMenu::SetOnDuplicateRequested(const FOnDuplicateRequested& InOnDuplicateRequested)
{
	OnDuplicateRequested = InOnDuplicateRequested;
}

void FAssetContextMenu::SetOnAssetViewRefreshRequested(const FOnAssetViewRefreshRequested& InOnAssetViewRefreshRequested)
{
	OnAssetViewRefreshRequested = InOnAssetViewRefreshRequested;
}

bool FAssetContextMenu::AddImportedAssetMenuOptions(FMenuBuilder& MenuBuilder)
{
	if (AreImportedAssetActionsVisible())
	{
		TArray<FString> ResolvedFilePaths;
		GetSelectedAssetSourceFilePaths(ResolvedFilePaths);

		MenuBuilder.BeginSection("ImportedAssetActions", LOCTEXT("ImportedAssetActionsMenuHeading", "Imported Asset"));
		{
			// Reimport
			MenuBuilder.AddMenuEntry(
				LOCTEXT("Reimport", "Reimport"),
				LOCTEXT("ReimportTooltip", "Reimport the selected asset(s) from the source file on disk."),
				FSlateIcon(FEditorStyle::GetStyleSetName(), "ContentBrowser.AssetActions.ReimportAsset"),
				FUIAction(
					FExecuteAction::CreateSP(this, &FAssetContextMenu::ExecuteReimport),
					FCanExecuteAction()
					)
				);

			// Show Source In Explorer
			MenuBuilder.AddMenuEntry(
				LOCTEXT("FindSourceFile", "Open Source Location"),
				LOCTEXT("FindSourceFileTooltip", "Opens the folder containing the source of the selected asset(s)."),
				FSlateIcon(FEditorStyle::GetStyleSetName(), "ContentBrowser.AssetActions.OpenSourceLocation"),
				FUIAction(
					FExecuteAction::CreateSP(this, &FAssetContextMenu::ExecuteFindSourceInExplorer, ResolvedFilePaths),
					FCanExecuteAction::CreateSP(this, &FAssetContextMenu::CanExecuteImportedAssetActions, ResolvedFilePaths)
					)
				);

			// Open In External Editor
			MenuBuilder.AddMenuEntry(
				LOCTEXT("OpenInExternalEditor", "Open In External Editor"),
				LOCTEXT("OpenInExternalEditorTooltip", "Open the selected asset(s) in the default external editor."),
				FSlateIcon(FEditorStyle::GetStyleSetName(), "ContentBrowser.AssetActions.OpenInExternalEditor"),
				FUIAction(
					FExecuteAction::CreateSP(this, &FAssetContextMenu::ExecuteOpenInExternalEditor, ResolvedFilePaths),
					FCanExecuteAction::CreateSP(this, &FAssetContextMenu::CanExecuteImportedAssetActions, ResolvedFilePaths)
					)
				);
		}
		MenuBuilder.EndSection();

		return true;
	}
	

	return false;
}

bool FAssetContextMenu::AddCommonMenuOptions(FMenuBuilder& MenuBuilder)
{
	MenuBuilder.BeginSection("CommonAssetActions", LOCTEXT("CommonAssetActionsMenuHeading", "Common"));
	{
		// Edit
		MenuBuilder.AddMenuEntry(
			LOCTEXT("EditAsset", "Edit..."),
			LOCTEXT("EditAssetTooltip", "Opens the selected asset(s) for edit."),
			FSlateIcon(FEditorStyle::GetStyleSetName(), "ContentBrowser.AssetActions.Edit"),
			FUIAction( FExecuteAction::CreateSP(this, &FAssetContextMenu::ExecuteEditAsset) )
			);
	
		// Rename
		MenuBuilder.AddMenuEntry(FGenericCommands::Get().Rename, NAME_None,
			LOCTEXT("Rename", "Rename"),
			LOCTEXT("RenameTooltip", "Rename the selected asset."),
			FSlateIcon(FEditorStyle::GetStyleSetName(), "ContentBrowser.AssetActions.Rename")
			);

		// Duplicate
		MenuBuilder.AddMenuEntry(FGenericCommands::Get().Duplicate, NAME_None,
			LOCTEXT("Duplicate", "Duplicate"),
			LOCTEXT("DuplicateTooltip", "Create a copy of the selected asset(s)."),
			FSlateIcon(FEditorStyle::GetStyleSetName(), "ContentBrowser.AssetActions.Duplicate")
			);

		// Save
		MenuBuilder.AddMenuEntry(
			LOCTEXT("SaveAsset", "Save"),
			LOCTEXT("SaveAssetTooltip", "Saves the asset to file."),
			FSlateIcon(FEditorStyle::GetStyleSetName(), "Level.SaveIcon16x"),
			FUIAction(
				FExecuteAction::CreateSP( this, &FAssetContextMenu::ExecuteSaveAsset ),
				FCanExecuteAction::CreateSP( this, &FAssetContextMenu::CanExecuteSaveAsset )
				)
			);

		// Delete
		MenuBuilder.AddMenuEntry(FGenericCommands::Get().Delete, NAME_None,
			LOCTEXT("Delete", "Delete"),
			LOCTEXT("DeleteTooltip", "Delete the selected assets."),
			FSlateIcon(FEditorStyle::GetStyleSetName(), "ContentBrowser.AssetActions.Delete")
			);

<<<<<<< HEAD
	// Asset Actions sub-menu
	MenuBuilder.AddSubMenu(
		LOCTEXT("AssetActionsSubMenuLabel", "Asset Actions"),
		LOCTEXT("AssetActionsSubMenuToolTip", "Other asset actions"),
		FNewMenuDelegate::CreateSP(this, &FAssetContextMenu::MakeAssetActionsSubMenu),
		FUIAction(
			FExecuteAction(),
			FCanExecuteAction::CreateSP( this, &FAssetContextMenu::CanExecuteAssetActions )
			),
		NAME_None,
		EUserInterfaceActionType::Button,
		false, 
		FSlateIcon(FEditorStyle::GetStyleSetName(), "ContentBrowser.AssetActions")
		);
=======
		// Asset Actions sub-menu
		MenuBuilder.AddSubMenu(
			LOCTEXT("AssetActionsSubMenuLabel", "Asset Actions"),
			LOCTEXT("AssetActionsSubMenuToolTip", "Other asset actions"),
			FNewMenuDelegate::CreateSP(this, &FAssetContextMenu::MakeAssetActionsSubMenu),
			FUIAction(
				FExecuteAction(),
				FCanExecuteAction::CreateSP( this, &FAssetContextMenu::CanExecuteAssetActions )
				),
			NAME_None,
			EUserInterfaceActionType::Button,
			false, 
			FSlateIcon(FEditorStyle::GetStyleSetName(), "ContentBrowser.AssetActions")
			);
>>>>>>> cce8678d
	}
	MenuBuilder.EndSection();

	return true;
}

void FAssetContextMenu::AddExploreMenuOptions(FMenuBuilder& MenuBuilder)
{
	MenuBuilder.BeginSection("AssetContextExploreMenuOptions", LOCTEXT("AssetContextExploreMenuOptionsHeading", "Explore"));
	{
		// Open Containing Folder
		MenuBuilder.AddMenuEntry(
			LOCTEXT("SyncToAssetTree", "Show in Folder View"),
			LOCTEXT("SyncToAssetTreeTooltip", "Selects the folder that contains this asset in the Content Browser Sources Panel."),
			FSlateIcon(),
			FUIAction(
				FExecuteAction::CreateSP(this, &FAssetContextMenu::ExecuteSyncToAssetTree),
				FCanExecuteAction::CreateSP(this, &FAssetContextMenu::CanExecuteSyncToAssetTree)
				)
			);


		// Find in Explorer
		MenuBuilder.AddMenuEntry(
			ContentBrowserUtils::GetExploreFolderText(),
			LOCTEXT("FindInExplorerTooltip", "Finds this asset on disk"),
			FSlateIcon(),
			FUIAction(
				FExecuteAction::CreateSP( this, &FAssetContextMenu::ExecuteFindInExplorer ),
				FCanExecuteAction::CreateSP( this, &FAssetContextMenu::CanExecuteFindInExplorer )
				)
			);
	}
	MenuBuilder.EndSection();
}

void FAssetContextMenu::MakeAssetActionsSubMenu(FMenuBuilder& MenuBuilder)
{	
	// Create BP Using This
	MenuBuilder.AddMenuEntry(
		LOCTEXT("CreateBlueprintUsing", "Create Blueprint Using This..."),
		LOCTEXT("CreateBlueprintUsingTooltip", "Create a new Blueprint and add this asset to it"),
		FSlateIcon(FEditorStyle::GetStyleSetName(), "LevelEditor.CreateClassBlueprint"),
		FUIAction(
		FExecuteAction::CreateSP(this, &FAssetContextMenu::ExecuteCreateBlueprintUsing),
		FCanExecuteAction::CreateSP(this, &FAssetContextMenu::CanExecuteCreateBlueprintUsing)
			)
		);

	// Capture Thumbnail
	FAssetToolsModule& AssetToolsModule = FModuleManager::LoadModuleChecked<FAssetToolsModule>("AssetTools");
	if (SelectedAssets.Num() == 1 && AssetToolsModule.Get().AssetUsesGenericThumbnail(SelectedAssets[0]))
	{
		MenuBuilder.AddMenuEntry(
			LOCTEXT("CaptureThumbnail", "Capture Thumbnail"),
			LOCTEXT("CaptureThumbnailTooltip", "Captures a thumbnail from the active viewport."),
			FSlateIcon(FEditorStyle::GetStyleSetName(), "ContentBrowser.AssetActions.CreateThumbnail"),
			FUIAction(
			FExecuteAction::CreateSP(this, &FAssetContextMenu::ExecuteCaptureThumbnail),
			FCanExecuteAction::CreateSP(this, &FAssetContextMenu::CanExecuteCaptureThumbnail)
				)
			);
	}

	// Clear Thumbnail
	if (CanClearCustomThumbnails())
	{
		MenuBuilder.AddMenuEntry(
			LOCTEXT("ClearCustomThumbnail", "Clear Thumbnail"),
			LOCTEXT("ClearCustomThumbnailTooltip", "Clears all custom thumbnails for selected assets."),
			FSlateIcon(FEditorStyle::GetStyleSetName(), "ContentBrowser.AssetActions.DeleteThumbnail"),
			FUIAction( FExecuteAction::CreateSP(this, &FAssetContextMenu::ExecuteClearThumbnail) ) 
			);
	}

	// FIND ACTIONS
	MenuBuilder.BeginSection("AssetContextFindActions", LOCTEXT("AssetContextFindActionsMenuHeading", "Find"));
	{
		// Select Actors Using This Asset
		MenuBuilder.AddMenuEntry(
			LOCTEXT("FindAssetInWorld", "Select Actors Using This Asset"),
			LOCTEXT("FindAssetInWorldTooltip", "Selects all actors referencing this asset."),
			FSlateIcon(),
			FUIAction(
				FExecuteAction::CreateSP(this, &FAssetContextMenu::ExecuteFindAssetInWorld),
				FCanExecuteAction::CreateSP(this, &FAssetContextMenu::CanExecuteFindAssetInWorld)
				)
			);
	}
	MenuBuilder.EndSection();

	// MOVE ACTIONS
	MenuBuilder.BeginSection("AssetContextMoveActions", LOCTEXT("AssetContextMoveActionsMenuHeading", "Move"));
	{
		// Export
		MenuBuilder.AddMenuEntry(
			LOCTEXT("Export", "Export..."),
			LOCTEXT("ExportTooltip", "Export the selected assets to file."),
			FSlateIcon(),
			FUIAction( FExecuteAction::CreateSP( this, &FAssetContextMenu::ExecuteExport ) )
			);

		// Bulk Export
		if (SelectedAssets.Num() > 1)
		{
			MenuBuilder.AddMenuEntry(
				LOCTEXT("BulkExport", "Bulk Export..."),
				LOCTEXT("BulkExportTooltip", "Export the selected assets to file in the selected directory"),
				FSlateIcon(),
				FUIAction( FExecuteAction::CreateSP( this, &FAssetContextMenu::ExecuteBulkExport ) )
				);
		}

		// Migrate
		MenuBuilder.AddMenuEntry(
			LOCTEXT("MigrateAsset", "Migrate..."),
			LOCTEXT("MigrateAssetTooltip", "Copies all selected assets and their dependencies to another project"),
			FSlateIcon(),
			FUIAction( FExecuteAction::CreateSP( this, &FAssetContextMenu::ExecuteMigrateAsset ) )
			);
	}
	MenuBuilder.EndSection();

	// ADVANCED ACTIONS
	MenuBuilder.BeginSection("AssetContextAdvancedActions", LOCTEXT("AssetContextAdvancedActionsMenuHeading", "Advanced"));
	{
		// Replace References
		if (CanExecuteConsolidate())
		{
			MenuBuilder.AddMenuEntry(
				LOCTEXT("ReplaceReferences", "Replace References"),
				LOCTEXT("ConsolidateTooltip", "Replace references to the selected assets."),
				FSlateIcon(),
				FUIAction(
				FExecuteAction::CreateSP(this, &FAssetContextMenu::ExecuteConsolidate)
				)
				);
		}

		// Property Matrix
		bool bCanUsePropertyMatrix = true;
		static FName MaterialName(TEXT("Material"));
		static FName MaterialInstanceConstantName(TEXT("MaterialInstanceConstant"));
		for (auto& Asset : SelectedAssets)
		{
			if (Asset.AssetClass == MaterialName || Asset.AssetClass == MaterialInstanceConstantName)
			{
				bCanUsePropertyMatrix = false;
				break;
			}
		}

		if (bCanUsePropertyMatrix)
		{
			MenuBuilder.AddMenuEntry(
				LOCTEXT("PropertyMatrix", "Bulk Edit via Property Matrix..."),
				LOCTEXT("PropertyMatrixTooltip", "Opens the property matrix editor for the selected assets."),
				FSlateIcon(),
				FUIAction(
				FExecuteAction::CreateSP(this, &FAssetContextMenu::ExecutePropertyMatrix),
				FCanExecuteAction::CreateSP(this, &FAssetContextMenu::CanExecuteProperties)
				)
				);
		}

		// Chunk actions
		if (GetDefault<UEditorExperimentalSettings>()->bContextMenuChunkAssignments)
		{
			MenuBuilder.AddMenuEntry(
				LOCTEXT("AssignAssetChunk", "Assign to Chunk..."),
				LOCTEXT("AssignAssetChunkTooltip", "Assign this asset to a specific Chunk"),
				FSlateIcon(),
				FUIAction( FExecuteAction::CreateSP(this, &FAssetContextMenu::ExecuteAssignChunkID) )
				);

			MenuBuilder.AddSubMenu(
				LOCTEXT("RemoveAssetFromChunk", "Remove from Chunk..."),
				LOCTEXT("RemoveAssetFromChunkTooltip", "Removed an asset from a Chunk it's assigned to."),
				FNewMenuDelegate::CreateRaw(this, &FAssetContextMenu::MakeChunkIDListMenu)
				);

			MenuBuilder.AddMenuEntry(
				LOCTEXT("RemoveAllChunkAssignments", "Remove from all Chunks"),
				LOCTEXT("RemoveAllChunkAssignmentsTooltip", "Removed an asset from all Chunks it's assigned to."),
				FSlateIcon(),
				FUIAction( FExecuteAction::CreateSP(this, &FAssetContextMenu::ExecuteRemoveAllChunkID) )
				);
		}
	}
	MenuBuilder.EndSection();
}

bool FAssetContextMenu::CanExecuteAssetActions() const
{
	return !bAtLeastOneClassSelected;
}

bool FAssetContextMenu::AddReferenceMenuOptions(FMenuBuilder& MenuBuilder)
{
	MenuBuilder.BeginSection("AssetContextReferences", LOCTEXT("ReferencesMenuHeading", "References"));
	{
		MenuBuilder.AddMenuEntry(
			LOCTEXT("CopyReference", "Copy Reference"),
			LOCTEXT("CopyReferenceTooltip", "Copies reference paths for the selected assets to the clipboard."),
			FSlateIcon(),
			FUIAction( FExecuteAction::CreateSP( this, &FAssetContextMenu::ExecuteCopyReference ) )
			);

		MenuBuilder.AddMenuEntry(
			LOCTEXT("ReferenceViewer", "Reference Viewer..."),
			LOCTEXT("ReferenceViewerTooltip", "Shows a graph of references for this asset."),
			FSlateIcon(),
			FUIAction(
				FExecuteAction::CreateSP( this, &FAssetContextMenu::ExecuteShowReferenceViewer )
				)
			);

		MenuBuilder.AddMenuEntry(
			LOCTEXT("SizeMap", "Size Map..."),
			LOCTEXT("SizeMapTooltip", "Shows an interactive map of the approximate memory used by this asset and everything it references."),
			FSlateIcon(),
			FUIAction(
				FExecuteAction::CreateSP( this, &FAssetContextMenu::ExecuteShowSizeMap )
				)
			);
	}
	MenuBuilder.EndSection();

	return true;
}

bool FAssetContextMenu::AddDocumentationMenuOptions(FMenuBuilder& MenuBuilder)
{
	bool bAddedOption = false;

	// Objects must be loaded for this operation... for now
	UClass* SelectedClass = (SelectedAssets.Num() > 0 ? SelectedAssets[0].GetClass() : nullptr);
	for (const FAssetData& AssetData : SelectedAssets)
	{
		if (SelectedClass != AssetData.GetClass())
		{
			SelectedClass = nullptr;
			break;
		}
	}

	// Go to C++ Code
	if( SelectedClass != nullptr )
	{
		// Blueprints are special.  We won't link to C++ and for documentation we'll use the class it is generated from
		const bool bIsBlueprint = SelectedClass->IsChildOf<UBlueprint>();
		if (bIsBlueprint)
		{
			FString* ParentClassPath = SelectedAssets[0].TagsAndValues.Find(GET_MEMBER_NAME_CHECKED(UBlueprint,ParentClass));
			if (ParentClassPath)
			{
				SelectedClass = FindObject<UClass>(nullptr,**ParentClassPath);
			}
		}

		if ( !bIsBlueprint && FSourceCodeNavigation::IsCompilerAvailable() )
		{
			FString ClassHeaderPath;
			if( FSourceCodeNavigation::FindClassHeaderPath( SelectedClass, ClassHeaderPath ) && IFileManager::Get().FileSize( *ClassHeaderPath ) != INDEX_NONE )
			{
				bAddedOption = true;

				const FString CodeFileName = FPaths::GetCleanFilename( *ClassHeaderPath );

				MenuBuilder.BeginSection( "AssetCode"/*, LOCTEXT("AssetCodeHeading", "C++")*/ );
				{
					MenuBuilder.AddMenuEntry(
						FText::Format( LOCTEXT("GoToCodeForAsset", "Open {0}"), FText::FromString( CodeFileName ) ),
						FText::Format( LOCTEXT("GoToCodeForAsset_ToolTip", "Opens the header file for this asset ({0}) in a code editing program"), FText::FromString( CodeFileName ) ),
						FSlateIcon(FEditorStyle::GetStyleSetName(), "ContentBrowser.AssetActions.GoToCodeForAsset"),
						FUIAction( FExecuteAction::CreateSP( this, &FAssetContextMenu::ExecuteGoToCodeForAsset, SelectedClass ) )
						);
				}
				MenuBuilder.EndSection();
			}
		}

		const FString DocumentationLink = FEditorClassUtils::GetDocumentationLink(SelectedClass);
		if (bIsBlueprint || !DocumentationLink.IsEmpty())
		{
			bAddedOption = true;

			MenuBuilder.BeginSection( "AssetDocumentation"/*, LOCTEXT("AseetDocsHeading", "Documentation")*/ );
			{
					if (bIsBlueprint)
					{
						if (!DocumentationLink.IsEmpty())
						{
							MenuBuilder.AddMenuEntry(
								FText::Format( LOCTEXT("GoToDocsForAssetWithClass", "View Documentation - {0}"), SelectedClass->GetDisplayNameText() ),
								FText::Format( LOCTEXT("GoToDocsForAssetWithClass_ToolTip", "Click to open documentation for {0}"), SelectedClass->GetDisplayNameText() ),
								FSlateIcon(FEditorStyle::GetStyleSetName(), "HelpIcon.Hovered" ),
								FUIAction( FExecuteAction::CreateSP( this, &FAssetContextMenu::ExecuteGoToDocsForAsset, SelectedClass ) )
								);
						}

						UEnum* BlueprintTypeEnum = FindObject<UEnum>(ANY_PACKAGE, TEXT("EBlueprintType"), true);
						FString* EnumString = SelectedAssets[0].TagsAndValues.Find(GET_MEMBER_NAME_CHECKED(UBlueprint,BlueprintType));
						EBlueprintType BlueprintType = (EnumString ? (EBlueprintType)BlueprintTypeEnum->FindEnumIndex(**EnumString) : BPTYPE_Normal);

						switch (BlueprintType)
						{
						case BPTYPE_FunctionLibrary:
							MenuBuilder.AddMenuEntry(
								LOCTEXT("GoToDocsForMacroBlueprint", "View Documentation - Function Library"),
								LOCTEXT("GoToDocsForMacroBlueprint_ToolTip", "Click to open documentation on blueprint function libraries"),
								FSlateIcon(FEditorStyle::GetStyleSetName(), "HelpIcon.Hovered" ),
								FUIAction( FExecuteAction::CreateSP( this, &FAssetContextMenu::ExecuteGoToDocsForAsset, UBlueprint::StaticClass(), FString(TEXT("UBlueprint_FunctionLibrary")) ) )
								);
							break;
						case BPTYPE_Interface:
							MenuBuilder.AddMenuEntry(
								LOCTEXT("GoToDocsForInterfaceBlueprint", "View Documentation - Interface"),
								LOCTEXT("GoToDocsForInterfaceBlueprint_ToolTip", "Click to open documentation on blueprint interfaces"),
								FSlateIcon(FEditorStyle::GetStyleSetName(), "HelpIcon.Hovered" ),
								FUIAction( FExecuteAction::CreateSP( this, &FAssetContextMenu::ExecuteGoToDocsForAsset, UBlueprint::StaticClass(), FString(TEXT("UBlueprint_Interface")) ) )
								);
							break;
						case BPTYPE_MacroLibrary:
							MenuBuilder.AddMenuEntry(
								LOCTEXT("GoToDocsForInterfaceBlueprint", "View Documentation - Macro"),
								LOCTEXT("GoToDocsForInterfaceBlueprint_ToolTip", "Click to open documentation on blueprint macros"),
								FSlateIcon(FEditorStyle::GetStyleSetName(), "HelpIcon.Hovered" ),
								FUIAction( FExecuteAction::CreateSP( this, &FAssetContextMenu::ExecuteGoToDocsForAsset, UBlueprint::StaticClass(), FString(TEXT("UBlueprint_Macro")) ) )
								);
							break;
						default:
							MenuBuilder.AddMenuEntry(
								LOCTEXT("GoToDocsForBlueprint", "View Documentation - Blueprint"),
								LOCTEXT("GoToDocsForBlueprint_ToolTip", "Click to open documentation on blueprints"),
								FSlateIcon(FEditorStyle::GetStyleSetName(), "HelpIcon.Hovered" ),
								FUIAction( FExecuteAction::CreateSP( this, &FAssetContextMenu::ExecuteGoToDocsForAsset, UBlueprint::StaticClass(), FString(TEXT("UBlueprint")) ) )
								);
						}
					}
					else
					{
						MenuBuilder.AddMenuEntry(
							LOCTEXT("GoToDocsForAsset", "View Documentation"),
							LOCTEXT("GoToDocsForAsset_ToolTip", "Click to open documentation"),
							FSlateIcon(FEditorStyle::GetStyleSetName(), "HelpIcon.Hovered" ),
							FUIAction( FExecuteAction::CreateSP( this, &FAssetContextMenu::ExecuteGoToDocsForAsset, SelectedClass ) )
							);
					}
			}
			MenuBuilder.EndSection();
		}
	}

	return bAddedOption;
}

bool FAssetContextMenu::AddAssetTypeMenuOptions(FMenuBuilder& MenuBuilder)
{
	bool bAnyTypeOptions = false;

	// Objects must be loaded for this operation... for now
	TArray<FString> ObjectPaths;
	for (int32 AssetIdx = 0; AssetIdx < SelectedAssets.Num(); ++AssetIdx)
	{
		ObjectPaths.Add(SelectedAssets[AssetIdx].ObjectPath.ToString());
	}

	TArray<UObject*> SelectedObjects;
	if ( ContentBrowserUtils::LoadAssetsIfNeeded(ObjectPaths, SelectedObjects) )
	{
		// Load the asset tools module
		FAssetToolsModule& AssetToolsModule = FModuleManager::LoadModuleChecked<FAssetToolsModule>(TEXT("AssetTools"));
		bAnyTypeOptions = AssetToolsModule.Get().GetAssetActions(SelectedObjects, MenuBuilder, /*bIncludeHeading=*/true);
	}

	return bAnyTypeOptions;
}

bool FAssetContextMenu::AddSourceControlMenuOptions(FMenuBuilder& MenuBuilder)
{
	MenuBuilder.AddMenuSeparator();
	
	if ( ISourceControlModule::Get().IsEnabled() )
	{
		// SCC sub menu
		MenuBuilder.AddSubMenu(
			LOCTEXT("SourceControlSubMenuLabel", "Source Control"),
			LOCTEXT("SourceControlSubMenuToolTip", "Source control actions."),
			FNewMenuDelegate::CreateSP(this, &FAssetContextMenu::FillSourceControlSubMenu),
			FUIAction(
				FExecuteAction(),
				FCanExecuteAction::CreateSP( this, &FAssetContextMenu::CanExecuteSourceControlActions )
				),
			NAME_None,
			EUserInterfaceActionType::Button,
			false,
			FSlateIcon(FEditorStyle::GetStyleSetName(), "SourceControl.StatusIcon.On")
			);
	}
	else
	{
		MenuBuilder.AddMenuEntry(
			LOCTEXT("SCCConnectToSourceControl", "Connect To Source Control..."),
			LOCTEXT("SCCConnectToSourceControlTooltip", "Connect to source control to allow source control operations to be performed on content and levels."),
			FSlateIcon(FEditorStyle::GetStyleSetName(), "SourceControl.Actions.Connect"),
			FUIAction(
				FExecuteAction::CreateSP( this, &FAssetContextMenu::ExecuteEnableSourceControl ),
				FCanExecuteAction::CreateSP( this, &FAssetContextMenu::CanExecuteSourceControlActions )
				)
			);
	}

	// Diff selected
	if (CanExecuteDiffSelected())
	{
		MenuBuilder.AddMenuEntry(
			LOCTEXT("DiffSelected", "Diff Selected"),
			LOCTEXT("DiffSelectedTooltip", "Diff the two assets that you have selected."),
			FSlateIcon(FEditorStyle::GetStyleSetName(), "SourceControl.Actions.Diff"),
			FUIAction(
				FExecuteAction::CreateSP(this, &FAssetContextMenu::ExecuteDiffSelected)
			)
		);
	}

	return true;
}

void FAssetContextMenu::FillSourceControlSubMenu(FMenuBuilder& MenuBuilder)
{
	if( CanExecuteSCCMerge() )
	{
		MenuBuilder.AddMenuEntry(
			LOCTEXT("SCCMerge", "Merge"),
			LOCTEXT("SCCMergeTooltip", "Opens the blueprint editor with the merge tool open."),
			FSlateIcon(),
			FUIAction(
				FExecuteAction::CreateSP(this, &FAssetContextMenu::ExecuteSCCMerge),
				FCanExecuteAction::CreateSP(this, &FAssetContextMenu::CanExecuteSCCMerge)
			)
		);
	}

	if( CanExecuteSCCSync() )
	{
		MenuBuilder.AddMenuEntry(
			LOCTEXT("SCCSync", "Sync"),
			LOCTEXT("SCCSyncTooltip", "Updates the item to the latest version in source control."),
			FSlateIcon(FEditorStyle::GetStyleSetName(), "SourceControl.Actions.Syc"),
			FUIAction(
				FExecuteAction::CreateSP( this, &FAssetContextMenu::ExecuteSCCSync ),
				FCanExecuteAction::CreateSP( this, &FAssetContextMenu::CanExecuteSCCSync )
			)
		);
	}

	if ( CanExecuteSCCCheckOut() )
	{
		MenuBuilder.AddMenuEntry(
			LOCTEXT("SCCCheckOut", "Check Out"),
			LOCTEXT("SCCCheckOutTooltip", "Checks out the selected asset from source control."),
			FSlateIcon(FEditorStyle::GetStyleSetName(), "SourceControl.Actions.CheckOut"),
			FUIAction(
				FExecuteAction::CreateSP( this, &FAssetContextMenu::ExecuteSCCCheckOut ),
				FCanExecuteAction::CreateSP( this, &FAssetContextMenu::CanExecuteSCCCheckOut )
			)
		);
	}

	if ( CanExecuteSCCOpenForAdd() )
	{
		MenuBuilder.AddMenuEntry(
			LOCTEXT("SCCOpenForAdd", "Mark For Add"),
			LOCTEXT("SCCOpenForAddTooltip", "Adds the selected asset to source control."),
			FSlateIcon(FEditorStyle::GetStyleSetName(), "SourceControl.Actions.Add"),
			FUIAction(
				FExecuteAction::CreateSP( this, &FAssetContextMenu::ExecuteSCCOpenForAdd ),
				FCanExecuteAction::CreateSP( this, &FAssetContextMenu::CanExecuteSCCOpenForAdd )
			)
		);
	}

	if ( CanExecuteSCCCheckIn() )
	{
		MenuBuilder.AddMenuEntry(
			LOCTEXT("SCCCheckIn", "Check In"),
			LOCTEXT("SCCCheckInTooltip", "Checks in the selected asset to source control."),
			FSlateIcon(FEditorStyle::GetStyleSetName(), "SourceControl.Actions.Submit"),
			FUIAction(
				FExecuteAction::CreateSP( this, &FAssetContextMenu::ExecuteSCCCheckIn ),
				FCanExecuteAction::CreateSP( this, &FAssetContextMenu::CanExecuteSCCCheckIn )
			)
		);
	}

	MenuBuilder.AddMenuEntry(
		LOCTEXT("SCCRefresh", "Refresh"),
		LOCTEXT("SCCRefreshTooltip", "Updates the source control status of the asset."),
		FSlateIcon(FEditorStyle::GetStyleSetName(), "SourceControl.Actions.Refresh"),
		FUIAction(
			FExecuteAction::CreateSP( this, &FAssetContextMenu::ExecuteSCCRefresh ),
			FCanExecuteAction::CreateSP( this, &FAssetContextMenu::CanExecuteSCCRefresh )
			)
		);

	if( CanExecuteSCCHistory() )
	{
		MenuBuilder.AddMenuEntry(
			LOCTEXT("SCCHistory", "History"),
			LOCTEXT("SCCHistoryTooltip", "Displays the source control revision history of the selected asset."),
			FSlateIcon(FEditorStyle::GetStyleSetName(), "SourceControl.Actions.History"),
			FUIAction(
				FExecuteAction::CreateSP( this, &FAssetContextMenu::ExecuteSCCHistory ),
				FCanExecuteAction::CreateSP( this, &FAssetContextMenu::CanExecuteSCCHistory )
			)
		);

		MenuBuilder.AddMenuEntry(
			LOCTEXT("SCCDiffAgainstDepot", "Diff Against Depot"),
			LOCTEXT("SCCDiffAgainstDepotTooltip", "Look at differences between your version of the asset and that in source control."),
			FSlateIcon(FEditorStyle::GetStyleSetName(), "SourceControl.Actions.Diff"),
			FUIAction(
				FExecuteAction::CreateSP( this, &FAssetContextMenu::ExecuteSCCDiffAgainstDepot ),
				FCanExecuteAction::CreateSP( this, &FAssetContextMenu::CanExecuteSCCDiffAgainstDepot )
			)
		);	
	}

	if( CanExecuteSCCRevert() )
	{
		MenuBuilder.AddMenuEntry(
			LOCTEXT("SCCRevert", "Revert"),
			LOCTEXT("SCCRevertTooltip", "Reverts the asset to the state it was before it was checked out."),
			FSlateIcon(FEditorStyle::GetStyleSetName(), "SourceControl.Actions.Revert"),
			FUIAction(
				FExecuteAction::CreateSP( this, &FAssetContextMenu::ExecuteSCCRevert ),
				FCanExecuteAction::CreateSP( this, &FAssetContextMenu::CanExecuteSCCRevert )
			)
		);
	}
}

bool FAssetContextMenu::CanExecuteSourceControlActions() const
{
	return !bAtLeastOneClassSelected;
}

bool FAssetContextMenu::AddCollectionMenuOptions(FMenuBuilder& MenuBuilder)
{
	// "Remove from collection" (only display option if exactly one collection is selected)
	if ( SourcesData.Collections.Num() == 1 )
	{
		MenuBuilder.BeginSection("AssetContextCollections", LOCTEXT("AssetCollectionOptionsMenuHeading", "Collections"));
		{
			MenuBuilder.AddMenuEntry(
				LOCTEXT("RemoveFromCollection", "Remove From Collection"),
				LOCTEXT("RemoveFromCollection_ToolTip", "Removes the selected asset from the current collection."),
				FSlateIcon(),
				FUIAction(
					FExecuteAction::CreateSP( this, &FAssetContextMenu::ExecuteRemoveFromCollection ),
					FCanExecuteAction::CreateSP( this, &FAssetContextMenu::CanExecuteRemoveFromCollection )
					)
				);
		}
		MenuBuilder.EndSection();

		return true;
	}

	return false;
}

bool FAssetContextMenu::AreImportedAssetActionsVisible() const
{
	FAssetToolsModule& AssetToolsModule = FModuleManager::Get().LoadModuleChecked<FAssetToolsModule>("AssetTools");
	
	// Check that all of the selected assets are imported
	for (auto& SelectedAsset : SelectedAssets)
	{
		auto AssetClass = SelectedAsset.GetClass();
		if (AssetClass)
		{
			auto AssetTypeActions = AssetToolsModule.Get().GetAssetTypeActionsForClass(AssetClass).Pin();
			if (!AssetTypeActions.IsValid() || !AssetTypeActions->IsImportedAsset())
			{
				return false;
			}
		}
	}

	return true;
}

bool FAssetContextMenu::CanExecuteImportedAssetActions(const TArray<FString> ResolvedFilePaths) const
{
	// Verify that all the file paths are legitimate
	for (const auto& SourceFilePath : ResolvedFilePaths)
	{
		if (!SourceFilePath.Len() || IFileManager::Get().FileSize(*SourceFilePath) == INDEX_NONE)
		{
			return false;
		}
	}

	return true;
}

void FAssetContextMenu::ExecuteReimport()
{
	// Reimport all selected assets
	for (auto& SelectedAsset : SelectedAssets)
	{
		const auto Asset = SelectedAsset.GetAsset();
		if (Asset)
		{
			FReimportManager::Instance()->Reimport(Asset, /*bAskForNewFileIfMissing=*/true);
		}
	}
}

void FAssetContextMenu::ExecuteFindSourceInExplorer(const TArray<FString> ResolvedFilePaths)
{
	// Open all files in the explorer
	for (const auto& SourceFilePath : ResolvedFilePaths)
	{
		FPlatformProcess::ExploreFolder(*FPaths::GetPath(SourceFilePath));
	}
}

void FAssetContextMenu::ExecuteOpenInExternalEditor(const TArray<FString> ResolvedFilePaths)
{
	// Open all files in their respective editor
	for (const auto& SourceFilePath : ResolvedFilePaths)
	{
		FPlatformProcess::LaunchFileInDefaultExternalApplication(*SourceFilePath, NULL, ELaunchVerb::Edit);
	}
}

void FAssetContextMenu::GetSelectedAssetsByClass(TMap<UClass*, TArray<UObject*> >& OutSelectedAssetsByClass) const
{
	// Sort all selected assets by class
	for (const auto& SelectedAsset : SelectedAssets)
	{
		auto Asset = SelectedAsset.GetAsset();
		auto AssetClass = Asset->GetClass();

		if ( !OutSelectedAssetsByClass.Contains(AssetClass) )
		{
			OutSelectedAssetsByClass.Add(AssetClass);
		}
		
		OutSelectedAssetsByClass[AssetClass].Add(Asset);
	}
}

void FAssetContextMenu::GetSelectedAssetSourceFilePaths(TArray<FString>& OutFilePaths) const
{
	OutFilePaths.Empty();
	
	TMap<UClass*, TArray<UObject*> > SelectedAssetsByClass;
	GetSelectedAssetsByClass(SelectedAssetsByClass);
	FAssetToolsModule& AssetToolsModule = FModuleManager::Get().LoadModuleChecked<FAssetToolsModule>("AssetTools");

	// Get the source file paths for the assets of each type
	for (const auto& AssetsByClassPair : SelectedAssetsByClass)
	{
		const auto AssetTypeActions = AssetToolsModule.Get().GetAssetTypeActionsForClass(AssetsByClassPair.Key);
		if (AssetTypeActions.IsValid())
		{
			const auto& TypeAssets = AssetsByClassPair.Value;
			TArray<FString> AssetSourcePaths;
			AssetTypeActions.Pin()->GetResolvedSourceFilePaths(TypeAssets, AssetSourcePaths);

			OutFilePaths.Append(AssetSourcePaths);
		}
	}
}

void FAssetContextMenu::ExecuteSyncToAssetTree()
{
	OnFindInAssetTreeRequested.ExecuteIfBound(SelectedAssets);
}

void FAssetContextMenu::ExecuteFindInExplorer()
{
	for (int32 AssetIdx = 0; AssetIdx < SelectedAssets.Num(); ++AssetIdx)
	{
		const UObject* Asset = SelectedAssets[AssetIdx].GetAsset();
		if (Asset)
		{
			FAssetData AssetData(Asset);

			const bool bIsWorldAsset = (AssetData.AssetClass == UWorld::StaticClass()->GetFName());
			const FString Extension = bIsWorldAsset ? FPackageName::GetMapPackageExtension() : FPackageName::GetAssetPackageExtension();
			const FString FilePath = FPackageName::LongPackageNameToFilename(AssetData.PackageName.ToString(), Extension);
			const FString FullFilePath = FPaths::ConvertRelativePathToFull(FilePath);
			FPlatformProcess::ExploreFolder(*FullFilePath);
		}
	}
}

void FAssetContextMenu::ExecuteCreateBlueprintUsing()
{
	if(SelectedAssets.Num() == 1)
	{
		UObject* Asset = SelectedAssets[0].GetAsset();
		FKismetEditorUtilities::CreateBlueprintUsingAsset(Asset, true);
	}
}

void FAssetContextMenu::GetSelectedAssets(TArray<UObject*>& Assets, bool SkipRedirectors)
{
	for (int32 AssetIdx = 0; AssetIdx < SelectedAssets.Num(); ++AssetIdx)
	{
		if (SkipRedirectors && (SelectedAssets[AssetIdx].AssetClass == UObjectRedirector::StaticClass()->GetFName()))
		{
			// Don't operate on Redirectors
			continue;
		}

		UObject* Object = SelectedAssets[AssetIdx].GetAsset();

		if (Object)
		{
			Assets.Add(Object);
		}
	}
}

/** Generates a reference graph of the world and can then find actors referencing specified objects */
struct WorldReferenceGenerator : public FFindReferencedAssets
{
	void BuildReferencingData()
	{
		MarkAllObjects();

		const int32 MaxRecursionDepth = 0;
		const bool bIncludeClasses = true;
		const bool bIncludeDefaults = false;
		const bool bReverseReferenceGraph = true;


		UWorld* World = GWorld;

		// Generate the reference graph for the world
		FReferencedAssets* WorldReferencer = new(Referencers)FReferencedAssets(World);
		FFindAssetsArchive(World, WorldReferencer->AssetList, &ReferenceGraph, MaxRecursionDepth, bIncludeClasses, bIncludeDefaults, bReverseReferenceGraph);

		// Also include all the streaming levels in the results
		for (int32 LevelIndex = 0; LevelIndex < World->StreamingLevels.Num(); ++LevelIndex)
		{
			ULevelStreaming* StreamingLevel = World->StreamingLevels[LevelIndex];
			if( StreamingLevel != NULL )
			{
				ULevel* Level = StreamingLevel->GetLoadedLevel();
				if( Level != NULL )
				{
					// Generate the reference graph for each streamed in level
					FReferencedAssets* LevelReferencer = new(Referencers) FReferencedAssets(Level);			
					FFindAssetsArchive(Level, LevelReferencer->AssetList, &ReferenceGraph, MaxRecursionDepth, bIncludeClasses, bIncludeDefaults, bReverseReferenceGraph);
				}
			}
		}
	}

	void MarkAllObjects()
	{
		// Mark all objects so we don't get into an endless recursion
		for (FObjectIterator It; It; ++It)
		{
			It->Mark(OBJECTMARK_TagExp);
		}
	}

	void Generate( const UObject* AssetToFind, TArray< TWeakObjectPtr<UObject> >& OutObjects )
	{
		// Don't examine visited objects
		if (!AssetToFind->HasAnyMarks(OBJECTMARK_TagExp))
		{
			return;
		}

		AssetToFind->UnMark(OBJECTMARK_TagExp);

		// Return once we find a parent object that is an actor
		if (AssetToFind->IsA(AActor::StaticClass()))
		{
			OutObjects.Add(AssetToFind);
			return;
		}

		// Transverse the reference graph looking for actor objects
		TSet<UObject*>* Referencers = ReferenceGraph.Find(AssetToFind);
		if (Referencers)
		{
			for(TSet<UObject*>::TConstIterator SetIt(*Referencers); SetIt; ++SetIt)
			{
				Generate(*SetIt, OutObjects);
			}
		}
	}
};

void FAssetContextMenu::ExecuteFindAssetInWorld()
{
	TArray<UObject*> AssetsToFind;
	const bool SkipRedirectors = true;
	GetSelectedAssets(AssetsToFind, SkipRedirectors);

	const bool NoteSelectionChange = true;
	const bool DeselectBSPSurfs = true;
	const bool WarnAboutManyActors = false;
	GEditor->SelectNone(NoteSelectionChange, DeselectBSPSurfs, WarnAboutManyActors);

	if (AssetsToFind.Num() > 0)
	{
		FScopedSlowTask SlowTask(2 + AssetsToFind.Num(), NSLOCTEXT("AssetContextMenu", "FindAssetInWorld", "Finding actors that use this asset..."));
		SlowTask.MakeDialog();

		CollectGarbage(GARBAGE_COLLECTION_KEEPFLAGS);

		TArray< TWeakObjectPtr<UObject> > OutObjects;
		WorldReferenceGenerator ObjRefGenerator;

		SlowTask.EnterProgressFrame();
		ObjRefGenerator.BuildReferencingData();

		for (int32 AssetIdx = 0; AssetIdx < AssetsToFind.Num(); ++AssetIdx)
		{
			SlowTask.EnterProgressFrame();
			ObjRefGenerator.MarkAllObjects();
			ObjRefGenerator.Generate(AssetsToFind[AssetIdx], OutObjects);
		}

		SlowTask.EnterProgressFrame();

		if (OutObjects.Num() > 0)
		{
			const bool InSelected = true;
			const bool Notify = false;

			// Select referencing actors
			for (int32 ActorIdx = 0; ActorIdx < OutObjects.Num(); ++ActorIdx)
			{
				GEditor->SelectActor(CastChecked<AActor>(OutObjects[ActorIdx].Get()), InSelected, Notify);
			}

			GEditor->NoteSelectionChange();
		}
		else
		{
			FNotificationInfo Info(LOCTEXT("NoReferencingActorsFound", "No actors found."));
			Info.ExpireDuration = 3.0f;
			FSlateNotificationManager::Get().AddNotification(Info);
		}
	}
}

void FAssetContextMenu::ExecutePropertyMatrix()
{
	TArray<UObject*> ObjectsForPropertiesMenu;
	const bool SkipRedirectors = true;
	GetSelectedAssets(ObjectsForPropertiesMenu, SkipRedirectors);

	if ( ObjectsForPropertiesMenu.Num() > 0 )
	{
		FPropertyEditorModule& PropertyEditorModule = FModuleManager::LoadModuleChecked<FPropertyEditorModule>( "PropertyEditor" );
		PropertyEditorModule.CreatePropertyEditorToolkit( EToolkitMode::Standalone, TSharedPtr<IToolkitHost>(), ObjectsForPropertiesMenu );
	}
}

void FAssetContextMenu::ExecuteEditAsset()
{
	TMap<UClass*, TArray<UObject*> > SelectedAssetsByClass;
	GetSelectedAssetsByClass(SelectedAssetsByClass);

	// Open 
	for (const auto& AssetsByClassPair : SelectedAssetsByClass)
	{
		const auto& TypeAssets = AssetsByClassPair.Value;
		FAssetEditorManager::Get().OpenEditorForAssets(TypeAssets);
	}
}

void FAssetContextMenu::ExecuteSaveAsset()
{
	TArray<UPackage*> PackagesToSave;
	GetSelectedPackages(PackagesToSave);

	TArray< UPackage* > PackagesWithExternalRefs;
	FString PackageNames;
	if( PackageTools::CheckForReferencesToExternalPackages( &PackagesToSave, &PackagesWithExternalRefs ) )
	{
		for(int32 PkgIdx = 0; PkgIdx < PackagesWithExternalRefs.Num(); ++PkgIdx)
		{
			PackageNames += FString::Printf(TEXT("%s\n"), *PackagesWithExternalRefs[ PkgIdx ]->GetName());
		}
		bool bProceed = EAppReturnType::Yes == FMessageDialog::Open( EAppMsgType::YesNo, FText::Format( NSLOCTEXT("UnrealEd", "Warning_ExternalPackageRef", "The following assets have references to external assets: \n{0}\nExternal assets won't be found when in a game and all references will be broken.  Proceed?"), FText::FromString(PackageNames) ) );
		if(!bProceed)
		{
			return;
		}
	}

	const bool bCheckDirty = false;
	const bool bPromptToSave = false;
	const FEditorFileUtils::EPromptReturnCode Return = FEditorFileUtils::PromptForCheckoutAndSave(PackagesToSave, bCheckDirty, bPromptToSave);

	//return Return == FEditorFileUtils::EPromptReturnCode::PR_Success;
}

void FAssetContextMenu::ExecuteDiffSelected() const
{
	if (SelectedAssets.Num() >= 2)
	{
		UObject* FirstObjectSelected = SelectedAssets[0].GetAsset();
		UObject* SecondObjectSelected = SelectedAssets[1].GetAsset();

		if ((FirstObjectSelected != NULL) && (SecondObjectSelected != NULL))
		{
			// Load the asset registry module
			FAssetToolsModule& AssetToolsModule = FModuleManager::GetModuleChecked<FAssetToolsModule>("AssetTools");

			FRevisionInfo CurrentRevision; 
			CurrentRevision.Revision = TEXT("");

			AssetToolsModule.Get().DiffAssets(FirstObjectSelected, SecondObjectSelected, CurrentRevision, CurrentRevision);
		}
	}
}

void FAssetContextMenu::ExecuteDuplicate() 
{
	TArray<UObject*> ObjectsToDuplicate;
	const bool SkipRedirectors = true;
	GetSelectedAssets(ObjectsToDuplicate, SkipRedirectors);

	if ( ObjectsToDuplicate.Num() == 1 )
	{
		OnDuplicateRequested.ExecuteIfBound(ObjectsToDuplicate[0]);
	}
	else if ( ObjectsToDuplicate.Num() > 1 )
	{
		TArray<UObject*> NewObjects;
		ObjectTools::DuplicateObjects(ObjectsToDuplicate, TEXT(""), TEXT(""), /*bOpenDialog=*/false, &NewObjects);

		TArray<FAssetData> AssetsToSync;
		for ( auto ObjIt = NewObjects.CreateConstIterator(); ObjIt; ++ObjIt )
		{
			new(AssetsToSync) FAssetData(*ObjIt);
		}

		// Sync to asset tree
		if ( NewObjects.Num() > 0 )
		{
			OnFindInAssetTreeRequested.ExecuteIfBound(AssetsToSync);
		}
	}
}

void FAssetContextMenu::ExecuteRename()
{
	TArray< FAssetData > AssetViewSelectedAssets = AssetView.Pin()->GetSelectedAssets();
	TArray< FString > SelectedFolders = AssetView.Pin()->GetSelectedFolders();

	if ( AssetViewSelectedAssets.Num() == 1 && SelectedFolders.Num() == 0 )
	{
		// Don't operate on Redirectors
		if ( AssetViewSelectedAssets[0].AssetClass != UObjectRedirector::StaticClass()->GetFName() )
		{
			OnRenameRequested.ExecuteIfBound(AssetViewSelectedAssets[0]);
		}
	}

	if ( AssetViewSelectedAssets.Num() == 0 && SelectedFolders.Num() == 1 )
	{
		OnRenameFolderRequested.ExecuteIfBound(SelectedFolders[0]);
	}
}

void FAssetContextMenu::ExecuteDelete()
{
	TArray< FAssetData > AssetViewSelectedAssets = AssetView.Pin()->GetSelectedAssets();
	if(AssetViewSelectedAssets.Num() > 0)
	{
		TArray<FAssetData> AssetsToDelete;

		for( auto AssetIt = AssetViewSelectedAssets.CreateConstIterator(); AssetIt; ++AssetIt )
		{
			const FAssetData& AssetData = *AssetIt;

			if( AssetData.AssetClass == UObjectRedirector::StaticClass()->GetFName() )
			{
				// Don't operate on Redirectors
				continue;
			}

			AssetsToDelete.Add( AssetData );
		}

		if ( AssetsToDelete.Num() > 0 )
		{
			ObjectTools::DeleteAssets( AssetsToDelete );
		}
	}

	TArray< FString > SelectedFolders = AssetView.Pin()->GetSelectedFolders();
	if(SelectedFolders.Num() > 0)
	{
		FText Prompt;
		if ( SelectedFolders.Num() == 1 )
		{
			Prompt = FText::Format(LOCTEXT("FolderDeleteConfirm_Single", "Delete folder '{0}'?"), FText::FromString(SelectedFolders[0]));
		}
		else
		{
			Prompt = FText::Format(LOCTEXT("FolderDeleteConfirm_Multiple", "Delete {0} folders?"), FText::AsNumber(SelectedFolders.Num()));
		}

		// Spawn a confirmation dialog since this is potentially a highly destructive operation
		ContentBrowserUtils::DisplayConfirmationPopup(
			Prompt,
			LOCTEXT("FolderDeleteConfirm_Yes", "Delete"),
			LOCTEXT("FolderDeleteConfirm_No", "Cancel"),
			AssetView.Pin().ToSharedRef(),
			FOnClicked::CreateSP( this, &FAssetContextMenu::ExecuteDeleteFolderConfirmed ));
	}
}

FReply FAssetContextMenu::ExecuteDeleteFolderConfirmed()
{
	TArray< FString > SelectedFolders = AssetView.Pin()->GetSelectedFolders();
	if(SelectedFolders.Num() > 0)
	{
		ContentBrowserUtils::DeleteFolders(SelectedFolders);
	}

	return FReply::Handled();
}

void FAssetContextMenu::ExecuteConsolidate()
{
	TArray<UObject*> ObjectsToConsolidate;
	const bool SkipRedirectors = true;
	GetSelectedAssets(ObjectsToConsolidate, SkipRedirectors);

	if ( ObjectsToConsolidate.Num() >  0 )
	{
		FConsolidateToolWindow::AddConsolidationObjects( ObjectsToConsolidate );
	}
}

void FAssetContextMenu::ExecuteCaptureThumbnail()
{
	FViewport* Viewport = GEditor->GetActiveViewport();

	if ( ensure(GCurrentLevelEditingViewportClient) && ensure(Viewport) )
	{
		//have to re-render the requested viewport
		FLevelEditorViewportClient* OldViewportClient = GCurrentLevelEditingViewportClient;
		//remove selection box around client during render
		GCurrentLevelEditingViewportClient = NULL;
		Viewport->Draw();

		ContentBrowserUtils::CaptureThumbnailFromViewport(Viewport, SelectedAssets);

		//redraw viewport to have the yellow highlight again
		GCurrentLevelEditingViewportClient = OldViewportClient;
		Viewport->Draw();
	}
}

void FAssetContextMenu::ExecuteClearThumbnail()
{
	ContentBrowserUtils::ClearCustomThumbnails(SelectedAssets);
}

void FAssetContextMenu::ExecuteMigrateAsset()
{
	// Get a list of package names for input into MigratePackages
	TArray<FName> PackageNames;
	for (int32 AssetIdx = 0; AssetIdx < SelectedAssets.Num(); ++AssetIdx)
	{
		PackageNames.Add(SelectedAssets[AssetIdx].PackageName);
	}

	FAssetToolsModule& AssetToolsModule = FModuleManager::Get().LoadModuleChecked<FAssetToolsModule>("AssetTools");
	AssetToolsModule.Get().MigratePackages( PackageNames );
}

void FAssetContextMenu::ExecuteShowReferenceViewer()
{
	TArray<FName> PackageNames;
	for ( auto AssetIt = SelectedAssets.CreateConstIterator(); AssetIt; ++AssetIt )
	{
		PackageNames.Add(AssetIt->PackageName);
	}

	if ( PackageNames.Num() > 0 )
	{
		IReferenceViewerModule::Get().InvokeReferenceViewerTab(PackageNames);
	}
}

void FAssetContextMenu::ExecuteShowSizeMap()
{
	TArray<FName> PackageNames;
	for ( auto AssetIt = SelectedAssets.CreateConstIterator(); AssetIt; ++AssetIt )
	{
		PackageNames.Add(AssetIt->PackageName);
	}

	if ( PackageNames.Num() > 0 )
	{
		ISizeMapModule::Get().InvokeSizeMapTab(PackageNames);
	}
}

void FAssetContextMenu::ExecuteGoToCodeForAsset(UClass* SelectedClass)
{
	if (SelectedClass)
	{
		FString ClassHeaderPath;
		if( FSourceCodeNavigation::FindClassHeaderPath( SelectedClass, ClassHeaderPath ) && IFileManager::Get().FileSize( *ClassHeaderPath ) != INDEX_NONE )
		{
			const FString AbsoluteHeaderPath = IFileManager::Get().ConvertToAbsolutePathForExternalAppForRead(*ClassHeaderPath);
			FSourceCodeNavigation::OpenSourceFile( AbsoluteHeaderPath );
		}
	}
}

void FAssetContextMenu::ExecuteGoToDocsForAsset(UClass* SelectedClass)
{
	ExecuteGoToDocsForAsset(SelectedClass, FString());
}

void FAssetContextMenu::ExecuteGoToDocsForAsset(UClass* SelectedClass, const FString ExcerptSection)
{
	if (SelectedClass)
	{
		FString DocumentationLink = FEditorClassUtils::GetDocumentationLink(SelectedClass, ExcerptSection);
		if (!DocumentationLink.IsEmpty())
		{
			IDocumentation::Get()->Open(DocumentationLink, FDocumentationSourceInfo(TEXT("cb_docs")));
		}
	}
}

void FAssetContextMenu::ExecuteCopyReference()
{
	ContentBrowserUtils::CopyAssetReferencesToClipboard(SelectedAssets);
}

void FAssetContextMenu::ExecuteExport()
{
	TArray<UObject*> ObjectsToExport;
	const bool SkipRedirectors = false;
	GetSelectedAssets(ObjectsToExport, SkipRedirectors);

	if ( ObjectsToExport.Num() > 0 )
	{
		ObjectTools::ExportObjects(ObjectsToExport, /*bPromptForEachFileName=*/true);
	}
}

void FAssetContextMenu::ExecuteBulkExport()
{
	TArray<UObject*> ObjectsToExport;
	const bool SkipRedirectors = false;
	GetSelectedAssets(ObjectsToExport, SkipRedirectors);

	if ( ObjectsToExport.Num() > 0 )
	{
		ObjectTools::ExportObjects(ObjectsToExport, /*bPromptForEachFileName=*/false);
	}
}

void FAssetContextMenu::ExecuteRemoveFromCollection()
{
	if ( ensure(SourcesData.Collections.Num() == 1) )
	{
		TArray<FName> AssetsToRemove;
		for (auto AssetIt = SelectedAssets.CreateConstIterator(); AssetIt; ++AssetIt)
		{
			AssetsToRemove.Add((*AssetIt).ObjectPath);
		}

		if ( AssetsToRemove.Num() > 0 )
		{
			FCollectionManagerModule& CollectionManagerModule = FModuleManager::LoadModuleChecked<FCollectionManagerModule>("CollectionManager");

			FName CollectionName = SourcesData.Collections[0].Name;
			ECollectionShareType::Type CollectionType = SourcesData.Collections[0].Type;
			CollectionManagerModule.Get().RemoveFromCollection(CollectionName, CollectionType, AssetsToRemove);
			OnAssetViewRefreshRequested.ExecuteIfBound();
		}
	}
}

void FAssetContextMenu::ExecuteSCCRefresh()
{
	TArray<FString> PackageNames;
	GetSelectedPackageNames(PackageNames);

	ISourceControlModule::Get().GetProvider().Execute(ISourceControlOperation::Create<FUpdateStatus>(), SourceControlHelpers::PackageFilenames(PackageNames), EConcurrency::Asynchronous);
}

void FAssetContextMenu::ExecuteSCCMerge()
{
	FAssetToolsModule& AssetToolsModule = FModuleManager::GetModuleChecked<FAssetToolsModule>("AssetTools");

	for (int32 AssetIdx = 0; AssetIdx < SelectedAssets.Num(); AssetIdx++)
	{
		// Get the actual asset (will load it)
		const FAssetData& AssetData = SelectedAssets[AssetIdx];

		UObject* CurrentObject = AssetData.GetAsset();
		if (CurrentObject)
		{
			const FString PackagePath = AssetData.PackageName.ToString();
			const FString PackageName = AssetData.AssetName.ToString();
			auto AssetTypeActions = AssetToolsModule.Get().GetAssetTypeActionsForClass( CurrentObject->GetClass() ).Pin();
			if( AssetTypeActions.IsValid() )
			{
				AssetTypeActions->Merge(CurrentObject);
			}
		}
	}
}

void FAssetContextMenu::ExecuteSCCCheckOut()
{
	TArray<UPackage*> PackagesToCheckOut;
	GetSelectedPackages(PackagesToCheckOut);

	if ( PackagesToCheckOut.Num() > 0 )
	{
		// Update the source control status of all potentially relevant packages
		ISourceControlModule::Get().GetProvider().Execute(ISourceControlOperation::Create<FUpdateStatus>(), PackagesToCheckOut);

		// Now check them out
		FEditorFileUtils::CheckoutPackages(PackagesToCheckOut);
	}
}

void FAssetContextMenu::ExecuteSCCOpenForAdd()
{
	TArray<FString> PackageNames;
	GetSelectedPackageNames(PackageNames);

	ISourceControlProvider& SourceControlProvider = ISourceControlModule::Get().GetProvider();

	TArray<FString> PackagesToAdd;
	TArray<UPackage*> PackagesToSave;
	for ( auto PackageIt = PackageNames.CreateConstIterator(); PackageIt; ++PackageIt )
	{
		FSourceControlStatePtr SourceControlState = SourceControlProvider.GetState(SourceControlHelpers::PackageFilename(*PackageIt), EStateCacheUsage::Use);
		if ( SourceControlState.IsValid() && !SourceControlState->IsSourceControlled() )
		{
			PackagesToAdd.Add(*PackageIt);

			// Make sure the file actually exists on disk before adding it
			FString Filename;
			if ( !FPackageName::DoesPackageExist(*PackageIt, NULL, &Filename) )
			{
				UPackage* Package = FindPackage(NULL, **PackageIt);
				if ( Package )
				{
					PackagesToSave.Add(Package);
				}
			}
		}
	}

	if ( PackagesToAdd.Num() > 0 )
	{
		// If any of the packages are new, save them now
		if ( PackagesToSave.Num() > 0 )
		{
			const bool bCheckDirty = false;
			const bool bPromptToSave = false;
			TArray<UPackage*> FailedPackages;
			const FEditorFileUtils::EPromptReturnCode Return = FEditorFileUtils::PromptForCheckoutAndSave(PackagesToSave, bCheckDirty, bPromptToSave, &FailedPackages);
			if(FailedPackages.Num() > 0)
			{
				// don't try and add files that failed to save - remove them from the list
				for(auto FailedPackageIt = FailedPackages.CreateConstIterator(); FailedPackageIt; FailedPackageIt++)
				{
					PackagesToAdd.Remove((*FailedPackageIt)->GetName());
				}
			}
		}

		SourceControlProvider.Execute(ISourceControlOperation::Create<FMarkForAdd>(), SourceControlHelpers::PackageFilenames(PackagesToAdd));
	}
}

void FAssetContextMenu::ExecuteSCCCheckIn()
{
	TArray<UPackage*> Packages;
	GetSelectedPackages(Packages);

	// Prompt the user to ask if they would like to first save any dirty packages they are trying to check-in
	const FEditorFileUtils::EPromptReturnCode UserResponse = FEditorFileUtils::PromptForCheckoutAndSave( Packages, true, true );

	// If the user elected to save dirty packages, but one or more of the packages failed to save properly OR if the user
	// canceled out of the prompt, don't follow through on the check-in process
	const bool bShouldProceed = ( UserResponse == FEditorFileUtils::EPromptReturnCode::PR_Success || UserResponse == FEditorFileUtils::EPromptReturnCode::PR_Declined );
	if ( bShouldProceed )
	{
		TArray<FString> PackageNames;
		GetSelectedPackageNames(PackageNames);

		const bool bUseSourceControlStateCache = true;
		FSourceControlWindows::PromptForCheckin(bUseSourceControlStateCache, PackageNames);
	}
	else
	{
		// If a failure occurred, alert the user that the check-in was aborted. This warning shouldn't be necessary if the user cancelled
		// from the dialog, because they obviously intended to cancel the whole operation.
		if ( UserResponse == FEditorFileUtils::EPromptReturnCode::PR_Failure )
		{
			FMessageDialog::Open( EAppMsgType::Ok, NSLOCTEXT("UnrealEd", "SCC_Checkin_Aborted", "Check-in aborted as a result of save failure.") );
		}
	}
}

void FAssetContextMenu::ExecuteSCCHistory()
{
	TArray<FString> PackageNames;
	GetSelectedPackageNames(PackageNames);
	FSourceControlWindows::DisplayRevisionHistory(SourceControlHelpers::PackageFilenames(PackageNames));
}

void FAssetContextMenu::ExecuteSCCDiffAgainstDepot() const
{
	// Load the asset registry module
	FAssetToolsModule& AssetToolsModule = FModuleManager::GetModuleChecked<FAssetToolsModule>("AssetTools");

	// Iterate over each selected asset
	for(int32 AssetIdx=0; AssetIdx<SelectedAssets.Num(); AssetIdx++)
	{
		// Get the actual asset (will load it)
		const FAssetData& AssetData = SelectedAssets[AssetIdx];

		UObject* CurrentObject = AssetData.GetAsset();
		if( CurrentObject )
		{
			const FString PackagePath = AssetData.PackageName.ToString();
			const FString PackageName = AssetData.AssetName.ToString();
			AssetToolsModule.Get().DiffAgainstDepot( CurrentObject, PackagePath, PackageName );
		}
	}
}

void FAssetContextMenu::ExecuteSCCRevert()
{
	TArray<FString> PackageNames;
	GetSelectedPackageNames(PackageNames);
	FSourceControlWindows::PromptForRevert(PackageNames);
}

void FAssetContextMenu::ExecuteSCCSync()
{
	TArray<FString> PackageNames;
	GetSelectedPackageNames(PackageNames);
	TArray<FString> PackageFileNames = SourceControlHelpers::PackageFilenames(PackageNames);

	TArray<UPackage*> Packages;
	GetSelectedPackages(Packages);

	FText ErrorMessage;
	PackageTools::UnloadPackages(Packages, ErrorMessage);
	if(!ErrorMessage.IsEmpty())
	{
		FMessageDialog::Open( EAppMsgType::Ok, ErrorMessage );
	}
	else
	{
		ISourceControlModule::Get().GetProvider().Execute(ISourceControlOperation::Create<FSync>(), PackageFileNames);
		for( TArray<FString>::TConstIterator PackageIter( PackageNames ); PackageIter; ++PackageIter )
		{
			PackageTools::LoadPackage(*PackageIter);
		}
		ExecuteSCCRefresh();
	}
}

void FAssetContextMenu::ExecuteEnableSourceControl()
{
	ISourceControlModule::Get().ShowLoginDialog(FSourceControlLoginClosed(), ELoginWindowMode::Modeless);
}

bool FAssetContextMenu::CanExecuteSyncToAssetTree() const
{
	return SelectedAssets.Num() > 0;
}

bool FAssetContextMenu::CanExecuteFindInExplorer() const
{
	return SelectedAssets.Num() > 0;
}

bool FAssetContextMenu::CanExecuteCreateBlueprintUsing() const
{
	// Only work if you have a single asset selected
	if(SelectedAssets.Num() == 1)
	{
		UObject* Asset = SelectedAssets[0].GetAsset();
		// See if we know how to make a component from this asset
		TArray< TSubclassOf<UActorComponent> > ComponentClassList = FComponentAssetBrokerage::GetComponentsForAsset(Asset);
		return (ComponentClassList.Num() > 0);
	}

	return false;
}

bool FAssetContextMenu::CanExecuteFindAssetInWorld() const
{
	return bAtLeastOneNonRedirectorSelected;
}

bool FAssetContextMenu::CanExecuteProperties() const
{
	return bAtLeastOneNonRedirectorSelected;
}

bool FAssetContextMenu::CanExecutePropertyMatrix() const
{
	return bAtLeastOneNonRedirectorSelected;
}

bool FAssetContextMenu::CanExecuteDuplicate() const
{
<<<<<<< HEAD
	return bAtLeastOneNonRedirectorSelected && !bAtLeastOneClassSelected && !bCurrentWorldSelected;
=======
	const TArray< FAssetData > AssetViewSelectedAssets = AssetView.Pin()->GetSelectedAssets();
	uint32 NumNonRedirectors = 0;
	for(auto& AssetData : AssetViewSelectedAssets)
	{
		if(!AssetData.IsValid())
		{
			continue;
		}

		if(AssetData.AssetClass == NAME_Class)
		{
			return false;
		}

		if(AssetData.AssetClass != UObjectRedirector::StaticClass()->GetFName())
		{
			++NumNonRedirectors;
		}
	}

	return (NumNonRedirectors > 0);
>>>>>>> cce8678d
}

bool FAssetContextMenu::CanExecuteRename() const
{
	TArray< FAssetData > AssetViewSelectedAssets = AssetView.Pin()->GetSelectedAssets();
	TArray< FString > SelectedFolders = AssetView.Pin()->GetSelectedFolders();

	const bool bOneAssetSelected = AssetViewSelectedAssets.Num() == 1 && SelectedFolders.Num() == 0		// A single asset
		&& AssetViewSelectedAssets[0].AssetClass != UObjectRedirector::StaticClass()->GetFName()		// Which isn't a redirector
		&& AssetViewSelectedAssets[0].AssetClass != NAME_Class;											// And isn't a class

	const bool bOneFolderSelected = AssetViewSelectedAssets.Num() == 0 && SelectedFolders.Num() == 1	// A single folder
		&& !ContentBrowserUtils::IsClassPath(SelectedFolders[0]);										// Which doesn't belong to a class path
	
	return (bOneAssetSelected || bOneFolderSelected) && !AssetView.Pin()->IsThumbnailEditMode();
}

bool FAssetContextMenu::CanExecuteDelete() const
{
	TArray< FAssetData > AssetViewSelectedAssets = AssetView.Pin()->GetSelectedAssets();
	TArray< FString > SelectedFolders = AssetView.Pin()->GetSelectedFolders();

	int32 NumAssetItems, NumClassItems;
	ContentBrowserUtils::CountItemTypes(AssetViewSelectedAssets, NumAssetItems, NumClassItems);

	int32 NumAssetPaths, NumClassPaths;
	ContentBrowserUtils::CountPathTypes(SelectedFolders, NumAssetPaths, NumClassPaths);

	// We can't delete classes, or folders containing classes
	return (NumAssetItems > 0 && NumClassItems == 0) || (NumAssetPaths > 0 && NumClassPaths == 0);
}

bool FAssetContextMenu::CanExecuteRemoveFromCollection() const 
{
	return SourcesData.Collections.Num() == 1;
}

bool FAssetContextMenu::CanExecuteSCCRefresh() const
{
	return ISourceControlModule::Get().IsEnabled();
}

bool FAssetContextMenu::CanExecuteSCCMerge() const
{
	FAssetToolsModule& AssetToolsModule = FModuleManager::GetModuleChecked<FAssetToolsModule>("AssetTools");

	bool bCanExecuteMerge = bCanExecuteSCCMerge;
	for (int32 AssetIdx = 0; AssetIdx < SelectedAssets.Num() && bCanExecuteMerge; AssetIdx++)
	{
		// Get the actual asset (will load it)
		const FAssetData& AssetData = SelectedAssets[AssetIdx];
		UObject* CurrentObject = AssetData.GetAsset();
		if (CurrentObject)
		{
			auto AssetTypeActions = AssetToolsModule.Get().GetAssetTypeActionsForClass(CurrentObject->GetClass()).Pin();
			if (AssetTypeActions.IsValid())
			{
				bCanExecuteMerge = AssetTypeActions->CanMerge();
			}
		}
		else
		{
			bCanExecuteMerge = false;
		}
	}

	return bCanExecuteMerge;
}

bool FAssetContextMenu::CanExecuteSCCCheckOut() const
{
	return bCanExecuteSCCCheckOut;
}

bool FAssetContextMenu::CanExecuteSCCOpenForAdd() const
{
	return bCanExecuteSCCOpenForAdd;
}

bool FAssetContextMenu::CanExecuteSCCCheckIn() const
{
	return bCanExecuteSCCCheckIn;
}

bool FAssetContextMenu::CanExecuteSCCHistory() const
{
	return bCanExecuteSCCHistory;
}

bool FAssetContextMenu::CanExecuteSCCDiffAgainstDepot() const
{
	return bCanExecuteSCCHistory;
}

bool FAssetContextMenu::CanExecuteSCCRevert() const
{
	return bCanExecuteSCCRevert;
}

bool FAssetContextMenu::CanExecuteSCCSync() const
{
	return bCanExecuteSCCSync;
}

bool FAssetContextMenu::CanExecuteConsolidate() const
{
	TArray<UObject*> ProposedObjects;
	for (int32 AssetIdx = 0; AssetIdx < SelectedAssets.Num(); ++AssetIdx)
	{
		// Don't load assets here. Only operate on already loaded assets.
		if ( SelectedAssets[AssetIdx].IsAssetLoaded() )
		{
			UObject* Object = SelectedAssets[AssetIdx].GetAsset();

			if ( Object )
			{
				ProposedObjects.Add(Object);
			}
		}
	}
	
	if ( ProposedObjects.Num() > 0 )
	{
		TArray<UObject*> CompatibleObjects;
		return FConsolidateToolWindow::DetermineAssetCompatibility(ProposedObjects, CompatibleObjects);
	}

	return false;
}

bool FAssetContextMenu::CanExecuteSaveAsset() const
{
	if ( bAtLeastOneClassSelected )
	{
		return false;
	}

	TArray<UPackage*> Packages;
	GetSelectedPackages(Packages);

	// only enabled if at least one selected package is loaded at all
	for (int32 PackageIdx = 0; PackageIdx < Packages.Num(); ++PackageIdx)
	{
		if ( Packages[PackageIdx] != NULL )
		{
			return true;
		}
	}

	return false;
}

bool FAssetContextMenu::CanExecuteDiffSelected() const
{
	bool bCanDiffSelected = false;
	if (SelectedAssets.Num() == 2 && !bAtLeastOneClassSelected)
	{
		FAssetData const& FirstSelection = SelectedAssets[0];
		FAssetData const& SecondSelection = SelectedAssets[1];

		if (FirstSelection.AssetClass != SecondSelection.AssetClass)
		{
			bCanDiffSelected = false;
		}
		else 
		{
			bCanDiffSelected = (FirstSelection.AssetClass == UBlueprint::StaticClass()->GetFName());
		}
	}

	return bCanDiffSelected;
}

bool FAssetContextMenu::CanExecuteCaptureThumbnail() const
{
	return GCurrentLevelEditingViewportClient != NULL;
}

bool FAssetContextMenu::CanClearCustomThumbnails() const
{
	for ( auto AssetIt = SelectedAssets.CreateConstIterator(); AssetIt; ++AssetIt )
	{
		if ( ContentBrowserUtils::AssetHasCustomThumbnail(*AssetIt) )
		{
			return true;
		}
	}

	return false;
}

void FAssetContextMenu::CacheCanExecuteVars()
{
	bAtLeastOneNonRedirectorSelected = false;
	bAtLeastOneClassSelected = false;
	bCanExecuteSCCMerge = false;
	bCanExecuteSCCCheckOut = false;
	bCanExecuteSCCOpenForAdd = false;
	bCanExecuteSCCCheckIn = false;
	bCanExecuteSCCHistory = false;
	bCanExecuteSCCRevert = false;
	bCanExecuteSCCSync = false;
	bCurrentWorldSelected = false;

	static const FName WorldClass("World");
	for (auto AssetIt = SelectedAssets.CreateConstIterator(); AssetIt; ++AssetIt)
	{
		const FAssetData& AssetData = *AssetIt;
		if ( !AssetData.IsValid() )
		{
			continue;
		}

		// Hack: 4.7 current world is selected and cannot be duplicated due to blueprint trashed components issues.  
		if( AssetData.AssetClass == WorldClass && AssetData.IsAssetLoaded() )
		{
			bCurrentWorldSelected = (GWorld == AssetData.GetAsset());
		}

		if ( !bAtLeastOneNonRedirectorSelected && AssetData.AssetClass != UObjectRedirector::StaticClass()->GetFName() )
		{
			bAtLeastOneNonRedirectorSelected = true;
		}

		bAtLeastOneClassSelected |= AssetData.AssetClass == NAME_Class;

		ISourceControlProvider& SourceControlProvider = ISourceControlModule::Get().GetProvider();
		if ( ISourceControlModule::Get().IsEnabled() )
		{
			// Check the SCC state for each package in the selected paths
			FSourceControlStatePtr SourceControlState = SourceControlProvider.GetState(SourceControlHelpers::PackageFilename(AssetData.PackageName.ToString()), EStateCacheUsage::Use);
			if(SourceControlState.IsValid())
			{
				if (SourceControlState->IsConflicted() )
				{
					bCanExecuteSCCMerge = true;
				}

				if ( SourceControlState->CanCheckout() )
				{
					bCanExecuteSCCCheckOut = true;
				}

				if ( !SourceControlState->IsSourceControlled() && SourceControlState->CanAdd() )
				{
					bCanExecuteSCCOpenForAdd = true;
				}
				else if( SourceControlState->IsSourceControlled() && !SourceControlState->IsAdded() )
				{
					bCanExecuteSCCHistory = true;
				}

				if(!SourceControlState->IsCurrent())
				{
					bCanExecuteSCCSync = true;
				}

				if ( SourceControlState->CanCheckIn() )
				{
					bCanExecuteSCCCheckIn = true;
					bCanExecuteSCCRevert = true;
				}
			}
		}

		if ( bAtLeastOneNonRedirectorSelected
			&& bAtLeastOneClassSelected
			&& bCanExecuteSCCMerge
			&& bCanExecuteSCCCheckOut
			&& bCanExecuteSCCOpenForAdd
			&& bCanExecuteSCCCheckIn
			&& bCanExecuteSCCHistory
			&& bCanExecuteSCCRevert
			&& bCanExecuteSCCSync
			)
		{
			// All options are available, no need to keep iterating
			break;
		}
	}
}

void FAssetContextMenu::GetSelectedPackageNames(TArray<FString>& OutPackageNames) const
{
	for (int32 AssetIdx = 0; AssetIdx < SelectedAssets.Num(); ++AssetIdx)
	{
		OutPackageNames.Add(SelectedAssets[AssetIdx].PackageName.ToString());
	}
}

void FAssetContextMenu::GetSelectedPackages(TArray<UPackage*>& OutPackages) const
{
	for (int32 AssetIdx = 0; AssetIdx < SelectedAssets.Num(); ++AssetIdx)
	{
		UPackage* Package = FindPackage(NULL, *SelectedAssets[AssetIdx].PackageName.ToString());

		if ( Package )
		{
			OutPackages.Add(Package);
		}
	}
}

void FAssetContextMenu::MakeChunkIDListMenu(FMenuBuilder& MenuBuilder)
{
	TArray<int32> FoundChunks;
	TArray< FAssetData > AssetViewSelectedAssets = AssetView.Pin()->GetSelectedAssets();
	for (const auto& SelectedAsset : AssetViewSelectedAssets)
	{
		UPackage* Package = FindPackage(NULL, *SelectedAsset.PackageName.ToString());

		if (Package)
		{
			for (auto ChunkID : Package->GetChunkIDs())
			{
				FoundChunks.AddUnique(ChunkID);
			}
		}
	}

	for (auto ChunkID : FoundChunks)
	{
		MenuBuilder.AddMenuEntry(
			FText::Format(LOCTEXT("PackageChunk", "Chunk {0}"), FText::AsNumber(ChunkID)),
			FText(),
			FSlateIcon(),
			FUIAction(
				FExecuteAction::CreateSP(this, &FAssetContextMenu::ExecuteRemoveChunkID, ChunkID)
			)
		);
	}
}

void FAssetContextMenu::ExecuteAssignChunkID()
{
	TArray< FAssetData > AssetViewSelectedAssets = AssetView.Pin()->GetSelectedAssets();
	auto AssetViewPtr = AssetView.Pin();
	if (AssetViewSelectedAssets.Num() > 0 && AssetViewPtr.IsValid())
	{
		// Determine the position of the window so that it will spawn near the mouse, but not go off the screen.
		const FVector2D CursorPos = FSlateApplication::Get().GetCursorPos();
		FSlateRect Anchor(CursorPos.X, CursorPos.Y, CursorPos.X, CursorPos.Y);

		FVector2D AdjustedSummonLocation = FSlateApplication::Get().CalculatePopupWindowPosition(Anchor, SColorPicker::DEFAULT_WINDOW_SIZE, Orient_Horizontal);

		TSharedPtr<SWindow> Window = SNew(SWindow)
			.AutoCenter(EAutoCenter::None)
			.ScreenPosition(AdjustedSummonLocation)
			.SupportsMaximize(false)
			.SupportsMinimize(false)
			.SizingRule(ESizingRule::Autosized)
			.Title(LOCTEXT("WindowHeader", "Enter Chunk ID"));

		Window->SetContent(
			SNew(SVerticalBox)
			+ SVerticalBox::Slot()
			.FillHeight(1.0f)
			.HAlign(HAlign_Fill)
			.VAlign(VAlign_Top)
			[
				SNew(SHorizontalBox)
				+ SHorizontalBox::Slot()
				.FillWidth(1.0f)
				.HAlign(HAlign_Left)
				.VAlign(VAlign_Center)
				[
					SNew(STextBlock)
					.Text(LOCTEXT("MeshPaint_LabelStrength", "Chunk ID"))
				]
				+ SHorizontalBox::Slot()
				.FillWidth(2.0f)
				.HAlign(HAlign_Fill)
				.VAlign(VAlign_Center)
				[
					SNew(SNumericEntryBox<int32>)
					.AllowSpin(true)
					.MinSliderValue(0)
					.MaxSliderValue(300)
					.MinValue(0)
					.MaxValue(300)
					.Value(this, &FAssetContextMenu::GetChunkIDSelection)
					.OnValueChanged(this, &FAssetContextMenu::OnChunkIDAssignChanged)
				]
			]
			+ SVerticalBox::Slot()
			.FillHeight(1.0f)
			.HAlign(HAlign_Fill)
			.VAlign(VAlign_Bottom)
			[
				SNew(SHorizontalBox)
				+ SHorizontalBox::Slot()
				.FillWidth(1.0f)
				.HAlign(HAlign_Right)
				.VAlign(VAlign_Center)
				[
					SNew(SButton)
					.Text(LOCTEXT("ChunkIDAssign_Yes", "OK"))
					.OnClicked(this, &FAssetContextMenu::OnChunkIDAssignCommit, Window)
				]
				+ SHorizontalBox::Slot()
				.FillWidth(1.0f)
				.HAlign(HAlign_Left)
				.VAlign(VAlign_Center)
				[
					SNew(SButton)
					.Text(LOCTEXT("ChunkIDAssign_No", "Cancel"))
					.OnClicked(this, &FAssetContextMenu::OnChunkIDAssignCancel, Window)
				]
			]
		);

		ChunkIDSelected = 0;
		FSlateApplication::Get().AddModalWindow(Window.ToSharedRef(), AssetViewPtr);
	}
}

void FAssetContextMenu::ExecuteRemoveAllChunkID()
{
	TArray<int32> EmptyChunks;
	TArray< FAssetData > AssetViewSelectedAssets = AssetView.Pin()->GetSelectedAssets();
	for (const auto& SelectedAsset : AssetViewSelectedAssets)
	{
		UPackage* Package = FindPackage(NULL, *SelectedAsset.PackageName.ToString());

		if (Package)
		{
			Package->SetChunkIDs(EmptyChunks);
			Package->SetDirtyFlag(true);
		}
	}
}

TOptional<int32> FAssetContextMenu::GetChunkIDSelection() const
{
	return ChunkIDSelected;
}

void FAssetContextMenu::OnChunkIDAssignChanged(int32 NewChunkID)
{
	ChunkIDSelected = NewChunkID;
}

FReply FAssetContextMenu::OnChunkIDAssignCommit(TSharedPtr<SWindow> Window)
{
	TArray< FAssetData > AssetViewSelectedAssets = AssetView.Pin()->GetSelectedAssets();
	for (const auto& SelectedAsset : AssetViewSelectedAssets)
	{
		UPackage* Package = FindPackage(NULL, *SelectedAsset.PackageName.ToString());

		if (Package)
		{
			TArray<int32> CurrentChunks = Package->GetChunkIDs();
			CurrentChunks.AddUnique(ChunkIDSelected);
			Package->SetChunkIDs(CurrentChunks);
			Package->SetDirtyFlag(true);
		}
	}

	Window->RequestDestroyWindow();

	return FReply::Handled();
}

FReply FAssetContextMenu::OnChunkIDAssignCancel(TSharedPtr<SWindow> Window)
{
	Window->RequestDestroyWindow();

	return FReply::Handled();
}

void FAssetContextMenu::ExecuteRemoveChunkID(int32 ChunkID)
{
	TArray< FAssetData > AssetViewSelectedAssets = AssetView.Pin()->GetSelectedAssets();
	for (const auto& SelectedAsset : AssetViewSelectedAssets)
	{
		UPackage* Package = FindPackage(NULL, *SelectedAsset.PackageName.ToString());

		if (Package)
		{
			int32 FoundIndex;
			TArray<int32> CurrentChunks = Package->GetChunkIDs();
			CurrentChunks.Find(ChunkID, FoundIndex);
			if (FoundIndex != INDEX_NONE)
			{
				CurrentChunks.RemoveAt(FoundIndex);
				Package->SetChunkIDs(CurrentChunks);
				Package->SetDirtyFlag(true);
			}
		}
	}
}

#undef LOCTEXT_NAMESPACE<|MERGE_RESOLUTION|>--- conflicted
+++ resolved
@@ -49,7 +49,6 @@
 	, bCanExecuteSCCHistory(false)
 	, bCanExecuteSCCRevert(false)
 	, bCanExecuteSCCSync(false)
-	, bCurrentWorldSelected(false)
 {
 	
 }
@@ -245,22 +244,6 @@
 			FSlateIcon(FEditorStyle::GetStyleSetName(), "ContentBrowser.AssetActions.Delete")
 			);
 
-<<<<<<< HEAD
-	// Asset Actions sub-menu
-	MenuBuilder.AddSubMenu(
-		LOCTEXT("AssetActionsSubMenuLabel", "Asset Actions"),
-		LOCTEXT("AssetActionsSubMenuToolTip", "Other asset actions"),
-		FNewMenuDelegate::CreateSP(this, &FAssetContextMenu::MakeAssetActionsSubMenu),
-		FUIAction(
-			FExecuteAction(),
-			FCanExecuteAction::CreateSP( this, &FAssetContextMenu::CanExecuteAssetActions )
-			),
-		NAME_None,
-		EUserInterfaceActionType::Button,
-		false, 
-		FSlateIcon(FEditorStyle::GetStyleSetName(), "ContentBrowser.AssetActions")
-		);
-=======
 		// Asset Actions sub-menu
 		MenuBuilder.AddSubMenu(
 			LOCTEXT("AssetActionsSubMenuLabel", "Asset Actions"),
@@ -275,7 +258,6 @@
 			false, 
 			FSlateIcon(FEditorStyle::GetStyleSetName(), "ContentBrowser.AssetActions")
 			);
->>>>>>> cce8678d
 	}
 	MenuBuilder.EndSection();
 
@@ -1711,9 +1693,6 @@
 
 bool FAssetContextMenu::CanExecuteDuplicate() const
 {
-<<<<<<< HEAD
-	return bAtLeastOneNonRedirectorSelected && !bAtLeastOneClassSelected && !bCurrentWorldSelected;
-=======
 	const TArray< FAssetData > AssetViewSelectedAssets = AssetView.Pin()->GetSelectedAssets();
 	uint32 NumNonRedirectors = 0;
 	for(auto& AssetData : AssetViewSelectedAssets)
@@ -1735,7 +1714,6 @@
 	}
 
 	return (NumNonRedirectors > 0);
->>>>>>> cce8678d
 }
 
 bool FAssetContextMenu::CanExecuteRename() const
@@ -1938,21 +1916,13 @@
 	bCanExecuteSCCHistory = false;
 	bCanExecuteSCCRevert = false;
 	bCanExecuteSCCSync = false;
-	bCurrentWorldSelected = false;
-
-	static const FName WorldClass("World");
+
 	for (auto AssetIt = SelectedAssets.CreateConstIterator(); AssetIt; ++AssetIt)
 	{
 		const FAssetData& AssetData = *AssetIt;
 		if ( !AssetData.IsValid() )
 		{
 			continue;
-		}
-
-		// Hack: 4.7 current world is selected and cannot be duplicated due to blueprint trashed components issues.  
-		if( AssetData.AssetClass == WorldClass && AssetData.IsAssetLoaded() )
-		{
-			bCurrentWorldSelected = (GWorld == AssetData.GetAsset());
 		}
 
 		if ( !bAtLeastOneNonRedirectorSelected && AssetData.AssetClass != UObjectRedirector::StaticClass()->GetFName() )
