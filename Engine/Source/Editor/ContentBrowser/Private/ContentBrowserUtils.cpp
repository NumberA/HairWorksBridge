// Copyright 1998-2015 Epic Games, Inc. All Rights Reserved.


#include "ContentBrowserPCH.h"

#include "Editor/UnrealEd/Public/Toolkits/AssetEditorManager.h"
#include "PackageTools.h"
#include "ObjectTools.h"
#include "ImageUtils.h"
#include "ISourceControlModule.h"
#include "MessageLog.h"
#include "EngineBuildSettings.h"
#include "SNotificationList.h"
#include "NotificationManager.h"
#include "IPluginManager.h"

#define LOCTEXT_NAMESPACE "ContentBrowser"

#define MAX_CLASS_NAME_LENGTH 32 // Enforce a reasonable class name length so the path is not too long for PLATFORM_MAX_FILEPATH_LENGTH

namespace ContentBrowserUtils
{
	// Keep a map of all the paths that have custom colors, so updating the color in one location updates them all
	static TMap< FString, TSharedPtr< FLinearColor > > PathColors;
}

class SContentBrowserPopup : public SCompoundWidget
{
public:
	SLATE_BEGIN_ARGS( SContentBrowserPopup ){}

		SLATE_ATTRIBUTE( FText, Message )

	SLATE_END_ARGS()

	/** Constructs this widget with InArgs */
	BEGIN_SLATE_FUNCTION_BUILD_OPTIMIZATION
	void Construct( const FArguments& InArgs )
	{
		ChildSlot
		[
			SNew(SBorder)
			.BorderImage(FEditorStyle::GetBrush("Menu.Background"))
			.Padding(10)
			.OnMouseButtonDown(this, &SContentBrowserPopup::OnBorderClicked)
			.BorderBackgroundColor(this, &SContentBrowserPopup::GetBorderBackgroundColor)
			[
				SNew(SHorizontalBox)

				+SHorizontalBox::Slot()
				.AutoWidth()
				.VAlign(VAlign_Center)
				.Padding(0, 0, 4, 0)
				[
					SNew(SImage) .Image( FEditorStyle::GetBrush("ContentBrowser.PopupMessageIcon") )
				]

				+SHorizontalBox::Slot()
				.AutoWidth()
				.VAlign(VAlign_Center)
				[
					SNew(STextBlock)
					.Text(InArgs._Message)
					.WrapTextAt(450)
				]
			]
		];
	}
	END_SLATE_FUNCTION_BUILD_OPTIMIZATION

	static void DisplayMessage( const FText& Message, const FSlateRect& ScreenAnchor, TSharedRef<SWidget> ParentContent )
	{
		TSharedRef<SContentBrowserPopup> PopupContent = SNew(SContentBrowserPopup) .Message(Message);

		const FVector2D ScreenLocation = FVector2D(ScreenAnchor.Left, ScreenAnchor.Top);
		const bool bFocusImmediately = true;
		const bool bShouldAutoSize = true;
		const FVector2D WindowSize = FVector2D::ZeroVector;
		const FVector2D SummonLocationSize = ScreenAnchor.GetSize();

		TSharedRef<SWindow> PopupWindow = FSlateApplication::Get().PushMenu(
			ParentContent,
			PopupContent,
			ScreenLocation,
			FPopupTransitionEffect( FPopupTransitionEffect::TopMenu ),
			bFocusImmediately,
			bShouldAutoSize,
			WindowSize,
			SummonLocationSize
			);

		PopupContent->SetWindow(PopupWindow);
	}

private:
	void SetWindow( const TSharedRef<SWindow>& InWindow )
	{
		Window = InWindow;
	}

	FReply OnBorderClicked(const FGeometry& Geometry, const FPointerEvent& MouseEvent)
	{
		if ( Window.IsValid() )
		{
			Window.Pin()->RequestDestroyWindow();
		}

		return FReply::Handled();
	}

	FSlateColor GetBorderBackgroundColor() const
	{
		return IsHovered() ? FLinearColor(0.5, 0.5, 0.5, 1) : FLinearColor::White;
	}

private:
	TWeakPtr<SWindow> Window;
};

/** A miniture confirmation popup for quick yes/no questions */
class SContentBrowserConfirmPopup :  public SCompoundWidget
{
public:
	SLATE_BEGIN_ARGS( SContentBrowserConfirmPopup ) {}
			
		/** The text to display */
		SLATE_ARGUMENT(FText, Prompt)

		/** The Yes Button to display */
		SLATE_ARGUMENT(FText, YesText)

		/** The No Button to display */
		SLATE_ARGUMENT(FText, NoText)

		/** Invoked when yes is clicked */
		SLATE_EVENT(FOnClicked, OnYesClicked)

		/** Invoked when no is clicked */
		SLATE_EVENT(FOnClicked, OnNoClicked)

	SLATE_END_ARGS()

	BEGIN_SLATE_FUNCTION_BUILD_OPTIMIZATION
	void Construct( const FArguments& InArgs )
	{
		OnYesClicked = InArgs._OnYesClicked;
		OnNoClicked = InArgs._OnNoClicked;

		ChildSlot
		[
			SNew(SBorder)
			. BorderImage(FEditorStyle::GetBrush("Menu.Background"))
			. Padding(10)
			[
				SNew(SVerticalBox)
				+SVerticalBox::Slot()
				.AutoHeight()
				.Padding(0, 0, 0, 5)
				.HAlign(HAlign_Center)
				[
					SNew(STextBlock)
						.Text(InArgs._Prompt)
				]

				+SVerticalBox::Slot()
				.AutoHeight()
				.HAlign(HAlign_Center)
				[
					SNew(SUniformGridPanel)
					.SlotPadding(3)
					+ SUniformGridPanel::Slot(0, 0)
					.HAlign(HAlign_Fill)
					[
						SNew(SButton)
						.HAlign(HAlign_Center)
						.Text(InArgs._YesText)
						.OnClicked( this, &SContentBrowserConfirmPopup::YesClicked )
					]

					+ SUniformGridPanel::Slot(1, 0)
					.HAlign(HAlign_Fill)
					[
						SNew(SButton)
						.HAlign(HAlign_Center)
						.Text(InArgs._NoText)
						.OnClicked( this, &SContentBrowserConfirmPopup::NoClicked )
					]
				]
			]
		];
	}
	END_SLATE_FUNCTION_BUILD_OPTIMIZATION

	/** Opens the popup using the specified component as its parent */
	void OpenPopup(const TSharedRef<SWidget>& ParentContent)
	{
		// Show dialog to confirm the delete
		PopupWindow = FSlateApplication::Get().PushMenu(
			ParentContent,
			SharedThis(this),
			FSlateApplication::Get().GetCursorPos(),
			FPopupTransitionEffect( FPopupTransitionEffect::TopMenu )
			);
	}

private:
	/** The yes button was clicked */
	FReply YesClicked()
	{
		if ( OnYesClicked.IsBound() )
		{
			OnYesClicked.Execute();
		}

		PopupWindow.Pin()->RequestDestroyWindow();

		return FReply::Handled();
	}

	/** The no button was clicked */
	FReply NoClicked()
	{
		if ( OnNoClicked.IsBound() )
		{
			OnNoClicked.Execute();
		}

		PopupWindow.Pin()->RequestDestroyWindow();

		return FReply::Handled();
	}

	/** The window containing this popup */
	TWeakPtr<SWindow> PopupWindow;

	/** Delegates for button clicks */
	FOnClicked OnYesClicked;
	FOnClicked OnNoClicked;
};


bool ContentBrowserUtils::OpenEditorForAsset(const FString& ObjectPath)
{
	// Load the asset if unloaded
	TArray<UObject*> LoadedObjects;
	TArray<FString> ObjectPaths;
	ObjectPaths.Add(ObjectPath);
	ContentBrowserUtils::LoadAssetsIfNeeded(ObjectPaths, LoadedObjects);

	// Open the editor for the specified asset
	UObject* FoundObject = FindObject<UObject>(NULL, *ObjectPath);
			
	return OpenEditorForAsset(FoundObject);
}

bool ContentBrowserUtils::OpenEditorForAsset(UObject* Asset)
{
	if( Asset != NULL )
	{
		// @todo toolkit minor: Needs world-centric support?
		return FAssetEditorManager::Get().OpenEditorForAsset(Asset);
	}

	return false;
}

bool ContentBrowserUtils::OpenEditorForAsset(const TArray<UObject*>& Assets)
{
	if ( Assets.Num() == 1 )
	{
		return OpenEditorForAsset(Assets[0]);
	}
	else if ( Assets.Num() > 1 )
	{
		return FAssetEditorManager::Get().OpenEditorForAssets(Assets);
	}
	
	return false;
}

bool ContentBrowserUtils::LoadAssetsIfNeeded(const TArray<FString>& ObjectPaths, TArray<UObject*>& LoadedObjects, bool bAllowedToPromptToLoadAssets, bool bLoadRedirects)
{
	bool bAnyObjectsWereLoadedOrUpdated = false;

	// Build a list of unloaded assets
	TArray<FString> UnloadedObjectPaths;
	bool bAtLeastOneUnloadedMap = false;
	for (int32 PathIdx = 0; PathIdx < ObjectPaths.Num(); ++PathIdx)
	{
		const FString& ObjectPath = ObjectPaths[PathIdx];

		UObject* FoundObject = FindObject<UObject>(NULL, *ObjectPath);
		if ( FoundObject )
		{
			LoadedObjects.Add(FoundObject);
		}
		else
		{
			// Unloaded asset, we will load it later
			UnloadedObjectPaths.Add(ObjectPath);
			if ( FEditorFileUtils::IsMapPackageAsset(ObjectPath) )
			{
				bAtLeastOneUnloadedMap = true;
			}
		}
	}

	// if we are allowed to prompt the user to load and we have enough assets that requires prompting then we should 
	// prompt and load assets if the user said it was ok
	bool bShouldLoadAssets = true;
	if( bAllowedToPromptToLoadAssets && ShouldPromptToLoadAssets(ObjectPaths, UnloadedObjectPaths) )
	{
		bShouldLoadAssets = PromptToLoadAssets(ObjectPaths);
	}


	// Ask for confirmation if the user is attempting to load a large number of assets
	if (bShouldLoadAssets == false)
	{
		return false;
	}

	// Make sure all selected objects are loaded, where possible
	if ( UnloadedObjectPaths.Num() > 0 )
	{
		// Get the maximum objects to load before displaying the slow task
		const bool bShowProgressDialog = (UnloadedObjectPaths.Num() > GetDefault<UContentBrowserSettings>()->NumObjectsToLoadBeforeWarning) || bAtLeastOneUnloadedMap;
		GWarn->BeginSlowTask(LOCTEXT("LoadingObjects", "Loading Objects..."), bShowProgressDialog);

		GIsEditorLoadingPackage = true;

		// We usually don't want to follow redirects when loading objects for the Content Browser.  It would
		// allow a user to interact with a ghost/unverified asset as if it were still alive.
		// This can be overridden by providing bLoadRedirects = true as a parameter.
		const ELoadFlags LoadFlags = bLoadRedirects ? LOAD_None : LOAD_NoRedirects;

		bool bSomeObjectsFailedToLoad = false;
		for (int32 PathIdx = 0; PathIdx < UnloadedObjectPaths.Num(); ++PathIdx)
		{
			const FString& ObjectPath = UnloadedObjectPaths[PathIdx];

			// Load up the object
			UObject* LoadedObject = LoadObject<UObject>(NULL, *ObjectPath, NULL, LoadFlags, NULL);
			if ( LoadedObject )
			{
				LoadedObjects.Add(LoadedObject);
			}
			else
			{
				bSomeObjectsFailedToLoad = true;
			}

			if ( bShowProgressDialog )
			{
				GWarn->UpdateProgress(PathIdx, UnloadedObjectPaths.Num());
			}

			if (GWarn->ReceivedUserCancel())
			{
				// If the user has canceled stop loading the remaining objects. We don't add the remaining objects to the failed string,
				// this would only result in launching another dialog when by their actions the user clearly knows not all of the 
				// assets will have been loaded.
				break;
			}
		}
		GIsEditorLoadingPackage = false;
		GWarn->EndSlowTask();

		if ( bSomeObjectsFailedToLoad )
		{
			FNotificationInfo Info(LOCTEXT("LoadObjectFailed", "Failed to load assets"));
			Info.ExpireDuration = 5.0f;
			Info.Hyperlink = FSimpleDelegate::CreateStatic([](){ FMessageLog("LoadErrors").Open(EMessageSeverity::Info, true); });
			Info.HyperlinkText = LOCTEXT("LoadObjectHyperlink", "Show Message Log");

			FSlateNotificationManager::Get().AddNotification(Info);
			return false;
		}
	}

	return true;
}

bool ContentBrowserUtils::ShouldPromptToLoadAssets(const TArray<FString>& ObjectPaths, TArray<FString>& OutUnloadedObjects)
{
	OutUnloadedObjects.Empty();

	bool bShouldPrompt = false;
	// Build a list of unloaded assets
	for (int32 PathIdx = 0; PathIdx < ObjectPaths.Num(); ++PathIdx)
	{
		const FString& ObjectPath = ObjectPaths[PathIdx];

		UObject* FoundObject = FindObject<UObject>(NULL, *ObjectPath);
		if ( !FoundObject )
		{
			// Unloaded asset, we will load it later
			OutUnloadedObjects.Add(ObjectPath);
		}
	}

	// Get the maximum objects to load before displaying a warning
	// Ask for confirmation if the user is attempting to load a large number of assets
	if (OutUnloadedObjects.Num() > GetDefault<UContentBrowserSettings>()->NumObjectsToLoadBeforeWarning)
	{
		bShouldPrompt = true;
	}

	return bShouldPrompt;
}

bool ContentBrowserUtils::PromptToLoadAssets(const TArray<FString>& UnloadedObjects)
{
	bool bShouldLoadAssets = false;

	// Prompt the user to load assets
	const FText Question = FText::Format( LOCTEXT("ConfirmLoadAssets", "You are about to load {0} assets. Would you like to proceed?"), FText::AsNumber( UnloadedObjects.Num() ) );
	if ( EAppReturnType::Yes == FMessageDialog::Open(EAppMsgType::YesNo, Question) )
	{
		bShouldLoadAssets = true;
	}

	return bShouldLoadAssets;
}

void ContentBrowserUtils::RenameAsset(UObject* Asset, const FString& NewName, FText& ErrorMessage)
{
	FAssetToolsModule& AssetToolsModule = FModuleManager::LoadModuleChecked<FAssetToolsModule>("AssetTools");
	TArray<FAssetRenameData> AssetsAndNames;
	const FString PackagePath = FPackageName::GetLongPackagePath(Asset->GetOutermost()->GetName());
	new(AssetsAndNames) FAssetRenameData(Asset, PackagePath, NewName);
	AssetToolsModule.Get().RenameAssets(AssetsAndNames);
}

void ContentBrowserUtils::CopyAssets(const TArray<UObject*>& Assets, const FString& DestPath)
{
	TArray<UObject*> NewObjects;
	ObjectTools::DuplicateObjects(Assets, TEXT(""), DestPath, /*bOpenDialog=*/false, &NewObjects);

	// If any objects were duplicated, report the success
	if ( NewObjects.Num() )
	{
		FFormatNamedArguments Args;
		Args.Add( TEXT("Number"), NewObjects.Num() );
		const FText Message = FText::Format( LOCTEXT("AssetsDroppedCopy", "{Number} asset(s) copied"), Args );
		FSlateNotificationManager::Get().AddNotification(FNotificationInfo(Message));

		// Now branch the files in source control if possible
		check(Assets.Num() == NewObjects.Num());
		for(int32 ObjectIndex = 0; ObjectIndex < Assets.Num(); ObjectIndex++)
		{
			UObject* SourceAsset = Assets[ObjectIndex];
			UObject* DestAsset = NewObjects[ObjectIndex];
			SourceControlHelpers::BranchPackage(DestAsset->GetOutermost(), SourceAsset->GetOutermost());
		}
	}
}

void ContentBrowserUtils::MoveAssets(const TArray<UObject*>& Assets, const FString& DestPath, const FString& SourcePath)
{
	check(DestPath.Len() > 0);

	FAssetToolsModule& AssetToolsModule = FModuleManager::LoadModuleChecked<FAssetToolsModule>("AssetTools");
	TArray<FAssetRenameData> AssetsAndNames;
	for ( auto AssetIt = Assets.CreateConstIterator(); AssetIt; ++AssetIt )
	{
		UObject* Asset = *AssetIt;

		if ( !ensure(Asset) )
		{
			continue;
		}

		FString PackagePath;
		FString ObjectName = Asset->GetName();

		if ( SourcePath.Len() )
		{
			const FString CurrentPackageName = Asset->GetOutermost()->GetName();

			// This is a relative operation
			if ( !ensure(CurrentPackageName.StartsWith(SourcePath)) )
			{
				continue;
			}
				
			// Collect the relative path then use it to determine the new location
			// For example, if SourcePath = /Game/MyPath and CurrentPackageName = /Game/MyPath/MySubPath/MyAsset
			//     /Game/MyPath/MySubPath/MyAsset -> /MySubPath

			const int32 ShortPackageNameLen = FPackageName::GetLongPackageAssetName(CurrentPackageName).Len();
			const int32 RelativePathLen = CurrentPackageName.Len() - ShortPackageNameLen - SourcePath.Len() - 1; // -1 to exclude the trailing "/"
			const FString RelativeDestPath = CurrentPackageName.Mid(SourcePath.Len(), RelativePathLen);

			PackagePath = DestPath + RelativeDestPath;
		}
		else
		{
			// Only a DestPath was supplied, use it
			PackagePath = DestPath;
		}

		new(AssetsAndNames) FAssetRenameData(Asset, PackagePath, ObjectName);
	}

	if ( AssetsAndNames.Num() > 0 )
	{
		AssetToolsModule.Get().RenameAssets(AssetsAndNames);
	}
}

int32 ContentBrowserUtils::DeleteAssets(const TArray<UObject*>& AssetsToDelete)
{
	return ObjectTools::DeleteObjects(AssetsToDelete);
}

bool ContentBrowserUtils::DeleteFolders(const TArray<FString>& PathsToDelete)
{
	// Get a list of assets in the paths to delete
	TArray<FAssetData> AssetDataList;
	GetAssetsInPaths(PathsToDelete, AssetDataList);

	const int32 NumAssetsInPaths = AssetDataList.Num();
	bool bAllowFolderDelete = false;
	if ( NumAssetsInPaths == 0 )
	{
		// There were no assets, allow the folder delete.
		bAllowFolderDelete = true;
	}
	else
	{
		// Load all the assets in the folder and attempt to delete them.
		// If it was successful, allow the folder delete.

		// Get a list of object paths for input into LoadAssetsIfNeeded
		TArray<FString> ObjectPaths;
		for ( auto AssetIt = AssetDataList.CreateConstIterator(); AssetIt; ++AssetIt )
		{
			ObjectPaths.Add((*AssetIt).ObjectPath.ToString());
		}

		// Load all the assets in the selected paths
		TArray<UObject*> LoadedAssets;
		if ( ContentBrowserUtils::LoadAssetsIfNeeded(ObjectPaths, LoadedAssets) )
		{
			// Make sure we loaded all of them
			if ( LoadedAssets.Num() == NumAssetsInPaths )
			{
				const int32 NumAssetsDeleted = ContentBrowserUtils::DeleteAssets(LoadedAssets);
				if ( NumAssetsDeleted == NumAssetsInPaths )
				{
					// Successfully deleted all assets in the specified path. Allow the folder to be removed.
					bAllowFolderDelete = true;
				}
				else
				{
					// Not all the assets in the selected paths were deleted
				}
			}
			else
			{
				// Not all the assets in the selected paths were loaded
			}
		}
		else
		{
			// The user declined to load some assets or some assets failed to load
		}
	}
	
	if ( bAllowFolderDelete )
	{
		FAssetRegistryModule& AssetRegistryModule = FModuleManager::LoadModuleChecked<FAssetRegistryModule>("AssetRegistry");

		for ( auto PathIt = PathsToDelete.CreateConstIterator(); PathIt; ++PathIt )
		{
			AssetRegistryModule.Get().RemovePath(*PathIt);
		}

		return true;
	}

	return false;
}

void ContentBrowserUtils::GetAssetsInPaths(const TArray<FString>& InPaths, TArray<FAssetData>& OutAssetDataList)
{
	// Load the asset registry module
	FAssetRegistryModule& AssetRegistryModule = FModuleManager::Get().LoadModuleChecked<FAssetRegistryModule>(TEXT("AssetRegistry"));

	// Form a filter from the paths
	FARFilter Filter;
	Filter.bRecursivePaths = true;
	for (int32 PathIdx = 0; PathIdx < InPaths.Num(); ++PathIdx)
	{
		new (Filter.PackagePaths) FName(*InPaths[PathIdx]);
	}

	// Query for a list of assets in the selected paths
	AssetRegistryModule.Get().GetAssets(Filter, OutAssetDataList);
}

bool ContentBrowserUtils::SavePackages(const TArray<UPackage*>& Packages)
{
	TArray< UPackage* > PackagesWithExternalRefs;
	FString PackageNames;
	if( PackageTools::CheckForReferencesToExternalPackages( &Packages, &PackagesWithExternalRefs ) )
	{
		for(int32 PkgIdx = 0; PkgIdx < PackagesWithExternalRefs.Num(); ++PkgIdx)
		{
			PackageNames += FString::Printf(TEXT("%s\n"), *PackagesWithExternalRefs[ PkgIdx ]->GetName());
		}
		bool bProceed = EAppReturnType::Yes == FMessageDialog::Open(
			EAppMsgType::YesNo,
			FText::Format(
				NSLOCTEXT("UnrealEd", "Warning_ExternalPackageRef", "The following assets have references to external assets: \n{0}\nExternal assets won't be found when in a game and all references will be broken.  Proceed?"),
				FText::FromString(PackageNames) ) );
		if(!bProceed)
		{
			return false;
		}
	}

	const bool bCheckDirty = false;
	const bool bPromptToSave = false;
	const FEditorFileUtils::EPromptReturnCode Return = FEditorFileUtils::PromptForCheckoutAndSave(Packages, bCheckDirty, bPromptToSave);

	return Return == FEditorFileUtils::EPromptReturnCode::PR_Success;
}

bool ContentBrowserUtils::SaveDirtyPackages()
{
	const bool bPromptUserToSave = true;
	const bool bSaveMapPackages = true;
	const bool bSaveContentPackages = true;
	const bool bFastSave = false;
	const bool bNotifyNoPackagesSaved = false;
	const bool bCanBeDeclined = false;
	return FEditorFileUtils::SaveDirtyPackages( bPromptUserToSave, bSaveMapPackages, bSaveContentPackages, bFastSave, bNotifyNoPackagesSaved, bCanBeDeclined );
}

TArray<UPackage*> ContentBrowserUtils::LoadPackages(const TArray<FString>& PackageNames)
{
	TArray<UPackage*> LoadedPackages;

	GWarn->BeginSlowTask( LOCTEXT("LoadingPackages", "Loading Packages..."), true );

	for (int32 PackageIdx = 0; PackageIdx < PackageNames.Num(); ++PackageIdx)
	{
		const FString& PackageName = PackageNames[PackageIdx];

		if ( !ensure(PackageName.Len() > 0) )
		{
			// Empty package name. Skip it.
			continue;
		}

		UPackage* Package = FindPackage(NULL, *PackageName);

		if ( Package != NULL )
		{
			// The package is at least partially loaded. Fully load it.
			Package->FullyLoad();
		}
		else
		{
			// The package is unloaded. Try to load the package from disk.
			Package = PackageTools::LoadPackage(PackageName);
		}

		// If the package was loaded, add it to the loaded packages list.
		if ( Package != NULL )
		{
			LoadedPackages.Add(Package);
		}
	}

	GWarn->EndSlowTask();

	return LoadedPackages;
}

void ContentBrowserUtils::DisplayMessage(const FText& Message, const FSlateRect& ScreenAnchor, const TSharedRef<SWidget>& ParentContent)
{
	SContentBrowserPopup::DisplayMessage(Message, ScreenAnchor, ParentContent);
}

void ContentBrowserUtils::DisplayConfirmationPopup(const FText& Message, const FText& YesString, const FText& NoString, const TSharedRef<SWidget>& ParentContent, const FOnClicked& OnYesClicked, const FOnClicked& OnNoClicked)
{
	TSharedRef<SContentBrowserConfirmPopup> Popup = 
		SNew(SContentBrowserConfirmPopup)
		.Prompt(Message)
		.YesText(YesString)
		.NoText(NoString)
		.OnYesClicked( OnYesClicked )
		.OnNoClicked( OnNoClicked );

	Popup->OpenPopup(ParentContent);
}

void ContentBrowserUtils::CopyFolders(const TArray<FString>& InSourcePathNames, const FString& DestPath)
{
	TMap<FString, TArray<UObject*> > SourcePathToLoadedAssets;

	// Make sure the destination path is not in the source path list
	TArray<FString> SourcePathNames = InSourcePathNames;
	SourcePathNames.Remove(DestPath);

	// Load all assets in the source paths
	PrepareFoldersForDragDrop(SourcePathNames, SourcePathToLoadedAssets);

	// Load the Asset Registry to update paths during the copy
	FAssetRegistryModule& AssetRegistryModule = FModuleManager::LoadModuleChecked<FAssetRegistryModule>("AssetRegistry");
	
	// For every path which contained valid assets...
	for ( auto PathIt = SourcePathToLoadedAssets.CreateConstIterator(); PathIt; ++PathIt )
	{
		// Put dragged folders in a sub-folder under the destination path
		FString SubFolderName = FPackageName::GetLongPackageAssetName(PathIt.Key());
		FString Destination = DestPath + TEXT("/") + SubFolderName;

		// Add the new path to notify sources views
		AssetRegistryModule.Get().AddPath(Destination);

		// If any assets were in this path...
		if ( PathIt.Value().Num() > 0 )
		{
			// Copy assets and supply a source path to indicate it is relative
			ObjectTools::DuplicateObjects( PathIt.Value(), PathIt.Key(), Destination, /*bOpenDialog=*/false );
		}
	}
}

void ContentBrowserUtils::MoveFolders(const TArray<FString>& InSourcePathNames, const FString& DestPath)
{
	TMap<FString, TArray<UObject*> > SourcePathToLoadedAssets;
	FString DestPathWithTrailingSlash = DestPath / "";

	// Do not allow parent directories to be moved to themselves or children.
	TArray<FString> SourcePathNames = InSourcePathNames;
	TArray<FString> SourcePathNamesToRemove;
	for (auto SourcePathIt = SourcePathNames.CreateConstIterator(); SourcePathIt; ++SourcePathIt)
	{
		if(DestPathWithTrailingSlash.StartsWith(*SourcePathIt / ""))
		{
			SourcePathNamesToRemove.Add(*SourcePathIt);
		}
	}
	for (auto SourcePathToRemoveIt = SourcePathNamesToRemove.CreateConstIterator(); SourcePathToRemoveIt; ++SourcePathToRemoveIt)
	{
		SourcePathNames.Remove(*SourcePathToRemoveIt);
	}

	// Load all assets in the source paths
	PrepareFoldersForDragDrop(SourcePathNames, SourcePathToLoadedAssets);
	
	// Load the Asset Registry to update paths during the move
	FAssetRegistryModule& AssetRegistryModule = FModuleManager::LoadModuleChecked<FAssetRegistryModule>("AssetRegistry");

	// For every path which contained valid assets...
	for ( auto PathIt = SourcePathToLoadedAssets.CreateConstIterator(); PathIt; ++PathIt )
	{
		// Put dragged folders in a sub-folder under the destination path
		const FString SourcePath = PathIt.Key();
		const FString SubFolderName = FPackageName::GetLongPackageAssetName(SourcePath);
		const FString Destination = DestPathWithTrailingSlash + SubFolderName;

		// Add the new path to notify sources views
		AssetRegistryModule.Get().AddPath(Destination);

		// If any assets were in this path...
		if ( PathIt.Value().Num() > 0 )
		{
			// Move assets and supply a source path to indicate it is relative
			ContentBrowserUtils::MoveAssets( PathIt.Value(), Destination, PathIt.Key() );
		}

		// Attempt to remove the old paths. This operation will silently fail if any assets failed to move.
		AssetRegistryModule.Get().RemovePath(SourcePath);
	}
}

void ContentBrowserUtils::PrepareFoldersForDragDrop(const TArray<FString>& SourcePathNames, TMap< FString, TArray<UObject*> >& OutSourcePathToLoadedAssets)
{
	TSet<UObject*> AllFoundObjects;

	GWarn->BeginSlowTask( LOCTEXT("FolderDragDrop_Loading", "Loading folders"), true);

	// Load the Asset Registry to update paths during the move
	FAssetRegistryModule& AssetRegistryModule = FModuleManager::LoadModuleChecked<FAssetRegistryModule>("AssetRegistry");

	
	// Check up-front how many assets we might load in this operation & warn the user
	TArray<FString> ObjectPathsToWarnAbout;
	for ( auto PathIt = SourcePathNames.CreateConstIterator(); PathIt; ++PathIt )
	{
		// Get all assets in this path
		TArray<FAssetData> AssetDataList;
		AssetRegistryModule.Get().GetAssetsByPath(FName(**PathIt), AssetDataList, true);

		for ( auto AssetIt = AssetDataList.CreateConstIterator(); AssetIt; ++AssetIt )
		{
			ObjectPathsToWarnAbout.Add((*AssetIt).ObjectPath.ToString());
		}
	}

	TArray<FString> UnloadedObjects;
	if(ShouldPromptToLoadAssets(ObjectPathsToWarnAbout, UnloadedObjects))
	{
		PromptToLoadAssets(UnloadedObjects);
	}

	// For every source path, load every package in the path (if necessary) and keep track of the assets that were loaded
	for ( auto PathIt = SourcePathNames.CreateConstIterator(); PathIt; ++PathIt )
	{
		// Get all assets in this path
		TArray<FAssetData> AssetDataList;
		AssetRegistryModule.Get().GetAssetsByPath(FName(**PathIt), AssetDataList, true);

		// Form a list of all object paths for these assets
		TArray<FString> ObjectPaths;
		for ( auto AssetIt = AssetDataList.CreateConstIterator(); AssetIt; ++AssetIt )
		{
			ObjectPaths.Add((*AssetIt).ObjectPath.ToString());
		}

		// Load all assets in this path if needed
		TArray<UObject*> AllLoadedAssets;
		LoadAssetsIfNeeded(ObjectPaths, AllLoadedAssets, false);

		// Add a slash to the end of the path so StartsWith doesn't get a false positive on similarly named folders
		const FString SourcePathWithSlash = *PathIt + TEXT("/");

		// Find all files in this path and subpaths
		TArray<FString> Filenames;
		FString RootFolder = FPackageName::LongPackageNameToFilename(SourcePathWithSlash);
		FPackageName::FindPackagesInDirectory(Filenames, RootFolder);

		// Now find all assets in memory that were loaded from this path that are valid for drag-droppping
		TArray<UObject*> ValidLoadedAssets;
		for ( auto AssetIt = AllLoadedAssets.CreateConstIterator(); AssetIt; ++AssetIt )
		{
			UObject* Asset = *AssetIt;
			if ( (Asset->GetClass() != UObjectRedirector::StaticClass() &&				// Skip object redirectors
				 !Asset->GetOutermost()->ContainsMap() &&								// Skip assets in maps
				 !AllFoundObjects.Contains(Asset)										// Skip assets we have already found to avoid processing them twice
				) )
			{
				ValidLoadedAssets.Add(Asset);
				AllFoundObjects.Add(Asset);
			}
		}

		// Add an entry of the map of source paths to assets found, whether any assets were found or not
		OutSourcePathToLoadedAssets.Add(*PathIt, ValidLoadedAssets);
	}

	GWarn->EndSlowTask();

	ensure(SourcePathNames.Num() == OutSourcePathToLoadedAssets.Num());
}

void ContentBrowserUtils::CopyAssetReferencesToClipboard(const TArray<FAssetData>& AssetsToCopy)
{
	FString ClipboardText;
	for ( auto AssetIt = AssetsToCopy.CreateConstIterator(); AssetIt; ++AssetIt)
	{
		if ( ClipboardText.Len() > 0 )
		{
			ClipboardText += LINE_TERMINATOR;
		}

		ClipboardText += (*AssetIt).GetExportTextName();
	}

	FPlatformMisc::ClipboardCopy( *ClipboardText );
}

void ContentBrowserUtils::CaptureThumbnailFromViewport(FViewport* InViewport, const TArray<FAssetData>& InAssetsToAssign)
{
	//capture the thumbnail
	uint32 SrcWidth = InViewport->GetSizeXY().X;
	uint32 SrcHeight = InViewport->GetSizeXY().Y;
	// Read the contents of the viewport into an array.
	TArray<FColor> OrigBitmap;
	if (InViewport->ReadPixels(OrigBitmap))
	{
		check(OrigBitmap.Num() == SrcWidth * SrcHeight);

		//pin to smallest value
		int32 CropSize = FMath::Min<uint32>(SrcWidth, SrcHeight);
		//pin to max size
		int32 ScaledSize  = FMath::Min<uint32>(ThumbnailTools::DefaultThumbnailSize, CropSize);

		//calculations for cropping
		TArray<FColor> CroppedBitmap;
		CroppedBitmap.AddUninitialized(CropSize*CropSize);
		//Crop the image
		int32 CroppedSrcTop  = (SrcHeight - CropSize)/2;
		int32 CroppedSrcLeft = (SrcWidth - CropSize)/2;
		for (int32 Row = 0; Row < CropSize; ++Row)
		{
			//Row*Side of a row*byte per color
			int32 SrcPixelIndex = (CroppedSrcTop+Row)*SrcWidth + CroppedSrcLeft;
			const void* SrcPtr = &(OrigBitmap[SrcPixelIndex]);
			void* DstPtr = &(CroppedBitmap[Row*CropSize]);
			FMemory::Memcpy(DstPtr, SrcPtr, CropSize*4);
		}

		//Scale image down if needed
		TArray<FColor> ScaledBitmap;
		if (ScaledSize < CropSize)
		{
			FImageUtils::ImageResize( CropSize, CropSize, CroppedBitmap, ScaledSize, ScaledSize, ScaledBitmap, true );
		}
		else
		{
			//just copy the data over. sizes are the same
			ScaledBitmap = CroppedBitmap;
		}

		//setup actual thumbnail
		FObjectThumbnail TempThumbnail;
		TempThumbnail.SetImageSize( ScaledSize, ScaledSize );
		TArray<uint8>& ThumbnailByteArray = TempThumbnail.AccessImageData();

		// Copy scaled image into destination thumb
		int32 MemorySize = ScaledSize*ScaledSize*sizeof(FColor);
		ThumbnailByteArray.AddUninitialized(MemorySize);
		FMemory::Memcpy(&(ThumbnailByteArray[0]), &(ScaledBitmap[0]), MemorySize);

		FAssetToolsModule& AssetToolsModule = FModuleManager::LoadModuleChecked<FAssetToolsModule>("AssetTools");

		//check if each asset should receive the new thumb nail
		for ( auto AssetIt = InAssetsToAssign.CreateConstIterator(); AssetIt; ++AssetIt )
		{
			const FAssetData& CurrentAsset = *AssetIt;

			// check whether this is a type that uses one of the shared static thumbnails
			if ( AssetToolsModule.Get().AssetUsesGenericThumbnail( CurrentAsset ) )
			{
				//assign the thumbnail and dirty
				const FString ObjectFullName = CurrentAsset.GetFullName();
				const FString PackageName    = CurrentAsset.PackageName.ToString();

				UPackage* AssetPackage = FindObject<UPackage>( NULL, *PackageName );
				if ( ensure(AssetPackage) )
				{
					FObjectThumbnail* NewThumbnail = ThumbnailTools::CacheThumbnail(ObjectFullName, &TempThumbnail, AssetPackage);
					if ( ensure(NewThumbnail) )
					{
						//we need to indicate that the package needs to be resaved
						AssetPackage->MarkPackageDirty();

						// Let the content browser know that we've changed the thumbnail
						NewThumbnail->MarkAsDirty();
						
						// Signal that the asset was changed if it is loaded so thumbnail pools will update
						if ( CurrentAsset.IsAssetLoaded() )
						{
							CurrentAsset.GetAsset()->PostEditChange();
						}

						//Set that thumbnail as a valid custom thumbnail so it'll be saved out
						NewThumbnail->SetCreatedAfterCustomThumbsEnabled();
					}
				}
			}
		}
	}
}

void ContentBrowserUtils::ClearCustomThumbnails(const TArray<FAssetData>& InAssetsToAssign)
{
	FAssetToolsModule& AssetToolsModule = FModuleManager::LoadModuleChecked<FAssetToolsModule>("AssetTools");

	//check if each asset should receive the new thumb nail
	for ( auto AssetIt = InAssetsToAssign.CreateConstIterator(); AssetIt; ++AssetIt )
	{
		const FAssetData& CurrentAsset = *AssetIt;

		// check whether this is a type that uses one of the shared static thumbnails
		if ( AssetToolsModule.Get().AssetUsesGenericThumbnail( CurrentAsset ) )
		{
			//assign the thumbnail and dirty
			const FString ObjectFullName = CurrentAsset.GetFullName();
			const FString PackageName    = CurrentAsset.PackageName.ToString();

			UPackage* AssetPackage = FindObject<UPackage>( NULL, *PackageName );
			if ( ensure(AssetPackage) )
			{
				ThumbnailTools::CacheEmptyThumbnail( ObjectFullName, AssetPackage);

				//we need to indicate that the package needs to be resaved
				AssetPackage->MarkPackageDirty();

				// Signal that the asset was changed if it is loaded so thumbnail pools will update
				if ( CurrentAsset.IsAssetLoaded() )
				{
					CurrentAsset.GetAsset()->PostEditChange();
				}
			}
		}
	}
}

bool ContentBrowserUtils::AssetHasCustomThumbnail( const FAssetData& AssetData )
{
	FAssetToolsModule& AssetToolsModule = FModuleManager::LoadModuleChecked<FAssetToolsModule>("AssetTools");
	if ( AssetToolsModule.Get().AssetUsesGenericThumbnail(AssetData) )
	{
		const FObjectThumbnail* CachedThumbnail = ThumbnailTools::FindCachedThumbnail(AssetData.GetFullName());
		if ( CachedThumbnail != NULL && !CachedThumbnail->IsEmpty() )
		{
			return true;
		}

		// If we don't yet have a thumbnail map, check the disk
		FName ObjectFullName = FName(*AssetData.GetFullName());
		TArray<FName> ObjectFullNames;
		FThumbnailMap LoadedThumbnails;
		ObjectFullNames.Add( ObjectFullName );
		if ( ThumbnailTools::ConditionallyLoadThumbnailsForObjects( ObjectFullNames, LoadedThumbnails ) )
		{
			const FObjectThumbnail* Thumbnail = LoadedThumbnails.Find(ObjectFullName);

			if ( Thumbnail != NULL && !Thumbnail->IsEmpty() )
			{
				return true;
			}
		}
	}

	return false;
}

ContentBrowserUtils::ECBFolderCategory ContentBrowserUtils::GetFolderCategory( const FString& InPath )
{
	static const FString ClassesPrefix = TEXT("/Classes_");
	static const FString GameClassesPrefix = TEXT("/Classes_Game");
	static const FString EngineClassesPrefix = TEXT("/Classes_Engine");

	const bool bIsClassDir = InPath.StartsWith(ClassesPrefix);
	if(bIsClassDir)
	{
		const bool bIsGameClassDir = InPath.StartsWith(GameClassesPrefix);
		if(bIsGameClassDir)
		{
			return ECBFolderCategory::GameClasses;
		}

		const bool bIsEngineClassDir = InPath.StartsWith(EngineClassesPrefix);
		if(bIsEngineClassDir)
		{
			return ECBFolderCategory::EngineClasses;
		}

		return ECBFolderCategory::PluginClasses;
	}
	else
	{
		const bool bIsEngineContent = IsEngineFolder(InPath);
		if(bIsEngineContent)
		{
			return ECBFolderCategory::EngineContent;
		}

		const bool bIsPluginContent = IsPluginFolder(InPath);
		if(bIsPluginContent)
		{
			return ECBFolderCategory::PluginContent;
		}

		const bool bIsDeveloperContent = IsDevelopersFolder(InPath);
		if(bIsDeveloperContent)
		{
			return ECBFolderCategory::DeveloperContent;
		}

		return ECBFolderCategory::GameContent;
	}
}

bool ContentBrowserUtils::IsEngineFolder( const FString& InPath )
{
	return InPath.StartsWith(TEXT("/Engine")) || InPath == TEXT("Engine");
}

bool ContentBrowserUtils::IsDevelopersFolder( const FString& InPath )
{
	const FString DeveloperPathWithSlash = FPackageName::FilenameToLongPackageName(FPaths::GameDevelopersDir());
	const FString DeveloperPathWithoutSlash = DeveloperPathWithSlash.LeftChop(1);
		
	return InPath.StartsWith(DeveloperPathWithSlash) || InPath == DeveloperPathWithoutSlash;
}

bool ContentBrowserUtils::IsPluginFolder( const FString& InPath )
{
	FString PathWithSlash = InPath / TEXT("");
	for(const TSharedRef<IPlugin>& Plugin: IPluginManager::Get().GetEnabledPlugins())
	{
		if(Plugin->CanContainContent())
		{
			if(PathWithSlash.StartsWith(Plugin->GetMountedAssetPath()) || InPath == Plugin->GetName())
			{
				return true;
			}
		}
	}
	return false;
}

void ContentBrowserUtils::GetObjectsInAssetData(const TArray<FAssetData>& AssetList, TArray<UObject*>& OutDroppedObjects)
{	
	for (int32 AssetIdx = 0; AssetIdx < AssetList.Num(); ++AssetIdx)
	{
		const FAssetData& AssetData = AssetList[AssetIdx];

		UObject* Obj = AssetData.GetAsset();
		if (Obj)
		{
			OutDroppedObjects.Add(Obj);
		}
	}
}

bool ContentBrowserUtils::IsValidFolderName(const FString& FolderName, FText& Reason)
{
	// Check length of the folder name
	if ( FolderName.Len() == 0 )
	{
		Reason = LOCTEXT( "InvalidFolderName_IsTooShort", "Please provide a name for this folder." );
		return false;
	}
		
	if ( FolderName.Len() > MAX_UNREAL_FILENAME_LENGTH )
	{
		Reason = FText::Format( LOCTEXT("InvalidFolderName_TooLongForCooking", "Filename '{0}' is too long; this may interfere with cooking for consoles. Unreal filenames should be no longer than {1} characters." ),
			FText::FromString(FolderName), FText::AsNumber(MAX_UNREAL_FILENAME_LENGTH) );
		return false;
	}

	const FString InvalidChars = INVALID_LONGPACKAGE_CHARACTERS TEXT("/"); // Slash is an invalid character for a folder name

	// See if the name contains invalid characters.
	FString Char;
	for( int32 CharIdx = 0; CharIdx < FolderName.Len(); ++CharIdx )
	{
		Char = FolderName.Mid(CharIdx, 1);

		if ( InvalidChars.Contains(*Char) )
		{
			FString ReadableInvalidChars = InvalidChars;
			ReadableInvalidChars.ReplaceInline(TEXT("\r"), TEXT(""));
			ReadableInvalidChars.ReplaceInline(TEXT("\n"), TEXT(""));
			ReadableInvalidChars.ReplaceInline(TEXT("\t"), TEXT(""));

			Reason = FText::Format(LOCTEXT("InvalidFolderName_InvalidCharacters", "A folder name may not contain any of the following characters: {0}"), FText::FromString(ReadableInvalidChars));
			return false;
		}
	}
	
	return FEditorFileUtils::IsFilenameValidForSaving( FolderName, Reason );
}

bool ContentBrowserUtils::DoesFolderExist(const FString& FolderPath)
{
	// todo: jdale - CLASS - Will need updating to handle class folders

	TArray<FString> SubPaths;
	FAssetRegistryModule& AssetRegistryModule = FModuleManager::LoadModuleChecked<FAssetRegistryModule>(TEXT("AssetRegistry"));
	AssetRegistryModule.Get().GetSubPaths(FPaths::GetPath(FolderPath), SubPaths, false);

	for(auto SubPathIt(SubPaths.CreateConstIterator()); SubPathIt; SubPathIt++)	
	{
		if ( *SubPathIt == FolderPath )
		{
			return true;
		}
	}

	return false;
}

bool ContentBrowserUtils::IsRootDir(const FString& FolderPath)
{
	return IsAssetRootDir(FolderPath) || IsClassRootDir(FolderPath);
}

bool ContentBrowserUtils::IsAssetRootDir(const FString& FolderPath)
{
	// All root asset folders start with "/" (not "/Classes_") and contain only a single / (at the beginning)
	int32 LastSlashIndex = INDEX_NONE;
	return FolderPath.Len() > 1 && !IsClassPath(FolderPath) && FolderPath.FindLastChar(TEXT('/'), LastSlashIndex) && LastSlashIndex == 0;
}

bool ContentBrowserUtils::IsClassRootDir(const FString& FolderPath)
{
	// All root class folders start with "/Classes_" and contain only a single / (at the beginning)
	int32 LastSlashIndex = INDEX_NONE;
	return IsClassPath(FolderPath) && FolderPath.FindLastChar(TEXT('/'), LastSlashIndex) && LastSlashIndex == 0;
}

FText ContentBrowserUtils::GetRootDirDisplayName(const FString& FolderPath)
{
	// Strip off any leading or trailing forward slashes
	// We just want the name without any path separators
	FString CleanFolderPath = FolderPath;
	while(CleanFolderPath.StartsWith(TEXT("/")))
	{
		CleanFolderPath = CleanFolderPath.Mid(1);
	}
	while(CleanFolderPath.EndsWith(TEXT("/")))
	{
		CleanFolderPath = CleanFolderPath.Mid(0, CleanFolderPath.Len() - 1);
	}

	static const FString ClassesPrefix = TEXT("Classes_");
	const bool bIsClassDir = CleanFolderPath.StartsWith(ClassesPrefix);

	// Strip off the "Classes_" prefix
	if(bIsClassDir)
	{
		CleanFolderPath = CleanFolderPath.Mid(ClassesPrefix.Len());
	}

	// Also localize well known folder names, like "Engine" and "Game"
	static const FString EngineFolderName = TEXT("Engine");
	static const FString GameFolderName = TEXT("Game");
	FText LocalizedFolderName;
	if(CleanFolderPath == EngineFolderName)
	{
		LocalizedFolderName = LOCTEXT("EngineFolderName", "Engine");
	}
	else if(CleanFolderPath == GameFolderName)
	{
		//LocalizedFolderName = LOCTEXT("GameFolderName", "Game");
	}
	else
	{
		LocalizedFolderName = FText::FromString(CleanFolderPath);
	}
<<<<<<< HEAD

	if(LocalizedFolderName.IsEmpty())
	{
		return (bIsClassDir) ? LOCTEXT("ClassesFolder", "C++ Classes") : LOCTEXT("ContentFolder", "Content");
	}

	return FText::Format((bIsClassDir) ? LOCTEXT("ClassesFolderFmt", "{0} C++ Classes") : LOCTEXT("ContentFolderFmt", "{0} Content"), LocalizedFolderName);
}

bool ContentBrowserUtils::IsClassPath(const FString& InPath)
{
	static const FString ClassesRootPrefix = TEXT("/Classes_");
	return InPath.StartsWith(ClassesRootPrefix);
}

void ContentBrowserUtils::CountPathTypes(const TArray<FString>& InPaths, int32& OutNumAssetPaths, int32& OutNumClassPaths)
{
	OutNumAssetPaths = 0;
	OutNumClassPaths = 0;

	for(const FString& Path : InPaths)
	{
		if(IsClassPath(Path))
		{
			++OutNumClassPaths;
		}
		else
		{
			++OutNumAssetPaths;
		}
	}
}

void ContentBrowserUtils::CountPathTypes(const TArray<FName>& InPaths, int32& OutNumAssetPaths, int32& OutNumClassPaths)
{
	OutNumAssetPaths = 0;
	OutNumClassPaths = 0;

	for(const FName& Path : InPaths)
	{
		if(IsClassPath(Path.ToString()))
		{
			++OutNumClassPaths;
		}
		else
		{
			++OutNumAssetPaths;
		}
	}
}

void ContentBrowserUtils::CountItemTypes(const TArray<FAssetData>& InItems, int32& OutNumAssetItems, int32& OutNumClassItems)
{
	OutNumAssetItems = 0;
	OutNumClassItems = 0;

	for(const FAssetData& Item : InItems)
	{
		if(Item.AssetClass == NAME_Class)
		{
			++OutNumClassItems;
		}
		else
		{
			++OutNumAssetItems;
		}
	}
}

bool ContentBrowserUtils::IsValidPathToCreateNewClass(const FString& InPath)
{
	// Classes can currently only be added to game modules - if this is restricted, we can use IsClassPath here instead
	// Classes can only be created in modules, so that will be at least two folders deep (two /)
	static const FString GameClassesRootPrefix = TEXT("/Classes_Game");

	int32 LastSlashIndex = INDEX_NONE;
	return InPath.StartsWith(GameClassesRootPrefix) && InPath.FindLastChar(TEXT('/'), LastSlashIndex) && LastSlashIndex != 0;
}

=======

	if(LocalizedFolderName.IsEmpty())
	{
		return (bIsClassDir) ? LOCTEXT("ClassesFolder", "C++ Classes") : LOCTEXT("ContentFolder", "Content");
	}

	return FText::Format((bIsClassDir) ? LOCTEXT("ClassesFolderFmt", "{0} C++ Classes") : LOCTEXT("ContentFolderFmt", "{0} Content"), LocalizedFolderName);
}

bool ContentBrowserUtils::IsClassPath(const FString& InPath)
{
	static const FString ClassesRootPrefix = TEXT("/Classes_");
	return InPath.StartsWith(ClassesRootPrefix);
}

void ContentBrowserUtils::CountPathTypes(const TArray<FString>& InPaths, int32& OutNumAssetPaths, int32& OutNumClassPaths)
{
	OutNumAssetPaths = 0;
	OutNumClassPaths = 0;

	for(const FString& Path : InPaths)
	{
		if(IsClassPath(Path))
		{
			++OutNumClassPaths;
		}
		else
		{
			++OutNumAssetPaths;
		}
	}
}

void ContentBrowserUtils::CountPathTypes(const TArray<FName>& InPaths, int32& OutNumAssetPaths, int32& OutNumClassPaths)
{
	OutNumAssetPaths = 0;
	OutNumClassPaths = 0;

	for(const FName& Path : InPaths)
	{
		if(IsClassPath(Path.ToString()))
		{
			++OutNumClassPaths;
		}
		else
		{
			++OutNumAssetPaths;
		}
	}
}

void ContentBrowserUtils::CountItemTypes(const TArray<FAssetData>& InItems, int32& OutNumAssetItems, int32& OutNumClassItems)
{
	OutNumAssetItems = 0;
	OutNumClassItems = 0;

	for(const FAssetData& Item : InItems)
	{
		if(Item.AssetClass == NAME_Class)
		{
			++OutNumClassItems;
		}
		else
		{
			++OutNumAssetItems;
		}
	}
}

bool ContentBrowserUtils::IsValidPathToCreateNewClass(const FString& InPath)
{
	// Classes can currently only be added to game modules - if this is restricted, we can use IsClassPath here instead
	// Classes can only be created in modules, so that will be at least two folders deep (two /)
	static const FString GameClassesRootPrefix = TEXT("/Classes_Game");

	int32 LastSlashIndex = INDEX_NONE;
	return InPath.StartsWith(GameClassesRootPrefix) && InPath.FindLastChar(TEXT('/'), LastSlashIndex) && LastSlashIndex != 0;
}

>>>>>>> cce8678d
bool ContentBrowserUtils::IsValidPathToCreateNewFolder(const FString& InPath)
{
	// We can't currently make folders in class paths
	// If we do later allow folders in class paths, they must only be created within modules (see IsValidPathToCreateNewClass above)
	return !IsClassPath(InPath);
}

const TSharedPtr<FLinearColor> ContentBrowserUtils::LoadColor(const FString& FolderPath)
{
	auto LoadColorInternal = [](const FString& InPath) -> TSharedPtr<FLinearColor>
	{
		// See if we have a value cached first
		TSharedPtr<FLinearColor> CachedColor = PathColors.FindRef(InPath);
		if(CachedColor.IsValid())
		{
			return CachedColor;
		}
		
		// Loads the color of folder at the given path from the config
<<<<<<< HEAD
		if(FPaths::FileExists(GEditorUserSettingsIni))
		{
			// Create a new entry from the config, skip if it's default
			FString ColorStr;
			if(GConfig->GetString(TEXT("PathColor"), *InPath, ColorStr, GEditorUserSettingsIni))
=======
		if(FPaths::FileExists(GEditorPerProjectIni))
		{
			// Create a new entry from the config, skip if it's default
			FString ColorStr;
			if(GConfig->GetString(TEXT("PathColor"), *InPath, ColorStr, GEditorPerProjectIni))
>>>>>>> cce8678d
			{
				FLinearColor Color;
				if(Color.InitFromString(ColorStr) && !Color.Equals(ContentBrowserUtils::GetDefaultColor()))
				{
					return PathColors.Add(InPath, MakeShareable(new FLinearColor(Color)));
				}
			}
			else
			{
				return PathColors.Add(InPath, MakeShareable(new FLinearColor(ContentBrowserUtils::GetDefaultColor())));
			}
		}

		return nullptr;
	};

	// First try and find the color using the given path, as this works correctly for both assets and classes
	TSharedPtr<FLinearColor> FoundColor = LoadColorInternal(FolderPath);
	if(FoundColor.IsValid())
	{
		return FoundColor;
	}

	// If that failed, try and use the filename (assets used to use this as their color key, but it doesn't work with classes)
	if(!IsClassPath(FolderPath))
	{
		const FString RelativePath = FPackageName::LongPackageNameToFilename(FolderPath + TEXT("/"));
		return LoadColorInternal(RelativePath);
	}

	return nullptr;
}

void ContentBrowserUtils::SaveColor(const FString& FolderPath, const TSharedPtr<FLinearColor>& FolderColor, bool bForceAdd)
{
<<<<<<< HEAD
	auto SaveColorInternal = [](const FString& InPath, const TSharedPtr<FLinearColor>& FolderColor)
	{
		// Saves the color of the folder to the config
		if(FPaths::FileExists(GEditorUserSettingsIni))
		{
			GConfig->SetString(TEXT("PathColor"), *InPath, *FolderColor->ToString(), GEditorUserSettingsIni);
		}

		// Update the map too
		PathColors.Add(InPath, FolderColor);
=======
	auto SaveColorInternal = [](const FString& InPath, const TSharedPtr<FLinearColor>& InFolderColor)
	{
		// Saves the color of the folder to the config
		if(FPaths::FileExists(GEditorPerProjectIni))
		{
			GConfig->SetString(TEXT("PathColor"), *InPath, *InFolderColor->ToString(), GEditorPerProjectIni);
		}

		// Update the map too
		PathColors.Add(InPath, InFolderColor);
>>>>>>> cce8678d
	};

	auto RemoveColorInternal = [](const FString& InPath)
	{
		// Remove the color of the folder from the config
<<<<<<< HEAD
		if(FPaths::FileExists(GEditorUserSettingsIni))
		{
			GConfig->RemoveKey(TEXT("PathColor"), *InPath, GEditorUserSettingsIni);
=======
		if(FPaths::FileExists(GEditorPerProjectIni))
		{
			GConfig->RemoveKey(TEXT("PathColor"), *InPath, GEditorPerProjectIni);
>>>>>>> cce8678d
		}

		// Update the map too
		PathColors.Remove(InPath);
	};

	// Remove the color if it's invalid or default
	const bool bRemove = !FolderColor.IsValid() || (!bForceAdd && FolderColor->Equals(ContentBrowserUtils::GetDefaultColor()));

	if(bRemove)
	{
		RemoveColorInternal(FolderPath);
	}
	else
	{
		SaveColorInternal(FolderPath, FolderColor);
	}

	// Make sure and remove any colors using the legacy path format
	if(!IsClassPath(FolderPath))
	{
		const FString RelativePath = FPackageName::LongPackageNameToFilename(FolderPath + TEXT("/"));
		return RemoveColorInternal(RelativePath);
	}
}

bool ContentBrowserUtils::HasCustomColors( TArray< FLinearColor >* OutColors )
{
	// Check to see how many paths are currently using this color
	// Note: we have to use the config, as paths which haven't been rendered yet aren't registered in the map
	bool bHasCustom = false;
	if (FPaths::FileExists(GEditorPerProjectIni))
	{
		// Read individual entries from a config file.
		TArray< FString > Section; 
		GConfig->GetSection( TEXT("PathColor"), Section, GEditorPerProjectIni );

		for( int32 SectionIndex = 0; SectionIndex < Section.Num(); SectionIndex++ )
		{
			FString EntryStr = Section[ SectionIndex ];
			EntryStr.Trim();

			FString PathStr;
			FString ColorStr;
			if ( EntryStr.Split( TEXT( "=" ), &PathStr, &ColorStr ) )
			{
				// Ignore any that have invalid or default colors
				FLinearColor CurrentColor;
				if( CurrentColor.InitFromString( ColorStr ) && !CurrentColor.Equals( ContentBrowserUtils::GetDefaultColor() ) )
				{
					bHasCustom = true;
					if ( OutColors )
					{
						// Only add if not already present (ignores near matches too)
						bool bAdded = false;
						for( int32 ColorIndex = 0; ColorIndex < OutColors->Num(); ColorIndex++ )
						{
							const FLinearColor& Color = (*OutColors)[ ColorIndex ];
							if( CurrentColor.Equals( Color ) )
							{
								bAdded = true;
								break;
							}
						}
						if ( !bAdded )
						{
							OutColors->Add( CurrentColor );
						}
					}
					else
					{
						break;
					}
				}
			}
		}
	}
	return bHasCustom;
}

FLinearColor ContentBrowserUtils::GetDefaultColor()
{
	// The default tint the folder should appear as
	return FLinearColor::Gray;
}

FText ContentBrowserUtils::GetExploreFolderText()
{
	FFormatNamedArguments Args;
	Args.Add(TEXT("FileManagerName"), FPlatformMisc::GetFileManagerName());
	return FText::Format(NSLOCTEXT("GenericPlatform", "ShowInFileManager", "Show In {FileManagerName}"), Args);
}

bool ContentBrowserUtils::IsValidObjectPathForCreate(const FString& ObjectPath, FText& OutErrorMessage, bool bAllowExistingAsset)
{
	const FString ObjectName = FPackageName::ObjectPathToObjectName(ObjectPath);

	// Make sure the name is not already a class or otherwise invalid for saving
	if ( !FEditorFileUtils::IsFilenameValidForSaving(ObjectName, OutErrorMessage) )
	{
		// Return false to indicate that the user should enter a new name
		return false;
	}

	// Make sure the new name only contains valid characters
	if ( !FName(*ObjectName).IsValidXName( INVALID_OBJECTNAME_CHARACTERS INVALID_LONGPACKAGE_CHARACTERS, &OutErrorMessage ) )
	{
		// Return false to indicate that the user should enter a new name
		return false;
	}

	// Make sure we are not creating an FName that is too large
	if ( ObjectPath.Len() > NAME_SIZE )
	{
		// This asset already exists at this location, inform the user and continue
		OutErrorMessage = LOCTEXT("AssetNameTooLong", "This asset name is too long. Please choose a shorter name.");
		// Return false to indicate that the user should enter a new name
		return false;
	}

	const FString PackageName = FPackageName::ObjectPathToPackageName(ObjectPath);

	if (!IsValidPackageForCooking(PackageName, OutErrorMessage))
	{
		return false;
	}

	// Make sure we are not creating an path that is too long for the OS
	const FString RelativePathFilename = FPackageName::LongPackageNameToFilename(PackageName, FPackageName::GetAssetPackageExtension());	// full relative path with name + extension
	const FString FullPath = FPaths::ConvertRelativePathToFull(RelativePathFilename);	// path to file on disk
	if ( ObjectPath.Len() > (PLATFORM_MAX_FILEPATH_LENGTH - MAX_CLASS_NAME_LENGTH) || FullPath.Len() > PLATFORM_MAX_FILEPATH_LENGTH )
	{
		// The full path for the asset is too long
		OutErrorMessage = FText::Format( LOCTEXT("AssetPathTooLong", 
			"The full path for the asset is too deep, the maximum is '{0}'. \nPlease choose a shorter name for the asset or create it in a shallower folder structure."), 
			FText::AsNumber(PLATFORM_MAX_FILEPATH_LENGTH) );
		// Return false to indicate that the user should enter a new name
		return false;
	}

	// Check for an existing asset, unless it we were asked not to.
	if ( !bAllowExistingAsset )
	{
		FAssetRegistryModule& AssetRegistryModule = FModuleManager::LoadModuleChecked<FAssetRegistryModule>("AssetRegistry");
		FAssetData ExistingAsset = AssetRegistryModule.Get().GetAssetByObjectPath(FName(*ObjectPath));
		if (ExistingAsset.IsValid())
		{
			// This asset already exists at this location, inform the user and continue
			OutErrorMessage = FText::Format( LOCTEXT("RenameAssetAlreadyExists", "An asset already exists at this location with the name '{0}'."), FText::FromString( ObjectName ) );

			// Return false to indicate that the user should enter a new name
			return false;
		}
	}

	return true;
}

bool ContentBrowserUtils::IsValidFolderPathForCreate(const FString& InFolderPath, const FString& NewFolderName, FText& OutErrorMessage)
{
	if (!ContentBrowserUtils::IsValidFolderName(NewFolderName, OutErrorMessage))
	{
		return false;
	}

	const FString NewFolderPath = InFolderPath / NewFolderName;

	if (ContentBrowserUtils::DoesFolderExist(NewFolderPath))
	{
		OutErrorMessage = LOCTEXT("RenameFolderAlreadyExists", "A folder already exists at this location with this name.");
		return false;
	}

	// Make sure we are not creating a folder path that is too long
	if (NewFolderPath.Len() > PLATFORM_MAX_FILEPATH_LENGTH - MAX_CLASS_NAME_LENGTH)
	{
		// The full path for the folder is too long
		OutErrorMessage = FText::Format(LOCTEXT("RenameFolderPathTooLong",
			"The full path for the folder is too deep, the maximum is '{0}'. Please choose a shorter name for the folder or create it in a shallower folder structure."),
			FText::AsNumber(PLATFORM_MAX_FILEPATH_LENGTH));
		// Return false to indicate that the user should enter a new name for the folder
		return false;
	}

	return true;
}

bool ContentBrowserUtils::IsValidPackageForCooking(const FString& PackageName, FText& OutErrorMessage)
{
	// We assume the game name is 20 characters (the maximum allowed) to make sure that content can be ported between projects
	// 260 characters is the limit on Windows, which is the shortest max path of any platforms that support cooking
	static const int32 MaxGameNameLen = 20;
	static const int32 MaxPathLen = 260;

	// Pad out the game name to the maximum allowed
	const FString GameName = FApp::GetGameName();
	FString GameNamePadded = GameName;
	while (GameNamePadded.Len() < MaxGameNameLen)
	{
		GameNamePadded += TEXT(" ");
	}

	// We use "WindowsNoEditor" below as it's the longest platform name, so will also prove that any shorter platform names will validate correctly
	const FString AbsoluteRootPath = FPaths::ConvertRelativePathToFull(FPaths::RootDir());
	const FString AbsoluteGamePath = FPaths::ConvertRelativePathToFull(FPaths::GameDir());
	const FString AbsoluteCookPath = AbsoluteGamePath / TEXT("Saved") / TEXT("Cooked") / TEXT("WindowsNoEditor") / GameName;

	const FString RelativePathToAsset = FPackageName::LongPackageNameToFilename(PackageName, FPackageName::GetAssetPackageExtension());
	const FString AbsolutePathToAsset = FPaths::ConvertRelativePathToFull(RelativePathToAsset);

	FString AssetPathWithinCookDir = AbsolutePathToAsset;
	FPaths::RemoveDuplicateSlashes(AssetPathWithinCookDir);
	AssetPathWithinCookDir.RemoveFromStart(AbsoluteGamePath, ESearchCase::CaseSensitive);

	// Test that the package can be cooked based on the current project path
	{
		FString AbsoluteCookPathToAsset = AbsoluteCookPath / AssetPathWithinCookDir;
		AbsoluteCookPathToAsset.ReplaceInline(*GameName, *GameNamePadded, ESearchCase::CaseSensitive);

		if (AbsoluteCookPathToAsset.Len() > MaxPathLen)
		{
			// The projected length of the path for cooking is too long
			OutErrorMessage = LOCTEXT("AssetCookingPathTooLong", "The path to the asset is too long for cooking\nPlease choose a shorter name for the asset or create it in a shallower folder structure with shorter folder names.");
			// Return false to indicate that the user should enter a new name
			return false;
		}
	}

	// See TTP# 332328:
	// The following checks are done mostly to prevent / alleviate the problems that "long" paths are causing with the BuildFarm and cooked builds.
	// The BuildFarm uses a verbose path to encode extra information to provide more information when things fail, however this makes the path limitation a problem.
	//	- We assume a base path of D:/BuildFarm/buildmachine_++depot+UE4-Releases+4.10/
	//	- We assume the game name is 20 characters (the maximum allowed) to make sure that content can be ported between projects
	//	- We calculate the cooked game path relative to the game root (eg, Showcases/Infiltrator/Saved/Cooked/WindowsNoEditor/Infiltrator)
	//	- We calculate the asset path relative to (and including) the Content directory (eg, Content/Environment/Infil1/Infil1_Underground/Infrastructure/Model/SM_Infil1_Tunnel_Ceiling_Pipes_1xEntryCurveOuter_Double.uasset)
	if (FEngineBuildSettings::IsInternalBuild())
	{
		// We assume a constant size for the build machine base path, so strip either the root or game path from the start
		// (depending on whether the project is part of the main UE4 source tree or located elsewhere)
		FString CookDirWithoutBasePath = AbsoluteCookPath;
		if (CookDirWithoutBasePath.StartsWith(AbsoluteRootPath, ESearchCase::CaseSensitive))
		{
			CookDirWithoutBasePath.RemoveFromStart(AbsoluteRootPath, ESearchCase::CaseSensitive);
		}
		else
		{
			CookDirWithoutBasePath.RemoveFromStart(AbsoluteGamePath, ESearchCase::CaseSensitive);
		}

		FString AbsoluteBuildMachineCookPathToAsset = FString(TEXT("D:/BuildFarm/buildmachine_++depot+UE4-Releases+4.10")) / CookDirWithoutBasePath / AssetPathWithinCookDir;
		AbsoluteBuildMachineCookPathToAsset.ReplaceInline(*GameName, *GameNamePadded, ESearchCase::CaseSensitive);

		if (AbsoluteBuildMachineCookPathToAsset.Len() > MaxPathLen)
		{
			// The projected length of the path for cooking is too long
			OutErrorMessage = LOCTEXT("AssetCookingPathTooLongForBuildMachine", "The path to the asset is too long for cooking by the build machines\nPlease choose a shorter name for the asset or create it in a shallower folder structure with shorter folder names.");
			// Return false to indicate that the user should enter a new name
			return false;
		}
	}

	return true;
}

#undef LOCTEXT_NAMESPACE<|MERGE_RESOLUTION|>--- conflicted
+++ resolved
@@ -1240,7 +1240,6 @@
 	{
 		LocalizedFolderName = FText::FromString(CleanFolderPath);
 	}
-<<<<<<< HEAD
 
 	if(LocalizedFolderName.IsEmpty())
 	{
@@ -1320,87 +1319,6 @@
 	return InPath.StartsWith(GameClassesRootPrefix) && InPath.FindLastChar(TEXT('/'), LastSlashIndex) && LastSlashIndex != 0;
 }
 
-=======
-
-	if(LocalizedFolderName.IsEmpty())
-	{
-		return (bIsClassDir) ? LOCTEXT("ClassesFolder", "C++ Classes") : LOCTEXT("ContentFolder", "Content");
-	}
-
-	return FText::Format((bIsClassDir) ? LOCTEXT("ClassesFolderFmt", "{0} C++ Classes") : LOCTEXT("ContentFolderFmt", "{0} Content"), LocalizedFolderName);
-}
-
-bool ContentBrowserUtils::IsClassPath(const FString& InPath)
-{
-	static const FString ClassesRootPrefix = TEXT("/Classes_");
-	return InPath.StartsWith(ClassesRootPrefix);
-}
-
-void ContentBrowserUtils::CountPathTypes(const TArray<FString>& InPaths, int32& OutNumAssetPaths, int32& OutNumClassPaths)
-{
-	OutNumAssetPaths = 0;
-	OutNumClassPaths = 0;
-
-	for(const FString& Path : InPaths)
-	{
-		if(IsClassPath(Path))
-		{
-			++OutNumClassPaths;
-		}
-		else
-		{
-			++OutNumAssetPaths;
-		}
-	}
-}
-
-void ContentBrowserUtils::CountPathTypes(const TArray<FName>& InPaths, int32& OutNumAssetPaths, int32& OutNumClassPaths)
-{
-	OutNumAssetPaths = 0;
-	OutNumClassPaths = 0;
-
-	for(const FName& Path : InPaths)
-	{
-		if(IsClassPath(Path.ToString()))
-		{
-			++OutNumClassPaths;
-		}
-		else
-		{
-			++OutNumAssetPaths;
-		}
-	}
-}
-
-void ContentBrowserUtils::CountItemTypes(const TArray<FAssetData>& InItems, int32& OutNumAssetItems, int32& OutNumClassItems)
-{
-	OutNumAssetItems = 0;
-	OutNumClassItems = 0;
-
-	for(const FAssetData& Item : InItems)
-	{
-		if(Item.AssetClass == NAME_Class)
-		{
-			++OutNumClassItems;
-		}
-		else
-		{
-			++OutNumAssetItems;
-		}
-	}
-}
-
-bool ContentBrowserUtils::IsValidPathToCreateNewClass(const FString& InPath)
-{
-	// Classes can currently only be added to game modules - if this is restricted, we can use IsClassPath here instead
-	// Classes can only be created in modules, so that will be at least two folders deep (two /)
-	static const FString GameClassesRootPrefix = TEXT("/Classes_Game");
-
-	int32 LastSlashIndex = INDEX_NONE;
-	return InPath.StartsWith(GameClassesRootPrefix) && InPath.FindLastChar(TEXT('/'), LastSlashIndex) && LastSlashIndex != 0;
-}
-
->>>>>>> cce8678d
 bool ContentBrowserUtils::IsValidPathToCreateNewFolder(const FString& InPath)
 {
 	// We can't currently make folders in class paths
@@ -1420,19 +1338,11 @@
 		}
 		
 		// Loads the color of folder at the given path from the config
-<<<<<<< HEAD
-		if(FPaths::FileExists(GEditorUserSettingsIni))
-		{
-			// Create a new entry from the config, skip if it's default
-			FString ColorStr;
-			if(GConfig->GetString(TEXT("PathColor"), *InPath, ColorStr, GEditorUserSettingsIni))
-=======
 		if(FPaths::FileExists(GEditorPerProjectIni))
 		{
 			// Create a new entry from the config, skip if it's default
 			FString ColorStr;
 			if(GConfig->GetString(TEXT("PathColor"), *InPath, ColorStr, GEditorPerProjectIni))
->>>>>>> cce8678d
 			{
 				FLinearColor Color;
 				if(Color.InitFromString(ColorStr) && !Color.Equals(ContentBrowserUtils::GetDefaultColor()))
@@ -1468,18 +1378,6 @@
 
 void ContentBrowserUtils::SaveColor(const FString& FolderPath, const TSharedPtr<FLinearColor>& FolderColor, bool bForceAdd)
 {
-<<<<<<< HEAD
-	auto SaveColorInternal = [](const FString& InPath, const TSharedPtr<FLinearColor>& FolderColor)
-	{
-		// Saves the color of the folder to the config
-		if(FPaths::FileExists(GEditorUserSettingsIni))
-		{
-			GConfig->SetString(TEXT("PathColor"), *InPath, *FolderColor->ToString(), GEditorUserSettingsIni);
-		}
-
-		// Update the map too
-		PathColors.Add(InPath, FolderColor);
-=======
 	auto SaveColorInternal = [](const FString& InPath, const TSharedPtr<FLinearColor>& InFolderColor)
 	{
 		// Saves the color of the folder to the config
@@ -1490,21 +1388,14 @@
 
 		// Update the map too
 		PathColors.Add(InPath, InFolderColor);
->>>>>>> cce8678d
 	};
 
 	auto RemoveColorInternal = [](const FString& InPath)
 	{
 		// Remove the color of the folder from the config
-<<<<<<< HEAD
-		if(FPaths::FileExists(GEditorUserSettingsIni))
-		{
-			GConfig->RemoveKey(TEXT("PathColor"), *InPath, GEditorUserSettingsIni);
-=======
 		if(FPaths::FileExists(GEditorPerProjectIni))
 		{
 			GConfig->RemoveKey(TEXT("PathColor"), *InPath, GEditorPerProjectIni);
->>>>>>> cce8678d
 		}
 
 		// Update the map too
