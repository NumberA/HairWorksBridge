// Copyright 1998-2015 Epic Games, Inc. All Rights Reserved.

#pragma once

class FAssetContextMenu : public TSharedFromThis<FAssetContextMenu>
{
public:
	/** Constructor */
	FAssetContextMenu(const TWeakPtr<SAssetView>& InAssetView);

	/** Binds the commands used by the asset view context menu to the content browser command list */
	void BindCommands(TSharedPtr< FUICommandList >& Commands);

	/** Makes the context menu widget */
	TSharedRef<SWidget> MakeContextMenu(const TArray<FAssetData>& SelectedAssets, const FSourcesData& InSourcesData, TSharedPtr< FUICommandList > InCommandList);

	/** Updates the list of currently selected assets to those passed in */
	void SetSelectedAssets(const TArray<FAssetData>& InSelectedAssets);

	/** Delegate for when the context menu requests a rename */
	void SetOnFindInAssetTreeRequested(const FOnFindInAssetTreeRequested& InOnFindInAssetTreeRequested);

	/** Delegate for when the context menu requests a rename */
	DECLARE_DELEGATE_OneParam(FOnRenameRequested, const FAssetData& /*AssetToRename*/);
	void SetOnRenameRequested(const FOnRenameRequested& InOnRenameRequested);

	/** Delegate for when the context menu requests a rename of a folder */
	DECLARE_DELEGATE_OneParam(FOnRenameFolderRequested, const FString& /*FolderToRename*/);
	void SetOnRenameFolderRequested(const FOnRenameFolderRequested& InOnRenameFolderRequested);

	/** Delegate for when the context menu requests a rename */
	DECLARE_DELEGATE_OneParam(FOnDuplicateRequested, const TWeakObjectPtr<UObject>& /*OriginalObject*/);
	void SetOnDuplicateRequested(const FOnDuplicateRequested& InOnDuplicateRequested);

	/** Delegate for when the context menu requests an asset view refresh */
	DECLARE_DELEGATE(FOnAssetViewRefreshRequested);
	void SetOnAssetViewRefreshRequested(const FOnAssetViewRefreshRequested& InOnAssetViewRefreshRequested);

	/** Handler to check to see if a rename command is allowed */
	bool CanExecuteRename() const;

	/** Handler for Rename */
	void ExecuteRename();

	/** Handler to check to see if a delete command is allowed */
	bool CanExecuteDelete() const;

	/** Handler for Delete */
	void ExecuteDelete();

private:
	/** Helper to load selected assets and sort them by UClass */
	void GetSelectedAssetsByClass(TMap<UClass*, TArray<UObject*> >& OutSelectedAssetsByClass) const;

	/** Helper to collect resolved filepaths for all selected assets */
	void GetSelectedAssetSourceFilePaths(TArray<FString>& OutFilePaths) const;

	/** Handler to check to see if a imported asset actions should be visible in the menu */
	bool AreImportedAssetActionsVisible() const;

	/** Handler to check to see if imported asset actions are allowed */
	bool CanExecuteImportedAssetActions(const TArray<FString> ResolvedFilePaths) const;

	/** Handler for Reimport */
	void ExecuteReimport();

	/** Handler for FindInExplorer */
	void ExecuteFindSourceInExplorer(const TArray<FString> ResolvedFilePaths);

	/** Handler for OpenInExternalEditor */
	void ExecuteOpenInExternalEditor(const TArray<FString> ResolvedFilePaths);

	/** Handler to check to see if a duplicate command is allowed */
	bool CanExecuteDuplicate() const;

	/** Handler for Duplicate */
	void ExecuteDuplicate();

private:
	/** Adds asset type-specific menu options to a menu builder. Returns true if any options were added. */
	bool AddAssetTypeMenuOptions(FMenuBuilder& MenuBuilder);

	/** Adds asset type-specific menu options to a menu builder. Returns true if any options were added. */
	bool AddImportedAssetMenuOptions(FMenuBuilder& MenuBuilder);
	
	/** Adds common menu options to a menu builder. Returns true if any options were added. */
	bool AddCommonMenuOptions(FMenuBuilder& MenuBuilder);

	/** Adds explore menu options to a menu builder. */
	void AddExploreMenuOptions(FMenuBuilder& MenuBuilder);

	/** Adds Asset Actions sub-menu to a menu builder. */
	void MakeAssetActionsSubMenu(FMenuBuilder& MenuBuilder);

	/** Handler to check to see if "Asset Actions" are allowed */
	bool CanExecuteAssetActions() const;

	/** Adds asset reference menu options to a menu builder. Returns true if any options were added. */
	bool AddReferenceMenuOptions(FMenuBuilder& MenuBuilder);

	/** Adds asset documentation menu options to a menu builder. Returns true if any options were added. */
	bool AddDocumentationMenuOptions(FMenuBuilder& MenuBuilder);
	
	/** Adds source control menu options to a menu builder. */
	bool AddSourceControlMenuOptions(FMenuBuilder& MenuBuilder);

	/** Fills the source control sub-menu */
	void FillSourceControlSubMenu(FMenuBuilder& MenuBuilder);

	/** Handler to check to see if SCC actions are allowed */
	bool CanExecuteSourceControlActions() const;

	/** Adds menu options related to working with collections */
	bool AddCollectionMenuOptions(FMenuBuilder& MenuBuilder);

	/** Creates a sub-menu of Chunk IDs that are are assigned to all selected assets */
	void MakeChunkIDListMenu(FMenuBuilder& MenuBuilder);

	/** Handler for when sync to asset tree is selected */
	void ExecuteSyncToAssetTree();

	/** Handler for when find in explorer is selected */
	void ExecuteFindInExplorer();

	/** Handler for when create using asset is selected */
	void ExecuteCreateBlueprintUsing();

	/** Handler for when "Find in World" is selected */
	void ExecuteFindAssetInWorld();

	/** Handler for when "Property Matrix..." is selected */
	void ExecutePropertyMatrix();

	/** Handler for when "Edit Asset" is selected */
	void ExecuteEditAsset();

	/** Handler for when "Save Asset" is selected */
	void ExecuteSaveAsset();

	/** Handler for when "Diff Selected" is selected */
	void ExecuteDiffSelected() const;

	/** Handler for confirmation of folder deletion */
	FReply ExecuteDeleteFolderConfirmed();

	/** Handler for Consolidate */
	void ExecuteConsolidate();

	/** Handler for Capture Thumbnail */
	void ExecuteCaptureThumbnail();

	/** Handler for Clear Thumbnail */
	void ExecuteClearThumbnail();

	/** Handler for when "Migrate Asset" is selected */
	void ExecuteMigrateAsset();

	/** Handler for ShowReferenceViewer */
	void ExecuteShowReferenceViewer();

	/** Handler for ShowSizeMap */
	void ExecuteShowSizeMap();

	/** Handler for GoToAssetCode */
	void ExecuteGoToCodeForAsset(UClass* SelectedClass);

	/** Handler for GoToAssetDocs */
	void ExecuteGoToDocsForAsset(UClass* SelectedClass);

	/** Handler for GoToAssetDocs */
	void ExecuteGoToDocsForAsset(UClass* SelectedClass, const FString ExcerptSection);

	/** Handler for CopyReference */
	void ExecuteCopyReference();

	/** Handler for Export */
	void ExecuteExport();

	/** Handler for Bulk Export */
	void ExecuteBulkExport();

	/** Handler for when "Remove from collection" is selected */
	void ExecuteRemoveFromCollection();

	/** Handler for when "Refresh source control" is selected */
	void ExecuteSCCRefresh();

	/** Handler for when "Merge" is selected */
	void ExecuteSCCMerge();

	/** Handler for when "Checkout from source control" is selected */
	void ExecuteSCCCheckOut();

	/** Handler for when "Open for add to source control" is selected */
	void ExecuteSCCOpenForAdd();

	/** Handler for when "Checkin to source control" is selected */
	void ExecuteSCCCheckIn();

	/** Handler for when "Source Control History" is selected */
	void ExecuteSCCHistory();

	/** Handler for when "Diff Against Depot" is selected */
	void ExecuteSCCDiffAgainstDepot() const;

	/** Handler for when "Source Control Revert" is selected */
	void ExecuteSCCRevert();

	/** Handler for when "Source Control Sync" is selected */
	void ExecuteSCCSync();

	/** Handler for when source control is disabled */
	void ExecuteEnableSourceControl();

	/** Handler to assign ChunkID to a selection of assets */
	void ExecuteAssignChunkID();

	/** Handler to remove all ChunkID assignments from a selection of assets */
	void ExecuteRemoveAllChunkID();

	/** Handler to remove a single ChunkID assignment from a selection of assets */
	void ExecuteRemoveChunkID(int32 ChunkID);

	/** Handler to check to see if a sync to asset tree command is allowed */
	bool CanExecuteSyncToAssetTree() const;

	/** Handler to check to see if a find in explorer command is allowed */
	bool CanExecuteFindInExplorer() const;	

	/** Handler to check if we can create blueprint using selected asset */
	bool CanExecuteCreateBlueprintUsing() const;

	/** Handler to check to see if a find in world command is allowed */
	bool CanExecuteFindAssetInWorld() const;

	/** Handler to check to see if a properties command is allowed */
	bool CanExecuteProperties() const;

	/** Handler to check to see if a property matrix command is allowed */
	bool CanExecutePropertyMatrix() const;

	/** Handler to check to see if a "Remove from collection" command is allowed */
	bool CanExecuteRemoveFromCollection() const;

	/** Handler to check to see if "Refresh source control" can be executed */
	bool CanExecuteSCCRefresh() const;

	/** Handler to check to see if "Merge" can be executed */
	bool CanExecuteSCCMerge() const;

	/** Handler to check to see if "Checkout from source control" can be executed */
	bool CanExecuteSCCCheckOut() const;

	/** Handler to check to see if "Open for add to source control" can be executed */
	bool CanExecuteSCCOpenForAdd() const;

	/** Handler to check to see if "Checkin to source control" can be executed */
	bool CanExecuteSCCCheckIn() const;

	/** Handler to check to see if "Source Control History" can be executed */
	bool CanExecuteSCCHistory() const;

	/** Handler to check to see if "Source Control Revert" can be executed */
	bool CanExecuteSCCRevert() const;

	/** Handler to check to see if "Source Control Sync" can be executed */
	bool CanExecuteSCCSync() const;

	/** Handler to check to see if "Diff Against Depot" can be executed */
	bool CanExecuteSCCDiffAgainstDepot() const;

	/** Handler to check to see if "Enable source control" can be executed */
	bool CanExecuteSCCEnable() const;

	/** Handler to check to see if "Consolidate" can be executed */
	bool CanExecuteConsolidate() const;

	/** Handler to check to see if "Save Asset" can be executed */
	bool CanExecuteSaveAsset() const;

	/** Handler to check to see if "Diff Selected" can be executed */
	bool CanExecuteDiffSelected() const;

	/** Handler to check to see if "Capture Thumbnail" can be executed */
	bool CanExecuteCaptureThumbnail() const;

	/** Handler to check to see if "Clear Thumbnail" can be executed */
	bool CanExecuteClearThumbnail() const;

	/** Handler to check to see if "Clear Thumbnail" should be visible */
	bool CanClearCustomThumbnails() const;

	/** Initializes some variable used to in "CanExecute" checks that won't change at runtime or are too expensive to check every frame. */
	void CacheCanExecuteVars();

	/** Helper function to gather the package names of all selected assets */
	void GetSelectedPackageNames(TArray<FString>& OutPackageNames) const;

	/** Helper function to gather the packages containing all selected assets */
	void GetSelectedPackages(TArray<UPackage*>& OutPackages) const;

	/** Update interanl state logic */
	void OnChunkIDAssignChanged(int32 ChunkID);

	/** Gets the current value of the ChunkID entry box */
	TOptional<int32> GetChunkIDSelection() const;

	/** Handles when the Assign chunkID dialog OK button is clicked */
	FReply OnChunkIDAssignCommit(TSharedPtr<SWindow> Window);

	/** Handles when the Assign chunkID dialog Cancel button is clicked */
	FReply OnChunkIDAssignCancel(TSharedPtr<SWindow> Window);

private:
	/** Generates a list of selected assets in the content browser */
	void GetSelectedAssets(TArray<UObject*>& Assets, bool SkipRedirectors);

	TArray<FAssetData> SelectedAssets;
	FSourcesData SourcesData;

	/** The asset view this context menu is a part of */
	TWeakPtr<SAssetView> AssetView;

	FOnFindInAssetTreeRequested OnFindInAssetTreeRequested;
	FOnRenameRequested OnRenameRequested;
	FOnRenameFolderRequested OnRenameFolderRequested;
	FOnDuplicateRequested OnDuplicateRequested;
	FOnAssetViewRefreshRequested OnAssetViewRefreshRequested;

	/** Cached CanExecute vars */
	bool bAtLeastOneNonRedirectorSelected;
	bool bAtLeastOneClassSelected;
	bool bCanExecuteSCCMerge;
	bool bCanExecuteSCCCheckOut;
	bool bCanExecuteSCCOpenForAdd;
	bool bCanExecuteSCCCheckIn;
	bool bCanExecuteSCCHistory;
	bool bCanExecuteSCCRevert;
	bool bCanExecuteSCCSync;
<<<<<<< HEAD
	bool bCurrentWorldSelected;
=======
>>>>>>> cce8678d
	/** */
	int32 ChunkIDSelected;
};<|MERGE_RESOLUTION|>--- conflicted
+++ resolved
@@ -337,10 +337,6 @@
 	bool bCanExecuteSCCHistory;
 	bool bCanExecuteSCCRevert;
 	bool bCanExecuteSCCSync;
-<<<<<<< HEAD
-	bool bCurrentWorldSelected;
-=======
->>>>>>> cce8678d
 	/** */
 	int32 ChunkIDSelected;
 };