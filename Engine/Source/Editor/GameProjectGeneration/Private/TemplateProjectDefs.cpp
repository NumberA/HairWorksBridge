// Copyright 1998-2014 Epic Games, Inc. All Rights Reserved.


#include "GameProjectGenerationPrivatePCH.h"

namespace
{

FText GetLocalizedText(const TArray<FLocalizedTemplateString>& LocalizedStrings)
{
	const FString DefaultCultureISOLanguageName = "en";
	const FString CurrentCultureISOLanguageName = FInternationalization::Get().GetCurrentCulture()->GetTwoLetterISOLanguageName();
	FText FallbackText;

	for ( const FLocalizedTemplateString& LocalizedString : LocalizedStrings )
	{
		if ( LocalizedString.Language == CurrentCultureISOLanguageName )
		{
			return FText::FromString(LocalizedString.Text);
		}

		if ( LocalizedString.Language == DefaultCultureISOLanguageName )
		{
			FallbackText = FText::FromString(LocalizedString.Text);
		}
	}

	// Did we find an English fallback?
	if ( !FallbackText.IsEmpty() )
	{
		return FallbackText;
	}

	// We failed to find English, see if we have any translations available to use
	if ( LocalizedStrings.Num() )
	{
		return FText::FromString(LocalizedStrings[0].Text);
	}

	return FText();
}

}

UTemplateProjectDefs::UTemplateProjectDefs(const class FPostConstructInitializeProperties& PCIP)
	: Super(PCIP)
{

}

void UTemplateProjectDefs::FixupStrings(const FString& TemplateName, const FString& ProjectName)
{
	for ( auto IgnoreIt = FoldersToIgnore.CreateIterator(); IgnoreIt; ++IgnoreIt )
	{
		FixString(*IgnoreIt, TemplateName, ProjectName);
	}

	for ( auto IgnoreIt = FilesToIgnore.CreateIterator(); IgnoreIt; ++IgnoreIt )
	{
		FixString(*IgnoreIt, TemplateName, ProjectName);
	}

	for ( auto RenameIt = FolderRenames.CreateIterator(); RenameIt; ++RenameIt )
	{
		FTemplateFolderRename& FolderRename = *RenameIt;
		FixString(FolderRename.From, TemplateName, ProjectName);
		FixString(FolderRename.To, TemplateName, ProjectName);
	}

	for ( auto ReplacementsIt = FilenameReplacements.CreateIterator(); ReplacementsIt; ++ReplacementsIt )
	{
		FTemplateReplacement& Replacement = *ReplacementsIt;
		FixString(Replacement.From, TemplateName, ProjectName);
		FixString(Replacement.To, TemplateName, ProjectName);
	}

	for ( auto ReplacementsIt = ReplacementsInFiles.CreateIterator(); ReplacementsIt; ++ReplacementsIt )
	{
		FTemplateReplacement& Replacement = *ReplacementsIt;
		FixString(Replacement.From, TemplateName, ProjectName);
		FixString(Replacement.To, TemplateName, ProjectName);
	}
}

FText UTemplateProjectDefs::GetDisplayNameText()
{
<<<<<<< HEAD
	const TSharedRef< FCulture > CurrentCulture = FInternationalization::Get().GetCurrentCulture();
	for ( auto NameIt = LocalizedDisplayNames.CreateConstIterator(); NameIt; ++NameIt )
	{
		const FLocalizedTemplateString& Name = *NameIt;
		if ( Name.Language == CurrentCulture->GetTwoLetterISOLanguageName() )
		{
			return FText::FromString(Name.Text);
		}
	}

	return FText();
=======
	return GetLocalizedText(LocalizedDisplayNames);
>>>>>>> ed5a1010
}

FText UTemplateProjectDefs::GetLocalizedDescription()
{
<<<<<<< HEAD
	const TSharedRef< FCulture >  CurrentCulture = FInternationalization::Get().GetCurrentCulture();
	for ( auto DescriptionIt = LocalizedDescriptions.CreateConstIterator(); DescriptionIt; ++DescriptionIt )
	{
		const FLocalizedTemplateString& Description = *DescriptionIt;
		if ( Description.Language == CurrentCulture->GetTwoLetterISOLanguageName() )
		{
			return FText::FromString(Description.Text);
		}
	}

	return FText();
=======
	return GetLocalizedText(LocalizedDescriptions);
>>>>>>> ed5a1010
}

void UTemplateProjectDefs::FixString(FString& InOutStringToFix, const FString& TemplateName, const FString& ProjectName)
{
	InOutStringToFix.ReplaceInline(TEXT("%TEMPLATENAME%"), *TemplateName, ESearchCase::CaseSensitive);
	InOutStringToFix.ReplaceInline(TEXT("%TEMPLATENAME_UPPERCASE%"), *TemplateName.ToUpper(), ESearchCase::CaseSensitive);
	InOutStringToFix.ReplaceInline(TEXT("%TEMPLATENAME_LOWERCASE%"), *TemplateName.ToLower(), ESearchCase::CaseSensitive);

	InOutStringToFix.ReplaceInline(TEXT("%PROJECTNAME%"), *ProjectName, ESearchCase::CaseSensitive);
	InOutStringToFix.ReplaceInline(TEXT("%PROJECTNAME_UPPERCASE%"), *ProjectName.ToUpper(), ESearchCase::CaseSensitive);
	InOutStringToFix.ReplaceInline(TEXT("%PROJECTNAME_LOWERCASE%"), *ProjectName.ToLower(), ESearchCase::CaseSensitive);
}<|MERGE_RESOLUTION|>--- conflicted
+++ resolved
@@ -84,40 +84,12 @@
 
 FText UTemplateProjectDefs::GetDisplayNameText()
 {
-<<<<<<< HEAD
-	const TSharedRef< FCulture > CurrentCulture = FInternationalization::Get().GetCurrentCulture();
-	for ( auto NameIt = LocalizedDisplayNames.CreateConstIterator(); NameIt; ++NameIt )
-	{
-		const FLocalizedTemplateString& Name = *NameIt;
-		if ( Name.Language == CurrentCulture->GetTwoLetterISOLanguageName() )
-		{
-			return FText::FromString(Name.Text);
-		}
-	}
-
-	return FText();
-=======
 	return GetLocalizedText(LocalizedDisplayNames);
->>>>>>> ed5a1010
 }
 
 FText UTemplateProjectDefs::GetLocalizedDescription()
 {
-<<<<<<< HEAD
-	const TSharedRef< FCulture >  CurrentCulture = FInternationalization::Get().GetCurrentCulture();
-	for ( auto DescriptionIt = LocalizedDescriptions.CreateConstIterator(); DescriptionIt; ++DescriptionIt )
-	{
-		const FLocalizedTemplateString& Description = *DescriptionIt;
-		if ( Description.Language == CurrentCulture->GetTwoLetterISOLanguageName() )
-		{
-			return FText::FromString(Description.Text);
-		}
-	}
-
-	return FText();
-=======
 	return GetLocalizedText(LocalizedDescriptions);
->>>>>>> ed5a1010
 }
 
 void UTemplateProjectDefs::FixString(FString& InOutStringToFix, const FString& TemplateName, const FString& ProjectName)
