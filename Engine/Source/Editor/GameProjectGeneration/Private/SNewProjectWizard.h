// Copyright 1998-2014 Epic Games, Inc. All Rights Reserved.

#pragma once

struct FTemplateItem;
struct FTemplateCategory;


/**
 * A wizard to create a new game project
 */
class SNewProjectWizard : public SCompoundWidget
{
public:
	SLATE_BEGIN_ARGS( SNewProjectWizard ){}

		SLATE_EVENT( FOnClicked, OnBackRequested )

	SLATE_END_ARGS()

	/** Constructs this widget with InArgs */
	void Construct( const FArguments& InArgs );

	virtual void Tick( const FGeometry& AllottedGeometry, const double InCurrentTime, const float InDeltaTime ) override;

private:

	/** Build the set of template category tabs */
	TSharedRef<SWidget> BuildCategoryTabs();

	/** Accessor for the currently selected template item */
	TSharedPtr<FTemplateItem> GetSelectedTemplateItem() const;

	/** Helper function to allow direct lookup of the selected item's properties on a delegate */
	/** TRet should be defaulted but VS2012 doesn't allow default template arguments on non-class templates */
	template<typename T>
	T GetSelectedTemplateProperty(T FTemplateItem::*Prop) const
	{
		TSharedPtr<FTemplateItem> SelectedItem = GetSelectedTemplateItem();
		if ( SelectedItem.IsValid() )
		{
			return (*SelectedItem).*Prop;
		}

		return T();
	}

	/** Accessor for the project name text */
	FText GetCurrentProjectFileName() const;

	/** Accessor for the project filename string with the extension */
	FString GetCurrentProjectFileNameStringWithExtension() const;

	/** Handler for when the project name string was changed */
	void OnCurrentProjectFileNameChanged(const FText& InValue);

	/** Accessor for the project path text */
	FText GetCurrentProjectFilePath() const;

	/** Accessor for the project ParentFolder string */
	FString GetCurrentProjectFileParentFolder() const;

	/** Handler for when the project path string was changed */
	void OnCurrentProjectFilePathChanged(const FText& InValue);

	/** Accessor for the label to preview the current filename with path */
	FString GetProjectFilenameWithPathLabelText() const;

	/** Accessor for the label to show the currently selected template */
	FText GetSelectedTemplateName() const;

	/** Get the images for the selected template preview and category */
	const FSlateBrush* GetSelectedTemplatePreviewImage() const;
	const FSlateBrush* GetSelectedTemplateTypeImage() const;

	/** Get the visibility for the selected template preview image */
	EVisibility GetSelectedTemplatePreviewVisibility() const;

	/** Get a string that details the class types referenced in the selected template */
	FString GetSelectedTemplateClassTypes() const;
	
	/** Get a visiblity of the class types display. If the string is empty this return Collapsed otherwise it will return Visible */
	EVisibility GetSelectedTemplateClassVisibility() const;
	
	/** Get a string that details the class types referenced in the selected template */
	FString GetSelectedTemplateAssetTypes() const;	
	
	/** Get a visiblity of the asset types display. If the string is empty this return Collapsed otherwise it will return Visible */
	EVisibility GetSelectedTemplateAssetVisibility() const;

	/** Gets the assembled project filename with path */
	FString GetProjectFilenameWithPath() const;

	/** Opens a web browser to the specified IDE url */
	void OnDownloadIDEClicked(FString URL);

	/** Returns true if the user is allowed to specify a project with the supplied name and path */
	bool IsCreateProjectEnabled() const;

	// Handles checking whether the specified page can be shown.
	bool HandlePageCanShow( FName PageName ) const;

	/** Fired when the page changes in the wizard */
	void OnPageVisited(FName NewPageName);

	/** Gets the visibility of the error label */
	EVisibility GetGlobalErrorLabelVisibility() const;

	/** Gets the visibility of the error label close button. Only visible when displaying a persistent error */
	EVisibility GetGlobalErrorLabelCloseButtonVisibility() const;

	/** Gets the visibility of the IDE link in the error label */
	EVisibility GetGlobalErrorLabelIDELinkVisibility() const;

	/** Gets the text to display in the error label */
	FText GetGlobalErrorLabelText() const;

	/** Handler for when the close button on the error label is clicked */
	FReply OnCloseGlobalErrorLabelClicked();

	/** Gets the visibility of the error label */
	EVisibility GetNameAndLocationErrorLabelVisibility() const;

	/** Gets the text to display in the error label */
	FText GetNameAndLocationErrorLabelText() const;

	/** Handler for when the "copy starter content" checkbox changes state */
	void OnSetCopyStarterContent(int32 InCopyStarterContent);
<<<<<<< HEAD

	/** Get whether we are copying starter content or not */
	int32 GetCopyStarterContentIndex() const { return bCopyStarterContent ? 1 : 0; };

	/** Returns the visibility of the starter content warning */
	EVisibility GetStarterContentWarningVisibility() const;

=======

	/** Get whether we are copying starter content or not */
	int32 GetCopyStarterContentIndex() const { return bCopyStarterContent ? 1 : 0; };

	/** Returns the visibility of the starter content warning */
	EVisibility GetStarterContentWarningVisibility() const;

>>>>>>> 972e0610
	/** Returns the tooltip text (actual warning) of the starter content warning */
	FText GetStarterContentWarningTooltip() const;
private:

	EHardwareClass::Type SelectedHardwareClassTarget;
	void SetHardwareClassTarget(EHardwareClass::Type InHardwareClass);
	EHardwareClass::Type GetHardwareClassTarget() const { return SelectedHardwareClassTarget; }

	EGraphicsPreset::Type SelectedGraphicsPreset;
	void SetGraphicsPreset(EGraphicsPreset::Type InGraphicsPreset);
	EGraphicsPreset::Type GetGraphicsPreset() const { return SelectedGraphicsPreset; }

private:

	/** Populates TemplateItemsSource with templates found on disk */
	void FindTemplateProjects();

	/** Sets the default project name and path */
	void SetDefaultProjectLocation();

	/** Checks the current project path an name for validity and updates cached values accordingly */
	void UpdateProjectFileValidity();

	/** Returns true if we have a code template selected */
	bool IsCompilerRequired() const;

	/** Begins the creation process for the configured project */
	void CreateAndOpenProject();

	/** Opens the specified project file */
	bool OpenProject(const FString& ProjectFile, bool bPromptForConfirmation);

	/** Opens the solution for the specified project */
	bool OpenCodeIDE(const FString& ProjectFile, bool bPromptForConfirmation);

	/** Creates a project with the supplied project filename */
	bool CreateProject(const FString& ProjectFile);

	/** Closes the containing window, but only if summoned via the editor so the non-game version doesn't just close to desktop. */
	void CloseWindowIfAppropriate( bool ForceClose = false );

	/** Displays an error to the user */
	void DisplayError(const FText& ErrorText);

private:

	/** Handler for when the Browse button is clicked */
	FReply HandleBrowseButtonClicked( );

	/** Checks whether the 'Create Project' wizard can finish. */
	bool HandleCreateProjectWizardCanFinish( ) const;

	/** Handler for when the Create button is clicked */
	void HandleCreateProjectWizardFinished( );

	/** Called when a user double-clicks a template item in the template project list. */
	void HandleTemplateListViewDoubleClick( TSharedPtr<FTemplateItem> TemplateItem );

	/** Handler for when the selection changes in the template list */
	void HandleTemplateListViewSelectionChanged( TSharedPtr<FTemplateItem> TemplateItem, ESelectInfo::Type SelectInfo );

	/** Handle choosing a different category tab */
	void HandleCategoryChanged(ESlateCheckBoxState::Type Checked, FName Category);

	/** Get the check state for the specified categories tab */
	ESlateCheckBoxState::Type GetCategoryTabCheckState(FName Category) const;

private:

	/** The wizard widget */
	TSharedPtr<class SWizard> MainWizard;

	FString LastBrowsePath;
	FString CurrentProjectFileName;
	FString CurrentProjectFilePath;
	FText PersistentGlobalErrorLabelText;

	/** The last time that the selected project file path was checked for validity. This is used to throttle I/O requests to a reasonable frequency */
	double LastValidityCheckTime;

	/** The frequency in seconds for validity checks while the dialog is idle. Changes to the path immediately update the validity. */
	double ValidityCheckFrequency;

	/** Periodic checks for validity will not occur while this flag is true. Used to prevent a frame of "this project already exists" while exiting after a successful creation. */
	bool bPreventPeriodicValidityChecksUntilNextChange;

	/** The global error text from the last validity check */
	FText LastGlobalValidityErrorText;

	/** The global error text from the last validity check */
	FText LastNameAndLocationValidityErrorText;

	/** True if the last global validity check returned that the project path is valid for creation */
	bool bLastGlobalValidityCheckSuccessful;

	/** True if the last NameAndLocation validity check returned that the project path is valid for creation */
	bool bLastNameAndLocationValidityCheckSuccessful;

	/** The name of the page that is currently in view */
	FName CurrentPageName;

	/** True if user has selected to copy starter content. */
	bool bCopyStarterContent;

	/** Name of the currently selected category */
	FName ActiveCategory;

	/** A map of category name to array of templates available for that category */
	TMap<FName, TArray<TSharedPtr<FTemplateItem>> > Templates;

	/** The filtered array of templates we are currently showing */
	TArray<TSharedPtr<FTemplateItem> > FilteredTemplateList;

	/** The slate widget representing the list of templates */
	TSharedPtr<STileView<TSharedPtr<FTemplateItem> > > TemplateListView;

	/** Names for pages */
	static FName TemplatePageName;
	static FName NameAndLocationPageName;
};<|MERGE_RESOLUTION|>--- conflicted
+++ resolved
@@ -126,7 +126,6 @@
 
 	/** Handler for when the "copy starter content" checkbox changes state */
 	void OnSetCopyStarterContent(int32 InCopyStarterContent);
-<<<<<<< HEAD
 
 	/** Get whether we are copying starter content or not */
 	int32 GetCopyStarterContentIndex() const { return bCopyStarterContent ? 1 : 0; };
@@ -134,15 +133,6 @@
 	/** Returns the visibility of the starter content warning */
 	EVisibility GetStarterContentWarningVisibility() const;
 
-=======
-
-	/** Get whether we are copying starter content or not */
-	int32 GetCopyStarterContentIndex() const { return bCopyStarterContent ? 1 : 0; };
-
-	/** Returns the visibility of the starter content warning */
-	EVisibility GetStarterContentWarningVisibility() const;
-
->>>>>>> 972e0610
 	/** Returns the tooltip text (actual warning) of the starter content warning */
 	FText GetStarterContentWarningTooltip() const;
 private:
