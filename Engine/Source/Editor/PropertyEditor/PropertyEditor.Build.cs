// Copyright 1998-2015 Epic Games, Inc. All Rights Reserved.

using UnrealBuildTool;

public class PropertyEditor : ModuleRules
{
	public PropertyEditor(TargetInfo Target)
	{
		PublicDependencyModuleNames.AddRange(
			new string[] {
				"UnrealEd",
                "ActorPickerMode",
			}
		);
		
        PublicIncludePathModuleNames.AddRange(
            new string[] {                
                "IntroTutorials"
            }
        );

		PrivateIncludePaths.AddRange(
			new string[] {
				"Editor/PropertyEditor/Private",
				"Editor/PropertyEditor/Private/Presentation",
				"Editor/PropertyEditor/Private/Presentation/PropertyTable",
				"Editor/PropertyEditor/Private/Presentation/PropertyEditor",
				"Editor/PropertyEditor/Private/Presentation/PropertyDetails",
				"Editor/PropertyEditor/Private/UserInterface",
				"Editor/PropertyEditor/Private/UserInterface/PropertyTable",
				"Editor/PropertyEditor/Private/UserInterface/PropertyEditor",
				"Editor/PropertyEditor/Private/UserInterface/PropertyTree",
				"Editor/PropertyEditor/Private/UserInterface/PropertyDetails",
			}
		);

		PrivateIncludePathModuleNames.AddRange(
			new string[] {
				"MainFrame",
                "AssetRegistry",
                "AssetTools",
<<<<<<< HEAD
                "ContentBrowser"
=======
				"ClassViewer",
                "ContentBrowser",
				"ConfigEditor",
>>>>>>> cce8678d
			}
		);

		PrivateDependencyModuleNames.AddRange(
			new string[] {
                "AppFramework",
				"Core",
				"CoreUObject",
				"EditorStyle",
				"Engine",
				"InputCore",
				"Slate",
				"SlateCore",
				"EditorWidgets",
				"Documentation",
                "RHI",
				"ConfigEditor",
			}
		);

		DynamicallyLoadedModuleNames.AddRange(
			new string[] {
                "AssetRegistry",
                "AssetTools",
<<<<<<< HEAD
=======
				"ClassViewer",
>>>>>>> cce8678d
				"ContentBrowser",
				"Documentation",
				"MainFrame",
			}
		);
	}
}<|MERGE_RESOLUTION|>--- conflicted
+++ resolved
@@ -39,13 +39,9 @@
 				"MainFrame",
                 "AssetRegistry",
                 "AssetTools",
-<<<<<<< HEAD
-                "ContentBrowser"
-=======
 				"ClassViewer",
                 "ContentBrowser",
 				"ConfigEditor",
->>>>>>> cce8678d
 			}
 		);
 
@@ -70,10 +66,7 @@
 			new string[] {
                 "AssetRegistry",
                 "AssetTools",
-<<<<<<< HEAD
-=======
 				"ClassViewer",
->>>>>>> cce8678d
 				"ContentBrowser",
 				"Documentation",
 				"MainFrame",
