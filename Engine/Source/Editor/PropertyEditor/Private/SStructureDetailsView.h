--- conflicted
+++ resolved
@@ -88,11 +88,7 @@
 	virtual TSharedPtr<class FComplexPropertyNode> GetRootNode() override;
 
 	// Begin SWidget interface
-<<<<<<< HEAD
-	virtual int32 OnPaint(FGeometry const& AllottedGeometry, FSlateRect const& MyClippingRect, FSlateWindowElementList& OutDrawElements, int32 LayerId, FWidgetStyle const& InWidgetStyle, bool bParentEnabled) const override;
-=======
 	virtual int32 OnPaint(const FPaintArgs& Args, FGeometry const& AllottedGeometry, FSlateRect const& MyClippingRect, FSlateWindowElementList& OutDrawElements, int32 LayerId, FWidgetStyle const& InWidgetStyle, bool bParentEnabled) const override;
->>>>>>> 81f58720
 	// End SWidget interface
 protected:
 	virtual void CustomUpdatePropertyMap() override;
