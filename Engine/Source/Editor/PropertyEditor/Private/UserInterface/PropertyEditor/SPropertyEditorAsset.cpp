--- conflicted
+++ resolved
@@ -220,17 +220,8 @@
 			[
 				SNew( SBox )
 				.ToolTipText( this, &SPropertyEditorAsset::OnGetToolTip )
-<<<<<<< HEAD
-				.ButtonStyle( FEditorStyle::Get(), "PropertyEditor.AssetComboStyle" )
-				.ForegroundColor(FEditorStyle::GetColor("PropertyEditor.AssetName.ColorAndOpacity"))
-				.OnGetMenuContent( this, &SPropertyEditorAsset::OnGetMenuContent )
-				.OnMenuOpenChanged( this, &SPropertyEditorAsset::OnMenuOpenChanged )
-				.ContentPadding(2.0f)
-				.ButtonContent()
-=======
 				.WidthOverride( InArgs._ThumbnailSize.X ) 
 				.HeightOverride( InArgs._ThumbnailSize.Y )
->>>>>>> cce8678d
 				[
 					AssetThumbnail->MakeThumbnailWidget()
 				]
