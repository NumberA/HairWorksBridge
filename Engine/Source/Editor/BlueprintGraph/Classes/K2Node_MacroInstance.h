// Copyright 1998-2015 Epic Games, Inc. All Rights Reserved.


#pragma once
#include "K2Node_Tunnel.h"
#include "EdGraph/EdGraph.h"
#include "EdGraph/EdGraphNodeUtils.h" // for FNodeTextCache
#include "K2Node_MacroInstance.generated.h"

UCLASS(MinimalAPI)
class UK2Node_MacroInstance : public UK2Node_Tunnel
{
	GENERATED_UCLASS_BODY()

private:
	/** A macro is like a composite node, except that the associated graph lives
	  * in another blueprint, and can be instanced multiple times. */
	UPROPERTY()
	class UEdGraph* MacroGraph_DEPRECATED;

	UPROPERTY()
	FGraphReference MacroGraphReference;

public:
	/** Stored type info for what type the wildcard pins in this macro should become. */
	UPROPERTY()
	struct FEdGraphPinType ResolvedWildcardType;

	/** Whether we need to reconstruct the node after the pins have changed */
	bool bReconstructNode;

	// Begin UObject interface
	virtual void Serialize(FArchive& Ar) override;
	// End UObject interface

	// Begin UEdGraphNode interface
	virtual void AllocateDefaultPins() override;
	virtual FText GetTooltipText() const override;
<<<<<<< HEAD
	virtual FString GetKeywords() const override;
=======
	virtual FText GetKeywords() const override;
>>>>>>> cce8678d
	virtual void PostPasteNode() override;
	virtual FLinearColor GetNodeTitleColor() const override;
	virtual FText GetNodeTitle(ENodeTitleType::Type TitleType) const override;
	virtual bool CanUserDeleteNode() const override { return true; }
	void GetContextMenuActions(const FGraphNodeContextMenuBuilder& Context) const override;
	virtual void ReallocatePinsDuringReconstruction(TArray<UEdGraphPin*>& OldPins) override;
	virtual void NodeConnectionListChanged() override;
	virtual FString GetDocumentationLink() const override;
	virtual FString GetDocumentationExcerptName() const override;
	virtual FName GetPaletteIcon(FLinearColor& OutColor) const override;
	virtual bool CanPasteHere(const UEdGraph* TargetGraph) const override;
	// End UEdGraphNode interface

	// Begin UK2Node interface
	virtual bool DrawNodeAsExit() const override { return false; }
	virtual bool DrawNodeAsEntry() const override { return false; }
	virtual void NotifyPinConnectionListChanged(UEdGraphPin* Pin) override;
	virtual void PostReconstructNode() override;
	virtual FText GetActiveBreakpointToolTipText() const override;
	virtual bool HasExternalBlueprintDependencies(TArray<class UStruct*>* OptionalOutput) const override;
	virtual void GetNodeAttributes( TArray<TKeyValuePair<FString, FString>>& OutNodeAttributes ) const override;
	virtual FText GetMenuCategory() const override;
	virtual int32 GetNodeRefreshPriority() const override { return EBaseNodeRefreshPriority::Low_UsesDependentWildcard; }
	virtual FBlueprintNodeSignature GetSignature() const override;
	virtual bool IsActionFilteredOut(class FBlueprintActionFilter const& Filter) override;
	virtual FText GetCompactNodeTitle() const override;
	virtual bool ShouldDrawCompact() const override;
	// End UK2Node interface

	// Begin UK2Node_EditablePinBase interface
	virtual bool CanCreateUserDefinedPin(const FEdGraphPinType& InPinType, EEdGraphPinDirection InDesiredDirection, FText& OutErrorMessage) override { return false; }
	// End UK2Node_EditablePinBase interface

	void SetMacroGraph(UEdGraph* Graph) { MacroGraphReference.SetGraph(Graph); }
	UEdGraph* GetMacroGraph() const { return MacroGraphReference.GetGraph(); }
	UBlueprint* GetSourceBlueprint() const { return MacroGraphReference.GetBlueprint(); }

	// Finds the associated metadata for the macro instance if there is any; this function is not particularly fast.
	BLUEPRINTGRAPH_API static FKismetUserDeclaredFunctionMetadata* GetAssociatedGraphMetadata(const UEdGraph* AssociatedMacroGraph);
	static void FindInContentBrowser(TWeakObjectPtr<UK2Node_MacroInstance> MacroInstance);

private:
	/** Constructing FText strings can be costly, so we cache the node's tooltip */
	FNodeTextCache CachedTooltip;
};
<|MERGE_RESOLUTION|>--- conflicted
+++ resolved
@@ -36,11 +36,7 @@
 	// Begin UEdGraphNode interface
 	virtual void AllocateDefaultPins() override;
 	virtual FText GetTooltipText() const override;
-<<<<<<< HEAD
-	virtual FString GetKeywords() const override;
-=======
 	virtual FText GetKeywords() const override;
->>>>>>> cce8678d
 	virtual void PostPasteNode() override;
 	virtual FLinearColor GetNodeTitleColor() const override;
 	virtual FText GetNodeTitle(ENodeTitleType::Type TitleType) const override;
