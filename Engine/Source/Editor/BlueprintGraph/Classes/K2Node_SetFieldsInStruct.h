// Copyright 1998-2016 Epic Games, Inc. All Rights Reserved.

#pragma once
#include "K2Node_MakeStruct.h"
#include "EdGraph/EdGraphNodeUtils.h" // for FNodeTextCache
#include "K2Node_SetFieldsInStruct.generated.h"

// Pure kismet node that creates a struct with specified values for each member
UCLASS(MinimalAPI)
class UK2Node_SetFieldsInStruct : public UK2Node_MakeStruct
{
	GENERATED_UCLASS_BODY()

	//~ Begin UEdGraphNode Interface
	virtual void AllocateDefaultPins() override;
	virtual FText GetNodeTitle(ENodeTitleType::Type TitleType) const override;
	virtual FText GetTooltipText() const override;
	virtual FName GetPaletteIcon(FLinearColor& OutColor) const override;
	virtual void ValidateNodeDuringCompilation(class FCompilerResultsLog& MessageLog) const override;
<<<<<<< HEAD
	virtual void ExpandNode(class FKismetCompilerContext& CompilerContext, UEdGraph* SourceGraph);
=======
>>>>>>> e58dcb1b
	virtual bool IsConnectionDisallowed(const UEdGraphPin* MyPin, const UEdGraphPin* OtherPin, FString& OutReason) const override;
	//~ End  UEdGraphNode Interface

	//~ Begin K2Node Interface
	virtual bool IsNodePure() const override { return false; }
	virtual class FNodeHandlingFunctor* CreateNodeHandler(class FKismetCompilerContext& CompilerContext) const override;
	//~ End K2Node Interface

	BLUEPRINTGRAPH_API static bool ShowCustomPinActions(const UEdGraphPin* InGraphPin, bool bIgnorePinsNum);

	enum EPinsToRemove
	{
		GivenPin,
		AllOtherPins
	};

	BLUEPRINTGRAPH_API void RemoveFieldPins(const UEdGraphPin* InGraphPin, EPinsToRemove Selection);
	BLUEPRINTGRAPH_API bool AllPinsAreShown() const;
	BLUEPRINTGRAPH_API void RestoreAllPins();

protected:
	struct FSetFieldsInStructPinManager : public FMakeStructPinManager
	{
	public:
		FSetFieldsInStructPinManager(const uint8* InSampleStructMemory) : FMakeStructPinManager(InSampleStructMemory) 
		{}

		virtual void GetRecordDefaults(UProperty* TestProperty, FOptionalPinFromProperty& Record) const override;
	};

private:
	/** Constructing FText strings can be costly, so we cache the node's title/tooltip */
	FNodeTextCache CachedTooltip;
	FNodeTextCache CachedNodeTitle;
};<|MERGE_RESOLUTION|>--- conflicted
+++ resolved
@@ -17,10 +17,6 @@
 	virtual FText GetTooltipText() const override;
 	virtual FName GetPaletteIcon(FLinearColor& OutColor) const override;
 	virtual void ValidateNodeDuringCompilation(class FCompilerResultsLog& MessageLog) const override;
-<<<<<<< HEAD
-	virtual void ExpandNode(class FKismetCompilerContext& CompilerContext, UEdGraph* SourceGraph);
-=======
->>>>>>> e58dcb1b
 	virtual bool IsConnectionDisallowed(const UEdGraphPin* MyPin, const UEdGraphPin* OtherPin, FString& OutReason) const override;
 	//~ End  UEdGraphNode Interface
 
