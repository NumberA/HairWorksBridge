--- conflicted
+++ resolved
@@ -89,12 +89,7 @@
 #include "K2Node_GetEnumeratorName.h"
 #include "K2Node_GetEnumeratorNameAsString.h"
 #include "K2Node_ConvertAsset.h"
-<<<<<<< HEAD
-#include "GenericCommands.h"
-#include "BlueprintSupport.h" // for FLegacyEditorOnlyBlueprintOptions::IsTypeProhibited()
-=======
 #include "Framework/Commands/GenericCommands.h"
->>>>>>> f00d6e77
 
 
 //////////////////////////////////////////////////////////////////////////
@@ -1177,14 +1172,6 @@
 		{
 			return true;
 		}
-<<<<<<< HEAD
-
-		if (FLegacyEditorOnlyBlueprintOptions::IsTypeProhibited(InClass))
-		{
-			return false;
-		}
-=======
->>>>>>> f00d6e77
 		
 		// cannot have level script variables
 		if (InClass->IsChildOf(ALevelScriptActor::StaticClass()))
@@ -4328,13 +4315,7 @@
 		return OutputClass && (ExtendedImplementsInterface(OutputClass, InterfaceClass) || ExtendedIsChildOf(OutputClass, InterfaceClass));
 	}
 
-<<<<<<< HEAD
-	// Pins representing BLueprint objects and subclass of UObject can match when EditoronlyBP.bAllowClassAndBlueprintPinMatching=true (BaseEngine.ini)
-	// It's required for converting all UBlueprint references into UClass.	
-	return FLegacyEditorOnlyBlueprintUtils::DoPinsMatch(Input, Output);
-=======
 	return false;
->>>>>>> f00d6e77
 }
 
 void UEdGraphSchema_K2::BreakNodeLinks(UEdGraphNode& TargetNode) const
