// Copyright 1998-2014 Epic Games, Inc. All Rights Reserved.


#include "BlueprintGraphPrivatePCH.h"

#include "CompilerResultsLog.h"
#include "CallFunctionHandler.h"
#include "K2Node_SwitchEnum.h"
#include "Kismet/KismetMathLibrary.h"
#include "Kismet/KismetArrayLibrary.h"
#include "K2Node_PureAssignmentStatement.h"

#define LOCTEXT_NAMESPACE "K2Node"

/*******************************************************************************
 *  FCustomStructureParamHelper
 ******************************************************************************/

struct FCustomStructureParamHelper
{
	static FName GetCustomStructureParamName()
	{
		static FName Name(TEXT("CustomStructureParam"));
		return Name;
	}

	static void FillCustomStructureParameterNames(const UFunction* Function, TArray<FString>& OutNames)
	{
		OutNames.Empty();
		if (Function)
		{
			FString MetaDataValue = Function->GetMetaData(GetCustomStructureParamName());
			if (!MetaDataValue.IsEmpty())
			{
				MetaDataValue.ParseIntoArray(&OutNames, TEXT(","), true);
			}
		}
	}

	static void HandleSinglePin(UEdGraphPin* Pin)
	{
		if (Pin)
		{
			if (Pin->LinkedTo.Num() > 0)
			{
				UEdGraphPin* LinkedTo = Pin->LinkedTo[0];
				check(LinkedTo);
				ensure(!LinkedTo->PinType.bIsArray);

				Pin->PinType = LinkedTo->PinType;
			}
			else
			{
				const UEdGraphSchema_K2* Schema = GetDefault<UEdGraphSchema_K2>();
				Pin->PinType.PinCategory = Schema->PC_Wildcard;
				Pin->PinType.PinSubCategory = TEXT("");
				Pin->PinType.PinSubCategoryObject = NULL;
			}
		}
	}

	static void UpdateCustomStructurePins(const UFunction* Function, UK2Node* Node, UEdGraphPin* SinglePin = NULL)
	{
		if (Function && Node)
		{
			TArray<FString> Names;
			FCustomStructureParamHelper::FillCustomStructureParameterNames(Function, Names);
			if (SinglePin)
			{
				if (Names.Contains(SinglePin->PinName))
				{
					HandleSinglePin(SinglePin);
				}
			}
			else
			{
				for (auto& Name : Names)
				{
					if (auto Pin = Node->FindPin(Name))
					{
						HandleSinglePin(Pin);
					}
				}
			}
		}
	}
};

/*******************************************************************************
 *  FDynamicOutputUtils
 ******************************************************************************/

struct FDynamicOutputHelper
{
public:
	FDynamicOutputHelper(UEdGraphPin* InAlteredPin)
		: MutatingPin(InAlteredPin)
	{}

	/**
	 * Attempts to change the output pin's type so that it reflects the class 
	 * specified by the input class pin.
	 */
	void ConformOutputType() const;

	/**
	 * Retrieves the class pin that is used to determine the function's output type.
	 * 
	 * @return Null if the "DeterminesOutputType" metadata targets an invalid 
	 *         param (or if the metadata isn't present), otherwise a class picker pin.
	 */
	static UEdGraphPin* GetTypePickerPin(const UK2Node_CallFunction* FuncNode);

	/**
	 * Attempts to pull out class info from the supplied pin. Starts with the 
	 * pin's default, and then falls back onto the pin's native type. Will poll
	 * any connections that the pin may have.
	 * 
	 * @param  Pin	The pin you want a class from.
	 * @return A class that the pin represents (could be null if the pin isn't a class pin).
	 */
	static UClass* GetPinClass(UEdGraphPin* Pin);

	/**
	 * Intended to be used by ValidateNodeDuringCompilation(). Will check to 
	 * make sure the dynamic output's connections are still valid (they could
	 * become invalid as the the pin's type changes).
	 * 
	 * @param  FuncNode		The node you wish to validate.
	 * @param  MessageLog	The log to post errors/warnings to.
	 */
	static void VerifyNode(const UK2Node_CallFunction* FuncNode, FCompilerResultsLog& MessageLog);

private:
	/**
	 * 
	 * 
	 * @return 
	 */
	UK2Node_CallFunction* GetFunctionNode() const;

	/**
	 * 
	 * 
	 * @return 
	 */
	UFunction* GetTargetFunction() const;

	/**
	 * Checks if the supplied pin is the class picker that governs the 
	 * function's output type.
	 * 
	 * @param  Pin	The pin to test.
	 * @return True if the pin corresponds to the param that was flagged by the "DeterminesOutputType" metadata.
	 */
	bool IsTypePickerPin(UEdGraphPin* Pin) const;

	/**
	 * Retrieves the object output pin that is altered as the class input is 
	 * changed (favors params flagged by "DynamicOutputParam" metadata).
	 * 
	 * @return Null if the output param cannot be altered from the class input, 
	 *         otherwise a output pin that will mutate type as the class input is changed.
	 */
	static UEdGraphPin* GetDynamicOutPin(const UK2Node_CallFunction* FuncNode);

	/**
	 * Checks if the specified type is an object type that reflects the picker 
	 * pin's class.
	 * 
	 * @param  TypeToTest	The type you want to check.
	 * @return True if the type is likely the output governed by the class picker pin, otherwise false.
	 */
	static bool CanConformPinType(const UK2Node_CallFunction* FuncNode, const FEdGraphPinType& TypeToTest);

private:
	UEdGraphPin* MutatingPin;
};

void FDynamicOutputHelper::ConformOutputType() const
{
	if (IsTypePickerPin(MutatingPin))
	{
		UClass* PickedClass = GetPinClass(MutatingPin);
		UK2Node_CallFunction* FuncNode = GetFunctionNode();

		if (UEdGraphPin* DynamicOutPin = GetDynamicOutPin(FuncNode))
		{
			DynamicOutPin->PinType.PinSubCategoryObject = PickedClass;

			if (UFunction* Function = FuncNode->GetTargetFunction())
			{
				DynamicOutPin->PinToolTip.Empty();
				FuncNode->GeneratePinTooltipFromFunction(*DynamicOutPin, Function);
			}

			// leave the connection, and instead bring the user's attention to 
			// it via a ValidateNodeDuringCompilation() error
// 			const UEdGraphSchema* Schema = FuncNode->GetSchema();
// 			for (int32 LinkIndex = 0; LinkIndex < DynamicOutPin->LinkedTo.Num();)
// 			{
// 				UEdGraphPin* Link = DynamicOutPin->LinkedTo[LinkIndex];
// 				// if this can no longer be linked to the other pin, then we 
// 				// should disconnect it (because the pin's type just changed)
// 				if (Schema->CanCreateConnection(DynamicOutPin, Link).Response == CONNECT_RESPONSE_DISALLOW)
// 				{
// 					DynamicOutPin->BreakLinkTo(Link);
// 					// @TODO: warn/notify somehow
// 				}
// 				else
// 				{
// 					++LinkIndex;
// 				}
// 			}
		}
	}
}

UEdGraphPin* FDynamicOutputHelper::GetTypePickerPin(const UK2Node_CallFunction* FuncNode)
{
	UEdGraphPin* TypePickerPin = nullptr;

	if (UFunction* Function = FuncNode->GetTargetFunction())
	{
		FString TypeDeterminingPinName = Function->GetMetaData(FBlueprintMetadata::MD_DynamicOutputType);
		if (!TypeDeterminingPinName.IsEmpty())
		{
			TypePickerPin = FuncNode->FindPin(TypeDeterminingPinName);
		}
	}

	if (TypePickerPin && !ensure(TypePickerPin->Direction == EGPD_Input))
	{
		TypePickerPin = nullptr;
	}

	return TypePickerPin;
}

UClass* FDynamicOutputHelper::GetPinClass(UEdGraphPin* Pin)
{
	UClass* PinClass = UObject::StaticClass();

	bool const bIsClassPin = (Pin->PinType.PinCategory == UEdGraphSchema_K2::PC_Class);
	if (bIsClassPin)
	{
		if (UClass* DefaultClass = Cast<UClass>(Pin->DefaultObject))
		{
			PinClass = DefaultClass;
		}
		else if (UClass* BaseClass = Cast<UClass>(Pin->PinType.PinSubCategoryObject.Get()))
		{
			PinClass = BaseClass;
		}

		if (Pin->LinkedTo.Num() > 0)
		{
			UClass* CommonInputClass = Cast<UClass>(Pin->LinkedTo[0]->PinType.PinSubCategoryObject.Get());
			for (int32 LinkIndex = 1; LinkIndex < Pin->LinkedTo.Num(); ++LinkIndex)
			{
				UClass* LinkClass = Cast<UClass>(Pin->LinkedTo[LinkIndex]->PinType.PinSubCategoryObject.Get());
				if (LinkClass == nullptr)
				{
					continue;
				}

				if (CommonInputClass == nullptr)
				{
					CommonInputClass = LinkClass;
					continue;
				}

				while (!LinkClass->IsChildOf(CommonInputClass))
				{
					CommonInputClass = CommonInputClass->GetSuperClass();
				}
			}

			PinClass = CommonInputClass;
		}
	}
	return PinClass;
}

void FDynamicOutputHelper::VerifyNode(const UK2Node_CallFunction* FuncNode, FCompilerResultsLog& MessageLog)
{
	if (UEdGraphPin* DynamicOutPin = GetDynamicOutPin(FuncNode))
	{
		const UEdGraphSchema* Schema = FuncNode->GetSchema();
		for (UEdGraphPin* Link : DynamicOutPin->LinkedTo)
		{
			if (Schema->CanCreateConnection(DynamicOutPin, Link).Response == CONNECT_RESPONSE_DISALLOW)
			{
				FText const ErrorFormat = LOCTEXT("BadConnection", "Invalid pin connection from '@@' to '@@'. You may have changed the type after the connections were made.");
				MessageLog.Error(*ErrorFormat.ToString(), DynamicOutPin, Link);
			}
		}
	}
}

UK2Node_CallFunction* FDynamicOutputHelper::GetFunctionNode() const
{
	return CastChecked<UK2Node_CallFunction>(MutatingPin->GetOwningNode());
}

UFunction* FDynamicOutputHelper::GetTargetFunction() const
{
	return GetFunctionNode()->GetTargetFunction();
}

bool FDynamicOutputHelper::IsTypePickerPin(UEdGraphPin* Pin) const
{
	bool bIsTypeDeterminingPin = false;

	if (UFunction* Function = GetTargetFunction())
	{
		FString TypeDeterminingPinName = Function->GetMetaData(FBlueprintMetadata::MD_DynamicOutputType);
		if (!TypeDeterminingPinName.IsEmpty())
		{
			bIsTypeDeterminingPin = (Pin->PinName == TypeDeterminingPinName);
		}
	}

	bool const bPinIsClassPicker = (Pin->PinType.PinCategory == UEdGraphSchema_K2::PC_Class);
	return bIsTypeDeterminingPin && bPinIsClassPicker && (Pin->Direction == EGPD_Input);
}

UEdGraphPin* FDynamicOutputHelper::GetDynamicOutPin(const UK2Node_CallFunction* FuncNode)
{
	UProperty* TaggedOutputParam = nullptr;
	if (UFunction* Function = FuncNode->GetTargetFunction())
	{
		const FString& OutputPinName = Function->GetMetaData(FBlueprintMetadata::MD_DynamicOutputParam);
		// we sort through properties, instead of pins, because the pin's type 
		// could already be modified to some other class (for when we check CanConformPinType)
		for (TFieldIterator<UProperty> ParamIt(Function); ParamIt && (ParamIt->PropertyFlags & CPF_Parm); ++ParamIt)
		{
			if (OutputPinName.IsEmpty() && ParamIt->HasAnyPropertyFlags(CPF_ReturnParm))
			{
				TaggedOutputParam = *ParamIt;
				break;
			}
			else if (OutputPinName == ParamIt->GetName())
			{
				TaggedOutputParam = *ParamIt;
				break;
			}
		}

		if (TaggedOutputParam != nullptr)
		{
			const UEdGraphSchema_K2* K2Schema = GetDefault<UEdGraphSchema_K2>();
			FEdGraphPinType PropertyPinType;

			if (!K2Schema->ConvertPropertyToPinType(TaggedOutputParam, /*out*/PropertyPinType) || !CanConformPinType(FuncNode, PropertyPinType))
			{
				TaggedOutputParam = nullptr;
			}
		}
	}

	UEdGraphPin* DynamicOutPin = nullptr;
	if (TaggedOutputParam != nullptr)
	{
		DynamicOutPin = FuncNode->FindPin(TaggedOutputParam->GetName());
		if (DynamicOutPin && (DynamicOutPin->Direction != EGPD_Output))
		{
			DynamicOutPin = nullptr;
		}
	}
	return DynamicOutPin;
}

bool FDynamicOutputHelper::CanConformPinType(const UK2Node_CallFunction* FuncNode, const FEdGraphPinType& TypeToTest)
{
	bool bIsProperType = false;
	if (UEdGraphPin* TypePickerPin = GetTypePickerPin(FuncNode))
	{
		UClass* BasePickerClass = CastChecked<UClass>(TypePickerPin->PinType.PinSubCategoryObject.Get());

		const FString& PinCategory = TypeToTest.PinCategory;
		if ((PinCategory == UEdGraphSchema_K2::PC_Object) ||
			(PinCategory == UEdGraphSchema_K2::PC_Interface) ||
			(PinCategory == UEdGraphSchema_K2::PC_Class))
		{
			if (UClass* TypeClass = Cast<UClass>(TypeToTest.PinSubCategoryObject.Get()))
			{
				bIsProperType = BasePickerClass->IsChildOf(TypeClass);
			}
		}
	}
	return bIsProperType;
}

/*******************************************************************************
 *  UK2Node_CallFunction
 ******************************************************************************/

UK2Node_CallFunction::UK2Node_CallFunction(const FObjectInitializer& ObjectInitializer)
	: Super(ObjectInitializer)
{
}


bool UK2Node_CallFunction::IsDeprecated() const
{
	UFunction* Function = GetTargetFunction();
	return (Function != NULL) && Function->HasMetaData(FBlueprintMetadata::MD_DeprecatedFunction);
}

bool UK2Node_CallFunction::ShouldWarnOnDeprecation() const
{
	// TEMP:  Do not warn in the case of SpawnActor, as we have a special upgrade path for those nodes
	return (FunctionReference.GetMemberName() != FName(TEXT("BeginSpawningActorFromBlueprint")));
}

FString UK2Node_CallFunction::GetDeprecationMessage() const
{
	UFunction* Function = GetTargetFunction();
	if ((Function != NULL) && Function->HasMetaData(FBlueprintMetadata::MD_DeprecationMessage))
	{
		return FString::Printf(TEXT("%s %s"), *LOCTEXT("CallFunctionDeprecated_Warning", "@@ is deprecated;").ToString(), *Function->GetMetaData(FBlueprintMetadata::MD_DeprecationMessage));
	}

	return Super::GetDeprecationMessage();
}


FString UK2Node_CallFunction::GetFunctionContextString() const
{
	FString ContextString;

	// Don't show 'target is' if no target pin!
	UEdGraphPin* SelfPin = GetDefault<UEdGraphSchema_K2>()->FindSelfPin(*this, EGPD_Input);
	if(SelfPin != NULL && !SelfPin->bHidden)
	{
		const UFunction* Function = GetTargetFunction();
		UClass* CurrentSelfClass = (Function != NULL) ? Function->GetOwnerClass() : NULL;
		UClass const* TrueSelfClass = CurrentSelfClass;
		if (CurrentSelfClass && CurrentSelfClass->ClassGeneratedBy)
		{
			TrueSelfClass = CurrentSelfClass->GetAuthoritativeClass();
		}
		FString TargetString = (TrueSelfClass != NULL) ? TrueSelfClass->GetName() : TEXT("None");

		// This action won't be necessary once the new name convention is used.
		if(TargetString.EndsWith(TEXT("_C")))
		{
			TargetString = TargetString.LeftChop(2);
		}

		ContextString = FString(TEXT("\n")) + FString::Printf(*LOCTEXT("CallFunctionOnDifferentContext", "Target is %s").ToString(), *TargetString);
	}

	return ContextString;
}


FText UK2Node_CallFunction::GetNodeTitle(ENodeTitleType::Type TitleType) const
{
	FString FunctionName;
	FString ContextString;
	FString RPCString;

	if (UFunction* Function = GetTargetFunction())
	{
		RPCString = UK2Node_Event::GetLocalizedNetString(Function->FunctionFlags, true);
		FunctionName = GetUserFacingFunctionName(Function);
		ContextString = GetFunctionContextString();
	}
	else
		{
		FunctionName = FunctionReference.GetMemberName().ToString();
		if ((GEditor != NULL) && (GetDefault<UEditorStyleSettings>()->bShowFriendlyNames))
		{
			FunctionName = FName::NameToDisplayString(FunctionName, false);
		}
		}

	if(TitleType == ENodeTitleType::FullTitle)
	{
		FFormatNamedArguments Args;
		Args.Add(TEXT("FunctionName"), FText::FromString(FunctionName));
		Args.Add(TEXT("ContextString"), FText::FromString(ContextString));
		Args.Add(TEXT("RPCString"), FText::FromString(RPCString));
		return FText::Format(LOCTEXT("CallFunction_FullTitle", "{FunctionName}{ContextString}{RPCString}"), Args);
	}
	else
	{
		return FText::FromString(FunctionName);
	}
}

void UK2Node_CallFunction::AllocateDefaultPins()
{
	UBlueprint* MyBlueprint = GetBlueprint();
	
	UFunction* Function = GetTargetFunction();
	// favor the skeleton function if possible (in case the signature has 
	// changed, and not yet compiled).
	if (!FunctionReference.IsSelfContext())
	{
		UClass* FunctionClass = FunctionReference.GetMemberParentClass(MyBlueprint->GeneratedClass);
		if (UBlueprintGeneratedClass* BpClassOwner = Cast<UBlueprintGeneratedClass>(FunctionClass))
		{
			// this function could currently only be a part of some skeleton 
			// class (the blueprint has not be compiled with it yet), so let's 
			// check the skeleton class as well, see if we can pull pin data 
			// from there...
			UBlueprint* FunctionBlueprint = CastChecked<UBlueprint>(BpClassOwner->ClassGeneratedBy);
			if (UFunction* SkelFunction = FindField<UFunction>(FunctionBlueprint->SkeletonGeneratedClass, FunctionReference.GetMemberName()))
			{
				Function = SkelFunction;
			}
		}
	}

	// First try remap table
	if (Function == NULL)
	{
		UClass* ParentClass = FunctionReference.GetMemberParentClass(this);

		if (ParentClass != NULL)
		{
			if (UFunction* NewFunction = Cast<UFunction>(FindRemappedField(ParentClass, FunctionReference.GetMemberName())))
			{
				// Found a remapped property, update the node
				Function = NewFunction;
				SetFromFunction(NewFunction);
			}
		}
	}

	if (Function == NULL)
	{
		// The function no longer exists in the stored scope
		// Try searching inside all function libraries, in case the function got refactored into one of them.
		for (TObjectIterator<UClass> ClassIt; ClassIt; ++ClassIt)
		{
			UClass* TestClass = *ClassIt;
			if (TestClass->IsChildOf(UBlueprintFunctionLibrary::StaticClass()))
			{
				Function = FindField<UFunction>(TestClass, FunctionReference.GetMemberName());
				if (Function != NULL)
				{
					UClass* OldClass = FunctionReference.GetMemberParentClass(this);
					Message_Note( FString::Printf(*LOCTEXT("FixedUpFunctionInLibrary", "UK2Node_CallFunction: Fixed up function '%s', originally in '%s', now in library '%s'.").ToString(),
						*FunctionReference.GetMemberName().ToString(),
						 (OldClass != NULL) ? *OldClass->GetName() : TEXT("(null)"), *TestClass->GetName()) );
					SetFromFunction(Function);
					break;
				}
			}
		}
	}

	// Now create the pins if we ended up with a valid function to call
	if (Function != NULL)
	{
		CreatePinsForFunctionCall(Function);
	}

	FCustomStructureParamHelper::UpdateCustomStructurePins(Function, this);

	Super::AllocateDefaultPins();
}

/** Util to find self pin in an array */
UEdGraphPin* FindSelfPin(TArray<UEdGraphPin*>& Pins)
{
	const UEdGraphSchema_K2* K2Schema = GetDefault<UEdGraphSchema_K2>();
	for(int32 PinIdx=0; PinIdx<Pins.Num(); PinIdx++)
	{
		if(Pins[PinIdx]->PinName == K2Schema->PN_Self)
		{
			return Pins[PinIdx];
		}
	}
	return NULL;
}

void UK2Node_CallFunction::ReallocatePinsDuringReconstruction(TArray<UEdGraphPin*>& OldPins)
{
	// BEGIN TEMP
	// We had a bug where the class was being messed up by copy/paste, but the self pin class was still ok. This code fixes up those cases.
	UFunction* Function = GetTargetFunction();
	if (Function == NULL)
	{
		if (UEdGraphPin* SelfPin = FindSelfPin(OldPins))
		{
			if (UClass* SelfPinClass = Cast<UClass>(SelfPin->PinType.PinSubCategoryObject.Get()))
			{
				if (UFunction* NewFunction = FindField<UFunction>(SelfPinClass, FunctionReference.GetMemberName()))
				{
					SetFromFunction(NewFunction);
				}
			}
		}
	}
	// END TEMP

	Super::ReallocatePinsDuringReconstruction(OldPins);
}

UEdGraphPin* UK2Node_CallFunction::CreateSelfPin(const UFunction* Function)
{
	const UEdGraphSchema_K2* K2Schema = GetDefault<UEdGraphSchema_K2>();

	// Chase up the function's Super chain, the function can be called on any object that is at least that specific
	const UFunction* FirstDeclaredFunction = Function;
	while (FirstDeclaredFunction->GetSuperFunction() != NULL)
	{
		FirstDeclaredFunction = FirstDeclaredFunction->GetSuperFunction();
	}

	// Create the self pin
	UClass* FunctionClass = CastChecked<UClass>(FirstDeclaredFunction->GetOuter());
	// we don't want blueprint-function target pins to be formed from the
	// skeleton class (otherwise, they could be incompatible with other pins
	// that represent the same type)... this here could lead to a compiler 
	// warning (the GeneratedClass could not have the function yet), but in
	// that, the user would be reminded to compile the other blueprint
	FunctionClass = FunctionClass->GetAuthoritativeClass();

	UEdGraphPin* SelfPin = NULL;
	if (FunctionClass == GetBlueprint()->GeneratedClass)
	{
		// This means the function is defined within the blueprint, so the pin should be a true "self" pin
		SelfPin = CreatePin(EGPD_Input, K2Schema->PC_Object, K2Schema->PSC_Self, NULL, false, false, K2Schema->PN_Self);
	}
	else if (FunctionClass->IsChildOf(UInterface::StaticClass()))
	{
		SelfPin = CreatePin(EGPD_Input, K2Schema->PC_Interface, TEXT(""), FunctionClass, false, false, K2Schema->PN_Self);
	}
	else
	{
		// This means that the function is declared in an external class, and should reference that class
		SelfPin = CreatePin(EGPD_Input, K2Schema->PC_Object, TEXT(""), FunctionClass, false, false, K2Schema->PN_Self);
	}
	check(SelfPin != NULL);

	return SelfPin;
}

void UK2Node_CallFunction::CreateExecPinsForFunctionCall(const UFunction* Function)
{
	bool bCreateSingleExecInputPin = true;
	bool bCreateThenPin = true;
	
	// If not pure, create exec pins
	if (!bIsPureFunc)
	{
		const UEdGraphSchema_K2* K2Schema = GetDefault<UEdGraphSchema_K2>();

		// If we want enum->exec expansion, and it is not disabled, do it now
		if(bWantsEnumToExecExpansion)
		{
			const FString& EnumParamName = Function->GetMetaData(FBlueprintMetadata::MD_ExpandEnumAsExecs);
			UByteProperty* EnumProp = FindField<UByteProperty>(Function, FName(*EnumParamName));
			if(EnumProp != NULL && EnumProp->Enum != NULL)
			{
				const bool bIsFunctionInput = !EnumProp->HasAnyPropertyFlags(CPF_ReturnParm) &&
					(!EnumProp->HasAnyPropertyFlags(CPF_OutParm) ||
					 EnumProp->HasAnyPropertyFlags(CPF_ReferenceParm));
				const EEdGraphPinDirection Direction = bIsFunctionInput ? EGPD_Input : EGPD_Output;
				
				// yay, found it! Now create exec pin for each
				int32 NumExecs = (EnumProp->Enum->NumEnums() - 1);
				for(int32 ExecIdx=0; ExecIdx<NumExecs; ExecIdx++)
				{
					FString ExecName = EnumProp->Enum->GetEnumName(ExecIdx);
					CreatePin(Direction, K2Schema->PC_Exec, TEXT(""), NULL, false, false, ExecName);
				}
				
				if (bIsFunctionInput)
				{
					// If using ExpandEnumAsExec for input, don't want to add a input exec pin
					bCreateSingleExecInputPin = false;
				}
				else
				{
					// If using ExpandEnumAsExec for output, don't want to add a "then" pin
					bCreateThenPin = false;
				}
			}
		}
		
		if (bCreateSingleExecInputPin)
		{
			// Single input exec pin
			CreatePin(EGPD_Input, K2Schema->PC_Exec, TEXT(""), NULL, false, false, K2Schema->PN_Execute);
		}

		if (bCreateThenPin)
		{
			UEdGraphPin* OutputExecPin = CreatePin(EGPD_Output, K2Schema->PC_Exec, TEXT(""), NULL, false, false, K2Schema->PN_Then);
		// Use 'completed' name for output pins on latent functions
		if(Function->HasMetaData(FBlueprintMetadata::MD_Latent))
		{
				OutputExecPin->PinFriendlyName = FText::FromString(K2Schema->PN_Completed);
			}
		}
	}
}

void UK2Node_CallFunction::DetermineWantsEnumToExecExpansion(const UFunction* Function)
{
	bWantsEnumToExecExpansion = false;

	if (Function->HasMetaData(FBlueprintMetadata::MD_ExpandEnumAsExecs))
	{
		const FString& EnumParamName = Function->GetMetaData(FBlueprintMetadata::MD_ExpandEnumAsExecs);
		UByteProperty* EnumProp = FindField<UByteProperty>(Function, FName(*EnumParamName));
		if(EnumProp != NULL && EnumProp->Enum != NULL)
		{
			bWantsEnumToExecExpansion = true;
		}
		else
		{
			if (!bHasCompilerMessage)
			{
				//put in warning state
				bHasCompilerMessage = true;
				ErrorType = EMessageSeverity::Warning;
				ErrorMsg = FString::Printf(*LOCTEXT("EnumToExecExpansionFailed", "Unable to find enum parameter with name '%s' to expand for @@").ToString(), *EnumParamName);
			}
		}
	}
}

void UK2Node_CallFunction::GeneratePinTooltip(UEdGraphPin& Pin) const
{
	ensure(Pin.GetOwningNode() == this);

	UEdGraphSchema const* Schema = GetSchema();
	check(Schema != NULL);
	UEdGraphSchema_K2 const* const K2Schema = Cast<const UEdGraphSchema_K2>(Schema);

	if (K2Schema == NULL)
	{
		Schema->ConstructBasicPinTooltip(Pin, FText::GetEmpty(), Pin.PinToolTip);
		return;
	}
	
	// get the class function object associated with this node
	UFunction* Function = GetTargetFunction();
	if (Function == NULL)
	{
		Schema->ConstructBasicPinTooltip(Pin, FText::GetEmpty(), Pin.PinToolTip);
		return;
	}


	GeneratePinTooltipFromFunction(Pin, Function);
}

bool UK2Node_CallFunction::CreatePinsForFunctionCall(const UFunction* Function)
{
	const UEdGraphSchema_K2* K2Schema = GetDefault<UEdGraphSchema_K2>();

	UClass* FunctionOwnerClass = Function->GetOuterUClass();

	bIsInterfaceCall = FunctionOwnerClass->HasAnyClassFlags(CLASS_Interface);
	bIsPureFunc = (Function->HasAnyFunctionFlags(FUNC_BlueprintPure) != false);
	bIsConstFunc = (Function->HasAnyFunctionFlags(FUNC_Const) != false);
	DetermineWantsEnumToExecExpansion(Function);

	// Create input pins
	CreateExecPinsForFunctionCall(Function);

	UEdGraphPin* SelfPin = CreateSelfPin(Function);

	//Renamed self pin to target
	SelfPin->PinFriendlyName =  LOCTEXT("Target", "Target");

	// fill out the self-pin's default tool-tip
	GeneratePinTooltip(*SelfPin);

	const bool bIsProtectedFunc = Function->GetBoolMetaData(FBlueprintMetadata::MD_Protected);
	const bool bIsStaticFunc = Function->HasAllFunctionFlags(FUNC_Static);

	UBlueprint* BP = GetBlueprint();
	ensure(BP);
	if (BP != nullptr)
	{
		const bool bIsFunctionCompatibleWithSelf = BP->SkeletonGeneratedClass->IsChildOf(FunctionOwnerClass);

		if (bIsStaticFunc)
<<<<<<< HEAD
		{
			// For static methods, wire up the self to the CDO of the class if it's not us
			if (!bIsFunctionCompatibleWithSelf)
			{
				SelfPin->DefaultObject = FunctionOwnerClass->GetDefaultObject();
			}

			// Purity doesn't matter with a static function, we can always hide the self pin since we know how to call the method
			SelfPin->bHidden = true;
		}
		else
		{
=======
		{
			// For static methods, wire up the self to the CDO of the class if it's not us
			if (!bIsFunctionCompatibleWithSelf)
			{
				auto AuthoritativeClass = FunctionOwnerClass->GetAuthoritativeClass();
				SelfPin->DefaultObject = AuthoritativeClass->GetDefaultObject();
			}

			// Purity doesn't matter with a static function, we can always hide the self pin since we know how to call the method
			SelfPin->bHidden = true;
		}
		else
		{
>>>>>>> 972e0610
			// Hide the self pin if the function is compatible with the blueprint class and pure (the !bIsConstFunc portion should be going away soon too hopefully)
			SelfPin->bHidden = bIsFunctionCompatibleWithSelf && (bIsPureFunc && !bIsConstFunc);
		}
	}

	// Build a list of the pins that should be hidden for this function (ones that are automagically filled in by the K2 compiler)
	TSet<FString> PinsToHide;
	FBlueprintEditorUtils::GetHiddenPinsForFunction(BP, Function, PinsToHide);

	const bool bShowWorldContextPin = ((PinsToHide.Num() > 0) && BP && BP->ParentClass && BP->ParentClass->HasMetaData(FBlueprintMetadata::MD_ShowWorldContextPin));

	// Create the inputs and outputs
	bool bAllPinsGood = true;
	for (TFieldIterator<UProperty> PropIt(Function); PropIt && (PropIt->PropertyFlags & CPF_Parm); ++PropIt)
	{
		UProperty* Param = *PropIt;
		const bool bIsFunctionInput = !Param->HasAnyPropertyFlags(CPF_ReturnParm) && (!Param->HasAnyPropertyFlags(CPF_OutParm) || Param->HasAnyPropertyFlags(CPF_ReferenceParm));
		const bool bIsRefParam = Param->HasAnyPropertyFlags(CPF_ReferenceParm) && bIsFunctionInput;

		const EEdGraphPinDirection Direction = bIsFunctionInput ? EGPD_Input : EGPD_Output;

		UEdGraphPin* Pin = CreatePin(Direction, TEXT(""), TEXT(""), NULL, false, bIsRefParam, Param->GetName());
		const bool bPinGood = (Pin != NULL) && K2Schema->ConvertPropertyToPinType(Param, /*out*/ Pin->PinType);

		if (bPinGood)
		{
			//Flag pin as read only for const reference property
			Pin->bDefaultValueIsIgnored = Param->HasAllPropertyFlags(CPF_ConstParm | CPF_ReferenceParm) && (!Function->HasMetaData(FBlueprintMetadata::MD_AutoCreateRefTerm) || Pin->PinType.bIsArray);

			const bool bAdvancedPin = Param->HasAllPropertyFlags(CPF_AdvancedDisplay);
			Pin->bAdvancedView = bAdvancedPin;
			if(bAdvancedPin && (ENodeAdvancedPins::NoPins == AdvancedPinDisplay))
			{
				AdvancedPinDisplay = ENodeAdvancedPins::Hidden;
			}

			K2Schema->SetPinDefaultValue(Pin, Function, Param);

			// setup the default tool-tip text for this pin
			GeneratePinTooltip(*Pin);
			
			if (PinsToHide.Contains(Pin->PinName))
			{
				FString const DefaultToSelfMetaValue = Function->GetMetaData(FBlueprintMetadata::MD_DefaultToSelf);
				FString const WorldContextMetaValue  = Function->GetMetaData(FBlueprintMetadata::MD_WorldContext);
				bool bIsSelfPin = ((Pin->PinName == DefaultToSelfMetaValue) || (Pin->PinName == WorldContextMetaValue));

				if (!bShowWorldContextPin || !bIsSelfPin)
				{
					Pin->bHidden = true;
					K2Schema->SetPinDefaultValueBasedOnType(Pin);
				}
			}

			PostParameterPinCreated(Pin);
		}

		bAllPinsGood = bAllPinsGood && bPinGood;
	}

	// If we have an 'enum to exec' parameter, set its default value to something valid so we don't get warnings
	if(bWantsEnumToExecExpansion)
	{
		FString EnumParamName = Function->GetMetaData(FBlueprintMetadata::MD_ExpandEnumAsExecs);
		UEdGraphPin* EnumParamPin = FindPin(EnumParamName);
		if (UEnum* PinEnum = (EnumParamPin ? Cast<UEnum>(EnumParamPin->PinType.PinSubCategoryObject.Get()) : NULL))
		{
			EnumParamPin->DefaultValue = PinEnum->GetEnumName(0);
		}
	}

	return bAllPinsGood;
}

void UK2Node_CallFunction::PostReconstructNode()
{
	Super::PostReconstructNode();

	const UEdGraphSchema_K2* K2Schema = GetDefault<UEdGraphSchema_K2>();
	// Fixup self node, may have been overridden from old self node
	UFunction* Function = GetTargetFunction();
	const bool bIsStaticFunc = Function ? Function->HasAllFunctionFlags(FUNC_Static) : false;

	UEdGraphPin* SelfPin = FindPin(K2Schema->PN_Self);
	if (bIsStaticFunc && SelfPin)
	{
		// Wire up the self to the CDO of the class if it's not us
		if (UBlueprint* BP = GetBlueprint())
		{
			UClass* FunctionOwnerClass = Function->GetOuterUClass();
			if (!BP->SkeletonGeneratedClass->IsChildOf(FunctionOwnerClass))
			{
				SelfPin->DefaultObject = FunctionOwnerClass->GetDefaultObject();
			}
		}
	}

	// Set the return type to the right class of component
	UActorComponent* TemplateComp = GetTemplateFromNode();
	UEdGraphPin* ReturnPin = GetReturnValuePin();
	if(TemplateComp && ReturnPin)
	{
		ReturnPin->PinType.PinSubCategoryObject = TemplateComp->GetClass();
	}

	if (UEdGraphPin* TypePickerPin = FDynamicOutputHelper::GetTypePickerPin(this))
	{
		FDynamicOutputHelper(TypePickerPin).ConformOutputType();
	}
}

void UK2Node_CallFunction::DestroyNode()
{
	// See if this node has a template
	UActorComponent* Template = GetTemplateFromNode();
	if (Template != NULL)
	{
		// Get the blueprint so we can remove it from it
		UBlueprint* BlueprintObj = GetBlueprint();

		// remove it
		BlueprintObj->ComponentTemplates.Remove(Template);
	}

	Super::DestroyNode();
}

void UK2Node_CallFunction::NotifyPinConnectionListChanged(UEdGraphPin* Pin)
{
	Super::NotifyPinConnectionListChanged(Pin);

	if (Pin)
	{
		FCustomStructureParamHelper::UpdateCustomStructurePins(GetTargetFunction(), this, Pin);
	}

	if (bIsBeadFunction)
	{
		if (Pin->LinkedTo.Num() == 0)
		{
			// Commit suicide; bead functions must always have an input and output connection
			DestroyNode();
		}
	}

	FDynamicOutputHelper(Pin).ConformOutputType();
}

void UK2Node_CallFunction::PinDefaultValueChanged(UEdGraphPin* Pin)
{
	Super::PinDefaultValueChanged(Pin);
	FDynamicOutputHelper(Pin).ConformOutputType();
}

UFunction* UK2Node_CallFunction::GetTargetFunction() const
{
	UFunction* Function = FunctionReference.ResolveMember<UFunction>(this);
	return Function;
}

UEdGraphPin* UK2Node_CallFunction::GetThenPin() const
{
	const UEdGraphSchema_K2* K2Schema = GetDefault<UEdGraphSchema_K2>();

	UEdGraphPin* Pin = FindPin(K2Schema->PN_Then);
	check(Pin == NULL || Pin->Direction == EGPD_Output); // If pin exists, it must be output
	return Pin;
}

UEdGraphPin* UK2Node_CallFunction::GetReturnValuePin() const
{
	const UEdGraphSchema_K2* K2Schema = GetDefault<UEdGraphSchema_K2>();

	UEdGraphPin* Pin = FindPin(K2Schema->PN_ReturnValue);
	check(Pin == NULL || Pin->Direction == EGPD_Output); // If pin exists, it must be output
	return Pin;
}

bool UK2Node_CallFunction::IsLatentFunction() const
{
	if (UFunction* Function = GetTargetFunction())
	{
		if (Function->HasMetaData(FBlueprintMetadata::MD_Latent))
		{
			return true;
		}
	}

	return false;
}

bool UK2Node_CallFunction::AllowMultipleSelfs(bool bInputAsArray) const
{
	if (UFunction* Function = GetTargetFunction())
	{
		return CanFunctionSupportMultipleTargets(Function);
	}

	return Super::AllowMultipleSelfs(bInputAsArray);
}

bool UK2Node_CallFunction::CanFunctionSupportMultipleTargets(UFunction const* Function)
{
	bool const bIsImpure = !Function->HasAnyFunctionFlags(FUNC_BlueprintPure);
	bool const bIsLatent = Function->HasMetaData(FBlueprintMetadata::MD_Latent);
	bool const bHasReturnParam = (Function->GetReturnProperty() != nullptr);

	return !bHasReturnParam && bIsImpure && !bIsLatent;
}

bool UK2Node_CallFunction::CanPasteHere(const UEdGraph* TargetGraph) const
{
	bool bCanPaste = Super::CanPasteHere(TargetGraph);
	if(bCanPaste)
	{
		const UEdGraphSchema_K2* K2Schema = GetDefault<UEdGraphSchema_K2>();
		uint32 AllowedFunctionTypes = UEdGraphSchema_K2::EFunctionType::FT_Pure | UEdGraphSchema_K2::EFunctionType::FT_Const | UEdGraphSchema_K2::EFunctionType::FT_Protected;
		if(K2Schema->DoesGraphSupportImpureFunctions(TargetGraph))
		{
			AllowedFunctionTypes |= UEdGraphSchema_K2::EFunctionType::FT_Imperative;
		}

		bCanPaste = K2Schema->CanFunctionBeUsedInClass(FBlueprintEditorUtils::FindBlueprintForGraphChecked(TargetGraph)->GeneratedClass, GetTargetFunction(), TargetGraph, AllowedFunctionTypes, true, false, FFunctionTargetInfo());
	}
	
	return bCanPaste;
}

static FLinearColor GetPalletteIconColor(UFunction const* Function)
{
	bool const bIsPure = (Function != nullptr) && Function->HasAnyFunctionFlags(FUNC_BlueprintPure);
	if (bIsPure)
	{
		return GetDefault<UGraphEditorSettings>()->PureFunctionCallNodeTitleColor;
	}
	return GetDefault<UGraphEditorSettings>()->FunctionCallNodeTitleColor;
}

FName UK2Node_CallFunction::GetPaletteIconForFunction(UFunction const* Function, FLinearColor& OutColor)
{
	static const FName NativeMakeFunc(TEXT("NativeMakeFunc"));
	static const FName NativeBrakeFunc(TEXT("NativeBreakFunc"));

	if (Function && Function->HasMetaData(NativeMakeFunc))
	{
		return TEXT("GraphEditor.MakeStruct_16x");
	}
	else if (Function && Function->HasMetaData(NativeBrakeFunc))
	{
		return TEXT("GraphEditor.BreakStruct_16x");
	}
	// Check to see if the function is calling an function that could be an event, display the event icon instead.
	else if (Function && UEdGraphSchema_K2::FunctionCanBePlacedAsEvent(Function))
	{
		return TEXT("GraphEditor.Event_16x");
	}
	else
	{
		OutColor = GetPalletteIconColor(Function);
		return TEXT("Kismet.AllClasses.FunctionIcon");
	}
}

FLinearColor UK2Node_CallFunction::GetNodeTitleColor() const
{
	return GetPalletteIconColor(GetTargetFunction());
}

FText UK2Node_CallFunction::GetTooltipText() const
{
	FText Tooltip;

	UFunction* Function = GetTargetFunction();
	if (Function == nullptr)
	{
		return FText::Format(LOCTEXT("CallUnknownFunction", "Call unknown function {0}"), FText::FromName(FunctionReference.GetMemberName()));
	}
	else if (CachedTooltip.IsOutOfDate())
	{
		FText BaseTooltip = FText::FromString(GetDefaultTooltipForFunction(Function));

		FFormatNamedArguments Args;
		Args.Add(TEXT("DefaultTooltip"), BaseTooltip);

		if (Function->HasAllFunctionFlags(FUNC_BlueprintAuthorityOnly))
		{
			Args.Add(
				TEXT("ClientString"),
				NSLOCTEXT("K2Node", "ServerFunction", "Authority Only. This function will only execute on the server.")
			);
			// FText::Format() is slow, so we cache this to save on performance
			CachedTooltip = FText::Format(LOCTEXT("CallFunction_SubtitledTooltip", "{DefaultTooltip}\n\n{ClientString}"), Args);
		}
		else if (Function->HasAllFunctionFlags(FUNC_BlueprintCosmetic))
		{
			Args.Add(
				TEXT("ClientString"),
				NSLOCTEXT("K2Node", "ClientEvent", "Cosmetic. This event is only for cosmetic, non-gameplay actions.")
			);
			// FText::Format() is slow, so we cache this to save on performance
			CachedTooltip = FText::Format(LOCTEXT("CallFunction_SubtitledTooltip", "{DefaultTooltip}\n\n{ClientString}"), Args);
		} 
		else
		{
			CachedTooltip = BaseTooltip;
		}
	}
	return CachedTooltip;
}

void UK2Node_CallFunction::GeneratePinTooltipFromFunction(UEdGraphPin& Pin, const UFunction* Function)
{
	// figure what tag we should be parsing for (is this a return-val pin, or a parameter?)
	FString ParamName;
	FString TagStr = TEXT("@param");
	if (Pin.PinName == UEdGraphSchema_K2::PN_ReturnValue)
	{
		TagStr = TEXT("@return");
	}
	else
	{
		ParamName = Pin.PinName.ToLower();
	}

	// grab the the function's comment block for us to parse
	FString FunctionToolTipText = Function->GetToolTipText().ToString();
	
	int32 CurStrPos = INDEX_NONE;
	int32 FullToolTipLen = FunctionToolTipText.Len();
	// parse the full function tooltip text, looking for tag lines
	do 
	{
		CurStrPos = FunctionToolTipText.Find(TagStr, ESearchCase::IgnoreCase, ESearchDir::FromStart, CurStrPos);
		if (CurStrPos == INDEX_NONE) // if the tag wasn't found
		{
			break;
		}

		// advance past the tag
		CurStrPos += TagStr.Len();

		// advance past whitespace
		while(CurStrPos < FullToolTipLen && FChar::IsWhitespace(FunctionToolTipText[CurStrPos]))
		{
			++CurStrPos;
		}

		// if this is a parameter pin
		if (!ParamName.IsEmpty())
		{
			FString TagParamName;

			// copy the parameter name
			while (CurStrPos < FullToolTipLen && !FChar::IsWhitespace(FunctionToolTipText[CurStrPos]))
			{
				TagParamName.AppendChar(FunctionToolTipText[CurStrPos++]);
			}

			// if this @param tag doesn't match the param we're looking for
			if (TagParamName != ParamName)
			{
				continue;
			}
		}

		// advance past whitespace (get to the meat of the comment)
		// since many doxygen style @param use the format "@param <param name> - <comment>" we also strip - if it is before we get to any other non-whitespace
		while(CurStrPos < FullToolTipLen && (FChar::IsWhitespace(FunctionToolTipText[CurStrPos]) || FunctionToolTipText[CurStrPos] == '-'))
		{
			++CurStrPos;
		}


		FString ParamDesc;
		// collect the param/return-val description
		while (CurStrPos < FullToolTipLen && FunctionToolTipText[CurStrPos] != TEXT('@'))
		{
			// advance past newline
			while(CurStrPos < FullToolTipLen && FChar::IsLinebreak(FunctionToolTipText[CurStrPos]))
			{
				++CurStrPos;

				// advance past whitespace at the start of a new line
				while(CurStrPos < FullToolTipLen && FChar::IsWhitespace(FunctionToolTipText[CurStrPos]))
				{
					++CurStrPos;
				}

				// replace the newline with a single space
				if(!FChar::IsLinebreak(FunctionToolTipText[CurStrPos]))
				{
					ParamDesc.AppendChar(TEXT(' '));
				}
			}

			if (FunctionToolTipText[CurStrPos] != TEXT('@'))
			{
				ParamDesc.AppendChar(FunctionToolTipText[CurStrPos++]);
			}
		}

		// trim any trailing whitespace from the descriptive text
		ParamDesc.TrimTrailing();

		// if we came up with a valid description for the param/return-val
		if (!ParamDesc.IsEmpty())
		{
			Pin.PinToolTip += ParamDesc;
			break; // we found a match, so there's no need to continue
		}

	} while (CurStrPos < FullToolTipLen);

	GetDefault<UEdGraphSchema_K2>()->ConstructBasicPinTooltip(Pin, FText::FromString(Pin.PinToolTip), Pin.PinToolTip);
}

FString UK2Node_CallFunction::GetUserFacingFunctionName(const UFunction* Function)
{
	FString FunctionName = Function->GetMetaData(TEXT("FriendlyName"));
	
	if (FunctionName.IsEmpty())
	{
		FunctionName = Function->GetName();
	}

	if( GEditor && GetDefault<UEditorStyleSettings>()->bShowFriendlyNames )
	{
		FunctionName = FName::NameToDisplayString(FunctionName, false);
	}
	return FunctionName;
}

FString UK2Node_CallFunction::GetDefaultTooltipForFunction(const UFunction* Function)
{
	FString Tooltip = Function->GetToolTipText().ToString();

	if (!Tooltip.IsEmpty())
	{
		// Strip off the doxygen nastiness
		static const FString DoxygenParam(TEXT("@param"));
		static const FString DoxygenReturn(TEXT("@return"));
		static const FString DoxygenSee(TEXT("@see"));

		Tooltip.Split(DoxygenParam, &Tooltip, nullptr, ESearchCase::IgnoreCase, ESearchDir::FromStart);
		Tooltip.Split(DoxygenReturn, &Tooltip, nullptr, ESearchCase::IgnoreCase, ESearchDir::FromStart);
		Tooltip.Split(DoxygenSee, &Tooltip, nullptr, ESearchCase::IgnoreCase, ESearchDir::FromStart);
		Tooltip.Trim();
		Tooltip.TrimTrailing();

		return Tooltip;
	}
	else
	{
		return GetUserFacingFunctionName(Function);
	}
}

FString UK2Node_CallFunction::GetDefaultCategoryForFunction(const UFunction* Function, const FString& BaseCategory)
{
	FString NodeCategory = BaseCategory;
	if( Function->HasMetaData(FBlueprintMetadata::MD_FunctionCategory) )
	{
		// Add seperator if base category is supplied
		if(NodeCategory.Len() > 0)
		{
			NodeCategory += TEXT("|");
		}

		// Add category from function
		FString FuncCategory = Function->GetMetaData(FBlueprintMetadata::MD_FunctionCategory);
		if( GEditor && GetDefault<UEditorStyleSettings>()->bShowFriendlyNames )
		{
			FuncCategory = FName::NameToDisplayString( FuncCategory, false );
		}
		NodeCategory += FuncCategory;
	}
	return NodeCategory;
}


FString UK2Node_CallFunction::GetKeywordsForFunction(const UFunction* Function)
{
	// If the friendly name and real function name do not match add the real function name friendly name as a keyword.
	FString Keywords;
	if( Function->GetName() != GetUserFacingFunctionName(Function) )
	{
		Keywords = Function->GetName();
	}

	if (ShouldDrawCompact(Function))
	{
		Keywords.AppendChar(TEXT(' '));
		Keywords += GetCompactNodeTitle(Function);
	}

	FString MetaKeywords = Function->GetMetaData(FBlueprintMetadata::MD_FunctionKeywords);

	if (!MetaKeywords.IsEmpty())
	{
		Keywords.AppendChar(TEXT(' '));
		Keywords += MetaKeywords;
	}

	return Keywords;
}

void UK2Node_CallFunction::SetFromFunction(const UFunction* Function)
{
	if (Function != NULL)
	{
		bIsPureFunc = Function->HasAnyFunctionFlags(FUNC_BlueprintPure);
		bIsConstFunc = Function->HasAnyFunctionFlags(FUNC_Const);
		DetermineWantsEnumToExecExpansion(Function);

		FunctionReference.SetFromField<UFunction>(Function, this);
	}
}

FString UK2Node_CallFunction::GetDocumentationLink() const
{
	UClass* ParentClass = NULL;
	if (FunctionReference.IsSelfContext())
	{
		if (HasValidBlueprint())
		{
			UFunction* Function = FindField<UFunction>(GetBlueprint()->GeneratedClass, FunctionReference.GetMemberName());
			if (Function != NULL)
			{
				ParentClass = Function->GetOwnerClass();
			}
		}		
	}
	else 
	{
		ParentClass = FunctionReference.GetMemberParentClass(this);
	}
	
	if (ParentClass != NULL)
	{
		return FString::Printf(TEXT("Shared/GraphNodes/Blueprint/%s%s"), ParentClass->GetPrefixCPP(), *ParentClass->GetName());
	}

	return FString("Shared/GraphNodes/Blueprint/UK2Node_CallFunction");
}

FString UK2Node_CallFunction::GetDocumentationExcerptName() const
{
	return FunctionReference.GetMemberName().ToString();
}

FString UK2Node_CallFunction::GetDescriptiveCompiledName() const
{
	return FString(TEXT("CallFunc_")) + FunctionReference.GetMemberName().ToString();
}

bool UK2Node_CallFunction::ShouldDrawCompact(const UFunction* Function)
{
	return (Function != NULL) && Function->HasMetaData(FBlueprintMetadata::MD_CompactNodeTitle);
}

bool UK2Node_CallFunction::ShouldDrawCompact() const
{
	UFunction* Function = GetTargetFunction();

	return ShouldDrawCompact(Function);
}

bool UK2Node_CallFunction::ShouldDrawAsBead() const
{
	return bIsBeadFunction;
}

bool UK2Node_CallFunction::ShouldShowNodeProperties() const
{
	// Show node properties if this corresponds to a function graph
	if (FunctionReference.GetMemberName() != NAME_None)
	{
		return FindObject<UEdGraph>(GetBlueprint(), *(FunctionReference.GetMemberName().ToString())) != NULL;
	}
	return false;
}

FString UK2Node_CallFunction::GetCompactNodeTitle(const UFunction* Function)
{
	static const FString ProgrammerMultiplicationSymbol = TEXT("*");
	static const FString CommonMultiplicationSymbol = TEXT("\xD7");

	static const FString ProgrammerDivisionSymbol = TEXT("/");
	static const FString CommonDivisionSymbol = TEXT("\xF7");

	static const FString ProgrammerConversionSymbol = TEXT("->");
	static const FString CommonConversionSymbol = TEXT("\x2022");

	const FString OperatorTitle = Function->GetMetaData(FBlueprintMetadata::MD_CompactNodeTitle);
	if (!OperatorTitle.IsEmpty())
	{
		if (OperatorTitle == ProgrammerMultiplicationSymbol)
		{
			return CommonMultiplicationSymbol;
		}
		else if (OperatorTitle == ProgrammerDivisionSymbol)
		{
			return CommonDivisionSymbol;
		}
		else if (OperatorTitle == ProgrammerConversionSymbol)
		{
			return CommonConversionSymbol;
		}
		else
		{
			return OperatorTitle;
		}
	}
	
	return Function->GetName();
}

FText UK2Node_CallFunction::GetCompactNodeTitle() const
{
	UFunction* Function = GetTargetFunction();
	if (Function != NULL)
	{
		return FText::FromString(GetCompactNodeTitle(Function));
	}
	else
	{
		return Super::GetCompactNodeTitle();
	}
}

void UK2Node_CallFunction::GetRedirectPinNames(const UEdGraphPin& Pin, TArray<FString>& RedirectPinNames) const
{
	Super::GetRedirectPinNames(Pin, RedirectPinNames);

	if (RedirectPinNames.Num() > 0)
	{
		const FString OldPinName = RedirectPinNames[0];

		// first add functionname.param
		RedirectPinNames.Add(FString::Printf(TEXT("%s.%s"), *FunctionReference.GetMemberName().ToString(), *OldPinName));

		// if there is class, also add an option for class.functionname.param
		UClass* FunctionClass = FunctionReference.GetMemberParentClass(this);
		while (FunctionClass)
		{
			RedirectPinNames.Add(FString::Printf(TEXT("%s.%s.%s"), *FunctionClass->GetName(), *FunctionReference.GetMemberName().ToString(), *OldPinName));
			FunctionClass = FunctionClass->GetSuperClass();
		}
	}
}

bool UK2Node_CallFunction::IsSelfPinCompatibleWithBlueprintContext(UEdGraphPin *SelfPin, UBlueprint* BlueprintObj) const
{
	check(BlueprintObj);

	UClass* FunctionClass = FunctionReference.GetMemberParentClass(this);

	bool bIsCompatible = (SelfPin != NULL) ? SelfPin->bHidden : true;
	if (!bIsCompatible && (BlueprintObj->GeneratedClass != NULL))
	{
		bIsCompatible |= BlueprintObj->GeneratedClass->IsChildOf(FunctionClass);
	}

	if (!bIsCompatible && (BlueprintObj->SkeletonGeneratedClass != NULL))
	{
		bIsCompatible |= BlueprintObj->SkeletonGeneratedClass->IsChildOf(FunctionClass);
	}
	return bIsCompatible;
}

void UK2Node_CallFunction::EnsureFunctionIsInBlueprint()
{
	// Ensure we're calling a function in a context related to our blueprint. If not, 
	// reassigning the class and then calling ReconstructNodes will re-wire the pins correctly
	if (UFunction* Function = GetTargetFunction())
	{
		UClass* FunctionOwnerClass = Function->GetOuterUClass();
		UObject* FunctionGenerator = FunctionOwnerClass ? FunctionOwnerClass->ClassGeneratedBy : NULL;

		// If function is generated from a blueprint object then dbl check self pin compatibility
		UEdGraphPin* SelfPin = GetDefault<UEdGraphSchema_K2>()->FindSelfPin(*this, EGPD_Input);
		if ((FunctionGenerator != NULL) && SelfPin)
		{
			UBlueprint* BlueprintObj = FBlueprintEditorUtils::FindBlueprintForNode(this);
			if ((BlueprintObj != NULL) && !IsSelfPinCompatibleWithBlueprintContext(SelfPin, BlueprintObj))
			{
				FunctionReference.SetSelfMember(Function->GetFName());
			}
		}
	}
}

void UK2Node_CallFunction::PostPasteNode()
{
	Super::PostPasteNode();
	EnsureFunctionIsInBlueprint();

	UFunction* Function = GetTargetFunction();
	if(Function != NULL)
	{
		// After pasting we need to go through and ensure the hidden the self pins is correct in case the source blueprint had different metadata
		TSet<FString> PinsToHide;
		FBlueprintEditorUtils::GetHiddenPinsForFunction(GetBlueprint(), Function, PinsToHide);

		const bool bShowWorldContextPin = ((PinsToHide.Num() > 0) && GetBlueprint()->ParentClass->HasMetaData(FBlueprintMetadata::MD_ShowWorldContextPin));

		FString const DefaultToSelfMetaValue = Function->GetMetaData(FBlueprintMetadata::MD_DefaultToSelf);
		FString const WorldContextMetaValue  = Function->GetMetaData(FBlueprintMetadata::MD_WorldContext);

		const UEdGraphSchema_K2* K2Schema = GetDefault<UEdGraphSchema_K2>();
		for (int32 PinIndex = 0; PinIndex < Pins.Num(); ++PinIndex)
		{
			UEdGraphPin* Pin = Pins[PinIndex];

			bool bIsSelfPin = ((Pin->PinName == DefaultToSelfMetaValue) || (Pin->PinName == WorldContextMetaValue));
			bool bPinShouldBeHidden = PinsToHide.Contains(Pin->PinName) && (!bShowWorldContextPin || !bIsSelfPin);

			if (bPinShouldBeHidden && !Pin->bHidden)
			{
				Pin->BreakAllPinLinks();
				K2Schema->SetPinDefaultValueBasedOnType(Pin);
			}
			Pin->bHidden = bPinShouldBeHidden;
		}
	}
}

void UK2Node_CallFunction::PostDuplicate(bool bDuplicateForPIE)
{
	Super::PostDuplicate(bDuplicateForPIE);
	if (!bDuplicateForPIE && (!this->HasAnyFlags(RF_Transient)))
	{
		FunctionReference.InvalidateSelfScope();
		EnsureFunctionIsInBlueprint();
	}
}

void UK2Node_CallFunction::ValidateNodeDuringCompilation(class FCompilerResultsLog& MessageLog) const
{
	Super::ValidateNodeDuringCompilation(MessageLog);

	const UBlueprint* Blueprint = GetBlueprint();
	UFunction *Function = GetTargetFunction();
	if (Function == NULL)
	{
		FString OwnerName;

		if (Blueprint != nullptr)
		{
			OwnerName = Blueprint->GetName();
			if (UClass* FuncOwnerClass = FunctionReference.GetMemberParentClass(Blueprint->GeneratedClass))
			{
				OwnerName = FuncOwnerClass->GetName();
			}
		}
		FString const FunctName = FunctionReference.GetMemberName().ToString();

		FText const WarningFormat = LOCTEXT("FunctionNotFound", "Could not find a function named \"%s\" in '%s'.\nMake sure '%s' has been compiled for @@");
		MessageLog.Warning(*FString::Printf(*WarningFormat.ToString(), *FunctName, *OwnerName, *OwnerName), this);
	}
	else if (Function->HasMetaData(FBlueprintMetadata::MD_ExpandEnumAsExecs) && bWantsEnumToExecExpansion == false)
	{
		const FString& EnumParamName = Function->GetMetaData(FBlueprintMetadata::MD_ExpandEnumAsExecs);
		MessageLog.Warning(*FString::Printf(*LOCTEXT("EnumToExecExpansionFailed", "Unable to find enum parameter with name '%s' to expand for @@").ToString(), *EnumParamName), this);
	}

	if (Function)
	{
		// enforce UnsafeDuringActorConstruction keyword
		if (Function->HasMetaData(FBlueprintMetadata::MD_UnsafeForConstructionScripts))
		{
			// emit warning if we are in a construction script
			UEdGraph const* const Graph = GetGraph();
			UEdGraphSchema_K2 const* const Schema = Cast<const UEdGraphSchema_K2>(GetSchema());
			bool bNodeIsInConstructionScript = Schema && Schema->IsConstructionScript(Graph);

			if (bNodeIsInConstructionScript == false)
			{
				// IsConstructionScript() can return false if graph was cloned from the construction script
				// in that case, check the function entry
				TArray<const UK2Node_FunctionEntry*> EntryPoints;
				Graph->GetNodesOfClass(EntryPoints);

				if (EntryPoints.Num() == 1)
				{
					UK2Node_FunctionEntry const* const Node = EntryPoints[0];
					if (Node)
					{
						UFunction* const SignatureFunction = FindField<UFunction>(Node->SignatureClass, Node->SignatureName);
						bNodeIsInConstructionScript = SignatureFunction && (SignatureFunction->GetFName() == Schema->FN_UserConstructionScript);
					}
				}
			}

			if ( bNodeIsInConstructionScript )
			{
				MessageLog.Warning(*LOCTEXT("FunctionUnsafeDuringConstruction", "Function '@@' is unsafe to call in a construction script.").ToString(), this);
			}
		}

		// enforce WorldContext restrictions
		const bool bInsideBpFuncLibrary = Blueprint && (BPTYPE_FunctionLibrary == Blueprint->BlueprintType);
		if (!bInsideBpFuncLibrary && 
			Function->HasMetaData(FBlueprintMetadata::MD_WorldContext) && 
			!Function->HasMetaData(FBlueprintMetadata::MD_CallableWithoutWorldContext))
		{
			check(Blueprint);
			UClass* ParentClass = Blueprint->ParentClass;
			check(ParentClass);
			if (ParentClass && !ParentClass->GetDefaultObject()->ImplementsGetWorld() && !ParentClass->HasMetaData(FBlueprintMetadata::MD_ShowWorldContextPin))
			{
				MessageLog.Warning(*LOCTEXT("FunctionUnsafeInContext", "Function '@@' is unsafe to call from blueprints of class '@@'.").ToString(), this, ParentClass);
			}
		}
	}

	FDynamicOutputHelper::VerifyNode(this, MessageLog);
}

void UK2Node_CallFunction::Serialize(FArchive& Ar)
{
	Super::Serialize(Ar);

	if (Ar.IsLoading())
	{
		if (Ar.UE4Ver() < VER_UE4_SWITCH_CALL_NODE_TO_USE_MEMBER_REFERENCE)
		{
			UFunction* Function = FindField<UFunction>(CallFunctionClass_DEPRECATED, CallFunctionName_DEPRECATED);
			const bool bProbablySelfCall = (CallFunctionClass_DEPRECATED == NULL) || ((Function != NULL) && (Function->GetOuterUClass()->ClassGeneratedBy == GetBlueprint()));

			FunctionReference.SetDirect(CallFunctionName_DEPRECATED, FGuid(), CallFunctionClass_DEPRECATED, bProbablySelfCall);
		}

		if(Ar.UE4Ver() < VER_UE4_K2NODE_REFERENCEGUIDS)
		{
			FGuid FunctionGuid;

			if (UBlueprint::GetGuidFromClassByFieldName<UFunction>(GetBlueprint()->GeneratedClass, FunctionReference.GetMemberName(), FunctionGuid))
			{
				const bool bSelf = FunctionReference.IsSelfContext();
				FunctionReference.SetDirect(FunctionReference.GetMemberName(), FunctionGuid, (bSelf ? NULL : FunctionReference.GetMemberParentClass((UClass*)NULL)), bSelf);
			}
		}
	}
}

void UK2Node_CallFunction::PostPlacedNewNode()
{
	Super::PostPlacedNewNode();

	// Try re-setting the function given our new parent scope, in case it turns an external to an internal, or vis versa
	FunctionReference.RefreshGivenNewSelfScope<UFunction>(this);
}

FNodeHandlingFunctor* UK2Node_CallFunction::CreateNodeHandler(FKismetCompilerContext& CompilerContext) const
{
	return new FKCHandler_CallFunction(CompilerContext);
}

void UK2Node_CallFunction::ExpandNode(class FKismetCompilerContext& CompilerContext, UEdGraph* SourceGraph)
{
	Super::ExpandNode(CompilerContext, SourceGraph);

	const UEdGraphSchema_K2* Schema = CompilerContext.GetSchema();
	UFunction* Function = GetTargetFunction();

	// connect DefaultToSelf and WorldContext inside static functions to proper 'self'  
	const bool bInsideBpFuncLibrary = CompilerContext.Blueprint && (BPTYPE_FunctionLibrary == CompilerContext.Blueprint->BlueprintType);
	if (bInsideBpFuncLibrary && SourceGraph && Function)
	{
		TArray<UK2Node_FunctionEntry*> EntryPoints;
		SourceGraph->GetNodesOfClass(EntryPoints);
		if (1 != EntryPoints.Num())
		{
			CompilerContext.MessageLog.Warning(*FString::Printf(*LOCTEXT("WrongEntryPointsNum", "%i entry points found while expanding node @@").ToString(), EntryPoints.Num()), this);
		}
		else if (auto BetterSelfPin = EntryPoints[0]->GetAutoWorldContextPin())
		{
			FString const DefaultToSelfMetaValue = Function->GetMetaData(FBlueprintMetadata::MD_DefaultToSelf);
			FString const WorldContextMetaValue = Function->GetMetaData(FBlueprintMetadata::MD_WorldContext);

			struct FStructConnectHelper
			{
				static void Connect(const FString& PinName, UK2Node* Node, UEdGraphPin* BetterSelf, const UEdGraphSchema_K2* InSchema, FCompilerResultsLog& MessageLog)
				{
					auto Pin = Node->FindPin(PinName);
					if (!PinName.IsEmpty() && Pin && !Pin->LinkedTo.Num())
					{
						const bool bConnected = InSchema->TryCreateConnection(Pin, BetterSelf);
						if (!bConnected)
						{
							MessageLog.Warning(*LOCTEXT("DefaultToSelfNotConnected", "DefaultToSelf pin @@ from node @@ cannot be connected to @@").ToString(), Pin, Node, BetterSelf);
						}
					}
				}
			};
			FStructConnectHelper::Connect(DefaultToSelfMetaValue, this, BetterSelfPin, Schema, CompilerContext.MessageLog);
			if (!Function->HasMetaData(FBlueprintMetadata::MD_CallableWithoutWorldContext))
			{
				FStructConnectHelper::Connect(WorldContextMetaValue, this, BetterSelfPin, Schema, CompilerContext.MessageLog);
			}
		}
	}

	// If we have an enum param that is expanded, we handle that first
	if(bWantsEnumToExecExpansion)
	{
		if(Function)
		{
			// Get the metadata that identifies which param is the enum, and try and find it
			const FString& EnumParamName = Function->GetMetaData(FBlueprintMetadata::MD_ExpandEnumAsExecs);
			UByteProperty* EnumProp = FindField<UByteProperty>(Function, FName(*EnumParamName));
			UEdGraphPin* EnumParamPin = FindPinChecked(EnumParamName);
			if(EnumProp != NULL && EnumProp->Enum != NULL)
			{
				// Expanded as input execs pins
				if (EnumParamPin->Direction == EGPD_Input)
				{
					// Create normal exec input
					UEdGraphPin* ExecutePin = CreatePin(EGPD_Input, Schema->PC_Exec, TEXT(""), NULL, false, false, Schema->PN_Execute);

					// Create temp enum variable
					UK2Node_TemporaryVariable* TempEnumVarNode = CompilerContext.SpawnIntermediateNode<UK2Node_TemporaryVariable>(this, SourceGraph);
					TempEnumVarNode->VariableType.PinCategory = Schema->PC_Byte;
					TempEnumVarNode->VariableType.PinSubCategoryObject = EnumProp->Enum;
					TempEnumVarNode->AllocateDefaultPins();
					// Get the output pin
					UEdGraphPin* TempEnumVarOutput = TempEnumVarNode->GetVariablePin();

					// Connect temp enum variable to (hidden) enum pin
					Schema->TryCreateConnection(TempEnumVarOutput, EnumParamPin);

					// Now we want to iterate over other exec inputs...
					for(int32 PinIdx=Pins.Num()-1; PinIdx>=0; PinIdx--)
					{
						UEdGraphPin* Pin = Pins[PinIdx];
						if( Pin != NULL && 
							Pin != ExecutePin &&
							Pin->Direction == EGPD_Input && 
							Pin->PinType.PinCategory == Schema->PC_Exec )
						{
							// Create node to set the temp enum var
							UK2Node_AssignmentStatement* AssignNode = CompilerContext.SpawnIntermediateNode<UK2Node_AssignmentStatement>(this, SourceGraph);
							AssignNode->AllocateDefaultPins();

							// Move connections from fake 'enum exec' pint to this assignment node
								CompilerContext.MovePinLinksToIntermediate(*Pin, *AssignNode->GetExecPin());

							// Connect this to out temp enum var
							Schema->TryCreateConnection(AssignNode->GetVariablePin(), TempEnumVarOutput);

							// Connect exec output to 'real' exec pin
							Schema->TryCreateConnection(AssignNode->GetThenPin(), ExecutePin);

							// set the literal enum value to set to
							AssignNode->GetValuePin()->DefaultValue = Pin->PinName;

							// Finally remove this 'cosmetic' exec pin
							Pins.RemoveAt(PinIdx);
						}
					}
				}
				// Expanded as output execs pins
				else if (EnumParamPin->Direction == EGPD_Output)
				{
					// Create normal exec output
					UEdGraphPin* ExecutePin = CreatePin(EGPD_Output, Schema->PC_Exec, TEXT(""), NULL, false, false, Schema->PN_Execute);
						
					// Create a SwitchEnum node to switch on the output enum
					UK2Node_SwitchEnum* SwitchEnumNode = CompilerContext.SpawnIntermediateNode<UK2Node_SwitchEnum>(this, SourceGraph);
					UEnum* EnumObject = Cast<UEnum>(EnumParamPin->PinType.PinSubCategoryObject.Get());
					SwitchEnumNode->SetEnum(EnumObject);
					SwitchEnumNode->AllocateDefaultPins();
						
					// Hook up execution to the switch node
					Schema->TryCreateConnection(ExecutePin, SwitchEnumNode->GetExecPin());
					// Connect (hidden) enum pin to switch node's selection pin
					Schema->TryCreateConnection(EnumParamPin, SwitchEnumNode->GetSelectionPin());
						
					// Now we want to iterate over other exec outputs
					for(int32 PinIdx=Pins.Num()-1; PinIdx>=0; PinIdx--)
					{
						UEdGraphPin* Pin = Pins[PinIdx];
						if( Pin != NULL &&
							Pin != ExecutePin &&
							Pin->Direction == EGPD_Output &&
							Pin->PinType.PinCategory == Schema->PC_Exec )
						{
							// Move connections from fake 'enum exec' pint to this switch node
							CompilerContext.MovePinLinksToIntermediate(*Pin, *SwitchEnumNode->FindPinChecked(Pin->PinName));
								
							// Finally remove this 'cosmetic' exec pin
							Pins.RemoveAt(PinIdx);
						}
					}
				}
			}
		}
	}

	// AUTO CREATED REFS
	{
		if ( Function )
		{
			TArray<FString> AutoCreateRefTermPinNames;
			const bool bHasAutoCreateRefTerms = Function->HasMetaData(FBlueprintMetadata::MD_AutoCreateRefTerm);
			if ( bHasAutoCreateRefTerms )
			{
				CompilerContext.GetSchema()->GetAutoEmitTermParameters(Function, AutoCreateRefTermPinNames);
			}

			for ( auto Pin : Pins )
			{
				if ( Pin && bHasAutoCreateRefTerms && AutoCreateRefTermPinNames.Contains(Pin->PinName) )
				{
					const bool bHasDefaultValue = !Pin->DefaultValue.IsEmpty() || Pin->DefaultObject || !Pin->DefaultTextValue.IsEmpty();
					const bool bValidAutoRefPin = Pin->PinType.bIsReference
						&& !CompilerContext.GetSchema()->IsMetaPin(*Pin)
						&& ( Pin->Direction == EGPD_Input )
						&& !Pin->LinkedTo.Num()
						&& ( Pin->PinType.bIsArray || bHasDefaultValue );
					if ( bValidAutoRefPin )
					{
						//default values can be reset when the pin is connected
						const auto DefaultValue = Pin->DefaultValue;
						const auto DefaultObject = Pin->DefaultObject;
						const auto DefaultTextValue = Pin->DefaultTextValue;

						auto ValuePin = InnerHandleAutoCreateRef(this, Pin, CompilerContext, SourceGraph, bHasDefaultValue);
						if ( ValuePin )
						{
							ValuePin->DefaultValue = DefaultValue;
							ValuePin->DefaultObject = DefaultObject;
							ValuePin->DefaultTextValue = DefaultTextValue;
						}
					}
				}
			}
		}
	}

	// Then we go through and expand out array iteration if necessary
	const bool bAllowMultipleSelfs = AllowMultipleSelfs(true);
	UEdGraphPin* MultiSelf = Schema->FindSelfPin(*this, EEdGraphPinDirection::EGPD_Input);
	if(bAllowMultipleSelfs && MultiSelf && !MultiSelf->PinType.bIsArray)
	{
		const bool bProperInputToExpandForEach = 
			(1 == MultiSelf->LinkedTo.Num()) && 
			(NULL != MultiSelf->LinkedTo[0]) && 
			(MultiSelf->LinkedTo[0]->PinType.bIsArray);
		if(bProperInputToExpandForEach)
		{
			CallForEachElementInArrayExpansion(this, MultiSelf, CompilerContext, SourceGraph);
		}
	}
}

UEdGraphPin* UK2Node_CallFunction::InnerHandleAutoCreateRef(UK2Node* Node, UEdGraphPin* Pin, FKismetCompilerContext& CompilerContext, UEdGraph* SourceGraph, bool bForceAssignment)
{
	const bool bAddAssigment = !Pin->PinType.bIsArray && bForceAssignment;

	// ADD LOCAL VARIABLE
	UK2Node_TemporaryVariable* LocalVariable = CompilerContext.SpawnIntermediateNode<UK2Node_TemporaryVariable>(Node, SourceGraph);
	LocalVariable->VariableType = Pin->PinType;
	LocalVariable->VariableType.bIsReference = false;
	LocalVariable->AllocateDefaultPins();
	if (!bAddAssigment)
	{
		if (!CompilerContext.GetSchema()->TryCreateConnection(LocalVariable->GetVariablePin(), Pin))
		{
			CompilerContext.MessageLog.Error(*LOCTEXT("AutoCreateRefTermPin_NotConnected", "AutoCreateRefTerm Expansion: Pin @@ cannot be connected to @@").ToString(), LocalVariable->GetVariablePin(), Pin);
			return NULL;
		}
	}
	// ADD ASSIGMENT
	else
	{
		// TODO connect to dest..
		UK2Node_PureAssignmentStatement* AssignDefaultValue = CompilerContext.SpawnIntermediateNode<UK2Node_PureAssignmentStatement>(Node, SourceGraph);
		AssignDefaultValue->AllocateDefaultPins();
		const bool bVariableConnected = CompilerContext.GetSchema()->TryCreateConnection(AssignDefaultValue->GetVariablePin(), LocalVariable->GetVariablePin());
		const bool bOutputConnected = CompilerContext.GetSchema()->TryCreateConnection(AssignDefaultValue->GetOutputPin(), Pin);
		if (!bVariableConnected || !bOutputConnected)
		{
			CompilerContext.MessageLog.Error(*LOCTEXT("AutoCreateRefTermPin_AssignmentError", "AutoCreateRefTerm Expansion: Assignment Error @@").ToString(), AssignDefaultValue);
			return NULL;
		}
		CompilerContext.GetSchema()->SetPinDefaultValueBasedOnType(AssignDefaultValue->GetValuePin());
		return AssignDefaultValue->GetValuePin();
	}
	return NULL;
}

void UK2Node_CallFunction::CallForEachElementInArrayExpansion(UK2Node* Node, UEdGraphPin* MultiSelf, FKismetCompilerContext& CompilerContext, UEdGraph* SourceGraph)
{
	const UEdGraphSchema_K2* Schema = CompilerContext.GetSchema();
	check(Node && MultiSelf && SourceGraph && Schema);
	const bool bProperInputToExpandForEach = 
		(1 == MultiSelf->LinkedTo.Num()) && 
		(NULL != MultiSelf->LinkedTo[0]) && 
		(MultiSelf->LinkedTo[0]->PinType.bIsArray);
	ensure(bProperInputToExpandForEach);

	UEdGraphPin* ThenPin = Node->FindPinChecked(Schema->PN_Then);

	// Create int Iterator
	UK2Node_TemporaryVariable* IteratorVar = CompilerContext.SpawnIntermediateNode<UK2Node_TemporaryVariable>(Node, SourceGraph);
	IteratorVar->VariableType.PinCategory = Schema->PC_Int;
	IteratorVar->AllocateDefaultPins();

	// Initialize iterator
	UK2Node_AssignmentStatement* InteratorInitialize = CompilerContext.SpawnIntermediateNode<UK2Node_AssignmentStatement>(Node, SourceGraph);
	InteratorInitialize->AllocateDefaultPins();
	InteratorInitialize->GetValuePin()->DefaultValue = TEXT("0");
	Schema->TryCreateConnection(IteratorVar->GetVariablePin(), InteratorInitialize->GetVariablePin());
	CompilerContext.MovePinLinksToIntermediate(*Node->GetExecPin(), *InteratorInitialize->GetExecPin());

	// Do loop branch
	UK2Node_IfThenElse* Branch = CompilerContext.SpawnIntermediateNode<UK2Node_IfThenElse>(Node, SourceGraph);
	Branch->AllocateDefaultPins();
	Schema->TryCreateConnection(InteratorInitialize->GetThenPin(), Branch->GetExecPin());
	CompilerContext.MovePinLinksToIntermediate(*ThenPin, *Branch->GetElsePin());

	// Do loop condition
	UK2Node_CallFunction* Condition = CompilerContext.SpawnIntermediateNode<UK2Node_CallFunction>(Node, SourceGraph); 
	Condition->SetFromFunction(UKismetMathLibrary::StaticClass()->FindFunctionByName(TEXT("Less_IntInt")));
	Condition->AllocateDefaultPins();
	Schema->TryCreateConnection(Condition->GetReturnValuePin(), Branch->GetConditionPin());
	Schema->TryCreateConnection(Condition->FindPinChecked(TEXT("A")), IteratorVar->GetVariablePin());

	// Array size
	UK2Node_CallArrayFunction* ArrayLength = CompilerContext.SpawnIntermediateNode<UK2Node_CallArrayFunction>(Node, SourceGraph); 
	ArrayLength->SetFromFunction(UKismetArrayLibrary::StaticClass()->FindFunctionByName(TEXT("Array_Length")));
	ArrayLength->AllocateDefaultPins();
	CompilerContext.CopyPinLinksToIntermediate(*MultiSelf, *ArrayLength->GetTargetArrayPin());
	ArrayLength->PinConnectionListChanged(ArrayLength->GetTargetArrayPin());
	Schema->TryCreateConnection(Condition->FindPinChecked(TEXT("B")), ArrayLength->GetReturnValuePin());

	// Get Element
	UK2Node_CallArrayFunction* GetElement = CompilerContext.SpawnIntermediateNode<UK2Node_CallArrayFunction>(Node, SourceGraph); 
	GetElement->SetFromFunction(UKismetArrayLibrary::StaticClass()->FindFunctionByName(TEXT("Array_Get")));
	GetElement->AllocateDefaultPins();
	CompilerContext.CopyPinLinksToIntermediate(*MultiSelf, *GetElement->GetTargetArrayPin());
	GetElement->PinConnectionListChanged(GetElement->GetTargetArrayPin());
	Schema->TryCreateConnection(GetElement->FindPinChecked(TEXT("Index")), IteratorVar->GetVariablePin());

	// Iterator increment
	UK2Node_CallFunction* Increment = CompilerContext.SpawnIntermediateNode<UK2Node_CallFunction>(Node, SourceGraph); 
	Increment->SetFromFunction(UKismetMathLibrary::StaticClass()->FindFunctionByName(TEXT("Add_IntInt")));
	Increment->AllocateDefaultPins();
	Schema->TryCreateConnection(Increment->FindPinChecked(TEXT("A")), IteratorVar->GetVariablePin());
	Increment->FindPinChecked(TEXT("B"))->DefaultValue = TEXT("1");

	// Iterator assigned
	UK2Node_AssignmentStatement* IteratorAssign = CompilerContext.SpawnIntermediateNode<UK2Node_AssignmentStatement>(Node, SourceGraph);
	IteratorAssign->AllocateDefaultPins();
	Schema->TryCreateConnection(IteratorAssign->GetVariablePin(), IteratorVar->GetVariablePin());
	Schema->TryCreateConnection(IteratorAssign->GetValuePin(), Increment->GetReturnValuePin());
	Schema->TryCreateConnection(IteratorAssign->GetThenPin(), Branch->GetExecPin());

	// Connect pins from intermediate nodes back in to the original node
	Schema->TryCreateConnection(Branch->GetThenPin(), Node->GetExecPin());
	Schema->TryCreateConnection(ThenPin, IteratorAssign->GetExecPin());
	Schema->TryCreateConnection(GetElement->FindPinChecked(TEXT("Item")), MultiSelf);
}

FName UK2Node_CallFunction::GetCornerIcon() const
{
	if (const UFunction* Function = GetTargetFunction())
	{
		if (Function->HasAllFunctionFlags(FUNC_BlueprintAuthorityOnly))
		{
			return TEXT("Graph.Replication.AuthorityOnly");		
		}
		else if (Function->HasAllFunctionFlags(FUNC_BlueprintCosmetic))
		{
			return TEXT("Graph.Replication.ClientEvent");
		}
		else if(Function->HasMetaData(FBlueprintMetadata::MD_Latent))
		{
			return TEXT("Graph.Latent.LatentIcon");
		}
	}
	return Super::GetCornerIcon();
}

FName UK2Node_CallFunction::GetPaletteIcon(FLinearColor& OutColor) const
{
	return GetPaletteIconForFunction(GetTargetFunction(), OutColor);
}

FText UK2Node_CallFunction::GetToolTipHeading() const
{
	FText Heading = Super::GetToolTipHeading();

	struct FHeadingBuilder
	{
		FHeadingBuilder(FText InitialHeading) : ConstructedHeading(InitialHeading) {}

		void Append(FText HeadingAddOn)
		{
			if (ConstructedHeading.IsEmpty())
			{
				ConstructedHeading = HeadingAddOn;
			}
			else 
			{
				ConstructedHeading = FText::Format(FText::FromString("{0}\n{1}"), HeadingAddOn, ConstructedHeading);
			}
		}

		FText ConstructedHeading;
	};
	FHeadingBuilder HeadingBuilder(Super::GetToolTipHeading());

	if (const UFunction* Function = GetTargetFunction())
	{
		if (Function->HasAllFunctionFlags(FUNC_BlueprintAuthorityOnly))
		{
			HeadingBuilder.Append(LOCTEXT("ServerOnlyFunc", "Server Only"));	
		}
		if (Function->HasAllFunctionFlags(FUNC_BlueprintCosmetic))
		{
			HeadingBuilder.Append(LOCTEXT("ClientOnlyFunc", "Client Only"));
		}
		if(Function->HasMetaData(FBlueprintMetadata::MD_Latent))
		{
			HeadingBuilder.Append(LOCTEXT("LatentFunc", "Latent"));
		}
	}

	return HeadingBuilder.ConstructedHeading;
}

void UK2Node_CallFunction::GetNodeAttributes( TArray<TKeyValuePair<FString, FString>>& OutNodeAttributes ) const
{
	UFunction* TargetFunction = GetTargetFunction();
	const FString TargetFunctionName = TargetFunction ? TargetFunction->GetName() : TEXT( "InvalidFunction" );
	OutNodeAttributes.Add( TKeyValuePair<FString, FString>( TEXT( "Type" ), TEXT( "Function" ) ));
	OutNodeAttributes.Add( TKeyValuePair<FString, FString>( TEXT( "Class" ), GetClass()->GetName() ));
	OutNodeAttributes.Add( TKeyValuePair<FString, FString>( TEXT( "Name" ), TargetFunctionName ));
}

FText UK2Node_CallFunction::GetMenuCategory() const
{
	UFunction* TargetFunction = GetTargetFunction();
	if (TargetFunction != nullptr)
	{
		return FText::FromString(GetDefaultCategoryForFunction(TargetFunction, TEXT("")));
	}
	return FText::GetEmpty();
}

bool UK2Node_CallFunction::HasExternalBlueprintDependencies(TArray<class UStruct*>* OptionalOutput) const
{
	const UClass* SourceClass = FunctionReference.GetMemberParentClass(this);
	const UBlueprint* SourceBlueprint = GetBlueprint();
	const bool bResult = (SourceClass != NULL) && (SourceClass->ClassGeneratedBy != NULL) && (SourceClass->ClassGeneratedBy != SourceBlueprint);
	if (bResult && OptionalOutput)
	{
		OptionalOutput->Add(GetTargetFunction());
	}
	return bResult || Super::HasExternalBlueprintDependencies(OptionalOutput);
}

UEdGraph* UK2Node_CallFunction::GetFunctionGraph(const UEdGraphNode*& OutGraphNode) const
{
	OutGraphNode = NULL;

	// Search for the Blueprint owner of the function graph, climbing up through the Blueprint hierarchy
	UClass* MemberParentClass = FunctionReference.GetMemberParentClass(this);
	if(MemberParentClass != NULL)
	{
		UBlueprintGeneratedClass* ParentClass = Cast<UBlueprintGeneratedClass>(MemberParentClass);
		if(ParentClass != NULL && ParentClass->ClassGeneratedBy != NULL)
		{
			UBlueprint* Blueprint = Cast<UBlueprint>(ParentClass->ClassGeneratedBy);
			while(Blueprint != NULL)
			{
				UEdGraph* TargetGraph = FindObject<UEdGraph>(Blueprint, *(FunctionReference.GetMemberName().ToString()));
				if((TargetGraph != NULL) && !TargetGraph->HasAnyFlags(RF_Transient))
				{
					// Found the function graph in a Blueprint, return that graph
					return TargetGraph;
				}
				else
				{
					// Did not find the function call as a graph, it may be a custom event
					UK2Node_CustomEvent* CustomEventNode = NULL;

					TArray<UK2Node_CustomEvent*> CustomEventNodes;
					FBlueprintEditorUtils::GetAllNodesOfClass(Blueprint, CustomEventNodes);

					for (UK2Node_CustomEvent* CustomEvent : CustomEventNodes)
					{
						if(CustomEvent->CustomFunctionName == FunctionReference.GetMemberName())
						{
							OutGraphNode = CustomEvent;
							return CustomEvent->GetGraph();
						}
					}
				}

				ParentClass = Cast<UBlueprintGeneratedClass>(Blueprint->ParentClass);
				Blueprint = ParentClass != NULL ? Cast<UBlueprint>(ParentClass->ClassGeneratedBy) : NULL;
			}
		}
	}
	return NULL;
}

bool UK2Node_CallFunction::IsStructureWildcardProperty(const UFunction* Function, const FString& PropertyName)
{
	if (Function && !PropertyName.IsEmpty())
	{
		TArray<FString> Names;
		FCustomStructureParamHelper::FillCustomStructureParameterNames(Function, Names);
		if (Names.Contains(PropertyName))
		{
			return true;
		}
	}
	return false;
}

#undef LOCTEXT_NAMESPACE<|MERGE_RESOLUTION|>--- conflicted
+++ resolved
@@ -786,12 +786,12 @@
 		const bool bIsFunctionCompatibleWithSelf = BP->SkeletonGeneratedClass->IsChildOf(FunctionOwnerClass);
 
 		if (bIsStaticFunc)
-<<<<<<< HEAD
 		{
 			// For static methods, wire up the self to the CDO of the class if it's not us
 			if (!bIsFunctionCompatibleWithSelf)
 			{
-				SelfPin->DefaultObject = FunctionOwnerClass->GetDefaultObject();
+				auto AuthoritativeClass = FunctionOwnerClass->GetAuthoritativeClass();
+				SelfPin->DefaultObject = AuthoritativeClass->GetDefaultObject();
 			}
 
 			// Purity doesn't matter with a static function, we can always hide the self pin since we know how to call the method
@@ -799,21 +799,6 @@
 		}
 		else
 		{
-=======
-		{
-			// For static methods, wire up the self to the CDO of the class if it's not us
-			if (!bIsFunctionCompatibleWithSelf)
-			{
-				auto AuthoritativeClass = FunctionOwnerClass->GetAuthoritativeClass();
-				SelfPin->DefaultObject = AuthoritativeClass->GetDefaultObject();
-			}
-
-			// Purity doesn't matter with a static function, we can always hide the self pin since we know how to call the method
-			SelfPin->bHidden = true;
-		}
-		else
-		{
->>>>>>> 972e0610
 			// Hide the self pin if the function is compatible with the blueprint class and pure (the !bIsConstFunc portion should be going away soon too hopefully)
 			SelfPin->bHidden = bIsFunctionCompatibleWithSelf && (bIsPureFunc && !bIsConstFunc);
 		}
