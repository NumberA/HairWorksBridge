--- conflicted
+++ resolved
@@ -281,11 +281,7 @@
 	return SNullWidget::NullWidget;
 }
 
-<<<<<<< HEAD
-TSharedRef<SWidget> STutorialContent::GenerateContentWidget(const FTutorialContent& InContent, float WrapTextAt, TSharedPtr<IDocumentationPage>& OutDocumentationPage, const TAttribute<FText>& InHighlightText)
-=======
 TSharedRef<SWidget> STutorialContent::GenerateContentWidget(const FTutorialContent& InContent, TSharedPtr<IDocumentationPage>& OutDocumentationPage, const TAttribute<FText>& InHighlightText, bool bAutoWrapText, float WrapTextAt)
->>>>>>> 972e0610
 {
 	// Style for the documentation
 	static FDocumentationStyle DocumentationStyle;
@@ -312,8 +308,6 @@
 				.TextStyle(FEditorStyle::Get(), "Tutorials.Content")
 				.HighlightText(InHighlightText)
 				.HighlightColor(FEditorStyle::Get().GetColor("Tutorials.Browser.HighlightTextColor"));
-<<<<<<< HEAD
-=======
 
 			if(!bAutoWrapText)
 			{
@@ -321,7 +315,6 @@
 			}
 
 			return TextBlock;
->>>>>>> 972e0610
 		}
 
 	case ETutorialContent::UDNExcerpt:
@@ -366,11 +359,8 @@
 					.Margin(4)
 					.LineHeightPercentage(1.1f)
 					.HighlightText(InHighlightText);
-<<<<<<< HEAD
-=======
 
 			return TextBlock;
->>>>>>> 972e0610
 		}
 		break;
 	}
@@ -688,29 +678,6 @@
 }
 
 FText STutorialContent::GetNextButtonLabel() const
-<<<<<<< HEAD
-{
-	if(!NextButtonText.Get().IsEmpty())
-	{
-		return NextButtonText.Get();
-	}
-	else
-	{
-		if(IsNextEnabled.Get())
-		{
-			return LOCTEXT("DefaultNextButtonLabel", "Next");
-		}
-		else
-		{
-			return LOCTEXT("DefaultHomeButtonLabel", "Home");
-		}
-	}
-}
-
-const FSlateBrush* STutorialContent::GetNextButtonBorder() const
-{
-	return NextButton->IsHovered() ? &FEditorStyle::Get().GetWidgetStyle<FButtonStyle>("Tutorials.Content.NavigationButton").Hovered : &FEditorStyle::Get().GetWidgetStyle<FButtonStyle>("Tutorials.Content.NavigationButton").Normal;
-=======
 {
 	if(!NextButtonText.Get().IsEmpty())
 	{
@@ -778,7 +745,6 @@
 	}
 
 	return FReply::Unhandled();
->>>>>>> 972e0610
 }
 
 #undef LOCTEXT_NAMESPACE