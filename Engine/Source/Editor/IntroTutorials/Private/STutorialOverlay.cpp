// Copyright 1998-2015 Epic Games, Inc. All Rights Reserved.

#include "IntroTutorialsPrivatePCH.h"
#include "STutorialOverlay.h"
#include "STutorialContent.h"
#include "EditorTutorial.h"
#include "IntroTutorials.h"
#include "Kismet2/KismetEditorUtilities.h"
#include "LevelEditor.h"
#include "BlueprintEditorUtils.h"
#include "Guid.h"
#include "BlueprintEditor.h"

static FName IntroTutorialsModuleName("IntroTutorials");

void STutorialOverlay::Construct(const FArguments& InArgs, UEditorTutorial* InTutorial, FTutorialStage* const InStage)
{
	ParentWindow = InArgs._ParentWindow;
	bIsStandalone = InArgs._IsStandalone;
	OnClosed = InArgs._OnClosed;
	bHasValidContent = InStage != nullptr;
	OnWidgetWasDrawn = InArgs._OnWidgetWasDrawn;

	TSharedPtr<SOverlay> Overlay;

	ChildSlot
	[
		SAssignNew(Overlay, SOverlay)
		+SOverlay::Slot()
		[
			SAssignNew(OverlayCanvas, SCanvas)
		]
	];

	if(InStage != nullptr)
	{
		// add non-widget content, if any
		if(InArgs._AllowNonWidgetContent && InStage->Content.Type != ETutorialContent::None)
		{
			Overlay->AddSlot()
			[
				SNew(SHorizontalBox)
				+SHorizontalBox::Slot()
				.VAlign(VAlign_Center)
				.HAlign(HAlign_Center)
				[
					SNew(STutorialContent, InTutorial, InStage->Content)
					.OnClosed(InArgs._OnClosed)
					.OnNextClicked(InArgs._OnNextClicked)
					.OnHomeClicked(InArgs._OnHomeClicked)
					.OnBackClicked(InArgs._OnBackClicked)
					.IsBackEnabled(InArgs._IsBackEnabled)
					.IsHomeEnabled(InArgs._IsHomeEnabled)
					.IsNextEnabled(InArgs._IsNextEnabled)
					.IsStandalone(InArgs._IsStandalone)
					.WrapTextAt(600.0f)
					.NextButtonText(InStage->NextButtonText)
					.BackButtonText(InStage->BackButtonText)
				]
			];
		}

		if(InStage->WidgetContent.Num() > 0)
		{
			FIntroTutorials& IntroTutorials = FModuleManager::Get().GetModuleChecked<FIntroTutorials>("IntroTutorials");

			// now add canvas slots for widget-bound content
			for (const FTutorialWidgetContent& WidgetContent : InStage->WidgetContent)
			{
				if (WidgetContent.Content.Type != ETutorialContent::None)
				{
					TSharedPtr<STutorialContent> ContentWidget =
						SNew(STutorialContent, InTutorial, WidgetContent.Content)
						.HAlign(WidgetContent.HorizontalAlignment)
						.VAlign(WidgetContent.VerticalAlignment)
						.Offset(WidgetContent.Offset)
						.IsStandalone(bIsStandalone)
						.OnClosed(InArgs._OnClosed)
						.OnNextClicked(InArgs._OnNextClicked)
						.OnHomeClicked(InArgs._OnHomeClicked)
						.OnBackClicked(InArgs._OnBackClicked)
						.IsBackEnabled(InArgs._IsBackEnabled)
						.IsHomeEnabled(InArgs._IsHomeEnabled)
						.IsNextEnabled(InArgs._IsNextEnabled)
						.WrapTextAt(WidgetContent.ContentWidth)
						.Anchor(WidgetContent.WidgetAnchor)
						.AllowNonWidgetContent(InArgs._AllowNonWidgetContent)
						.OnWasWidgetDrawn(InArgs._OnWasWidgetDrawn);
					
					PerformWidgetInteractions(InTutorial, WidgetContent); 					

					OverlayCanvas->AddSlot()
						.Position(TAttribute<FVector2D>::Create(TAttribute<FVector2D>::FGetter::CreateSP(ContentWidget.Get(), &STutorialContent::GetPosition)))
						.Size(TAttribute<FVector2D>::Create(TAttribute<FVector2D>::FGetter::CreateSP(ContentWidget.Get(), &STutorialContent::GetSize)))
						[
							ContentWidget.ToSharedRef()
						];

					OnPaintNamedWidget.AddSP(ContentWidget.Get(), &STutorialContent::HandlePaintNamedWidget);
					OnResetNamedWidget.AddSP(ContentWidget.Get(), &STutorialContent::HandleResetNamedWidget);
					OnCacheWindowSize.AddSP(ContentWidget.Get(), &STutorialContent::HandleCacheWindowSize);
				}
			}
		}
	}
}

int32 STutorialOverlay::OnPaint( const FPaintArgs& Args, const FGeometry& AllottedGeometry, const FSlateRect& MyClippingRect, FSlateWindowElementList& OutDrawElements, int32 LayerId, const FWidgetStyle& InWidgetStyle, bool bParentEnabled ) const
{
	if(ParentWindow.IsValid())
	{
		bool bIsPicking = false;
		FName WidgetNameToHighlight = NAME_None;
		FIntroTutorials& IntroTutorials = FModuleManager::Get().GetModuleChecked<FIntroTutorials>(IntroTutorialsModuleName);
		if(IntroTutorials.OnIsPicking().IsBound())
		{
			bIsPicking = IntroTutorials.OnIsPicking().Execute(WidgetNameToHighlight);
		}

		if(bIsPicking || bHasValidContent)
		{
			TSharedPtr<SWindow> PinnedWindow = ParentWindow.Pin();
			OnResetNamedWidget.Broadcast();
			OnCacheWindowSize.Broadcast(PinnedWindow->GetWindowGeometryInWindow().Size);
			LayerId = TraverseWidgets(PinnedWindow.ToSharedRef(), PinnedWindow->GetWindowGeometryInWindow(), MyClippingRect, OutDrawElements, LayerId);
		}
	}
	
	return SCompoundWidget::OnPaint(Args, AllottedGeometry, MyClippingRect, OutDrawElements, LayerId, InWidgetStyle, bParentEnabled);
}

int32 STutorialOverlay::TraverseWidgets(TSharedRef<SWidget> InWidget, const FGeometry& InGeometry, const FSlateRect& MyClippingRect, FSlateWindowElementList& OutDrawElements, int32 LayerId) const
{
	bool bIsPicking = false;
	bool bShouldHighlight = false;
	bool bShouldDraw = false;
	FName WidgetNameToHighlight = NAME_None;
	FIntroTutorials& IntroTutorials = FModuleManager::Get().GetModuleChecked<FIntroTutorials>(IntroTutorialsModuleName);
	if (IntroTutorials.OnValidatePickingCandidate().IsBound())
	{
		bIsPicking = IntroTutorials.OnValidatePickingCandidate().Execute(InWidget,WidgetNameToHighlight,bShouldHighlight);
	}

	// First draw the widget if we should
	TSharedPtr<FTagMetaData> MetaData = InWidget->GetMetaData<FTagMetaData>();
	const FName Tag = (MetaData.IsValid() && MetaData->Tag.IsValid()) ? MetaData->Tag : InWidget->GetTag();
	if (Tag != NAME_None || MetaData.IsValid())
	{
		// we are a named widget - ask it to draw
		OnPaintNamedWidget.Broadcast(InWidget, InGeometry);
		OnWidgetWasDrawn.ExecuteIfBound(Tag);
	}

	// Next check and draw the highlight as appropriate
	if (bIsPicking == true)
	{
		// if we are picking, we need to draw an outline here	
		if(WidgetNameToHighlight != NAME_None )
		{
			if(bIsPicking == true)
			{
				const FLinearColor Color = bIsPicking && bShouldHighlight ? FLinearColor::Green : FLinearColor::White;
				FSlateDrawElement::MakeBox(OutDrawElements, LayerId++, InGeometry.ToPaintGeometry(), FCoreStyle::Get().GetBrush(TEXT("Debug.Border")), MyClippingRect, ESlateDrawEffect::None, Color);
			}
		}	
	}

	FArrangedChildren ArrangedChildren(EVisibility::Visible);
	InWidget->ArrangeChildren(InGeometry, ArrangedChildren);
	for(int32 ChildIndex = 0; ChildIndex < ArrangedChildren.Num(); ChildIndex++)
	{
		const FArrangedWidget& ArrangedWidget = ArrangedChildren[ChildIndex];
		LayerId = TraverseWidgets(ArrangedWidget.Widget, ArrangedWidget.Geometry, MyClippingRect, OutDrawElements, LayerId);
	}

	return LayerId;
}

void STutorialOverlay::PerformWidgetInteractions(UEditorTutorial* InTutorial, const FTutorialWidgetContent &WidgetContent)
{
	// Open any browser we need too
	OpenBrowserForWidgetAnchor(InTutorial, WidgetContent);

	FocusOnAnyBlueprintNodes(WidgetContent);
}

void STutorialOverlay::OpenBrowserForWidgetAnchor(UEditorTutorial* InTutorial, const FTutorialWidgetContent &WidgetContent)
{
	if(!WidgetContent.WidgetAnchor.TabToFocusOrOpen.IsEmpty())
	{
		IAssetEditorInstance* AssetEditor = nullptr;

		// Check to see if we can find a blueprint relevant to this node and open the editor for that (Then try to get the tabmanager from that)
		if(WidgetContent.WidgetAnchor.OuterName.Len() > 0)
		{
			// Remove the prefix from the name
			int32 Space = WidgetContent.WidgetAnchor.OuterName.Find(TEXT(" "));
			FString Name = WidgetContent.WidgetAnchor.OuterName.RightChop(Space + 1);
			TArray<FString> AssetPaths;
			AssetPaths.Add(Name);
			FAssetEditorManager::Get().OpenEditorsForAssets(AssetPaths);
			UObject* Blueprint = FindObject<UObject>(ANY_PACKAGE, *Name);

			// If we found a blueprint
			if(Blueprint != nullptr)
			{
				IAssetEditorInstance* PotentialAssetEditor = FAssetEditorManager::Get().FindEditorForAsset(Blueprint, false);
				if(PotentialAssetEditor != nullptr)
				{
					AssetEditor = PotentialAssetEditor;
				}
			}
		}

		// If we haven't found a tab manager, next check the asset editor that we reference in this tutorial, if any
		if(AssetEditor == nullptr)
		{
			// Try looking for the object that this tutorial references (it should already be loaded by this tutorial if it exists).
			UObject* AssetObject = InTutorial->AssetToUse.ResolveObject();
			if(AssetObject != nullptr)
			{
				IAssetEditorInstance* PotentialAssetEditor = FAssetEditorManager::Get().FindEditorForAsset(AssetObject, false);
				if(PotentialAssetEditor != nullptr)
				{
					AssetEditor = PotentialAssetEditor;
				}
			}
		}

		// Invoke any tab
		if(AssetEditor != nullptr)
		{
			AssetEditor->InvokeTab(FTabId(*WidgetContent.WidgetAnchor.TabToFocusOrOpen));
		}
		else
		{
			// fallback to trying the main level editor tab manager
			FLevelEditorModule& LevelEditorModule = FModuleManager::GetModuleChecked<FLevelEditorModule>(TEXT("LevelEditor"));
			TSharedPtr<FTabManager> LevelEditorTabManager = LevelEditorModule.GetLevelEditorTabManager();
			LevelEditorTabManager->InvokeTab(FName(*WidgetContent.WidgetAnchor.TabToFocusOrOpen));
		}
	}
}

void STutorialOverlay::FocusOnAnyBlueprintNodes(const FTutorialWidgetContent &WidgetContent)
{
	if (WidgetContent.bAutoFocus == false)
	{
		return;
	}
	
	const FString Name = WidgetContent.WidgetAnchor.OuterName;
	const FName ObjectPath = WidgetContent.WidgetAnchor.WrapperIdentifier;
	int32 NameIndex;
	Name.FindLastChar(TEXT('.'), NameIndex);
	FString BlueprintName = Name.RightChop(NameIndex + 1);
	UBlueprint* Blueprint = FindObject<UBlueprint>(ANY_PACKAGE, *BlueprintName);
	// If we find a blueprint
	if (Blueprint != nullptr)
	{
		// Try to grab guid
		FGuid NodeGuid;
		FGuid::Parse(WidgetContent.WidgetAnchor.GUIDString, NodeGuid);
		UEdGraphNode* OutNode = NULL;
		if (UEdGraphNode* GraphNode = FBlueprintEditorUtils::GetNodeByGUID(Blueprint, NodeGuid))
		{
			FKismetEditorUtilities::BringKismetToFocusAttentionOnObject(GraphNode, false);
		}
	}
	else if ( !ObjectPath.IsNone() )
	{
		// if we didn't have a blueprint object to focus on, try it with a regular one
		UObject* FocusObject = FindObject<UObject>(ANY_PACKAGE, *ObjectPath.ToString());
		// If we didn't find it, maybe it just hasn't been loaded yet
		if( FocusObject == nullptr )
		{
			FocusObject = LoadObject<UObject>(nullptr, *ObjectPath.ToString(),nullptr, LOAD_FindIfFail);
		}
		// If we found an asset redirector, we need to follow it
		UObjectRedirector* Redir = dynamic_cast<UObjectRedirector*>(FocusObject);
		if (Redir)
		{
			FocusObject = Redir->DestinationObject;
		}

		// If we failed to find the object, it may be a class that has been redirected
		if (!FocusObject)
		{
			const FString ObjectName = FPackageName::ObjectPathToObjectName(ObjectPath.ToString());
<<<<<<< HEAD
			const FName RedirectedObjectName = ULinkerLoad::FindNewNameForClass(*ObjectName, false);
=======
			const FName RedirectedObjectName = FLinkerLoad::FindNewNameForClass(*ObjectName, false);
>>>>>>> cce8678d
			if (!RedirectedObjectName.IsNone())
			{
				FocusObject = FindObject<UClass>(ANY_PACKAGE, *RedirectedObjectName.ToString());
			}
		}

		if (FocusObject)
		{
			TArray< UObject* > Objects;
			Objects.Add(FocusObject);
			GEditor->SyncBrowserToObjects(Objects);
		}
	}
}
<|MERGE_RESOLUTION|>--- conflicted
+++ resolved
@@ -287,11 +287,7 @@
 		if (!FocusObject)
 		{
 			const FString ObjectName = FPackageName::ObjectPathToObjectName(ObjectPath.ToString());
-<<<<<<< HEAD
-			const FName RedirectedObjectName = ULinkerLoad::FindNewNameForClass(*ObjectName, false);
-=======
 			const FName RedirectedObjectName = FLinkerLoad::FindNewNameForClass(*ObjectName, false);
->>>>>>> cce8678d
 			if (!RedirectedObjectName.IsNone())
 			{
 				FocusObject = FindObject<UClass>(ANY_PACKAGE, *RedirectedObjectName.ToString());
