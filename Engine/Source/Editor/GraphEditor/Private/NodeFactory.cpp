// Copyright 1998-2016 Epic Games, Inc. All Rights Reserved.


#include "GraphEditorCommon.h"

#include "UnrealEd.h"

#include "NodeFactory.h"

#include "SGraphNodeDefault.h"
#include "SGraphNodeComment.h"
#include "SGraphNodeDocumentation.h"
#include "EdGraph/EdGraphNode_Documentation.h"
#include "SGraphNodeKnot.h"

#include "KismetNodes/SGraphNodeK2Base.h"
#include "KismetNodes/SGraphNodeK2Default.h"
#include "KismetNodes/SGraphNodeK2Var.h"
#include "KismetNodes/SGraphNodeK2Terminator.h"
#include "KismetNodes/SGraphNodeK2Composite.h"
#include "KismetNodes/SGraphNodeSwitchStatement.h"
#include "KismetNodes/SGraphNodeK2Sequence.h"
#include "KismetNodes/SGraphNodeK2Timeline.h"
#include "KismetNodes/SGraphNodeSpawnActor.h"
#include "KismetNodes/SGraphNodeSpawnActorFromClass.h"
#include "KismetNodes/SGraphNodeK2CreateDelegate.h"
#include "KismetNodes/SGraphNodeCallParameterCollectionFunction.h"
#include "KismetNodes/SGraphNodeK2Event.h"
#include "KismetNodes/SGraphNodeFormatText.h"
#include "KismetNodes/SGraphNodeK2ArrayFunction.h"
#include "KismetNodes/SGraphNodeMakeStruct.h"
<<<<<<< HEAD
=======
#include "KismetNodes/SGraphNodeK2Copy.h"
>>>>>>> e58dcb1b

#include "AnimGraphNode_Root.h"
#include "AnimGraphNode_SequencePlayer.h"
#include "AnimGraphNode_StateMachineBase.h"
#include "AnimGraphNode_LayeredBoneBlend.h"
#include "AnimStateNode.h"
#include "AnimStateEntryNode.h"
#include "AnimStateConduitNode.h"
#include "AnimStateTransitionNode.h"

#include "AnimationStateMachineSchema.h"
#include "AnimationGraphSchema.h"

#include "AnimationStateNodes/SGraphNodeAnimState.h"
#include "AnimationStateNodes/SGraphNodeAnimTransition.h"
#include "AnimationStateNodes/SGraphNodeAnimStateEntry.h"

#include "AnimationNodes/SGraphNodeSequencePlayer.h"
#include "AnimationNodes/SGraphNodeAnimationResult.h"
#include "AnimationNodes/SGraphNodeStateMachineInstance.h"
#include "AnimationNodes/SGraphNodeLayeredBoneBlend.h"
#include "AnimationPins/SGraphPinPose.h"

#include "KismetPins/SGraphPinBool.h"
#include "KismetPins/SGraphPinString.h"
#include "KismetPins/SGraphPinText.h"
#include "KismetPins/SGraphPinObject.h"
#include "KismetPins/SGraphPinClass.h"
#include "KismetPins/SGraphPinExec.h"
#include "KismetPins/SGraphPinNum.h"
#include "KismetPins/SGraphPinInteger.h"
#include "KismetPins/SGraphPinColor.h"
#include "KismetPins/SGraphPinEnum.h"
#include "KismetPins/SGraphPinKey.h"
#include "KismetPins/SGraphPinVector.h"
#include "KismetPins/SGraphPinVector2D.h"
#include "NiagaraPins/SGraphPinVector4.h"
#include "KismetPins/SGraphPinIndex.h"
#include "KismetPins/SGraphPinCollisionProfile.h"

#include "SoundNodes/SGraphNodeSoundBase.h"
#include "SoundNodes/SGraphNodeSoundResult.h"

#include "MaterialNodes/SGraphNodeMaterialBase.h"
#include "MaterialNodes/SGraphNodeMaterialComment.h"
#include "MaterialNodes/SGraphNodeMaterialResult.h"

#include "MaterialPins/SGraphPinMaterialInput.h"

#include "ConnectionDrawingPolicy.h"
#include "AnimGraphConnectionDrawingPolicy.h"
#include "StateMachineConnectionDrawingPolicy.h"
#include "SoundCueGraphConnectionDrawingPolicy.h"
#include "MaterialGraphConnectionDrawingPolicy.h"

#include "EdGraphUtilities.h"

TSharedPtr<SGraphNode> FNodeFactory::CreateNodeWidget(UEdGraphNode* InNode)
{
	check(InNode != NULL);

	// First give a shot to the node itself
	{
		TSharedPtr<SGraphNode> NodeCreatedResult = InNode->CreateVisualWidget();
		if (NodeCreatedResult.IsValid())
		{
			return NodeCreatedResult;
		}
	}

	// First give a shot to the registered node factories
	for (auto FactoryIt = FEdGraphUtilities::VisualNodeFactories.CreateIterator(); FactoryIt; ++FactoryIt)
	{
		TSharedPtr<FGraphPanelNodeFactory> FactoryPtr = *FactoryIt;
		if (FactoryPtr.IsValid())
		{
			TSharedPtr<SGraphNode> ResultVisualNode = FactoryPtr->CreateNode(InNode);
			if (ResultVisualNode.IsValid())
			{
				return ResultVisualNode;
			}
		}
	}

	//@TODO: Fold all of this code into registered factories for the various schemas!
	if (UAnimGraphNode_Base* BaseAnimNode = Cast<UAnimGraphNode_Base>(InNode))
	{
		if (UAnimGraphNode_Root* RootAnimNode = Cast<UAnimGraphNode_Root>(InNode))
		{
			return SNew(SGraphNodeAnimationResult, RootAnimNode);
		}
		else if (UAnimGraphNode_StateMachineBase* StateMachineInstance = Cast<UAnimGraphNode_StateMachineBase>(InNode))
		{
			return SNew(SGraphNodeStateMachineInstance, StateMachineInstance);
		}
		else if (UAnimGraphNode_SequencePlayer* SequencePlayer = Cast<UAnimGraphNode_SequencePlayer>(InNode))
		{
			return SNew(SGraphNodeSequencePlayer, SequencePlayer);
		}
		else if (UAnimGraphNode_LayeredBoneBlend* LayeredBlend = Cast<UAnimGraphNode_LayeredBoneBlend>(InNode))
		{
			return SNew(SGraphNodeLayeredBoneBlend, LayeredBlend);
		}
		else
		{
			return SNew(SAnimationGraphNode, BaseAnimNode);
		}
	}

	if (USoundCueGraphNode_Base* BaseSoundNode = Cast<USoundCueGraphNode_Base>(InNode))
	{
		if (USoundCueGraphNode_Root* RootSoundNode = Cast<USoundCueGraphNode_Root>(InNode))
		{
			return SNew(SGraphNodeSoundResult, RootSoundNode);
		}
		else if (USoundCueGraphNode* SoundNode = Cast<USoundCueGraphNode>(InNode))
		{
			return SNew(SGraphNodeSoundBase, SoundNode);
		}
	}

	if (UMaterialGraphNode_Base* BaseMaterialNode = Cast<UMaterialGraphNode_Base>(InNode))
	{
		if (UMaterialGraphNode_Root* RootMaterialNode = Cast<UMaterialGraphNode_Root>(InNode))
		{
			return SNew(SGraphNodeMaterialResult, RootMaterialNode);
		}
		else if (UMaterialGraphNode* MaterialNode = Cast<UMaterialGraphNode>(InNode))
		{
			return SNew(SGraphNodeMaterialBase, MaterialNode);
		}
	}

	if (UK2Node* K2Node = Cast<UK2Node>(InNode))
	{
		if (UK2Node_Composite* CompositeNode = Cast<UK2Node_Composite>(InNode))
		{
			return SNew(SGraphNodeK2Composite, CompositeNode);
		}
		else if (K2Node->DrawNodeAsVariable())
		{
			return SNew(SGraphNodeK2Var, K2Node);
		}
		else if (UK2Node_Switch* SwitchNode = Cast<UK2Node_Switch>(InNode))
		{
			return SNew(SGraphNodeSwitchStatement, SwitchNode);
		}
		else if (UK2Node_ExecutionSequence* SequenceNode = Cast<UK2Node_ExecutionSequence>(InNode))
		{
			return SNew(SGraphNodeK2Sequence, SequenceNode);
		}
		else if (UK2Node_MakeArray* MakeArrayNode = Cast<UK2Node_MakeArray>(InNode))
		{
			return SNew(SGraphNodeK2Sequence, MakeArrayNode);
		}
		else if (UK2Node_CommutativeAssociativeBinaryOperator* OperatorNode = Cast<UK2Node_CommutativeAssociativeBinaryOperator>(InNode))
		{
			return SNew(SGraphNodeK2Sequence, OperatorNode);
		}
		else if (UK2Node_DoOnceMultiInput* DoOnceMultiInputNode = Cast<UK2Node_DoOnceMultiInput>(InNode))
		{
			return SNew(SGraphNodeK2Sequence, DoOnceMultiInputNode);
		}
		else if (UK2Node_Timeline* TimelineNode = Cast<UK2Node_Timeline>(InNode))
		{
			return SNew(SGraphNodeK2Timeline, TimelineNode);
		}
		else if(UK2Node_SpawnActor* SpawnActorNode = Cast<UK2Node_SpawnActor>(InNode))
		{
			return SNew(SGraphNodeSpawnActor, SpawnActorNode);
		}
		else if(UK2Node_SpawnActorFromClass* SpawnActorNodeFromClass = Cast<UK2Node_SpawnActorFromClass>(InNode))
		{
			return SNew(SGraphNodeSpawnActorFromClass, SpawnActorNodeFromClass);
		}
		else if(UK2Node_CreateDelegate* CreateDelegateNode = Cast<UK2Node_CreateDelegate>(InNode))
		{
			return SNew(SGraphNodeK2CreateDelegate, CreateDelegateNode);
		}
		else if (UK2Node_CallMaterialParameterCollectionFunction* CallFunctionNode = Cast<UK2Node_CallMaterialParameterCollectionFunction>(InNode))
		{
			return SNew(SGraphNodeCallParameterCollectionFunction, CallFunctionNode);
		}
		else if (UK2Node_Event* EventNode = Cast<UK2Node_Event>(InNode))
		{
			return SNew(SGraphNodeK2Event, EventNode);
		}
		else if (UK2Node_FormatText* FormatTextNode = Cast<UK2Node_FormatText>(InNode))
		{
			return SNew(SGraphNodeFormatText, FormatTextNode);
		}
		else if (UK2Node_CallArrayFunction* CallFunction = Cast<UK2Node_CallArrayFunction>(InNode))
		{
			return SNew(SGraphNodeK2ArrayFunction, CallFunction);
		}
		else if (UK2Node_GetArrayItem* GetArrayItemNode = Cast<UK2Node_GetArrayItem>(InNode))
		{
			return SNew(SGraphNodeK2ArrayFunction, GetArrayItemNode);
		}
		else if (UK2Node_Knot* Knot = Cast<UK2Node_Knot>(InNode))
		{
			return SNew(SGraphNodeKnot, Knot);
		}
		else if (UK2Node_MakeStruct* MakeStruct = Cast<UK2Node_MakeStruct>(InNode))
		{
			return SNew(SGraphNodeMakeStruct, MakeStruct);
		}
<<<<<<< HEAD
=======
		else if (UK2Node_Copy* CopyNode = Cast<UK2Node_Copy>(InNode))
		{
			return SNew(SGraphNodeK2Copy, CopyNode);
		}
>>>>>>> e58dcb1b
		else
		{
			return SNew(SGraphNodeK2Default, K2Node);
		}
	}
	else if (UAnimStateTransitionNode* TransitionNode = Cast<UAnimStateTransitionNode>(InNode))
	{
		return SNew(SGraphNodeAnimTransition, TransitionNode);
	}
	else if (UAnimStateNode* StateNode = Cast<UAnimStateNode>(InNode))
	{
		return SNew(SGraphNodeAnimState, StateNode);
	}
	else if (UAnimStateConduitNode* ConduitNode = Cast<UAnimStateConduitNode>(InNode))
	{
		return SNew(SGraphNodeAnimConduit, ConduitNode);
	}
	else if (UAnimStateEntryNode* EntryNode = Cast<UAnimStateEntryNode>(InNode))
	{
		return SNew(SGraphNodeAnimStateEntry, EntryNode);
	}
	else if(UEdGraphNode_Documentation* DocNode = Cast<UEdGraphNode_Documentation>(InNode))
	{
		return SNew(SGraphNodeDocumentation, DocNode);
	}
	else if (InNode->ShouldDrawNodeAsComment())
	{
		if (UMaterialGraphNode_Comment* MaterialCommentNode = Cast<UMaterialGraphNode_Comment>(InNode))
		{
			return SNew(SGraphNodeMaterialComment, MaterialCommentNode);
		}
		else
		{
			return SNew(SGraphNodeComment, InNode);
		}
	}
	else
	{
		return SNew(SGraphNodeDefault)
			.GraphNodeObj(InNode);
	}
}

TSharedPtr<SGraphPin> FNodeFactory::CreatePinWidget(UEdGraphPin* InPin)
{
	check(InPin != NULL);

	// First give a shot to the registered pin factories
	for (auto FactoryIt = FEdGraphUtilities::VisualPinFactories.CreateIterator(); FactoryIt; ++FactoryIt)
	{
		TSharedPtr<FGraphPanelPinFactory> FactoryPtr = *FactoryIt;
		if (FactoryPtr.IsValid())
		{
			TSharedPtr<SGraphPin> ResultVisualPin = FactoryPtr->CreatePin(InPin);
			if (ResultVisualPin.IsValid())
			{
				return ResultVisualPin;
			}
		}
	}

	if (const UEdGraphSchema_K2* K2Schema = Cast<const UEdGraphSchema_K2>(InPin->GetSchema()))
	{
		if (InPin->PinType.PinCategory == K2Schema->PC_Boolean)
		{
			return SNew(SGraphPinBool, InPin);
		}
		else if (InPin->PinType.PinCategory == K2Schema->PC_Text)
		{
			return SNew(SGraphPinText, InPin);
		}
		else if (InPin->PinType.PinCategory == K2Schema->PC_Exec)
		{
			return SNew(SGraphPinExec, InPin);
		}
		else if (InPin->PinType.PinCategory == K2Schema->PC_Object)
		{
			return SNew(SGraphPinObject, InPin);
		}
		else if (InPin->PinType.PinCategory == K2Schema->PC_Interface)
		{
			return SNew(SGraphPinObject, InPin);
		}
		else if (InPin->PinType.PinCategory == K2Schema->PC_Asset)
		{
			return SNew(SGraphPinObject, InPin);
		}
		else if (InPin->PinType.PinCategory == K2Schema->PC_Class)
		{
			return SNew(SGraphPinClass, InPin);
		}
		else if (InPin->PinType.PinCategory == K2Schema->PC_AssetClass)
		{
			return SNew(SGraphPinClass, InPin);
		}
		else if (InPin->PinType.PinCategory == K2Schema->PC_Int)
		{
			return SNew(SGraphPinInteger, InPin);
		}
		else if (InPin->PinType.PinCategory == K2Schema->PC_Float)
		{
			return SNew(SGraphPinNum, InPin);
		}
		else if (InPin->PinType.PinCategory == K2Schema->PC_String || InPin->PinType.PinCategory == K2Schema->PC_Name)
		{
			return SNew(SGraphPinString, InPin);
		}
		else if (InPin->PinType.PinCategory == K2Schema->PC_Struct)
		{
			// If you update this logic you'll probably need to update UEdGraphSchema_K2::ShouldHidePinDefaultValue!
			UScriptStruct* ColorStruct = TBaseStructure<FLinearColor>::Get();
			UScriptStruct* VectorStruct = TBaseStructure<FVector>::Get();
			UScriptStruct* Vector2DStruct = TBaseStructure<FVector2D>::Get();
			UScriptStruct* RotatorStruct = TBaseStructure<FRotator>::Get();

			if (InPin->PinType.PinSubCategoryObject == ColorStruct)
			{
				return SNew(SGraphPinColor, InPin);
			}
			else if ((InPin->PinType.PinSubCategoryObject == VectorStruct) || (InPin->PinType.PinSubCategoryObject == RotatorStruct))
			{
				return SNew(SGraphPinVector, InPin);
			}
			else if (InPin->PinType.PinSubCategoryObject == Vector2DStruct)
			{
				return SNew(SGraphPinVector2D, InPin);
			}
			else if (InPin->PinType.PinSubCategoryObject == FKey::StaticStruct())
			{
				return SNew(SGraphPinKey, InPin);
			}
			else if ((InPin->PinType.PinSubCategoryObject == FPoseLink::StaticStruct()) || (InPin->PinType.PinSubCategoryObject == FComponentSpacePoseLink::StaticStruct()))
			{
				return SNew(SGraphPinPose, InPin);
			}
			else if (InPin->PinType.PinSubCategoryObject == FCollisionProfileName::StaticStruct())
			{
				return SNew(SGraphPinCollisionProfile, InPin);
			}
		}
		else if (InPin->PinType.PinCategory == K2Schema->PC_Byte)
		{
			// Check for valid enum object reference
			if ((InPin->PinType.PinSubCategoryObject != NULL) && (InPin->PinType.PinSubCategoryObject->IsA(UEnum::StaticClass())))
			{
				return SNew(SGraphPinEnum, InPin);
			}
			else
			{
				return SNew(SGraphPinInteger, InPin);
			}
		}
		else if ((InPin->PinType.PinCategory == K2Schema->PC_Wildcard) && (InPin->PinType.PinSubCategory == K2Schema->PSC_Index))
		{
			return SNew(SGraphPinIndex, InPin);
		}
		else if(InPin->PinType.PinCategory == K2Schema->PC_MCDelegate)
		{
			return SNew(SGraphPinString, InPin);
		}
	}

	const UAnimationStateMachineSchema* AnimStateMachineSchema = Cast<const UAnimationStateMachineSchema>(InPin->GetSchema());
	if (AnimStateMachineSchema != NULL)
	{
		if (InPin->PinType.PinCategory == AnimStateMachineSchema->PC_Exec)
		{
			return SNew(SGraphPinExec, InPin);
		}
	}

	if (const UMaterialGraphSchema* MaterialGraphSchema = Cast<const UMaterialGraphSchema>(InPin->GetSchema()))
	{
		if (InPin->PinType.PinCategory == MaterialGraphSchema->PC_MaterialInput)
		{
			return SNew(SGraphPinMaterialInput, InPin);
		}
		else
		{
			return SNew(SGraphPin, InPin);
		}
	}

	if (const UEdGraphSchema_Niagara* NSchema = Cast<const UEdGraphSchema_Niagara>(InPin->GetSchema()))
	{
		if (InPin->PinType.PinCategory == NSchema->PC_Float)
		{
			return SNew(SGraphPinNum, InPin);
		}
		if (InPin->PinType.PinCategory == NSchema->PC_Vector)
		{
			return SNew(SGraphPinVector4, InPin);
		}
		if (InPin->PinType.PinCategory == NSchema->PC_Matrix)
		{
			return SNew(SGraphPin, InPin);
		}
		if (InPin->PinType.PinCategory == NSchema->PC_Curve)
		{
			return SNew(SGraphPin, InPin);
		}

	}


	// If we didn't pick a custom pin widget, use an uncustomized basic pin
	return SNew(SGraphPin, InPin);
}

FConnectionDrawingPolicy* FNodeFactory::CreateConnectionPolicy(const UEdGraphSchema* Schema, int32 InBackLayerID, int32 InFrontLayerID, float ZoomFactor, const FSlateRect& InClippingRect, FSlateWindowElementList& InDrawElements, UEdGraph* InGraphObj)
{
    FConnectionDrawingPolicy* ConnectionDrawingPolicy;

    // First give the schema a chance to provide the connection drawing policy
    ConnectionDrawingPolicy = Schema->CreateConnectionDrawingPolicy(InBackLayerID, InFrontLayerID, ZoomFactor, InClippingRect, InDrawElements, InGraphObj);

    // First give a shot to the registered connection factories
    if (!ConnectionDrawingPolicy)
    {
        for (auto FactoryIt = FEdGraphUtilities::VisualPinConnectionFactories.CreateIterator(); FactoryIt; ++FactoryIt)
        {
            TSharedPtr<FGraphPanelPinConnectionFactory> FactoryPtr = *FactoryIt;
            if (FactoryPtr.IsValid())
            {
                ConnectionDrawingPolicy = FactoryPtr->CreateConnectionPolicy(Schema, InBackLayerID, InFrontLayerID, ZoomFactor, InClippingRect, InDrawElements, InGraphObj);
            }
        }
    }

    // If neither the schema nor the factory provides a policy, try the hardcoded ones
    //@TODO: Fold all of this code into registered factories for the various schemas!
    if (!ConnectionDrawingPolicy)
    {
        if (Schema->IsA(UAnimationGraphSchema::StaticClass()))
        {
            ConnectionDrawingPolicy = new FAnimGraphConnectionDrawingPolicy(InBackLayerID, InFrontLayerID, ZoomFactor, InClippingRect, InDrawElements, InGraphObj);
        }
        else if (Schema->IsA(UAnimationStateMachineSchema::StaticClass()))
        {
            ConnectionDrawingPolicy = new FStateMachineConnectionDrawingPolicy(InBackLayerID, InFrontLayerID, ZoomFactor, InClippingRect, InDrawElements, InGraphObj);
        }
        else if (Schema->IsA(UEdGraphSchema_K2::StaticClass()))
        {
            ConnectionDrawingPolicy = new FKismetConnectionDrawingPolicy(InBackLayerID, InFrontLayerID, ZoomFactor, InClippingRect, InDrawElements, InGraphObj);
        }
        else if (Schema->IsA(USoundCueGraphSchema::StaticClass()))
        {
            ConnectionDrawingPolicy = new FSoundCueGraphConnectionDrawingPolicy(InBackLayerID, InFrontLayerID, ZoomFactor, InClippingRect, InDrawElements, InGraphObj);
        }
        else if (Schema->IsA(UMaterialGraphSchema::StaticClass()))
        {
            ConnectionDrawingPolicy = new FMaterialGraphConnectionDrawingPolicy(InBackLayerID, InFrontLayerID, ZoomFactor, InClippingRect, InDrawElements, InGraphObj);
        }
        else
        {
            ConnectionDrawingPolicy = new FConnectionDrawingPolicy(InBackLayerID, InFrontLayerID, ZoomFactor, InClippingRect, InDrawElements);
        }
    }

    // If we never picked a custom policy, use the uncustomized standard policy
    return ConnectionDrawingPolicy;
}<|MERGE_RESOLUTION|>--- conflicted
+++ resolved
@@ -29,10 +29,7 @@
 #include "KismetNodes/SGraphNodeFormatText.h"
 #include "KismetNodes/SGraphNodeK2ArrayFunction.h"
 #include "KismetNodes/SGraphNodeMakeStruct.h"
-<<<<<<< HEAD
-=======
 #include "KismetNodes/SGraphNodeK2Copy.h"
->>>>>>> e58dcb1b
 
 #include "AnimGraphNode_Root.h"
 #include "AnimGraphNode_SequencePlayer.h"
@@ -240,13 +237,10 @@
 		{
 			return SNew(SGraphNodeMakeStruct, MakeStruct);
 		}
-<<<<<<< HEAD
-=======
 		else if (UK2Node_Copy* CopyNode = Cast<UK2Node_Copy>(InNode))
 		{
 			return SNew(SGraphNodeK2Copy, CopyNode);
 		}
->>>>>>> e58dcb1b
 		else
 		{
 			return SNew(SGraphNodeK2Default, K2Node);
