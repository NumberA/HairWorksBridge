// Copyright 1998-2015 Epic Games, Inc. All Rights Reserved.

#include "GraphEditorCommon.h"
#include "SCommentBubble.h"
#include "SInlineEditableTextBlock.h"
#include "ScopedTransaction.h"

namespace SCommentBubbleDefs
{
	/** Bubble fade up/down delay */
	static const float FadeDelay = -3.5f;

	/** Bubble Toggle Icon Fade Speed */
	static const float FadeDownSpeed = 5.f;

	/** Height of the arrow connecting the bubble to the node */
	static const float BubbleArrowHeight = 8.f;

	/** Offset from the left edge to comment bubbles arrow center */
	static const float ArrowCentreOffset = 12.f;

	/** Offset from the left edge to comment bubbles toggle button center */
	static const float ToggleButtonCentreOffset = 3.f;

	/** Luminance CoEficients */
	static const FLinearColor LuminanceCoEff( 0.2126f, 0.7152f, 0.0722f, 0.f );

	/** Light foreground color */
	static const FLinearColor LightForegroundClr( 0.f, 0.f, 0.f, 0.65f );

	/** Dark foreground color */
	static const FLinearColor DarkForegroundClr( 1.f, 1.f, 1.f, 0.65f );

	/** Clear text box background color */
	static const FLinearColor TextClearBackground( 0.f, 0.f, 0.f, 0.f );

};


void SCommentBubble::Construct( const FArguments& InArgs )
{
	check( InArgs._Text.IsBound() );
	check( InArgs._GraphNode );

	GraphNode				= InArgs._GraphNode;
	CommentAttribute		= InArgs._Text;
	OnTextCommittedDelegate	= InArgs._OnTextCommitted;
<<<<<<< HEAD
=======
	OnToggledDelegate		= InArgs._OnToggled;
>>>>>>> a8a797ea
	ColorAndOpacity			= InArgs._ColorAndOpacity;
	bAllowPinning			= InArgs._AllowPinning;
	bEnableTitleBarBubble	= InArgs._EnableTitleBarBubble;
	bEnableBubbleCtrls		= InArgs._EnableBubbleCtrls;
	bInvertLODCulling		= InArgs._InvertLODCulling;
	GraphLOD				= InArgs._GraphLOD;
	IsGraphNodeHovered		= InArgs._IsGraphNodeHovered;
	HintText				= InArgs._HintText.IsSet() ? InArgs._HintText : NSLOCTEXT( "CommentBubble", "EditCommentHint", "Click to edit" );
	OpacityValue			= SCommentBubbleDefs::FadeDelay;
	// Create default delegate/attribute handlers if required
<<<<<<< HEAD
	ToggleButtonCheck			= InArgs._ToggleButtonCheck.IsBound() ?		InArgs._ToggleButtonCheck : 
																			TAttribute<ECheckBoxState>( this, &SCommentBubble::GetToggleButtonCheck );
=======
	ToggleButtonCheck		= InArgs._ToggleButtonCheck.IsBound() ?	InArgs._ToggleButtonCheck : 
																	TAttribute<ECheckBoxState>( this, &SCommentBubble::GetToggleButtonCheck );
>>>>>>> a8a797ea
	// Ensue this value is set to something sensible
	ForegroundColor = SCommentBubbleDefs::LightForegroundClr;

	// Cache the comment
	CachedComment = CommentAttribute.Get();
	CachedCommentText = FText::FromString( CachedComment );

	// Create Widget
	UpdateBubble();
}

FCursorReply SCommentBubble::OnCursorQuery( const FGeometry& MyGeometry, const FPointerEvent& CursorEvent ) const
{
	const FVector2D Size( GetDesiredSize().X, GetDesiredSize().Y - SCommentBubbleDefs::BubbleArrowHeight );
	const FSlateRect TestRect( MyGeometry.AbsolutePosition, MyGeometry.AbsolutePosition + Size );

	if( TestRect.ContainsPoint( CursorEvent.GetScreenSpacePosition() ))
	{
		return FCursorReply::Cursor( EMouseCursor::TextEditBeam );
	}
	return FCursorReply::Cursor( EMouseCursor::Default );
}

void SCommentBubble::Tick( const FGeometry& AllottedGeometry, const double InCurrentTime, const float InDeltaTime )
{
	SCompoundWidget::Tick( AllottedGeometry, InCurrentTime, InDeltaTime );

	// Check Editable and Hovered so we can prevent bubble toggling in read only graphs.
	const bool bNodeEditable = !IsReadOnly();
	const bool bEnableTitleHintBubble = bEnableTitleBarBubble && bNodeEditable;
	const bool bTitleBarBubbleVisible = bEnableTitleHintBubble && IsGraphNodeHovered.IsBound();

	if( bTitleBarBubbleVisible || IsBubbleVisible() )
	{
		const FLinearColor BubbleColor = GetBubbleColor().GetSpecifiedColor() * SCommentBubbleDefs::LuminanceCoEff;
		const float BubbleLuminance = BubbleColor.R + BubbleColor.G + BubbleColor.B;
		ForegroundColor = BubbleLuminance < 0.5f ? SCommentBubbleDefs::DarkForegroundClr : SCommentBubbleDefs::LightForegroundClr;
	}

	if( !GraphNode->bCommentBubbleVisible )
	{
		if( bTitleBarBubbleVisible )
		{
			const bool bIsHovered = IsHovered() || IsGraphNodeHovered.Execute();

			if( bIsHovered )
			{
				if( OpacityValue < 1.f )
				{
					const float FadeUpAmt = InDeltaTime * SCommentBubbleDefs::FadeDownSpeed;
					OpacityValue = FMath::Min( OpacityValue + FadeUpAmt, 1.f );
				}
			}
			else
			{
				if( OpacityValue > SCommentBubbleDefs::FadeDelay )
				{
					const float FadeDownAmt = InDeltaTime * SCommentBubbleDefs::FadeDownSpeed;
					OpacityValue = FMath::Max( OpacityValue - FadeDownAmt, SCommentBubbleDefs::FadeDelay );
				}
			}
		}
	}
	if( CachedComment != CommentAttribute.Get() )
	{
		CachedComment = CommentAttribute.Get();
		CachedCommentText = FText::FromString( CachedComment );
		// Call text commit delegate
		OnTextCommittedDelegate.ExecuteIfBound( CachedCommentText, ETextCommit::Default );
		// Reflect changes to the Textblock because it doesn't update itself.
		if( TextBlock.IsValid() )
		{
			TextBlock->SetText( CachedCommentText );
		}
		// Toggle the comment on/off, provided it the parent isn't a comment node
		if( !bInvertLODCulling )
		{
			OnCommentBubbleToggle( CachedComment.IsEmpty() ? ECheckBoxState::Unchecked : ECheckBoxState::Checked );
		}
	}
}

void SCommentBubble::UpdateBubble()
{
	if( GraphNode->bCommentBubbleVisible )
	{
		const FSlateBrush* CommentCalloutArrowBrush = FEditorStyle::GetBrush(TEXT("Graph.Node.CommentArrow"));
		const FMargin BubblePadding = FEditorStyle::GetMargin( TEXT("Graph.Node.Comment.BubbleWidgetMargin"));
		const FMargin PinIconPadding = FEditorStyle::GetMargin( TEXT("Graph.Node.Comment.PinIconPadding"));
		const FMargin BubbleOffset = FEditorStyle::GetMargin( TEXT("Graph.Node.Comment.BubbleOffset"));
		// Conditionally create bubble controls
		TSharedPtr<SWidget> BubbleControls = SNullWidget::NullWidget;

		if( bEnableBubbleCtrls )
		{
			if( bAllowPinning )
			{
				SAssignNew( BubbleControls, SVerticalBox )
				.Visibility( this, &SCommentBubble::GetBubbleVisibility )
				+SVerticalBox::Slot()
				.Padding( 1.f )
				.AutoHeight()
				.VAlign( VAlign_Top )
				[
					SNew(SHorizontalBox)
					+SHorizontalBox::Slot()
					.AutoWidth()
					.Padding( PinIconPadding )
					[
						SNew( SCheckBox )
						.Style( &FEditorStyle::Get().GetWidgetStyle<FCheckBoxStyle>( "CommentBubblePin" ))
						.IsChecked( this, &SCommentBubble::GetPinnedButtonCheck )
						.OnCheckStateChanged( this, &SCommentBubble::OnPinStateToggle )
						.ToolTipText( this, &SCommentBubble::GetScaleButtonTooltip )
						.Cursor( EMouseCursor::Default )
						.ForegroundColor( this, &SCommentBubble::GetForegroundColor )
					]
				]
				+SVerticalBox::Slot()
				.AutoHeight()
				.Padding( 1.f )
				.VAlign( VAlign_Top )
				[
					SNew( SCheckBox )
					.Style( &FEditorStyle::Get().GetWidgetStyle< FCheckBoxStyle >( "CommentBubbleButton" ))
					.IsChecked( ToggleButtonCheck )
					.OnCheckStateChanged( this, &SCommentBubble::OnCommentBubbleToggle )
					.ToolTipText( NSLOCTEXT( "CommentBubble", "ToggleCommentTooltip", "Toggle Comment Bubble" ))
					.Cursor( EMouseCursor::Default )
					.ForegroundColor( FLinearColor::White )
				];
			}
			else
			{
				SAssignNew( BubbleControls, SVerticalBox )
				.Visibility( this, &SCommentBubble::GetBubbleVisibility )
				+SVerticalBox::Slot()
				.AutoHeight()
				.Padding( 1.f )
				.VAlign( VAlign_Top )
				[
					SNew( SCheckBox )
					.Style( &FEditorStyle::Get().GetWidgetStyle< FCheckBoxStyle >( "CommentBubbleButton" ))
					.IsChecked( ToggleButtonCheck )
					.OnCheckStateChanged( this, &SCommentBubble::OnCommentBubbleToggle )
					.ToolTipText( NSLOCTEXT( "CommentBubble", "ToggleCommentTooltip", "Toggle Comment Bubble" ))
					.Cursor( EMouseCursor::Default )
					.ForegroundColor( FLinearColor::White )
				];
			}
		}
		// Create the comment bubble widget
		ChildSlot
		[
			SNew(SVerticalBox)
			.Visibility( this, &SCommentBubble::GetBubbleVisibility )
			+SVerticalBox::Slot()
			.AutoHeight()
			[
				SNew(SHorizontalBox)
				+SHorizontalBox::Slot()
				.AutoWidth()
				[
					SNew(SOverlay)
					+SOverlay::Slot()
					[
						SNew(SImage)
						.Image( FEditorStyle::GetBrush( TEXT("Graph.Node.CommentBubble")) )
						.ColorAndOpacity( this, &SCommentBubble::GetBubbleColor )
					]
					+SOverlay::Slot()
					.HAlign(HAlign_Left)
					.VAlign(VAlign_Center)
					[
						SNew(SHorizontalBox)
						+SHorizontalBox::Slot()
						.Padding( BubblePadding )
						.AutoWidth()
						[
							SAssignNew(TextBlock, SMultiLineEditableTextBox)
							.Text( CachedCommentText )
							.HintText( NSLOCTEXT( "CommentBubble", "EditCommentHint", "Click to edit" ))
							.IsReadOnly( this, &SCommentBubble::IsReadOnly )
							.Font( FEditorStyle::GetFontStyle( TEXT("Graph.Node.CommentFont")))
							.SelectAllTextWhenFocused( true )
							.RevertTextOnEscape( true )
							.ClearKeyboardFocusOnCommit( true )
							.ModiferKeyForNewLine( EModifierKey::Shift )
							.ForegroundColor( this, &SCommentBubble::GetTextForegroundColor )
							.BackgroundColor( this, &SCommentBubble::GetTextBackgroundColor )
							.OnTextCommitted( this, &SCommentBubble::OnCommentTextCommitted )
						]
						+SHorizontalBox::Slot()
						.AutoWidth()
						.HAlign( HAlign_Right )
						.Padding( 0.f )
						[
							BubbleControls.ToSharedRef()
						]
					]
				]
			]
			+SVerticalBox::Slot()
			.AutoHeight()
			[
				SNew(SHorizontalBox)
				+SHorizontalBox::Slot()
				.Padding( BubbleOffset )
				.MaxWidth( CommentCalloutArrowBrush->ImageSize.X )
				[
					SNew(SImage)
					.Image( CommentCalloutArrowBrush )
					.ColorAndOpacity( this, &SCommentBubble::GetBubbleColor )
				]
			]
		];
	}
	else 
	{
		TSharedPtr<SWidget> TitleBarBubble = SNullWidget::NullWidget;

		if( bEnableTitleBarBubble )
		{
			const FMargin BubbleOffset = FEditorStyle::GetMargin( TEXT("Graph.Node.Comment.BubbleOffset"));
			// Create Title bar bubble toggle widget
			SAssignNew( TitleBarBubble, SHorizontalBox )
			.Visibility( this, &SCommentBubble::GetToggleButtonVisibility )
			+SHorizontalBox::Slot()
			.AutoWidth()
			.HAlign( HAlign_Center )
			.VAlign( VAlign_Top )
			.Padding( BubbleOffset )
			[
				SNew( SCheckBox )
				.Style( &FEditorStyle::Get().GetWidgetStyle< FCheckBoxStyle >( "CommentTitleButton" ))
				.IsChecked( ToggleButtonCheck )
				.OnCheckStateChanged( this, &SCommentBubble::OnCommentBubbleToggle )
				.ToolTipText( NSLOCTEXT( "CommentBubble", "ToggleCommentTooltip", "Toggle Comment Bubble" ))
				.Cursor( EMouseCursor::Default )
				.ForegroundColor( this, &SCommentBubble::GetToggleButtonColor )
			];
		}
		ChildSlot
		[
			TitleBarBubble.ToSharedRef()
		];
	}
}

FVector2D SCommentBubble::GetOffset() const
{
	if( GraphNode->bCommentBubbleVisible || OpacityValue > 0.f )
	{
		return FVector2D( 0.f, -GetDesiredSize().Y );
	}
	return FVector2D::ZeroVector;
}

float SCommentBubble::GetArrowCenterOffset() const
{
	float CentreOffset = GraphNode->bCommentBubbleVisible ? SCommentBubbleDefs::ArrowCentreOffset : SCommentBubbleDefs::ToggleButtonCentreOffset;
	const bool bVisibleAndUnpinned = !GraphNode->bCommentBubblePinned && GraphNode->bCommentBubbleVisible;
<<<<<<< HEAD
	if( bVisibleAndUnpinned && GraphNode->NodeWidget.IsValid() )
	{
		TSharedPtr<SGraphPanel> GraphPanel = GraphNode->NodeWidget.Pin()->GetOwnerPanel();
=======
	if (bVisibleAndUnpinned && GraphNode->DEPRECATED_NodeWidget.IsValid())
	{
		TSharedPtr<SGraphPanel> GraphPanel = GraphNode->DEPRECATED_NodeWidget.Pin()->GetOwnerPanel();
>>>>>>> a8a797ea
		CentreOffset *= GraphPanel.IsValid() ? GraphPanel->GetZoomAmount() : 1.f;
	}
	return CentreOffset;
}

FVector2D SCommentBubble::GetSize() const
{
	return GetDesiredSize();
}

bool SCommentBubble::IsBubbleVisible() const
{
	EGraphRenderingLOD::Type CurrLOD = GraphLOD.Get();
	const bool bShowScaled = CurrLOD > EGraphRenderingLOD::LowDetail;
	const bool bShowPinned = CurrLOD <= EGraphRenderingLOD::MediumDetail;

	if( bAllowPinning && !bInvertLODCulling )
	{
		return GraphNode->bCommentBubblePinned ? true : bShowScaled;
	}
	return bInvertLODCulling ? bShowPinned : !bShowPinned;
}

bool SCommentBubble::IsScalingAllowed() const
{
	return !GraphNode->bCommentBubblePinned || !GraphNode->bCommentBubbleVisible;
}

FText SCommentBubble::GetScaleButtonTooltip() const
{
	if( GraphNode->bCommentBubblePinned )
	{
		return NSLOCTEXT( "CommentBubble", "AllowScaleButtonTooltip", "Allow this bubble to scale with zoom" );
	}
	else
	{
		return NSLOCTEXT( "CommentBubble", "PreventScaleButtonTooltip", "Prevent this bubble scaling with zoom" );
	}
}

FSlateColor SCommentBubble::GetToggleButtonColor() const
{
	const FLinearColor BubbleColor = ColorAndOpacity.Get().GetSpecifiedColor();
	return FLinearColor( 1.f, 1.f, 1.f, OpacityValue * OpacityValue );
}

FSlateColor SCommentBubble::GetBubbleColor() const
{
	FLinearColor ReturnColor = ColorAndOpacity.Get().GetSpecifiedColor();

	if(!GraphNode->bIsNodeEnabled)
	{
		ReturnColor.A *= 0.6f;
	}
	return ReturnColor;
}

FSlateColor SCommentBubble::GetTextBackgroundColor() const
{
	return TextBlock->HasKeyboardFocus() ? FLinearColor::White : SCommentBubbleDefs::TextClearBackground;
}

FSlateColor SCommentBubble::GetTextForegroundColor() const
{
	return TextBlock->HasKeyboardFocus() ? FLinearColor::Black : ForegroundColor;
}

void SCommentBubble::OnCommentTextCommitted( const FText& NewText, ETextCommit::Type CommitInfo )
{
<<<<<<< HEAD
	CachedComment = NewText.ToString();
	CachedCommentText = NewText;
	OnTextCommittedDelegate.ExecuteIfBound( CachedCommentText, CommitInfo );
=======
	if (CommitInfo == ETextCommit::OnCleared)
	{
		// Don't respond to OnEnter, as it will be immediately followed by OnCleared anyway (due to loss of keyboard focus) and generate a second transaction
		CachedComment = NewText.ToString();
		CachedCommentText = NewText;
		OnTextCommittedDelegate.ExecuteIfBound(CachedCommentText, CommitInfo);
	}
>>>>>>> a8a797ea
}

EVisibility SCommentBubble::GetToggleButtonVisibility() const
{
	EVisibility Visibility = EVisibility::Hidden;

	if( OpacityValue > 0.f && !GraphNode->bCommentBubbleVisible )
	{
		Visibility = EVisibility::Visible;
	}
	return Visibility;
}

EVisibility SCommentBubble::GetBubbleVisibility() const
{
	return IsBubbleVisible() ? EVisibility::Visible : EVisibility::Hidden;
}

ECheckBoxState SCommentBubble::GetToggleButtonCheck() const
{
	ECheckBoxState CheckState = ECheckBoxState::Unchecked;
	if( GraphNode )
	{
		CheckState = GraphNode->bCommentBubbleVisible ? ECheckBoxState::Checked : ECheckBoxState::Unchecked;
	}
	return CheckState;
}

void SCommentBubble::OnCommentBubbleToggle( ECheckBoxState State )
{
	if( !IsReadOnly() )
	{
		const FScopedTransaction Transaction( NSLOCTEXT( "CommentBubble", "BubbleVisibility", "Comment Bubble Visibility" ) );
		GraphNode->Modify();
		GraphNode->bCommentBubbleVisible = State == ECheckBoxState::Checked;
		OpacityValue = 0.f;
		UpdateBubble();
		OnToggledDelegate.ExecuteIfBound(GraphNode->bCommentBubbleVisible);
	}
}

ECheckBoxState SCommentBubble::GetPinnedButtonCheck() const
{
	ECheckBoxState CheckState = ECheckBoxState::Unchecked;
	if( GraphNode )
	{
		CheckState = GraphNode->bCommentBubblePinned ? ECheckBoxState::Checked : ECheckBoxState::Unchecked;
	}
	return CheckState;
}

void SCommentBubble::OnPinStateToggle( ECheckBoxState State ) const
{
	if( !IsReadOnly() )
	{
		const FScopedTransaction Transaction( NSLOCTEXT( "CommentBubble", "BubblePinned", "Comment Bubble Pin" ) );
		GraphNode->Modify();
		GraphNode->bCommentBubblePinned = State == ECheckBoxState::Checked;
	}
}

bool SCommentBubble::IsReadOnly() const
{
	bool bReadOnly = true;
	if (GraphNode && GraphNode->DEPRECATED_NodeWidget.IsValid())
	{
		bReadOnly = !GraphNode->DEPRECATED_NodeWidget.Pin()->IsNodeEditable();
	}
	return bReadOnly;
}<|MERGE_RESOLUTION|>--- conflicted
+++ resolved
@@ -45,10 +45,7 @@
 	GraphNode				= InArgs._GraphNode;
 	CommentAttribute		= InArgs._Text;
 	OnTextCommittedDelegate	= InArgs._OnTextCommitted;
-<<<<<<< HEAD
-=======
 	OnToggledDelegate		= InArgs._OnToggled;
->>>>>>> a8a797ea
 	ColorAndOpacity			= InArgs._ColorAndOpacity;
 	bAllowPinning			= InArgs._AllowPinning;
 	bEnableTitleBarBubble	= InArgs._EnableTitleBarBubble;
@@ -59,13 +56,8 @@
 	HintText				= InArgs._HintText.IsSet() ? InArgs._HintText : NSLOCTEXT( "CommentBubble", "EditCommentHint", "Click to edit" );
 	OpacityValue			= SCommentBubbleDefs::FadeDelay;
 	// Create default delegate/attribute handlers if required
-<<<<<<< HEAD
-	ToggleButtonCheck			= InArgs._ToggleButtonCheck.IsBound() ?		InArgs._ToggleButtonCheck : 
-																			TAttribute<ECheckBoxState>( this, &SCommentBubble::GetToggleButtonCheck );
-=======
 	ToggleButtonCheck		= InArgs._ToggleButtonCheck.IsBound() ?	InArgs._ToggleButtonCheck : 
 																	TAttribute<ECheckBoxState>( this, &SCommentBubble::GetToggleButtonCheck );
->>>>>>> a8a797ea
 	// Ensue this value is set to something sensible
 	ForegroundColor = SCommentBubbleDefs::LightForegroundClr;
 
@@ -328,15 +320,9 @@
 {
 	float CentreOffset = GraphNode->bCommentBubbleVisible ? SCommentBubbleDefs::ArrowCentreOffset : SCommentBubbleDefs::ToggleButtonCentreOffset;
 	const bool bVisibleAndUnpinned = !GraphNode->bCommentBubblePinned && GraphNode->bCommentBubbleVisible;
-<<<<<<< HEAD
-	if( bVisibleAndUnpinned && GraphNode->NodeWidget.IsValid() )
-	{
-		TSharedPtr<SGraphPanel> GraphPanel = GraphNode->NodeWidget.Pin()->GetOwnerPanel();
-=======
 	if (bVisibleAndUnpinned && GraphNode->DEPRECATED_NodeWidget.IsValid())
 	{
 		TSharedPtr<SGraphPanel> GraphPanel = GraphNode->DEPRECATED_NodeWidget.Pin()->GetOwnerPanel();
->>>>>>> a8a797ea
 		CentreOffset *= GraphPanel.IsValid() ? GraphPanel->GetZoomAmount() : 1.f;
 	}
 	return CentreOffset;
@@ -406,11 +392,6 @@
 
 void SCommentBubble::OnCommentTextCommitted( const FText& NewText, ETextCommit::Type CommitInfo )
 {
-<<<<<<< HEAD
-	CachedComment = NewText.ToString();
-	CachedCommentText = NewText;
-	OnTextCommittedDelegate.ExecuteIfBound( CachedCommentText, CommitInfo );
-=======
 	if (CommitInfo == ETextCommit::OnCleared)
 	{
 		// Don't respond to OnEnter, as it will be immediately followed by OnCleared anyway (due to loss of keyboard focus) and generate a second transaction
@@ -418,7 +399,6 @@
 		CachedCommentText = NewText;
 		OnTextCommittedDelegate.ExecuteIfBound(CachedCommentText, CommitInfo);
 	}
->>>>>>> a8a797ea
 }
 
 EVisibility SCommentBubble::GetToggleButtonVisibility() const
