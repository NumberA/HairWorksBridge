--- conflicted
+++ resolved
@@ -54,10 +54,6 @@
 	IsGraphNodeHovered		= InArgs._IsGraphNodeHovered;
 	HintText				= InArgs._HintText.IsSet() ? InArgs._HintText : NSLOCTEXT( "CommentBubble", "EditCommentHint", "Click to edit" );
 	OpacityValue			= SCommentBubbleDefs::FadeDelay;
-<<<<<<< HEAD
-	// Ensue this value is set to something sensible
-	ForegroundColor = SCommentBubbleDefs::LightForegroundClr;
-=======
 	// Create default delegate/attribute handlers if required
 	ToggleButtonCheck			= InArgs._ToggleButtonCheck.IsBound() ?		InArgs._ToggleButtonCheck : 
 																			TAttribute<ECheckBoxState>( this, &SCommentBubble::GetToggleButtonCheck );
@@ -68,7 +64,6 @@
 	CachedComment = CommentAttribute.Get();
 	CachedCommentText = FText::FromString( CachedComment );
 
->>>>>>> cce8678d
 	// Create Widget
 	UpdateBubble();
 }
@@ -89,13 +84,6 @@
 {
 	SCompoundWidget::Tick( AllottedGeometry, InCurrentTime, InDeltaTime );
 
-<<<<<<< HEAD
-	const bool bTitleBarBubbleVisible = bEnableTitleBarBubble && IsGraphNodeHovered.IsBound();
-
-	if( bTitleBarBubbleVisible || IsBubbleVisible() )
-	{
-		const FLinearColor BubbleColor = ColorAndOpacity.Get().GetSpecifiedColor() * SCommentBubbleDefs::LuminanceCoEff;
-=======
 	// Check Editable and Hovered so we can prevent bubble toggling in read only graphs.
 	const bool bNodeEditable = !IsReadOnly();
 	const bool bEnableTitleHintBubble = bEnableTitleBarBubble && bNodeEditable;
@@ -104,7 +92,6 @@
 	if( bTitleBarBubbleVisible || IsBubbleVisible() )
 	{
 		const FLinearColor BubbleColor = GetBubbleColor().GetSpecifiedColor() * SCommentBubbleDefs::LuminanceCoEff;
->>>>>>> cce8678d
 		const float BubbleLuminance = BubbleColor.R + BubbleColor.G + BubbleColor.B;
 		ForegroundColor = BubbleLuminance < 0.5f ? SCommentBubbleDefs::DarkForegroundClr : SCommentBubbleDefs::LightForegroundClr;
 	}
@@ -133,14 +120,6 @@
 			}
 		}
 	}
-<<<<<<< HEAD
-	if( CachedComment != GraphNode->NodeComment )
-	{
-		CachedComment = GraphNode->NodeComment;
-		CachedCommentText = FText::FromString( CachedComment );
-		GraphNode->bCommentBubbleVisible = !CachedComment.IsEmpty();
-		UpdateBubble();
-=======
 	if( CachedComment != CommentAttribute.Get() )
 	{
 		CachedComment = CommentAttribute.Get();
@@ -157,7 +136,6 @@
 		{
 			OnCommentBubbleToggle( CachedComment.IsEmpty() ? ECheckBoxState::Unchecked : ECheckBoxState::Checked );
 		}
->>>>>>> cce8678d
 	}
 }
 
@@ -166,15 +144,9 @@
 	if( GraphNode->bCommentBubbleVisible )
 	{
 		const FSlateBrush* CommentCalloutArrowBrush = FEditorStyle::GetBrush(TEXT("Graph.Node.CommentArrow"));
-<<<<<<< HEAD
-		const FMargin BubblePadding = FEditorStyle::GetMargin(TEXT("Graph.Node.Comment.BubbleWidgetMargin"));
-		const FMargin PinIconPadding = FEditorStyle::GetMargin(TEXT("Graph.Node.Comment.PinIconPadding"));
-		const FMargin BubbleOffset = FEditorStyle::GetMargin(TEXT("Graph.Node.Comment.BubbleOffset"));
-=======
 		const FMargin BubblePadding = FEditorStyle::GetMargin( TEXT("Graph.Node.Comment.BubbleWidgetMargin"));
 		const FMargin PinIconPadding = FEditorStyle::GetMargin( TEXT("Graph.Node.Comment.PinIconPadding"));
 		const FMargin BubbleOffset = FEditorStyle::GetMargin( TEXT("Graph.Node.Comment.BubbleOffset"));
->>>>>>> cce8678d
 		// Conditionally create bubble controls
 		TSharedPtr<SWidget> BubbleControls = SNullWidget::NullWidget;
 
@@ -341,8 +313,6 @@
 		return FVector2D( 0.f, -GetDesiredSize().Y );
 	}
 	return FVector2D::ZeroVector;
-<<<<<<< HEAD
-=======
 }
 
 float SCommentBubble::GetArrowCenterOffset() const
@@ -355,7 +325,6 @@
 		CentreOffset *= GraphPanel.IsValid() ? GraphPanel->GetZoomAmount() : 1.f;
 	}
 	return CentreOffset;
->>>>>>> cce8678d
 }
 
 FVector2D SCommentBubble::GetSize() const
@@ -422,17 +391,9 @@
 
 void SCommentBubble::OnCommentTextCommitted( const FText& NewText, ETextCommit::Type CommitInfo )
 {
-<<<<<<< HEAD
-	const bool bValidText = !NewText.EqualTo( HintText.Get() );
-	if( GraphNode && bValidText )
-	{
-		GraphNode->OnUpdateCommentText( NewText.ToString() );
-	}
-=======
 	CachedComment = NewText.ToString();
 	CachedCommentText = NewText;
 	OnTextCommittedDelegate.ExecuteIfBound( CachedCommentText, CommitInfo );
->>>>>>> cce8678d
 }
 
 EVisibility SCommentBubble::GetToggleButtonVisibility() const
