--- conflicted
+++ resolved
@@ -1483,7 +1483,6 @@
 			}
 
 			bool bIsUsedInParentLODs = IsDuplicatedMaterialIndex(LODIndex, MaterialIndex);
-<<<<<<< HEAD
 
 			if (bIsUsedInParentLODs)
 			{
@@ -1491,15 +1490,6 @@
 				NewSkelMaterial.MaterialInterface = NewMaterial;
 				int32 NewMaterialIndex = Mesh->Materials.Add(NewSkelMaterial);
 
-=======
-
-			if (bIsUsedInParentLODs)
-			{
-				FSkeletalMaterial NewSkelMaterial = Mesh->Materials[MaterialIndex];
-				NewSkelMaterial.MaterialInterface = NewMaterial;
-				int32 NewMaterialIndex = Mesh->Materials.Add(NewSkelMaterial);
-
->>>>>>> e58dcb1b
 				if (Mesh->LODInfo[LODIndex].LODMaterialMap.Num() > 0)
 				{
 					Mesh->LODInfo[LODIndex].LODMaterialMap[SlotIndex] = NewMaterialIndex;
