// Copyright 1998-2015 Epic Games, Inc. All Rights Reserved.

#include "KismetCompilerPrivatePCH.h"
#include "KismetEditorUtilities.h"

#include "AnimBlueprintCompiler.h"
#include "../../../Runtime/Engine/Classes/Kismet/KismetArrayLibrary.h"
#include "../../../Runtime/Engine/Classes/Kismet/KismetMathLibrary.h"
#include "Editor/UnrealEd/Public/Kismet2/BlueprintEditorUtils.h"
#include "Editor/UnrealEd/Public/Kismet2/KismetReinstanceUtilities.h"
#include "AnimationGraphSchema.h"
#include "AnimStateNode.h"
#include "AnimStateConduitNode.h"
#include "AnimStateEntryNode.h"
#include "AnimStateTransitionNode.h"
#include "AnimationCustomTransitionGraph.h"
#include "AnimationStateGraph.h"
#include "AnimationStateMachineGraph.h"
#include "AnimationStateMachineSchema.h"
#include "AnimationTransitionGraph.h"
#include "AnimGraphNode_Base.h"
#include "AnimGraphNode_CustomTransitionResult.h"
#include "AnimGraphNode_Root.h"
#include "AnimGraphNode_UseCachedPose.h"
#include "AnimGraphNode_StateMachineBase.h"
#include "AnimGraphNode_StateResult.h"
#include "AnimGraphNode_SaveCachedPose.h"
#include "AnimGraphNode_SequencePlayer.h"
#include "AnimGraphNode_TransitionPoseEvaluator.h"
#include "AnimGraphNode_TransitionResult.h"
#include "K2Node_TransitionRuleGetter.h"
#include "K2Node_AnimGetter.h"

#define LOCTEXT_NAMESPACE "AnimBlueprintCompiler"

//
// Forward declarations.
//
class UAnimStateNodeBase;

//////////////////////////////////////////////////////////////////////////

template<>
FString FNetNameMapping::MakeBaseName<UAnimGraphNode_Base>(const UAnimGraphNode_Base* Net)
{
	return FString::Printf(TEXT("%s_%s"), *Net->GetDescriptiveCompiledName(), *Net->NodeGuid.ToString());
}

//////////////////////////////////////////////////////////////////////////
// FAnimBlueprintCompiler::FEffectiveConstantRecord

bool FAnimBlueprintCompiler::FEffectiveConstantRecord::Apply(UObject* Object)
{
	uint8* StructPtr = NodeVariableProperty->ContainerPtrToValuePtr<uint8>(Object);
	uint8* PropertyPtr = ConstantProperty->ContainerPtrToValuePtr<uint8>(StructPtr);

	if (ArrayIndex != INDEX_NONE)
	{
		UArrayProperty* ArrayProperty = CastChecked<UArrayProperty>(ConstantProperty);

		// Peer inside the array
		FScriptArrayHelper ArrayHelper(ArrayProperty, PropertyPtr);

		if (ArrayHelper.IsValidIndex(ArrayIndex))
		{
			FBlueprintEditorUtils::ImportKismetDefaultValueToProperty(LiteralSourcePin, ArrayProperty->Inner, ArrayHelper.GetRawPtr(ArrayIndex), Object);
		}
		else
		{
			return false;
		}
	}
	else
	{
		FBlueprintEditorUtils::ImportKismetDefaultValueToProperty(LiteralSourcePin, ConstantProperty, PropertyPtr, Object);
	}

	return true;
}

//////////////////////////////////////////////////////////////////////////
// FAnimBlueprintCompiler

FAnimBlueprintCompiler::FAnimBlueprintCompiler(UAnimBlueprint* SourceSketch, FCompilerResultsLog& InMessageLog, const FKismetCompilerOptions& InCompileOptions, TArray<UObject*>* InObjLoaded)
	: FKismetCompilerContext(SourceSketch, InMessageLog, InCompileOptions, InObjLoaded)
	, NewAnimBlueprintClass(nullptr)
	, AnimBlueprint(SourceSketch)
	, bIsDerivedAnimBlueprint(false)
{
	// Make sure the skeleton has finished preloading
	if (AnimBlueprint->TargetSkeleton != nullptr)
	{
		if (FLinkerLoad* Linker = AnimBlueprint->TargetSkeleton->GetLinker())
		{
			Linker->Preload(AnimBlueprint->TargetSkeleton);
		}
	}

	// Determine if there is an anim blueprint in the ancestry of this class
	bIsDerivedAnimBlueprint = UAnimBlueprint::FindRootAnimBlueprint(AnimBlueprint) != NULL;
}

FAnimBlueprintCompiler::~FAnimBlueprintCompiler()
{
}

void FAnimBlueprintCompiler::SetClassForBytecodeCompile(UClass* TargetClass)
{
	FKismetCompilerContext::SetClassForBytecodeCompile(TargetClass);
	NewAnimBlueprintClass = Cast<UAnimBlueprintGeneratedClass>(TargetClass);
}

UEdGraphSchema_K2* FAnimBlueprintCompiler::CreateSchema()
{
	AnimSchema = NewObject<UAnimationGraphSchema>();
	return AnimSchema;
}

UK2Node_CallFunction* FAnimBlueprintCompiler::SpawnCallAnimInstanceFunction(UEdGraphNode* SourceNode, FName FunctionName)
{
	//@TODO: SKELETON: This is a call on a parent function (UAnimInstance::StaticClass() specifically), should we treat it as self or not?
	UK2Node_CallFunction* FunctionCall = SpawnIntermediateNode<UK2Node_CallFunction>(SourceNode);
	FunctionCall->FunctionReference.SetSelfMember(FunctionName);
	FunctionCall->AllocateDefaultPins();

	return FunctionCall;
}

void FAnimBlueprintCompiler::CreateEvaluationHandler(UAnimGraphNode_Base* VisualAnimNode, FEvaluationHandlerRecord& Record)
{
	// Shouldn't create a handler if there is nothing to work with
	check(Record.ServicedProperties.Num() > 0);
	check(Record.NodeVariableProperty != NULL);

	//@TODO: Want to name these better
	const FString FunctionName = FString::Printf(TEXT("%s_%s_%s"), *Record.EvaluationHandlerProperty->GetName(), *VisualAnimNode->GetOuter()->GetName(), *VisualAnimNode->GetName());
	Record.HandlerFunctionName = FName(*FunctionName);
	
	// Add a custom event in the graph
	UK2Node_CustomEvent* EntryNode = SpawnIntermediateNode<UK2Node_CustomEvent>(VisualAnimNode, ConsolidatedEventGraph);
	EntryNode->bInternalEvent = true;
	EntryNode->CustomFunctionName = Record.HandlerFunctionName;
	EntryNode->AllocateDefaultPins();

	// The ExecChain is the current exec output pin in the linear chain
	UEdGraphPin* ExecChain = Schema->FindExecutionPin(*EntryNode, EGPD_Output);

	// Create a struct member write node to store the parameters into the animation node
	UK2Node_StructMemberSet* AssignmentNode = SpawnIntermediateNode<UK2Node_StructMemberSet>(VisualAnimNode, ConsolidatedEventGraph);
	AssignmentNode->VariableReference.SetSelfMember(Record.NodeVariableProperty->GetFName());
	AssignmentNode->StructType = Record.NodeVariableProperty->Struct;
	AssignmentNode->AllocateDefaultPins();

	// Wire up the variable node execution wires
	UEdGraphPin* ExecVariablesIn = Schema->FindExecutionPin(*AssignmentNode, EGPD_Input);
	ExecChain->MakeLinkTo(ExecVariablesIn);
	ExecChain = Schema->FindExecutionPin(*AssignmentNode, EGPD_Output);

	// Run thru each property
	TSet<FName> PropertiesBeingSet;

	for (auto TargetPinIt = AssignmentNode->Pins.CreateIterator(); TargetPinIt; ++TargetPinIt)
	{
		UEdGraphPin* TargetPin = *TargetPinIt;
		FString PropertyNameStr = TargetPin->PinName;
		FName PropertyName(*PropertyNameStr);

		// Does it get serviced by this handler?
		if (FAnimNodeSinglePropertyHandler* SourceInfo = Record.ServicedProperties.Find(PropertyName))
		{
			if (TargetPin->PinType.bIsArray)
			{
				// Grab the array that we need to set members for
				UK2Node_StructMemberGet* FetchArrayNode = SpawnIntermediateNode<UK2Node_StructMemberGet>(VisualAnimNode, ConsolidatedEventGraph);
				FetchArrayNode->VariableReference.SetSelfMember(Record.NodeVariableProperty->GetFName());
				FetchArrayNode->StructType = Record.NodeVariableProperty->Struct;
				FetchArrayNode->AllocatePinsForSingleMemberGet(PropertyName);

				UEdGraphPin* ArrayVariableNode = FetchArrayNode->FindPin(PropertyNameStr);

				if (SourceInfo->ArrayPins.Num() > 0)
				{
					// Set each element in the array
					for (auto SourcePinIt = SourceInfo->ArrayPins.CreateIterator(); SourcePinIt; ++SourcePinIt)
					{
						int32 ArrayIndex = SourcePinIt.Key();
						UEdGraphPin* SourcePin = SourcePinIt.Value();

						// Create an array element set node
						UK2Node_CallArrayFunction* ArrayNode = SpawnIntermediateNode<UK2Node_CallArrayFunction>(VisualAnimNode, ConsolidatedEventGraph);
						ArrayNode->FunctionReference.SetExternalMember(GET_FUNCTION_NAME_CHECKED(UKismetArrayLibrary, Array_Set), UKismetArrayLibrary::StaticClass());
						ArrayNode->AllocateDefaultPins();

						// Connect the execution chain
						ExecChain->MakeLinkTo(ArrayNode->GetExecPin());
						ExecChain = ArrayNode->GetThenPin();

						// Connect the input array
						UEdGraphPin* TargetArrayPin = ArrayNode->FindPinChecked(TEXT("TargetArray"));
						TargetArrayPin->MakeLinkTo(ArrayVariableNode);
						ArrayNode->PinConnectionListChanged(TargetArrayPin);

						// Set the array index
						UEdGraphPin* TargetIndexPin = ArrayNode->FindPinChecked(TEXT("Index"));
						TargetIndexPin->DefaultValue = FString::FromInt(ArrayIndex);

						// Wire up the data input
						UEdGraphPin* TargetItemPin = ArrayNode->FindPinChecked(TEXT("Item"));
						TargetItemPin->CopyPersistentDataFromOldPin(*SourcePin);
						MessageLog.NotifyIntermediateObjectCreation(TargetItemPin, SourcePin);
						SourcePin->BreakAllPinLinks();
					}
				}
			}
			else
			{
				// Single property
				if (SourceInfo->SinglePin != NULL)
				{
					UEdGraphPin* SourcePin = SourceInfo->SinglePin;

					PropertiesBeingSet.Add(FName(*SourcePin->PinName));
					TargetPin->CopyPersistentDataFromOldPin(*SourcePin);
					MessageLog.NotifyIntermediateObjectCreation(TargetPin, SourcePin);
					SourcePin->BreakAllPinLinks();
				}
			}
		}
	}

	// Remove any unused pins from the assignment node to avoid smashing constant values
	for (int32 PinIndex = 0; PinIndex < AssignmentNode->ShowPinForProperties.Num(); ++PinIndex)
	{
		FOptionalPinFromProperty& TestProperty = AssignmentNode->ShowPinForProperties[PinIndex];
		TestProperty.bShowPin = PropertiesBeingSet.Contains(TestProperty.PropertyName);
	}
	AssignmentNode->ReconstructNode();
}

void FAnimBlueprintCompiler::ProcessAnimationNode(UAnimGraphNode_Base* VisualAnimNode)
{
	const UAnimationGraphSchema* Schema = GetDefault<UAnimationGraphSchema>();

	// Early out if this node has already been processed
	if (AllocatedAnimNodes.Contains(VisualAnimNode))
	{
		return;
	}

	// Make sure the visual node has a runtime node template
	const UScriptStruct* NodeType = VisualAnimNode->GetFNodeType();
	if (NodeType == NULL)
	{
		MessageLog.Error(TEXT("@@ has no animation node member"), VisualAnimNode);
		return;
	}

	// Give the visual node a chance to do validation
	{
		const int32 PreValidationErrorCount = MessageLog.NumErrors;
		VisualAnimNode->ValidateAnimNodeDuringCompilation(AnimBlueprint->TargetSkeleton, MessageLog);
		VisualAnimNode->BakeDataDuringCompilation(MessageLog);
		if (MessageLog.NumErrors != PreValidationErrorCount)
		{
			return;
		}
	}

	// Create a property for the node
	const FString NodeVariableName = ClassScopeNetNameMap.MakeValidName(VisualAnimNode);

	FEdGraphPinType NodeVariableType;
	NodeVariableType.PinCategory = Schema->PC_Struct;
	NodeVariableType.PinSubCategoryObject = NodeType;

	UStructProperty* NewProperty = Cast<UStructProperty>(CreateVariable(FName(*NodeVariableName), NodeVariableType));

	if (NewProperty == NULL)
	{
		MessageLog.Error(TEXT("Failed to create node property for @@"), VisualAnimNode);
	}

	// Register this node with the compile-time data structures
	const int32 AllocatedIndex = AllocateNodeIndexCounter++;
	AllocatedAnimNodes.Add(VisualAnimNode, NewProperty);
	AllocatedNodePropertiesToNodes.Add(NewProperty, VisualAnimNode);
	AllocatedAnimNodeIndices.Add(VisualAnimNode, AllocatedIndex);
	AllocatedPropertiesByIndex.Add(AllocatedIndex, NewProperty);

	UAnimGraphNode_Base* TrueSourceObject = MessageLog.FindSourceObjectTypeChecked<UAnimGraphNode_Base>(VisualAnimNode);
	SourceNodeToProcessedNodeMap.Add(TrueSourceObject, VisualAnimNode);

	// Register the slightly more permanent debug information
	NewAnimBlueprintClass->GetAnimBlueprintDebugData().NodePropertyToIndexMap.Add(TrueSourceObject, AllocatedIndex);
	NewAnimBlueprintClass->GetAnimBlueprintDebugData().NodeGuidToIndexMap.Add(TrueSourceObject->NodeGuid, AllocatedIndex);
	NewAnimBlueprintClass->GetDebugData().RegisterClassPropertyAssociation(TrueSourceObject, NewProperty);

	// Node-specific compilation that requires compiler state info
	if (UAnimGraphNode_StateMachineBase* StateMachineInstance = Cast<UAnimGraphNode_StateMachineBase>(VisualAnimNode))
	{
		// Compile the state machine
		ProcessStateMachine(StateMachineInstance);
	}
	else if (UAnimGraphNode_UseCachedPose* UseCachedPose = Cast<UAnimGraphNode_UseCachedPose>(VisualAnimNode))
	{
		// Handle a save/use cached pose linkage
		ProcessUseCachedPose(UseCachedPose);
	}

	// Record pose pins for later patchup and gather pins that have an associated evaluation handler
	TMap<FName, FEvaluationHandlerRecord> EvaluationHandlers;

	for (auto SourcePinIt = VisualAnimNode->Pins.CreateIterator(); SourcePinIt; ++SourcePinIt)
	{
		UEdGraphPin* SourcePin = *SourcePinIt;
		bool bConsumed = false;

		// Register pose links for future use
		if ((SourcePin->Direction == EGPD_Input) && (Schema->IsPosePin(SourcePin->PinType)))
		{
			// Input pose pin, going to need to be linked up
			FPoseLinkMappingRecord LinkRecord = VisualAnimNode->GetLinkIDLocation(NodeType, SourcePin);
			if (LinkRecord.IsValid())
			{
				ValidPoseLinkList.Add(LinkRecord);
				bConsumed = true;
			}
		}
		else
		{
			// Does this pin have an associated evaluation handler?
			UProperty* SourcePinProperty;
			int32 SourceArrayIndex;
			VisualAnimNode->GetPinAssociatedProperty(NodeType, SourcePin, /*out*/ SourcePinProperty, /*out*/ SourceArrayIndex);
			
			if (SourcePinProperty != NULL)
			{
				if (SourcePin->LinkedTo.Num() == 0)
				{
					// Literal that can be pushed into the CDO instead of re-evaluated every frame
					new (ValidAnimNodePinConstants) FEffectiveConstantRecord(NewProperty, SourcePin, SourcePinProperty, SourceArrayIndex);
					bConsumed = true;
				}
				else
				{
					// Dynamic value that needs to be wired up and evaluated each frame
					FString EvaluationHandlerStr = SourcePinProperty->GetMetaData(Schema->NAME_OnEvaluate);
					FName EvaluationHandlerName(*EvaluationHandlerStr);
					if (EvaluationHandlerName == NAME_None)
					{
						EvaluationHandlerName = Schema->DefaultEvaluationHandlerName;
					}

					EvaluationHandlers.FindOrAdd(EvaluationHandlerName).RegisterPin(SourcePin, SourcePinProperty, SourceArrayIndex);
					bConsumed = true;
				}
			}
		}

		if (!bConsumed && (SourcePin->Direction == EGPD_Input))
		{
			//@TODO: ANIMREFACTOR: It's probably OK to have certain pins ignored eventually, but this is very helpful during development
			MessageLog.Note(TEXT("@@ was visible but ignored"), SourcePin);
		}
	}

	// Match the associated property to each evaluation handler
	for (TFieldIterator<UProperty> NodePropIt(NodeType); NodePropIt; ++NodePropIt)
	{
		if (UStructProperty* StructProp = Cast<UStructProperty>(*NodePropIt))
		{
			if (StructProp->Struct == FExposedValueHandler::StaticStruct())
			{
				// Register this property to the list of pins that need to be updated
				// (it's OK if there isn't an entry for this handler, it means that the values are static and don't need to be calculated every frame)
				FName EvaluationHandlerName(StructProp->GetFName());
				if (FEvaluationHandlerRecord* pRecord = EvaluationHandlers.Find(EvaluationHandlerName))
				{
					pRecord->NodeVariableProperty = NewProperty;
					pRecord->EvaluationHandlerProperty = StructProp;
				}
			}
		}
	}

	// Generate a new event to update the value of these properties
	for (auto HandlerIt = EvaluationHandlers.CreateIterator(); HandlerIt; ++HandlerIt)
	{
		FName EvaluationHandlerName = HandlerIt.Key();
		FEvaluationHandlerRecord& Record = HandlerIt.Value();

		if (Record.IsValid())
		{
			CreateEvaluationHandler(VisualAnimNode, Record);
			ValidEvaluationHandlerList.Add(Record);
		}
		else
		{
			MessageLog.Error(*FString::Printf(TEXT("A property on @@ references a non-existent %s property named %s"), VisualAnimNode), *(Schema->NAME_OnEvaluate.ToString()), *(EvaluationHandlerName.ToString()));
		}
	}
}

void FAnimBlueprintCompiler::ProcessUseCachedPose(UAnimGraphNode_UseCachedPose* UseCachedPose)
{
	bool bSuccessful = false;

	// if compiling only skeleton, we don't have to worry about linking save node
	if (CompileOptions.CompileType == EKismetCompileType::SkeletonOnly)
	{
		return;
	}

	// Link to the saved cached pose
	if(UseCachedPose->SaveCachedPoseNode.IsValid())
	{
		if (UAnimGraphNode_SaveCachedPose* AssociatedSaveNode = SaveCachedPoseNodes.FindRef(UseCachedPose->SaveCachedPoseNode->CacheName))
		{
			UStructProperty* LinkProperty = FindField<UStructProperty>(FAnimNode_UseCachedPose::StaticStruct(), TEXT("LinkToCachingNode"));
			check(LinkProperty);

			FPoseLinkMappingRecord LinkRecord = FPoseLinkMappingRecord::MakeFromMember(UseCachedPose, AssociatedSaveNode, LinkProperty);
			if (LinkRecord.IsValid())
			{
				ValidPoseLinkList.Add(LinkRecord);
			}
			bSuccessful = true;
		}
	}
	
	if(!bSuccessful)
	{
		MessageLog.Error(*LOCTEXT("NoAssociatedSaveNode", "@@ does not have an associated Save Cached Pose node").ToString(), UseCachedPose);
	}
}

int32 FAnimBlueprintCompiler::GetAllocationIndexOfNode(UAnimGraphNode_Base* VisualAnimNode)
{
	ProcessAnimationNode(VisualAnimNode);
	int32* pResult = AllocatedAnimNodeIndices.Find(VisualAnimNode);
	return (pResult != NULL) ? *pResult : INDEX_NONE;
}

void FAnimBlueprintCompiler::PruneIsolatedAnimationNodes(const TArray<UAnimGraphNode_Base*>& RootSet, TArray<UAnimGraphNode_Base*>& GraphNodes)
{
	struct FNodeVisitorDownPoseWires
	{
		TSet<UEdGraphNode*> VisitedNodes;
		const UAnimationGraphSchema* Schema;

		FNodeVisitorDownPoseWires()
		{
			Schema = GetDefault<UAnimationGraphSchema>();
		}

		void TraverseNodes(UEdGraphNode* Node)
		{
			VisitedNodes.Add(Node);

			// Follow every exec output pin
			for (int32 i = 0; i < Node->Pins.Num(); ++i)
			{
				UEdGraphPin* MyPin = Node->Pins[i];

				if ((MyPin->Direction == EGPD_Input) && (Schema->IsPosePin(MyPin->PinType)))
				{
					for (int32 j = 0; j < MyPin->LinkedTo.Num(); ++j)
					{
						UEdGraphPin* OtherPin = MyPin->LinkedTo[j];
						UEdGraphNode* OtherNode = OtherPin->GetOwningNode();
						if (!VisitedNodes.Contains(OtherNode))
						{
							TraverseNodes(OtherNode);
						}
					}
				}
			}
		}
	};

	// Prune the nodes that aren't reachable via an animation pose link
	FNodeVisitorDownPoseWires Visitor;

	for (auto RootIt = RootSet.CreateConstIterator(); RootIt; ++RootIt)
	{
		UAnimGraphNode_Base* RootNode = *RootIt;
		Visitor.TraverseNodes(RootNode);
	}

	for (int32 NodeIndex = 0; NodeIndex < GraphNodes.Num(); ++NodeIndex)
	{
		UAnimGraphNode_Base* Node = GraphNodes[NodeIndex];
		if (!Visitor.VisitedNodes.Contains(Node) && !IsNodePure(Node))
		{
			Node->BreakAllNodeLinks();
			GraphNodes.RemoveAtSwap(NodeIndex);
			--NodeIndex;
		}
	}
}

void FAnimBlueprintCompiler::ProcessAnimationNodesGivenRoot(TArray<UAnimGraphNode_Base*>& AnimNodeList, const TArray<UAnimGraphNode_Base*>& RootSet)
{
	// Now prune based on the root set
	if (MessageLog.NumErrors == 0)
	{
		PruneIsolatedAnimationNodes(RootSet, AnimNodeList);
	}

	// Process the remaining nodes
	for (auto SourceNodeIt = AnimNodeList.CreateIterator(); SourceNodeIt; ++SourceNodeIt)
	{
		UAnimGraphNode_Base* VisualAnimNode = *SourceNodeIt;
		ProcessAnimationNode(VisualAnimNode);
	}
}

void FAnimBlueprintCompiler::ProcessAllAnimationNodes()
{
	// Validate the graph
	ValidateGraphIsWellFormed(ConsolidatedEventGraph);

	// Build the raw node list
	TArray<UAnimGraphNode_Base*> AnimNodeList;
	ConsolidatedEventGraph->GetNodesOfClass<UAnimGraphNode_Base>(/*out*/ AnimNodeList);

	TArray<UK2Node_TransitionRuleGetter*> Getters;
	ConsolidatedEventGraph->GetNodesOfClass<UK2Node_TransitionRuleGetter>(/*out*/ Getters);

	TArray<UK2Node_AnimGetter*> AnimGetters;
	ConsolidatedEventGraph->GetNodesOfClass<UK2Node_AnimGetter>(AnimGetters);

	// Find the root node
	UAnimGraphNode_Root* PrePhysicsRoot = NULL;
	TArray<UAnimGraphNode_Base*> RootSet;

	AllocateNodeIndexCounter = 0;
	NewAnimBlueprintClass->RootAnimNodeIndex = 0;//INDEX_NONE;

	for (auto SourceNodeIt = AnimNodeList.CreateIterator(); SourceNodeIt; ++SourceNodeIt)
	{
		UAnimGraphNode_Base* SourceNode = *SourceNodeIt;
		if (UAnimGraphNode_Root* PossibleRoot = Cast<UAnimGraphNode_Root>(SourceNode))
		{
			if (UAnimGraphNode_Root* Root = ExactCast<UAnimGraphNode_Root>(PossibleRoot))
			{
				if (PrePhysicsRoot != NULL)
				{
					MessageLog.Error(*FString::Printf(*LOCTEXT("ExpectedOneFunctionEntry_Error", "Expected only one animation root, but found both @@ and @@").ToString()),
						PrePhysicsRoot, Root);
				}
				else
				{
					RootSet.Add(Root);
					PrePhysicsRoot = Root;
				}
			}
		}
		else if (UAnimGraphNode_SaveCachedPose* SavePoseRoot = Cast<UAnimGraphNode_SaveCachedPose>(SourceNode))
		{
			//@TODO: Ideally we only add these if there is a UseCachedPose node referencing them, but those can be anywhere and are hard to grab
			SaveCachedPoseNodes.Add(SavePoseRoot->CacheName, SavePoseRoot);
			RootSet.Add(SavePoseRoot);
		}
	}

	if (PrePhysicsRoot != NULL)
	{
		// Process the animation nodes
		ProcessAnimationNodesGivenRoot(AnimNodeList, RootSet);

		// Process the getter nodes in the graph if there were any
		for (auto GetterIt = Getters.CreateIterator(); GetterIt; ++GetterIt)
		{
			ProcessTransitionGetter(*GetterIt, NULL); // transition nodes should not appear at top-level
		}

		for(auto AnimGetterIt = AnimGetters.CreateIterator(); AnimGetterIt; ++AnimGetterIt)
		{
			AutoWireAnimGetter(*AnimGetterIt, NULL);
		}

		NewAnimBlueprintClass->RootAnimNodeIndex = GetAllocationIndexOfNode(PrePhysicsRoot);
	}
	else
	{
		MessageLog.Error(*FString::Printf(*LOCTEXT("ExpectedAFunctionEntry_Error", "Expected an animation root, but did not find one").ToString()));
	}
}

int32 FAnimBlueprintCompiler::ExpandGraphAndProcessNodes(UEdGraph* SourceGraph, UAnimGraphNode_Base* SourceRootNode, UAnimStateTransitionNode* TransitionNode, TArray<UEdGraphNode*>* ClonedNodes)
{
	// Clone the nodes from the source graph
	UEdGraph* ClonedGraph = FEdGraphUtilities::CloneGraph(SourceGraph, NULL, &MessageLog, true);

	// Grab all the animation nodes and find the corresponding root node in the cloned set
	UAnimGraphNode_Base* TargetRootNode = NULL;
	TArray<UAnimGraphNode_Base*> AnimNodeList;
	TArray<UK2Node_TransitionRuleGetter*> Getters;
	TArray<UK2Node_AnimGetter*> AnimGetterNodes;

	for (auto NodeIt = ClonedGraph->Nodes.CreateIterator(); NodeIt; ++NodeIt)
	{
		UEdGraphNode* Node = *NodeIt;

		if (UK2Node_TransitionRuleGetter* GetterNode = Cast<UK2Node_TransitionRuleGetter>(Node))
		{
			Getters.Add(GetterNode);
		}
		else if(UK2Node_AnimGetter* NewGetterNode = Cast<UK2Node_AnimGetter>(Node))
		{
			AnimGetterNodes.Add(NewGetterNode);
		}
		else if (UAnimGraphNode_Base* TestNode = Cast<UAnimGraphNode_Base>(Node))
		{
			AnimNodeList.Add(TestNode);

			//@TODO: There ought to be a better way to determine this
			if (MessageLog.FindSourceObject(TestNode) == MessageLog.FindSourceObject(SourceRootNode))
			{
				TargetRootNode = TestNode;
			}
		}

		if (ClonedNodes != NULL)
		{
			ClonedNodes->Add(Node);
		}
	}
	check(TargetRootNode);

	// Move the cloned nodes into the consolidated event graph
	const bool bIsLoading = Blueprint->bIsRegeneratingOnLoad || IsAsyncLoading();
	ClonedGraph->MoveNodesToAnotherGraph(ConsolidatedEventGraph, bIsLoading);

	// Process any animation nodes
	{
		TArray<UAnimGraphNode_Base*> RootSet;
		RootSet.Add(TargetRootNode);
		ProcessAnimationNodesGivenRoot(AnimNodeList, RootSet);
	}

	// Process the getter nodes in the graph if there were any
	for (auto GetterIt = Getters.CreateIterator(); GetterIt; ++GetterIt)
	{
		ProcessTransitionGetter(*GetterIt, TransitionNode);
	}

	// Wire anim getter nodes
	for(auto AnimGetterIt = AnimGetterNodes.CreateIterator(); AnimGetterIt; ++AnimGetterIt)
	{
		AutoWireAnimGetter(*AnimGetterIt, TransitionNode);
	}

	// Returns the index of the processed cloned version of SourceRootNode
	return GetAllocationIndexOfNode(TargetRootNode);	
}

void FAnimBlueprintCompiler::ProcessStateMachine(UAnimGraphNode_StateMachineBase* StateMachineInstance)
{
	struct FMachineCreator
	{
	public:
		int32 MachineIndex;
		TMap<UAnimStateNodeBase*, int32> StateIndexTable;
		TMap<UAnimStateTransitionNode*, int32> TransitionIndexTable;
		UAnimBlueprintGeneratedClass* AnimBlueprintClass;
		UAnimGraphNode_StateMachineBase* StateMachineInstance;
		FCompilerResultsLog& MessageLog;
	public:
		FMachineCreator(FCompilerResultsLog& InMessageLog, UAnimGraphNode_StateMachineBase* InStateMachineInstance, int32 InMachineIndex, UAnimBlueprintGeneratedClass* InNewClass)
			: MachineIndex(InMachineIndex)
			, AnimBlueprintClass(InNewClass)
			, StateMachineInstance(InStateMachineInstance)
			, MessageLog(InMessageLog)
		{
			FStateMachineDebugData& MachineInfo = GetMachineSpecificDebugData();
			MachineInfo.MachineIndex = MachineIndex;
			MachineInfo.MachineInstanceNode = MessageLog.FindSourceObjectTypeChecked<UAnimGraphNode_StateMachineBase>(InStateMachineInstance);

			StateMachineInstance->GetNode().StateMachineIndexInClass = MachineIndex;

			FBakedAnimationStateMachine& BakedMachine = GetMachine();
			BakedMachine.MachineName = StateMachineInstance->EditorStateMachineGraph->GetFName();
			BakedMachine.InitialState = INDEX_NONE;
		}

		FBakedAnimationStateMachine& GetMachine()
		{
			return AnimBlueprintClass->BakedStateMachines[MachineIndex];
		}

		FStateMachineDebugData& GetMachineSpecificDebugData()
		{
			UAnimationStateMachineGraph* SourceGraph = MessageLog.FindSourceObjectTypeChecked<UAnimationStateMachineGraph>(StateMachineInstance->EditorStateMachineGraph);
			return AnimBlueprintClass->GetAnimBlueprintDebugData().StateMachineDebugData.FindOrAdd(SourceGraph);
		}

		int32 FindOrAddState(UAnimStateNodeBase* StateNode)
		{
			if (int32* pResult = StateIndexTable.Find(StateNode))
			{
				return *pResult;
			}
			else
			{
				FBakedAnimationStateMachine& BakedMachine = GetMachine();

				const int32 StateIndex = BakedMachine.States.Num();
				StateIndexTable.Add(StateNode, StateIndex);
				new (BakedMachine.States) FBakedAnimationState();

				UAnimStateNodeBase* SourceNode = MessageLog.FindSourceObjectTypeChecked<UAnimStateNodeBase>(StateNode);
				GetMachineSpecificDebugData().NodeToStateIndex.Add(SourceNode, StateIndex);
				if (UAnimStateNode* SourceStateNode = Cast<UAnimStateNode>(SourceNode))
				{
					AnimBlueprintClass->GetAnimBlueprintDebugData().StateGraphToNodeMap.Add(SourceStateNode->BoundGraph, SourceStateNode);
				}

				return StateIndex;
			}
		}

		int32 FindOrAddTransition(UAnimStateTransitionNode* TransitionNode)
		{
			if (int32* pResult = TransitionIndexTable.Find(TransitionNode))
			{
				return *pResult;
			}
			else
			{
				FBakedAnimationStateMachine& BakedMachine = GetMachine();

				const int32 TransitionIndex = BakedMachine.Transitions.Num();
				TransitionIndexTable.Add(TransitionNode, TransitionIndex);
				new (BakedMachine.Transitions) FAnimationTransitionBetweenStates();

				UAnimStateTransitionNode* SourceTransitionNode = MessageLog.FindSourceObjectTypeChecked<UAnimStateTransitionNode>(TransitionNode);
				GetMachineSpecificDebugData().NodeToTransitionIndex.Add(SourceTransitionNode, TransitionIndex);
				AnimBlueprintClass->GetAnimBlueprintDebugData().TransitionGraphToNodeMap.Add(SourceTransitionNode->BoundGraph, SourceTransitionNode);

				if (SourceTransitionNode->CustomTransitionGraph != NULL)
				{
					AnimBlueprintClass->GetAnimBlueprintDebugData().TransitionBlendGraphToNodeMap.Add(SourceTransitionNode->CustomTransitionGraph, SourceTransitionNode);
				}

				return TransitionIndex;
			}
		}

		void Validate()
		{
			FBakedAnimationStateMachine& BakedMachine = GetMachine();

			// Make sure there is a valid entry point
			if (BakedMachine.InitialState == INDEX_NONE)
			{
				MessageLog.Warning(*LOCTEXT("NoEntryNode", "There was no entry state connection in @@").ToString(), StateMachineInstance);
				BakedMachine.InitialState = 0;
			}
			else
			{
				// Make sure the entry node is a state and not a conduit
				if (BakedMachine.States[BakedMachine.InitialState].bIsAConduit)
				{
					UEdGraphNode* StateNode = GetMachineSpecificDebugData().FindNodeFromStateIndex(BakedMachine.InitialState);
					MessageLog.Error(*LOCTEXT("BadStateEntryNode", "A conduit (@@) cannot be used as the entry node for a state machine").ToString(), StateNode);
				}
			}
		}
	};
	
	if (StateMachineInstance->EditorStateMachineGraph == NULL)
	{
		MessageLog.Error(*LOCTEXT("BadStateMachineNoGraph", "@@ does not have a corresponding graph").ToString(), StateMachineInstance);
		return;
	}

	TMap<UAnimGraphNode_TransitionResult*, int32> AlreadyMergedTransitionList;

	const int32 MachineIndex = NewAnimBlueprintClass->BakedStateMachines.Num();
	new (NewAnimBlueprintClass->BakedStateMachines) FBakedAnimationStateMachine();
	FMachineCreator Oven(MessageLog, StateMachineInstance, MachineIndex, NewAnimBlueprintClass);

	// Map of states that contain a single player node (from state root node index to associated sequence player)
	TMap<int32, UObject*> SimplePlayerStatesMap;

	// Process all the states/transitions
	for (auto StateNodeIt = StateMachineInstance->EditorStateMachineGraph->Nodes.CreateIterator(); StateNodeIt; ++StateNodeIt)
	{
		UEdGraphNode* Node = *StateNodeIt;

		if (UAnimStateEntryNode* EntryNode = Cast<UAnimStateEntryNode>(Node))
		{
			// Handle the state graph entry
			FBakedAnimationStateMachine& BakedMachine = Oven.GetMachine();
			if (BakedMachine.InitialState != INDEX_NONE)
			{
				MessageLog.Error(*LOCTEXT("TooManyStateMachineEntryNodes", "Found an extra entry node @@").ToString(), EntryNode);
			}
			else if (UAnimStateNodeBase* StartState = Cast<UAnimStateNodeBase>(EntryNode->GetOutputNode()))
			{
				BakedMachine.InitialState = Oven.FindOrAddState(StartState);
			}
			else
			{
				MessageLog.Warning(*LOCTEXT("NoConnection", "Entry node @@ is not connected to state").ToString(), EntryNode);
			}
		}
		else if (UAnimStateTransitionNode* TransitionNode = Cast<UAnimStateTransitionNode>(Node))
		{
			TransitionNode->ValidateNodeDuringCompilation(MessageLog);

			const int32 TransitionIndex = Oven.FindOrAddTransition(TransitionNode);
			FAnimationTransitionBetweenStates& BakedTransition = Oven.GetMachine().Transitions[TransitionIndex];

			BakedTransition.CrossfadeDuration = TransitionNode->CrossfadeDuration;
			BakedTransition.StartNotify = FindOrAddNotify(TransitionNode->TransitionStart);
			BakedTransition.EndNotify = FindOrAddNotify(TransitionNode->TransitionEnd);
			BakedTransition.InterruptNotify = FindOrAddNotify(TransitionNode->TransitionInterrupt);
			BakedTransition.BlendMode = TransitionNode->BlendMode;
			BakedTransition.CustomCurve = TransitionNode->CustomBlendCurve;
			BakedTransition.LogicType = TransitionNode->LogicType;

			UAnimStateNodeBase* PreviousState = TransitionNode->GetPreviousState();
			UAnimStateNodeBase* NextState = TransitionNode->GetNextState();

			if ((PreviousState != NULL) && (NextState != NULL))
			{
				const int32 PreviousStateIndex = Oven.FindOrAddState(PreviousState);
				const int32 NextStateIndex = Oven.FindOrAddState(NextState);

				if (TransitionNode->Bidirectional)
				{
					MessageLog.Warning(*LOCTEXT("BidirectionalTransWarning", "Bidirectional transitions aren't supported yet @@").ToString(), TransitionNode);
				}

				BakedTransition.PreviousState = PreviousStateIndex;
				BakedTransition.NextState = NextStateIndex;
			}
			else
			{
				MessageLog.Warning(*LOCTEXT("BogusTransition", "@@ is incomplete, without a previous and next state").ToString(), TransitionNode);
				BakedTransition.PreviousState = INDEX_NONE;
				BakedTransition.NextState = INDEX_NONE;
			}
		}
		else if (UAnimStateNode* StateNode = Cast<UAnimStateNode>(Node))
		{
			StateNode->ValidateNodeDuringCompilation(MessageLog);

			const int32 StateIndex = Oven.FindOrAddState(StateNode);
			FBakedAnimationState& BakedState = Oven.GetMachine().States[StateIndex];

			if (StateNode->BoundGraph != NULL)
			{
				BakedState.StateName = StateNode->BoundGraph->GetFName();
				BakedState.StartNotify = FindOrAddNotify(StateNode->StateEntered);
				BakedState.EndNotify = FindOrAddNotify(StateNode->StateLeft);
				BakedState.FullyBlendedNotify = FindOrAddNotify(StateNode->StateFullyBlended);
				BakedState.bIsAConduit = false;

				// Process the inner graph of this state
				if (UAnimGraphNode_StateResult* AnimGraphResultNode = CastChecked<UAnimationStateGraph>(StateNode->BoundGraph)->GetResultNode())
				{
					BakedState.StateRootNodeIndex = ExpandGraphAndProcessNodes(StateNode->BoundGraph, AnimGraphResultNode);

					// See if the state consists of a single sequence player node, and remember the index if so
					for (UEdGraphPin* TestPin : AnimGraphResultNode->Pins)
					{
						if ((TestPin->Direction == EGPD_Input) && (TestPin->LinkedTo.Num() == 1))
						{
							if (UAnimGraphNode_SequencePlayer* SequencePlayer = Cast<UAnimGraphNode_SequencePlayer>(TestPin->LinkedTo[0]->GetOwningNode()))
							{
								SimplePlayerStatesMap.Add(BakedState.StateRootNodeIndex, MessageLog.FindSourceObject(SequencePlayer));
							}
						}
					}
				}
				else
				{
					BakedState.StateRootNodeIndex = INDEX_NONE;
					MessageLog.Error(*LOCTEXT("StateWithNoResult", "@@ has no result node").ToString(), StateNode);
				}
			}
			else
			{
				BakedState.StateName = NAME_None;
				MessageLog.Error(*LOCTEXT("StateWithBadGraph", "@@ has no bound graph").ToString(), StateNode);
			}

			// If this check fires, then something in the machine has changed causing the states array to not
			// be a separate allocation, and a state machine inside of this one caused stuff to shift around
			checkSlow(&BakedState == &(Oven.GetMachine().States[StateIndex]));
		}
		else if (UAnimStateConduitNode* ConduitNode = Cast<UAnimStateConduitNode>(Node))
		{
			ConduitNode->ValidateNodeDuringCompilation(MessageLog);

			const int32 StateIndex = Oven.FindOrAddState(ConduitNode);
			FBakedAnimationState& BakedState = Oven.GetMachine().States[StateIndex];

			BakedState.StateName = ConduitNode->BoundGraph ? ConduitNode->BoundGraph->GetFName() : TEXT("OLD CONDUIT");
			BakedState.bIsAConduit = true;
			
			if (ConduitNode->BoundGraph != NULL)
			{
				if (UAnimGraphNode_TransitionResult* EntryRuleResultNode = CastChecked<UAnimationTransitionGraph>(ConduitNode->BoundGraph)->GetResultNode())
				{
					BakedState.EntryRuleNodeIndex = ExpandGraphAndProcessNodes(ConduitNode->BoundGraph, EntryRuleResultNode);
				}
			}

			// If this check fires, then something in the machine has changed causing the states array to not
			// be a separate allocation, and a state machine inside of this one caused stuff to shift around
			checkSlow(&BakedState == &(Oven.GetMachine().States[StateIndex]));
		}
	}

	// Process transitions after all the states because getters within custom graphs may want to
	// reference back to other states, which are only valid if they have already been baked
	for (auto StateNodeIt = Oven.StateIndexTable.CreateIterator(); StateNodeIt; ++StateNodeIt)
	{
		UAnimStateNodeBase* StateNode = StateNodeIt.Key();
		const int32 StateIndex = StateNodeIt.Value();

		FBakedAnimationState& BakedState = Oven.GetMachine().States[StateIndex];

		// Add indices to all player nodes
		TArray<UEdGraph*> GraphsToCheck;
		TArray<UAnimGraphNode_AssetPlayerBase*> AssetPlayerNodes;
		GraphsToCheck.Add(StateNode->GetBoundGraph());
		StateNode->GetBoundGraph()->GetAllChildrenGraphs(GraphsToCheck);

		for(UEdGraph* ChildGraph : GraphsToCheck)
		{
			ChildGraph->GetNodesOfClass(AssetPlayerNodes);
		}

		for(UAnimGraphNode_AssetPlayerBase* Node : AssetPlayerNodes)
		{
			if(int32* IndexPtr = NewAnimBlueprintClass->AnimBlueprintDebugData.NodeGuidToIndexMap.Find(Node->NodeGuid))
			{
				BakedState.PlayerNodeIndices.Add(*IndexPtr);
			}
		}

		// Handle all the transitions out of this node
		TArray<class UAnimStateTransitionNode*> TransitionList;
		StateNode->GetTransitionList(/*out*/ TransitionList, /*bWantSortedList=*/ true);

		for (auto TransitionIt = TransitionList.CreateIterator(); TransitionIt; ++TransitionIt)
		{
			UAnimStateTransitionNode* TransitionNode = *TransitionIt;
			const int32 TransitionIndex = Oven.FindOrAddTransition(TransitionNode);

			FBakedStateExitTransition& Rule = *new (BakedState.Transitions) FBakedStateExitTransition();
			Rule.bDesiredTransitionReturnValue = (TransitionNode->GetPreviousState() == StateNode);
			Rule.TransitionIndex = TransitionIndex;
			
			if (UAnimGraphNode_TransitionResult* TransitionResultNode = CastChecked<UAnimationTransitionGraph>(TransitionNode->BoundGraph)->GetResultNode())
			{
				if (int32* pIndex = AlreadyMergedTransitionList.Find(TransitionResultNode))
				{
					Rule.CanTakeDelegateIndex = *pIndex;
				}
				else
				{
					Rule.CanTakeDelegateIndex = ExpandGraphAndProcessNodes(TransitionNode->BoundGraph, TransitionResultNode, TransitionNode);
					AlreadyMergedTransitionList.Add(TransitionResultNode, Rule.CanTakeDelegateIndex);
				}
			}
			else
			{
				Rule.CanTakeDelegateIndex = INDEX_NONE;
				MessageLog.Error(*LOCTEXT("TransitionWithNoResult", "@@ has no result node").ToString(), TransitionNode);
			}

			// Handle automatic time remaining rules
			Rule.StateSequencePlayerToQueryIndex = INDEX_NONE;
			if (TransitionNode->bAutomaticRuleBasedOnSequencePlayerInState)
			{
				if (UObject* SourceSequencePlayer = SimplePlayerStatesMap.FindRef(BakedState.StateRootNodeIndex))
				{
					//@TODO: This should be easier than it is... (the nodes are cloned so the pointers don't natrually match)
					for (const auto& Pair : AllocatedAnimNodeIndices)
					{
						if (MessageLog.FindSourceObject(Pair.Key) == SourceSequencePlayer)
						{
							Rule.StateSequencePlayerToQueryIndex = Pair.Value;
						}
					}
				}

				if (Rule.StateSequencePlayerToQueryIndex == INDEX_NONE)
				{
					MessageLog.Error(*LOCTEXT("CantAutomaticallyDefineTransitionRule", "@@ must contain a single sequence player in order to use bAutomaticRuleBasedOnSequencePlayerInState on @@").ToString(), StateNode, TransitionNode);
				}
			}

			// Handle custom transition graphs
			Rule.CustomResultNodeIndex = INDEX_NONE;
			if (UAnimationCustomTransitionGraph* CustomTransitionGraph = Cast<UAnimationCustomTransitionGraph>(TransitionNode->CustomTransitionGraph))
			{
				TArray<UEdGraphNode*> ClonedNodes;
				if (CustomTransitionGraph->GetResultNode())
				{
					Rule.CustomResultNodeIndex = ExpandGraphAndProcessNodes(TransitionNode->CustomTransitionGraph, CustomTransitionGraph->GetResultNode(), NULL, &ClonedNodes);
				}

				// Find all the pose evaluators used in this transition, save handles to them because we need to populate some pose data before executing
				TArray<UAnimGraphNode_TransitionPoseEvaluator*> TransitionPoseList;
				for (auto ClonedNodesIt = ClonedNodes.CreateIterator(); ClonedNodesIt; ++ClonedNodesIt)
				{
					UEdGraphNode* Node = *ClonedNodesIt;
					if (UAnimGraphNode_TransitionPoseEvaluator* TypedNode = Cast<UAnimGraphNode_TransitionPoseEvaluator>(Node))
					{
						TransitionPoseList.Add(TypedNode);
					}
				}

				Rule.PoseEvaluatorLinks.Empty(TransitionPoseList.Num());

				for (auto TransitionPoseListIt = TransitionPoseList.CreateIterator(); TransitionPoseListIt; ++TransitionPoseListIt)
				{
					UAnimGraphNode_TransitionPoseEvaluator* TransitionPoseNode = *TransitionPoseListIt;
					Rule.PoseEvaluatorLinks.Add( GetAllocationIndexOfNode(TransitionPoseNode) );
				}
			}
		}
	}

	Oven.Validate();
}

void FAnimBlueprintCompiler::CopyTermDefaultsToDefaultObject(UObject* DefaultObject)
{
	Super::CopyTermDefaultsToDefaultObject(DefaultObject);

	if (bIsDerivedAnimBlueprint)
	{
		// If we are a derived animation graph; apply any stored overrides.
		// Restore values from the root class to catch values where the override has been removed.
		UAnimBlueprintGeneratedClass* RootAnimClass = NewAnimBlueprintClass;
		while(UAnimBlueprintGeneratedClass* NextClass = Cast<UAnimBlueprintGeneratedClass>(RootAnimClass->GetSuperClass()))
		{
			RootAnimClass = NextClass;
		}
		UObject* RootDefaultObject = RootAnimClass->GetDefaultObject();

		for (TFieldIterator<UProperty> It(RootAnimClass) ; It; ++It)
		{
			UProperty* RootProp = *It;

			if (UStructProperty* RootStructProp = Cast<UStructProperty>(RootProp))
			{
				if (RootStructProp->Struct->IsChildOf(FAnimNode_Base::StaticStruct()))
				{
					UStructProperty* ChildStructProp = FindField<UStructProperty>(NewAnimBlueprintClass, *RootStructProp->GetName());
					check(ChildStructProp);
					uint8* SourcePtr = RootStructProp->ContainerPtrToValuePtr<uint8>(RootDefaultObject);
					uint8* DestPtr = ChildStructProp->ContainerPtrToValuePtr<uint8>(DefaultObject);
					check(SourcePtr && DestPtr);
					RootStructProp->CopyCompleteValue(DestPtr, SourcePtr);
				}
			}
		}

		// Patch the overridden values into the CDO

		TArray<FAnimParentNodeAssetOverride*> AssetOverrides;
		AnimBlueprint->GetAssetOverrides(AssetOverrides);
		for (FAnimParentNodeAssetOverride* Override : AssetOverrides)
		{
			if (Override->NewAsset)
			{
				FAnimNode_Base* BaseNode = NewAnimBlueprintClass->GetPropertyInstance<FAnimNode_Base>(DefaultObject, Override->ParentNodeGuid, EPropertySearchMode::Hierarchy);
				if (BaseNode)
				{
					BaseNode->OverrideAsset(Override->NewAsset);
				}
			}
		}

		return;
	}

	int32 LinkIndexCount = 0;
	TMap<UAnimGraphNode_Base*, int32> LinkIndexMap;
	TMap<UAnimGraphNode_Base*, uint8*> NodeBaseAddresses;

	// Initialize animation nodes from their templates
	for (TFieldIterator<UProperty> It(DefaultObject->GetClass(), EFieldIteratorFlags::ExcludeSuper); It; ++It)
	{
		UProperty* TargetProperty = *It;

		if (UAnimGraphNode_Base* VisualAnimNode = AllocatedNodePropertiesToNodes.FindRef(TargetProperty))
		{
			const UStructProperty* SourceNodeProperty = VisualAnimNode->GetFNodeProperty();
			check(SourceNodeProperty != NULL);
			check(CastChecked<UStructProperty>(TargetProperty)->Struct == SourceNodeProperty->Struct);

			uint8* DestinationPtr = TargetProperty->ContainerPtrToValuePtr<uint8>(DefaultObject);
			uint8* SourcePtr = SourceNodeProperty->ContainerPtrToValuePtr<uint8>(VisualAnimNode);
			TargetProperty->CopyCompleteValue(DestinationPtr, SourcePtr);

			LinkIndexMap.Add(VisualAnimNode, LinkIndexCount);
			NodeBaseAddresses.Add(VisualAnimNode, DestinationPtr);
			++LinkIndexCount;
		}
	}

	// And wire up node links
	for (auto PoseLinkIt = ValidPoseLinkList.CreateIterator(); PoseLinkIt; ++PoseLinkIt)
	{
		FPoseLinkMappingRecord& Record = *PoseLinkIt;

		UAnimGraphNode_Base* LinkingNode = Record.GetLinkingNode();
		UAnimGraphNode_Base* LinkedNode = Record.GetLinkedNode();
		
		// @TODO this is quick solution for crash - if there were previous errors and some nodes were not added, they could still end here -
		// this check avoids that and since there are already errors, compilation won't be successful.
		// but I'd prefer stoping compilation earlier to avoid getting here in first place
		if (LinkIndexMap.Contains(LinkingNode) && LinkIndexMap.Contains(LinkedNode))
		{
			const int32 SourceNodeIndex = LinkIndexMap.FindChecked(LinkingNode);
			const int32 LinkedNodeIndex = LinkIndexMap.FindChecked(LinkedNode);
			uint8* DestinationPtr = NodeBaseAddresses.FindChecked(LinkingNode);

			Record.PatchLinkIndex(DestinationPtr, LinkedNodeIndex, SourceNodeIndex);
		}
	}   

	// And patch evaluation function entry names
	for (auto EvalLinkIt = ValidEvaluationHandlerList.CreateIterator(); EvalLinkIt; ++EvalLinkIt)
	{
		FEvaluationHandlerRecord& Record = *EvalLinkIt;
		Record.PatchFunctionNameInto(DefaultObject);
	}

	// And patch in constant values that don't need to be re-evaluated every frame
	for (auto LiteralLinkIt = ValidAnimNodePinConstants.CreateIterator(); LiteralLinkIt; ++LiteralLinkIt)
	{
		FEffectiveConstantRecord& ConstantRecord = *LiteralLinkIt;

		//const FString ArrayClause = (ConstantRecord.ArrayIndex != INDEX_NONE) ? FString::Printf(TEXT("[%d]"), ConstantRecord.ArrayIndex) : FString();
		//const FString ValueClause = ConstantRecord.LiteralSourcePin->GetDefaultAsString();
		//MessageLog.Note(*FString::Printf(TEXT("Want to set %s.%s%s to %s"), *ConstantRecord.NodeVariableProperty->GetName(), *ConstantRecord.ConstantProperty->GetName(), *ArrayClause, *ValueClause));

		if (!ConstantRecord.Apply(DefaultObject))
		{
			MessageLog.Error(TEXT("ICE: Failed to push literal value from @@ into CDO"), ConstantRecord.LiteralSourcePin);
		}
	}
}

// Merges in any all ubergraph pages into the gathering ubergraph
void FAnimBlueprintCompiler::MergeUbergraphPagesIn(UEdGraph* Ubergraph)
{
	Super::MergeUbergraphPagesIn(Ubergraph);

	if (bIsDerivedAnimBlueprint)
	{
		// Skip any work related to an anim graph, it's all done by the parent class
	}
	else
	{
		// Move all animation graph nodes and associated pure logic chains into the consolidated event graph
		for (int32 i = 0; i < Blueprint->FunctionGraphs.Num(); ++i)
		{
			UEdGraph* SourceGraph = Blueprint->FunctionGraphs[i];

			if (SourceGraph->Schema->IsChildOf(UAnimationGraphSchema::StaticClass()))
			{
				// Merge all the animation nodes, contents, etc... into the ubergraph
				UEdGraph* ClonedGraph = FEdGraphUtilities::CloneGraph(SourceGraph, NULL, &MessageLog, true);
				const bool bIsLoading = Blueprint->bIsRegeneratingOnLoad || IsAsyncLoading();
				ClonedGraph->MoveNodesToAnotherGraph(ConsolidatedEventGraph, bIsLoading);
			}
		}

		// Compile the animation graph
		ProcessAllAnimationNodes();
	}
}

void FAnimBlueprintCompiler::ProcessOneFunctionGraph(UEdGraph* SourceGraph, bool bInternalFunction)
{
	if (SourceGraph->Schema->IsChildOf(UAnimationGraphSchema::StaticClass()))
	{
		// Animation graph
		// Do nothing, as this graph has already been processed
	}
	else if (SourceGraph->Schema->IsChildOf(UAnimationStateMachineSchema::StaticClass()))
	{
		// Animation state machine
		// Do nothing, as this graph has already been processed

		//@TODO: These should all have been moved to be child graphs by now
		//ensure(false);
	}
	else
	{
		// Let the regular K2 compiler handle this one
		Super::ProcessOneFunctionGraph(SourceGraph, bInternalFunction);
	}
}

void FAnimBlueprintCompiler::EnsureProperGeneratedClass(UClass*& TargetUClass)
{
	if( TargetUClass && !((UObject*)TargetUClass)->IsA(UAnimBlueprintGeneratedClass::StaticClass()) )
	{
		FKismetCompilerUtilities::ConsignToOblivion(TargetUClass, Blueprint->bIsRegeneratingOnLoad);
		TargetUClass = NULL;
	}
}

void FAnimBlueprintCompiler::SpawnNewClass(const FString& NewClassName)
{
	NewAnimBlueprintClass = FindObject<UAnimBlueprintGeneratedClass>(Blueprint->GetOutermost(), *NewClassName);

	if (NewAnimBlueprintClass == NULL)
	{
		NewAnimBlueprintClass = NewObject<UAnimBlueprintGeneratedClass>(Blueprint->GetOutermost(), FName(*NewClassName), RF_Public | RF_Transactional);
	}
	else
	{
		// Already existed, but wasn't linked in the Blueprint yet due to load ordering issues
		FBlueprintCompileReinstancer::Create(NewAnimBlueprintClass);
	}
	NewClass = NewAnimBlueprintClass;
}

void FAnimBlueprintCompiler::CleanAndSanitizeClass(UBlueprintGeneratedClass* ClassToClean, UObject*& OldCDO)
{
	Super::CleanAndSanitizeClass(ClassToClean, OldCDO);

	// Make sure our typed pointer is set
	check(ClassToClean == NewClass);
	NewAnimBlueprintClass = CastChecked<UAnimBlueprintGeneratedClass>((UObject*)NewClass);

	NewAnimBlueprintClass->AnimBlueprintDebugData = FAnimBlueprintDebugData();

	// Reset the baked data
	//@TODO: Move this into PurgeClass
	NewAnimBlueprintClass->BakedStateMachines.Empty();
	NewAnimBlueprintClass->AnimNotifies.Empty();

	NewAnimBlueprintClass->RootAnimNodeIndex = INDEX_NONE;
	NewAnimBlueprintClass->RootAnimNodeProperty = NULL;
	NewAnimBlueprintClass->AnimNodeProperties.Empty();

	// Copy over runtime data from the blueprint to the class
	NewAnimBlueprintClass->TargetSkeleton = AnimBlueprint->TargetSkeleton;

	UAnimBlueprint* RootAnimBP = UAnimBlueprint::FindRootAnimBlueprint(AnimBlueprint);
	bIsDerivedAnimBlueprint = RootAnimBP != NULL;

	// Copy up data from a parent anim blueprint
	if (bIsDerivedAnimBlueprint)
	{
		UAnimBlueprintGeneratedClass* RootAnimClass = CastChecked<UAnimBlueprintGeneratedClass>(RootAnimBP->GeneratedClass);

		NewAnimBlueprintClass->BakedStateMachines.Append(RootAnimClass->BakedStateMachines);
		NewAnimBlueprintClass->AnimNotifies.Append(RootAnimClass->AnimNotifies);
		NewAnimBlueprintClass->RootAnimNodeIndex = RootAnimClass->RootAnimNodeIndex;
	}
}


void FAnimBlueprintCompiler::CreateFunctionList()
{
	// (These will now be processed after uber graph merge)

	// Build the list of functions and do preprocessing on all of them
	Super::CreateFunctionList();
}

void FAnimBlueprintCompiler::ProcessTransitionGetter(UK2Node_TransitionRuleGetter* Getter, UAnimStateTransitionNode* TransitionNode)
{
	// Get common elements for multiple getters
	UEdGraphPin* OutputPin = Getter->GetOutputPin();

	UEdGraphPin* SourceTimePin = NULL;
	UAnimationAsset* AnimAsset= NULL;
	int32 PlayerNodeIndex = INDEX_NONE;

	if (UAnimGraphNode_Base* SourcePlayerNode = Getter->AssociatedAnimAssetPlayerNode)
	{
		// This check should never fail as the source state is always processed first before handling it's rules
		UAnimGraphNode_Base* TrueSourceNode = MessageLog.FindSourceObjectTypeChecked<UAnimGraphNode_Base>(SourcePlayerNode);
		UAnimGraphNode_Base* UndertypedPlayerNode = SourceNodeToProcessedNodeMap.FindRef(TrueSourceNode);

		if (UndertypedPlayerNode == NULL)
		{
			MessageLog.Error(TEXT("ICE: Player node @@ was not processed prior to handling a transition getter @@ that used it"), SourcePlayerNode, Getter);
			return;
		}

		// Make sure the node is still relevant
		UEdGraph* PlayerGraph = UndertypedPlayerNode->GetGraph();
		if (!PlayerGraph->Nodes.Contains(UndertypedPlayerNode))
		{
			MessageLog.Error(TEXT("@@ is not associated with a node in @@; please delete and recreate it"), Getter, PlayerGraph);
		}

		// Make sure the referenced AnimAsset player has been allocated
		PlayerNodeIndex = GetAllocationIndexOfNode(UndertypedPlayerNode);
		if (PlayerNodeIndex == INDEX_NONE)
		{
			MessageLog.Error(*LOCTEXT("BadAnimAssetNodeUsedInGetter", "@@ doesn't have a valid associated AnimAsset node.  Delete and recreate it").ToString(), Getter);
		}

		// Grab the AnimAsset, and time pin if needed
		UScriptStruct* TimePropertyInStructType = NULL;
		const TCHAR* TimePropertyName = NULL;
		if (UndertypedPlayerNode->DoesSupportTimeForTransitionGetter())
		{
			AnimAsset = UndertypedPlayerNode->GetAnimationAsset();
			TimePropertyInStructType = UndertypedPlayerNode->GetTimePropertyStruct();
			TimePropertyName = UndertypedPlayerNode->GetTimePropertyName();
		}
		else
		{
			MessageLog.Error(TEXT("@@ is associated with @@, which is an unexpected type"), Getter, UndertypedPlayerNode);
		}

		bool bNeedTimePin = false;

		// Determine if we need to read the current time variable from the specified sequence player
		switch (Getter->GetterType)
		{
		case ETransitionGetter::AnimationAsset_GetCurrentTime:
		case ETransitionGetter::AnimationAsset_GetCurrentTimeFraction:
		case ETransitionGetter::AnimationAsset_GetTimeFromEnd:
		case ETransitionGetter::AnimationAsset_GetTimeFromEndFraction:
			bNeedTimePin = true;
			break;
		default:
			bNeedTimePin = false;
			break;
		}

		if (bNeedTimePin && (PlayerNodeIndex != INDEX_NONE) && (TimePropertyName != NULL) && (TimePropertyInStructType != NULL))
		{
			UProperty* NodeProperty = AllocatedPropertiesByIndex.FindChecked(PlayerNodeIndex);

			// Create a struct member read node to grab the current position of the sequence player node
			UK2Node_StructMemberGet* TimeReadNode = SpawnIntermediateNode<UK2Node_StructMemberGet>(Getter, ConsolidatedEventGraph);
			TimeReadNode->VariableReference.SetSelfMember(NodeProperty->GetFName());
			TimeReadNode->StructType = TimePropertyInStructType;

			TimeReadNode->AllocatePinsForSingleMemberGet(TimePropertyName);
			SourceTimePin = TimeReadNode->FindPinChecked(TimePropertyName);
		}
	}

	// Expand it out
	UK2Node_CallFunction* GetterHelper = NULL;
	switch (Getter->GetterType)
	{
	case ETransitionGetter::AnimationAsset_GetCurrentTime:
		if (SourceTimePin != NULL)
		{
			// Move all the connections over
			for (int32 LinkIndex = 0; LinkIndex < OutputPin->LinkedTo.Num(); ++LinkIndex)
			{
				UEdGraphPin* TimeConsumerPin = OutputPin->LinkedTo[LinkIndex];
				TimeConsumerPin->MakeLinkTo(SourceTimePin);
			}
			OutputPin->BreakAllPinLinks();
		}
		else
		{
			MessageLog.Error(TEXT("@@ is not associated with any AnimAsset players"), Getter);
		}
		break;
	case ETransitionGetter::AnimationAsset_GetLength:
		if (AnimAsset != NULL)
		{
			GetterHelper = SpawnCallAnimInstanceFunction(Getter, TEXT("GetAnimAssetPlayerLength"));
			GetterHelper->FindPinChecked(TEXT("AnimAsset"))->DefaultObject = AnimAsset;
		}
		else
		{
			MessageLog.Error(TEXT("@@ is not associated with any AnimAsset players"), Getter);
		}
		break;
	case ETransitionGetter::AnimationAsset_GetCurrentTimeFraction:
		if ((AnimAsset != NULL) && (SourceTimePin != NULL))
		{
			GetterHelper = SpawnCallAnimInstanceFunction(Getter, TEXT("GetAnimAssetPlayerTimeFraction"));
			GetterHelper->FindPinChecked(TEXT("AnimAsset"))->DefaultObject = AnimAsset;
			GetterHelper->FindPinChecked(TEXT("CurrentTime"))->MakeLinkTo(SourceTimePin);
		}
		else
		{
			MessageLog.Error(TEXT("@@ is not associated with any AnimAsset players"), Getter);
		}
		break;
	case ETransitionGetter::AnimationAsset_GetTimeFromEnd:
		if ((AnimAsset != NULL) && (SourceTimePin != NULL))
		{
			GetterHelper = SpawnCallAnimInstanceFunction(Getter, TEXT("GetAnimAssetPlayerTimeFromEnd"));
			GetterHelper->FindPinChecked(TEXT("AnimAsset"))->DefaultObject = AnimAsset;
			GetterHelper->FindPinChecked(TEXT("CurrentTime"))->MakeLinkTo(SourceTimePin);
		}
		else
		{
			MessageLog.Error(TEXT("@@ is not associated with any AnimAsset players"), Getter);
		}
		break;
	case ETransitionGetter::AnimationAsset_GetTimeFromEndFraction:
		if ((AnimAsset != NULL) && (SourceTimePin != NULL))
		{
			GetterHelper = SpawnCallAnimInstanceFunction(Getter, TEXT("GetAnimAssetPlayerTimeFromEndFraction"));
			GetterHelper->FindPinChecked(TEXT("AnimAsset"))->DefaultObject = AnimAsset;
			GetterHelper->FindPinChecked(TEXT("CurrentTime"))->MakeLinkTo(SourceTimePin);
		}
		else
		{
			MessageLog.Error(TEXT("@@ is not associated with any AnimAsset players"), Getter);
		}
		break;

	case ETransitionGetter::CurrentTransitionDuration:
		{
			check(TransitionNode);
			const FString TransitionDurationStr = FString::Printf(TEXT("%f"), TransitionNode->CrossfadeDuration);

			// Move all the connections over to the literal value
			//@TODO: Hovering over the output pin won't display any value in the debugger
			for (int32 LinkIndex = 0; LinkIndex < OutputPin->LinkedTo.Num(); ++LinkIndex)
			{
				UEdGraphPin* ConsumerPin = OutputPin->LinkedTo[LinkIndex];
				ConsumerPin->DefaultValue = TransitionDurationStr;
			}
			OutputPin->BreakAllPinLinks();
		}
		break;

	case ETransitionGetter::ArbitraryState_GetBlendWeight:
		{
			if (Getter->AssociatedStateNode)
			{
				if (UAnimStateNode* SourceStateNode = MessageLog.FindSourceObjectTypeChecked<UAnimStateNode>(Getter->AssociatedStateNode))
				{
					if (FStateMachineDebugData* DebugData = NewAnimBlueprintClass->GetAnimBlueprintDebugData().StateMachineDebugData.Find(SourceStateNode->GetGraph()))
					{
						if (int32* pStateIndex = DebugData->NodeToStateIndex.Find(SourceStateNode))
						{
							const int32 StateIndex = *pStateIndex;
							//const int32 MachineIndex = DebugData->MachineIndex;

							// This check should never fail as all animation nodes should be processed before getters are
							UAnimGraphNode_Base* CompiledMachineInstanceNode = SourceNodeToProcessedNodeMap.FindChecked(DebugData->MachineInstanceNode.Get());
							const int32 MachinePropertyIndex = AllocatedAnimNodeIndices.FindChecked(CompiledMachineInstanceNode);

							GetterHelper = SpawnCallAnimInstanceFunction(Getter, TEXT("GetStateWeight"));
							GetterHelper->FindPinChecked(TEXT("MachineIndex"))->DefaultValue = FString::FromInt(MachinePropertyIndex);
							GetterHelper->FindPinChecked(TEXT("StateIndex"))->DefaultValue = FString::FromInt(StateIndex);
						}
					}
				}
			}

			if (GetterHelper == NULL)
			{
				MessageLog.Error(TEXT("@@ is not associated with a valid state"), Getter);
			}
		}
		break;

	case ETransitionGetter::CurrentState_ElapsedTime:
		{
			check(TransitionNode);
			if (UAnimStateNode* SourceStateNode = MessageLog.FindSourceObjectTypeChecked<UAnimStateNode>(TransitionNode->GetPreviousState()))
			{
				if (FStateMachineDebugData* DebugData = NewAnimBlueprintClass->GetAnimBlueprintDebugData().StateMachineDebugData.Find(SourceStateNode->GetGraph()))
				{
					// This check should never fail as all animation nodes should be processed before getters are
					UAnimGraphNode_Base* CompiledMachineInstanceNode = SourceNodeToProcessedNodeMap.FindChecked(DebugData->MachineInstanceNode.Get());
					const int32 MachinePropertyIndex = AllocatedAnimNodeIndices.FindChecked(CompiledMachineInstanceNode);

					GetterHelper = SpawnCallAnimInstanceFunction(Getter, TEXT("GetCurrentStateElapsedTime"));
					GetterHelper->FindPinChecked(TEXT("MachineIndex"))->DefaultValue = FString::FromInt(MachinePropertyIndex);
				}
			}
			if (GetterHelper == NULL)
			{
				MessageLog.Error(TEXT("@@ is not associated with a valid state"), Getter);
			}
		}
		break;

	case ETransitionGetter::CurrentState_GetBlendWeight:
		{
			check(TransitionNode);
			if (UAnimStateNode* SourceStateNode = MessageLog.FindSourceObjectTypeChecked<UAnimStateNode>(TransitionNode->GetPreviousState()))
			{
				{
					if (FStateMachineDebugData* DebugData = NewAnimBlueprintClass->GetAnimBlueprintDebugData().StateMachineDebugData.Find(SourceStateNode->GetGraph()))
					{
						if (int32* pStateIndex = DebugData->NodeToStateIndex.Find(SourceStateNode))
						{
							const int32 StateIndex = *pStateIndex;
							//const int32 MachineIndex = DebugData->MachineIndex;

							// This check should never fail as all animation nodes should be processed before getters are
							UAnimGraphNode_Base* CompiledMachineInstanceNode = SourceNodeToProcessedNodeMap.FindChecked(DebugData->MachineInstanceNode.Get());
							const int32 MachinePropertyIndex = AllocatedAnimNodeIndices.FindChecked(CompiledMachineInstanceNode);

							GetterHelper = SpawnCallAnimInstanceFunction(Getter, TEXT("GetStateWeight"));
							GetterHelper->FindPinChecked(TEXT("MachineIndex"))->DefaultValue = FString::FromInt(MachinePropertyIndex);
							GetterHelper->FindPinChecked(TEXT("StateIndex"))->DefaultValue = FString::FromInt(StateIndex);
						}
					}
				}
			}
			if (GetterHelper == NULL)
			{
				MessageLog.Error(TEXT("@@ is not associated with a valid state"), Getter);
			}
		}
		break;

	default:
		MessageLog.Error(TEXT("Unrecognized getter type on @@"), Getter);
		break;
	}

	// Finish wiring up a call function if needed
	if (GetterHelper != NULL)
	{
		check(GetterHelper->IsNodePure());

		UEdGraphPin* NewReturnPin = GetterHelper->FindPinChecked(TEXT("ReturnValue"));
		MessageLog.NotifyIntermediateObjectCreation(NewReturnPin, OutputPin);

		NewReturnPin->CopyPersistentDataFromOldPin(*OutputPin);
	}

	// Remove the getter from the equation
	Getter->BreakAllNodeLinks();
}

int32 FAnimBlueprintCompiler::FindOrAddNotify(FAnimNotifyEvent& Notify)
{
	if ((Notify.NotifyName == NAME_None) && (Notify.Notify == NULL) && (Notify.NotifyStateClass == NULL))
	{
		// Non event, don't add it
		return INDEX_NONE;
	}

	int32 NewIndex = INDEX_NONE;
	for (int32 NotifyIdx = 0; NotifyIdx < NewAnimBlueprintClass->AnimNotifies.Num(); NotifyIdx++)
	{
		if( (NewAnimBlueprintClass->AnimNotifies[NotifyIdx].NotifyName == Notify.NotifyName) 
			&& (NewAnimBlueprintClass->AnimNotifies[NotifyIdx].Notify == Notify.Notify) 
			&& (NewAnimBlueprintClass->AnimNotifies[NotifyIdx].NotifyStateClass == Notify.NotifyStateClass) 
			)
		{
			NewIndex = NotifyIdx;
			break;
		}
	}

	if (NewIndex == INDEX_NONE)
	{
		NewIndex = NewAnimBlueprintClass->AnimNotifies.Add(Notify);
	}
	return NewIndex;
}

void FAnimBlueprintCompiler::PostCompileDiagnostics()
{
	FKismetCompilerContext::PostCompileDiagnostics();

	if (!bIsDerivedAnimBlueprint)
	{
		// Run thru all nodes and make sure they like the final results
		for (auto NodeIt = AllocatedAnimNodeIndices.CreateConstIterator(); NodeIt; ++NodeIt)
		{
			if (UAnimGraphNode_Base* Node = NodeIt.Key())
			{
				Node->ValidateAnimNodePostCompile(MessageLog, NewAnimBlueprintClass, NodeIt.Value());
			}
		}

		//
		bool bDisplayAnimDebug = false;
		if (!Blueprint->bIsRegeneratingOnLoad)
		{
			GConfig->GetBool(TEXT("Kismet"), TEXT("CompileDisplaysAnimBlueprintBackend"), /*out*/ bDisplayAnimDebug, GEngineIni);

			if (bDisplayAnimDebug)
			{
				DumpAnimDebugData();
			}
		}
	}
}

void FAnimBlueprintCompiler::DumpAnimDebugData()
{
	// List all compiled-down nodes and their sources
	if (NewAnimBlueprintClass->RootAnimNodeProperty == NULL)
	{
		return;
	}

	int32 RootIndex = INDEX_NONE;
	NewAnimBlueprintClass->AnimNodeProperties.Find(NewAnimBlueprintClass->RootAnimNodeProperty, /*out*/ RootIndex);
	
	uint8* CDOBase = (uint8*)NewAnimBlueprintClass->ClassDefaultObject;

	MessageLog.Note(*FString::Printf(TEXT("Anim Root is #%d"), RootIndex));
	for (int32 Index = 0; Index < NewAnimBlueprintClass->AnimNodeProperties.Num(); ++Index)
	{
		UStructProperty* NodeProperty = NewAnimBlueprintClass->AnimNodeProperties[Index];
		FString PropertyName = NodeProperty->GetName();
		FString PropertyType = NodeProperty->Struct->GetName();
		FString RootSuffix = (Index == RootIndex) ? TEXT(" <--- ROOT") : TEXT("");

		// Print out the node
		MessageLog.Note(*FString::Printf(TEXT("[%d] @@ [prop %s]%s"), Index, *PropertyName, *RootSuffix), AllocatedNodePropertiesToNodes.FindRef(NodeProperty));

		// Print out all the node links
		for (TFieldIterator<UProperty> PropIt(NodeProperty->Struct, EFieldIteratorFlags::IncludeSuper); PropIt; ++PropIt)
		{
			UProperty* ChildProp = *PropIt;
			if (UStructProperty* ChildStructProp = Cast<UStructProperty>(ChildProp))
			{
				if (ChildStructProp->Struct->IsChildOf(FPoseLinkBase::StaticStruct()))
				{
					uint8* ChildPropertyPtr =  ChildStructProp->ContainerPtrToValuePtr<uint8>(NodeProperty->ContainerPtrToValuePtr<uint8>(CDOBase));
					FPoseLinkBase* ChildPoseLink = (FPoseLinkBase*)ChildPropertyPtr;

					if (ChildPoseLink->LinkID != INDEX_NONE)
					{
						UStructProperty* LinkedProperty = NewAnimBlueprintClass->AnimNodeProperties[ChildPoseLink->LinkID];
						MessageLog.Note(*FString::Printf(TEXT("   Linked via %s to [#%d] @@"), *ChildStructProp->GetName(), ChildPoseLink->LinkID), AllocatedNodePropertiesToNodes.FindRef(LinkedProperty));
					}
					else
					{
						MessageLog.Note(*FString::Printf(TEXT("   Linked via %s to <no connection>"), *ChildStructProp->GetName()));
					}
				}
			}
		}
	}

	const int32 foo = NewAnimBlueprintClass->AnimNodeProperties.Num() - 1;

	MessageLog.Note(TEXT("State machine info:"));
	for (int32 MachineIndex = 0; MachineIndex < NewAnimBlueprintClass->BakedStateMachines.Num(); ++MachineIndex)
	{
		FBakedAnimationStateMachine& Machine = NewAnimBlueprintClass->BakedStateMachines[MachineIndex];
	
		MessageLog.Note(*FString::Printf(TEXT("Machine %s starts at state #%d (%s) and has %d states, %d transitions"),
			*(Machine.MachineName.ToString()),
			Machine.InitialState,
			*(Machine.States[Machine.InitialState].StateName.ToString()),
			Machine.States.Num(),
			Machine.Transitions.Num()));

		for (int32 StateIndex = 0; StateIndex < Machine.States.Num(); ++StateIndex)
		{
			FBakedAnimationState& SingleState = Machine.States[StateIndex];
			
			MessageLog.Note(*FString::Printf(TEXT("  State #%d is named %s, with %d exit transitions; linked to graph #%d"),
				StateIndex,
				*(SingleState.StateName.ToString()),
				SingleState.Transitions.Num(),
				foo - SingleState.StateRootNodeIndex));

			for (int32 RuleIndex = 0; RuleIndex < SingleState.Transitions.Num(); ++RuleIndex)
			{
				FBakedStateExitTransition& ExitTransition = SingleState.Transitions[RuleIndex];

				int32 TargetStateIndex = Machine.Transitions[ExitTransition.TransitionIndex].NextState;

				MessageLog.Note(*FString::Printf(TEXT("    Exit trans #%d to %s uses global trans %d, wanting %s, linked to delegate #%d "),
					RuleIndex,
					*Machine.States[TargetStateIndex].StateName.ToString(),
					ExitTransition.TransitionIndex,
					ExitTransition.bDesiredTransitionReturnValue ? TEXT("TRUE") : TEXT("FALSE"),
					foo - ExitTransition.CanTakeDelegateIndex));
			}
		}
	}
}

void FAnimBlueprintCompiler::AutoWireAnimGetter(class UK2Node_AnimGetter* Getter, UAnimStateTransitionNode* InTransitionNode)
{
	UEdGraphPin* ReferencedNodeTimePin = nullptr;
	int32 ReferencedNodeIndex = INDEX_NONE;
	int32 SubNodeIndex = INDEX_NONE;
	
	UAnimGraphNode_Base* ProcessedNodeCheck = NULL;

	if(UAnimGraphNode_Base* SourceNode = Getter->SourceNode)
	{
		UAnimGraphNode_Base* ActualSourceNode = MessageLog.FindSourceObjectTypeChecked<UAnimGraphNode_Base>(SourceNode);
		
		if(UAnimGraphNode_Base* ProcessedSourceNode = SourceNodeToProcessedNodeMap.FindRef(ActualSourceNode))
		{
			ProcessedNodeCheck = ProcessedSourceNode;

			ReferencedNodeIndex = GetAllocationIndexOfNode(ProcessedSourceNode);

			if(ProcessedSourceNode->DoesSupportTimeForTransitionGetter())
			{
				UScriptStruct* TimePropertyInStructType = ProcessedSourceNode->GetTimePropertyStruct();
				const TCHAR* TimePropertyName = ProcessedSourceNode->GetTimePropertyName();

				if(ReferencedNodeIndex != INDEX_NONE && TimePropertyName && TimePropertyInStructType)
				{
					UProperty* NodeProperty = AllocatedPropertiesByIndex.FindChecked(ReferencedNodeIndex);

					UK2Node_StructMemberGet* ReaderNode = SpawnIntermediateNode<UK2Node_StructMemberGet>(Getter, ConsolidatedEventGraph);
					ReaderNode->VariableReference.SetSelfMember(NodeProperty->GetFName());
					ReaderNode->StructType = TimePropertyInStructType;
					ReaderNode->AllocatePinsForSingleMemberGet(TimePropertyName);

					ReferencedNodeTimePin = ReaderNode->FindPinChecked(TimePropertyName);
				}
			}
		}
	}
	
	if(Getter->SourceStateNode)
	{
		UObject* SourceObject = MessageLog.FindSourceObject(Getter->SourceStateNode);
		if(UAnimStateNode* SourceStateNode = Cast<UAnimStateNode>(SourceObject))
		{
			if(FStateMachineDebugData* DebugData = NewAnimBlueprintClass->GetAnimBlueprintDebugData().StateMachineDebugData.Find(SourceStateNode->GetGraph()))
			{
				if(int32* StateIndexPtr = DebugData->NodeToStateIndex.Find(SourceStateNode))
				{
					SubNodeIndex = *StateIndexPtr;
				}
			}
		}
		else if(UAnimStateTransitionNode* TransitionNode = Cast<UAnimStateTransitionNode>(SourceObject))
		{
			if(FStateMachineDebugData* DebugData = NewAnimBlueprintClass->GetAnimBlueprintDebugData().StateMachineDebugData.Find(TransitionNode->GetGraph()))
			{
				if(int32* TransitionIndexPtr = DebugData->NodeToTransitionIndex.Find(TransitionNode))
				{
					SubNodeIndex = *TransitionIndexPtr;
				}
			}
		}
	}

	check(Getter->IsNodePure());

	for(UEdGraphPin* Pin : Getter->Pins)
	{
		// Hook up autowired parameters / pins
		if(Pin->PinName == TEXT("CurrentTime"))
		{
			Pin->MakeLinkTo(ReferencedNodeTimePin);
		}
		else if(Pin->PinName == TEXT("AssetPlayerIndex") || Pin->PinName == TEXT("MachineIndex"))
		{
			Pin->DefaultValue = FString::FromInt(ReferencedNodeIndex);
		}
		else if(Pin->PinName == TEXT("StateIndex") || Pin->PinName == TEXT("TransitionIndex"))
		{
			Pin->DefaultValue = FString::FromInt(SubNodeIndex);
		}
	}
}

<<<<<<< HEAD
=======
void FAnimBlueprintCompiler::FEvaluationHandlerRecord::PatchFunctionNameAndCopyRecordsInto(UObject* TargetObject) const
{
	FExposedValueHandler* HandlerPtr = EvaluationHandlerProperty->ContainerPtrToValuePtr<FExposedValueHandler>(NodeVariableProperty->ContainerPtrToValuePtr<void>(TargetObject));
	HandlerPtr->CopyRecords.Empty();

	bool bOnlyUsesCopyRecords = true;
	for(TMap<FName, FAnimNodeSinglePropertyHandler>::TConstIterator PropertyIt(ServicedProperties); PropertyIt; ++PropertyIt)
	{
		const FAnimNodeSinglePropertyHandler& AnimNodeSinglePropertyHandler = PropertyIt.Value();
		if(AnimNodeSinglePropertyHandler.SimpleCopyPropertyName != NAME_None)
		{
			UProperty* SimpleCopyPropertySource = TargetObject->GetClass()->FindPropertyByName(AnimNodeSinglePropertyHandler.SimpleCopyPropertyName);
			if (SimpleCopyPropertySource)
			{
				if (AnimNodeSinglePropertyHandler.ArrayPins.Num() > 0)
				{
					UArrayProperty* SimpleCopyPropertyDest = CastChecked<UArrayProperty>(NodeVariableProperty->Struct->FindPropertyByName(PropertyIt.Key()));
					if(SimpleCopyPropertySource->GetSize() != SimpleCopyPropertyDest->Inner->GetSize())
					{
						bOnlyUsesCopyRecords = false;
						break;
					}

					for (TMap<int32, UEdGraphPin*>::TConstIterator ArrayIt(AnimNodeSinglePropertyHandler.ArrayPins); ArrayIt; ++ArrayIt)
					{
						FExposedValueCopyRecord CopyRecord;
						CopyRecord.DestProperty = SimpleCopyPropertyDest;
						CopyRecord.DestArrayIndex = ArrayIt.Key();
						CopyRecord.SourcePropertyName = AnimNodeSinglePropertyHandler.SimpleCopyPropertyName;
						CopyRecord.SourceSubPropertyName = NAME_None;
						CopyRecord.SourceArrayIndex = 0;
						CopyRecord.Size = SimpleCopyPropertyDest->Inner->GetSize();
						CopyRecord.PostCopyOperation = AnimNodeSinglePropertyHandler.Operation;
						HandlerPtr->CopyRecords.Add(CopyRecord);
					}
				}
				else
				{
					UProperty* SimpleCopyPropertyDest = NodeVariableProperty->Struct->FindPropertyByName(PropertyIt.Key());
					if(SimpleCopyPropertyDest == nullptr)
					{
						bOnlyUsesCopyRecords = false;
						break;
					}

					if(AnimNodeSinglePropertyHandler.SubStructPropertyName != NAME_None)
					{
						UStructProperty* SourceStructProperty = CastChecked<UStructProperty>(SimpleCopyPropertySource);
						UProperty* SourceSubProperty = SourceStructProperty->Struct->FindPropertyByName(AnimNodeSinglePropertyHandler.SubStructPropertyName);
						if(SourceSubProperty == nullptr || SourceSubProperty->GetSize() != SimpleCopyPropertyDest->GetSize())
						{
							bOnlyUsesCopyRecords = false;
							break;
						}

						// Local sub-struct variable get
						FExposedValueCopyRecord CopyRecord;
						CopyRecord.DestProperty = SimpleCopyPropertyDest;
						CopyRecord.DestArrayIndex = 0;
						CopyRecord.SourcePropertyName = AnimNodeSinglePropertyHandler.SimpleCopyPropertyName;
						CopyRecord.SourceSubPropertyName = AnimNodeSinglePropertyHandler.SubStructPropertyName;
						CopyRecord.SourceArrayIndex = 0;
						CopyRecord.Size = SimpleCopyPropertyDest->GetSize();
						CopyRecord.PostCopyOperation = AnimNodeSinglePropertyHandler.Operation;
						HandlerPtr->CopyRecords.Add(CopyRecord);
					}
					else
					{
						if(SimpleCopyPropertySource->GetSize() != SimpleCopyPropertyDest->GetSize())
						{
							bOnlyUsesCopyRecords = false;
							break;
						}

						// Local variable get
						FExposedValueCopyRecord CopyRecord;
						CopyRecord.DestProperty = SimpleCopyPropertyDest;
						CopyRecord.DestArrayIndex = 0;
						CopyRecord.SourcePropertyName = AnimNodeSinglePropertyHandler.SimpleCopyPropertyName;
						CopyRecord.SourceSubPropertyName = NAME_None;
						CopyRecord.SourceArrayIndex = 0;
						CopyRecord.Size = SimpleCopyPropertyDest->GetSize();
						CopyRecord.PostCopyOperation = AnimNodeSinglePropertyHandler.Operation;
						HandlerPtr->CopyRecords.Add(CopyRecord);
					}
				}
			}
			else
			{
				// property removed?
				bOnlyUsesCopyRecords = false;
			}
		}
		else
		{
			bOnlyUsesCopyRecords = false;
		}
	}

	if(!bOnlyUsesCopyRecords)
	{
		// not all of our pins use copy records so we will need to call our exposed value handler
		HandlerPtr->BoundFunction = HandlerFunctionName;
	}
}

static UEdGraphPin* FindFirstInputPin(UEdGraphNode* InNode)
{
	const UAnimationGraphSchema* Schema = GetDefault<UAnimationGraphSchema>();

	for(UEdGraphPin* Pin : InNode->Pins)
	{
		if(Pin && Pin->Direction == EGPD_Input && !Schema->IsExecPin(*Pin) && !Schema->IsSelfPin(*Pin))
		{
			return Pin;
		}
	}

	return nullptr;
}

static UEdGraphNode* FollowKnots(UEdGraphPin* FromPin, UEdGraphPin*& DestPin)
{
	if (FromPin->LinkedTo.Num() == 0)
	{
		return nullptr;
	}

	UEdGraphPin* LinkedPin = FromPin->LinkedTo[0];
	DestPin = LinkedPin;
	if(LinkedPin)
	{
		UEdGraphNode* LinkedNode = LinkedPin->GetOwningNode();
		UK2Node_Knot* KnotNode = Cast<UK2Node_Knot>(LinkedNode);
		while(KnotNode)
		{
			if(UEdGraphPin* InputPin = FindFirstInputPin(KnotNode))
			{
				if(InputPin->LinkedTo[0])
				{
					DestPin = InputPin->LinkedTo[0];
					LinkedNode = InputPin->LinkedTo[0]->GetOwningNode();
					KnotNode = Cast<UK2Node_Knot>(LinkedNode);
				}
			}
		}
		return LinkedNode;
	}

	return nullptr;
}

void FAnimBlueprintCompiler::FEvaluationHandlerRecord::RegisterPin(UEdGraphPin* SourcePin, UProperty* AssociatedProperty, int32 AssociatedPropertyArrayIndex)
{
	const UAnimationGraphSchema* Schema = GetDefault<UAnimationGraphSchema>();

	FAnimNodeSinglePropertyHandler& Handler = ServicedProperties.FindOrAdd(AssociatedProperty->GetFName());

	if (AssociatedPropertyArrayIndex != INDEX_NONE)
	{
		Handler.ArrayPins.Add(AssociatedPropertyArrayIndex, SourcePin);
	}
	else
	{
		check(Handler.SinglePin == NULL);
		Handler.SinglePin = SourcePin;
	}

	if(GetDefault<UEngine>()->bOptimizeAnimBlueprintMemberVariableAccess)
	{
		typedef bool (FAnimBlueprintCompiler::FEvaluationHandlerRecord::*GraphCheckerFunc)(FAnimNodeSinglePropertyHandler&, UEdGraphPin*);

		GraphCheckerFunc GraphCheckerFuncs[] =
		{
			&FAnimBlueprintCompiler::FEvaluationHandlerRecord::CheckForVariableGet,
			&FAnimBlueprintCompiler::FEvaluationHandlerRecord::CheckForLogicalNot,
			&FAnimBlueprintCompiler::FEvaluationHandlerRecord::CheckForStructMemberAccess,
		};

		for(GraphCheckerFunc& CheckFunc : GraphCheckerFuncs)
		{
			if((this->*CheckFunc)(Handler, SourcePin))
			{
				break;
			}
		}

		CheckForMemberOnlyAccess(Handler, SourcePin);
	}
}

static FName RecoverSplitStructPinName(UEdGraphPin* OutputPin)
{
	check(OutputPin->ParentPin);
	
	const FString& PinName = OutputPin->PinName;
	const FString& ParentPinName = OutputPin->ParentPin->PinName;

	return FName(*PinName.Replace(*(ParentPinName + TEXT("_")), TEXT("")));
}

bool FAnimBlueprintCompiler::FEvaluationHandlerRecord::CheckForVariableGet(FAnimNodeSinglePropertyHandler& Handler, UEdGraphPin* SourcePin)
{
	if(SourcePin)
	{
		UEdGraphPin* DestPin = nullptr;
		if(UK2Node_VariableGet* VariableGetNode = Cast<UK2Node_VariableGet>(FollowKnots(SourcePin, DestPin)))
		{
			if(VariableGetNode && VariableGetNode->IsNodePure() && VariableGetNode->VariableReference.IsSelfContext())
			{
				if(DestPin)
				{
					// variable get could be a 'split' struct
					if(DestPin->ParentPin != nullptr)
					{
						Handler.SimpleCopyPropertyName = VariableGetNode->VariableReference.GetMemberName();
						Handler.SubStructPropertyName = RecoverSplitStructPinName(DestPin);
					}
					else
					{
						Handler.SimpleCopyPropertyName = VariableGetNode->VariableReference.GetMemberName();
					}
					return true;
				}
			}
		}
	}

	return false;
}

bool FAnimBlueprintCompiler::FEvaluationHandlerRecord::CheckForLogicalNot(FAnimNodeSinglePropertyHandler& Handler, UEdGraphPin* SourcePin)
{
	if(SourcePin)
	{
		UEdGraphPin* DestPin = nullptr;
		UK2Node_CallFunction* CallFunctionNode = Cast<UK2Node_CallFunction>(FollowKnots(SourcePin, DestPin));
		if(CallFunctionNode && CallFunctionNode->FunctionReference.GetMemberName() == FName(TEXT("Not_PreBool")))
		{
			// find and follow input pin
			if(UEdGraphPin* InputPin = FindFirstInputPin(CallFunctionNode))
			{
				check(InputPin->PinType.PinCategory == UEdGraphSchema_K2::PC_Boolean);
				if(CheckForVariableGet(Handler, InputPin) || CheckForStructMemberAccess(Handler, InputPin))
				{
					check(Handler.SimpleCopyPropertyName != NAME_None);	// this should have been filled in by CheckForVariableGet() or CheckForStructMemberAccess() above
					Handler.Operation = EPostCopyOperation::LogicalNegateBool;
					return true;
				}
			}
		}
	}

	return false;
}

/** The functions that we can safely native-break */
static const FName NativeBreakFunctionNameWhitelist[] =
{
	FName(TEXT("BreakVector")),
	FName(TEXT("BreakVector2D")),
	FName(TEXT("BreakRotator")),
};

/** Check whether a native break function can be safely used in the fast-path copy system (ie. source and dest data will be the same) */
static bool IsWhitelistedNativeBreak(const FName& InFunctionName)
{
	for(const FName& FunctionName : NativeBreakFunctionNameWhitelist)
	{
		if(InFunctionName == FunctionName)
		{
			return true;
		}
	}

	return false;
}

bool FAnimBlueprintCompiler::FEvaluationHandlerRecord::CheckForStructMemberAccess(FAnimNodeSinglePropertyHandler& Handler, UEdGraphPin* SourcePin)
{
	if(SourcePin)
	{
		UEdGraphPin* DestPin = nullptr;
		if(UK2Node_BreakStruct* BreakStructNode = Cast<UK2Node_BreakStruct>(FollowKnots(SourcePin, DestPin)))
		{
			if(UEdGraphPin* InputPin = FindFirstInputPin(BreakStructNode))
			{
				if(CheckForVariableGet(Handler, InputPin))
				{
					check(Handler.SimpleCopyPropertyName != NAME_None);	// this should have been filled in by CheckForVariableGet() above
					Handler.SubStructPropertyName = *DestPin->PinName;
					return true;
				}
			}
		}
		// could be a native break
		else if(UK2Node_CallFunction* NativeBreakNode = Cast<UK2Node_CallFunction>(FollowKnots(SourcePin, DestPin)))
		{
			UFunction* Function = NativeBreakNode->FunctionReference.ResolveMember<UFunction>(UKismetMathLibrary::StaticClass());
			if(Function && Function->HasMetaData(TEXT("NativeBreakFunc")) && IsWhitelistedNativeBreak(Function->GetFName()))
			{
				if(UEdGraphPin* InputPin = FindFirstInputPin(NativeBreakNode))
				{
					if(CheckForVariableGet(Handler, InputPin))
					{
						check(Handler.SimpleCopyPropertyName != NAME_None);	// this should have been filled in by CheckForVariableGet() above
						Handler.SubStructPropertyName = *DestPin->PinName;
						return true;
					}
				}
			}
		}
	}

	return false;
}

bool FAnimBlueprintCompiler::FEvaluationHandlerRecord::CheckForMemberOnlyAccess(FAnimNodeSinglePropertyHandler& Handler, UEdGraphPin* SourcePin)
{
	const UAnimationGraphSchema* Schema = GetDefault<UAnimationGraphSchema>();

	Handler.bHasOnlyMemberAccess = true;

	if(SourcePin)
	{
		// traverse pins to leaf nodes and check for member access/pure only
		TArray<UEdGraphPin*> PinStack;
		PinStack.Add(SourcePin);
		while(PinStack.Num() > 0)
		{
			UEdGraphPin* CurrentPin = PinStack.Pop(false);
			for(auto& LinkedPin : CurrentPin->LinkedTo)
			{
				UEdGraphNode* LinkedNode = LinkedPin->GetOwningNode();
				if(LinkedNode)
				{
					bool bLeafNode = true;
					for(auto& Pin : LinkedNode->Pins)
					{
						if(Pin != LinkedPin && Pin->Direction == EGPD_Input && !Schema->IsPosePin(Pin->PinType))
						{
							bLeafNode = false;
							PinStack.Add(Pin);
						}
					}

					if(bLeafNode)
					{
						if(UK2Node_VariableGet* LinkedVariableGetNode = Cast<UK2Node_VariableGet>(LinkedNode))
						{
							if(!LinkedVariableGetNode->IsNodePure() || !LinkedVariableGetNode->VariableReference.IsSelfContext())
							{
								// only local variable access is allowed for leaf nodes 
								Handler.bHasOnlyMemberAccess = false;
							}
						}
						else if(UK2Node_CallFunction* CallFunctionNode = Cast<UK2Node_CallFunction>(LinkedNode))
						{
							if(!CallFunctionNode->IsNodePure())
							{
								// only allow pure function calls
								Handler.bHasOnlyMemberAccess = false;
							}
						}
						else if(!LinkedNode->IsA<UK2Node_TransitionRuleGetter>())
						{
							Handler.bHasOnlyMemberAccess = false;
						}
					}
				}
			}
		}
	}

	return Handler.bHasOnlyMemberAccess;
}

>>>>>>> c7f4204d
//////////////////////////////////////////////////////////////////////////

#undef LOCTEXT_NAMESPACE<|MERGE_RESOLUTION|>--- conflicted
+++ resolved
@@ -1,4 +1,4 @@
-// Copyright 1998-2015 Epic Games, Inc. All Rights Reserved.
+// Copyright 1998-2016 Epic Games, Inc. All Rights Reserved.
 
 #include "KismetCompilerPrivatePCH.h"
 #include "KismetEditorUtilities.h"
@@ -128,13 +128,32 @@
 
 void FAnimBlueprintCompiler::CreateEvaluationHandler(UAnimGraphNode_Base* VisualAnimNode, FEvaluationHandlerRecord& Record)
 {
+	if(Record.OnlyUsesCopyRecords())
+	{
+		// simple property copies don't require wiring up to a custom event
+		return;
+	}
+
 	// Shouldn't create a handler if there is nothing to work with
 	check(Record.ServicedProperties.Num() > 0);
 	check(Record.NodeVariableProperty != NULL);
 
-	//@TODO: Want to name these better
-	const FString FunctionName = FString::Printf(TEXT("%s_%s_%s"), *Record.EvaluationHandlerProperty->GetName(), *VisualAnimNode->GetOuter()->GetName(), *VisualAnimNode->GetName());
+	// Use the node GUID for a stable name across compiles
+	FString FunctionName = FString::Printf(TEXT("%s_%s_%s_%s"), *Record.EvaluationHandlerProperty->GetName(), *VisualAnimNode->GetOuter()->GetName(), *VisualAnimNode->GetClass()->GetName(), *VisualAnimNode->NodeGuid.ToString());
 	Record.HandlerFunctionName = FName(*FunctionName);
+
+	// check function name isnt already used (data exists that can contain duplicate GUIDs) and apply a numeric extension until it is unique
+	int32 ExtensionIndex = 0;
+	FName* ExistingName = HandlerFunctionNames.Find(Record.HandlerFunctionName);
+	while(ExistingName != nullptr)
+	{
+		FunctionName = FString::Printf(TEXT("%s_%s_%s_%s_%d"), *Record.EvaluationHandlerProperty->GetName(), *VisualAnimNode->GetOuter()->GetName(), *VisualAnimNode->GetClass()->GetName(), *VisualAnimNode->NodeGuid.ToString(), ExtensionIndex);
+		Record.HandlerFunctionName = FName(*FunctionName);
+		ExistingName = HandlerFunctionNames.Find(Record.HandlerFunctionName);
+		ExtensionIndex++;
+	}
+
+	HandlerFunctionNames.Add(Record.HandlerFunctionName);
 	
 	// Add a custom event in the graph
 	UK2Node_CustomEvent* EntryNode = SpawnIntermediateNode<UK2Node_CustomEvent>(VisualAnimNode, ConsolidatedEventGraph);
@@ -168,6 +187,11 @@
 		// Does it get serviced by this handler?
 		if (FAnimNodeSinglePropertyHandler* SourceInfo = Record.ServicedProperties.Find(PropertyName))
 		{
+			if (SourceInfo->SimpleCopyPropertyName != NAME_None)
+			{
+				continue;
+			}
+
 			if (TargetPin->PinType.bIsArray)
 			{
 				// Grab the array that we need to set members for
@@ -519,6 +543,13 @@
 {
 	// Validate the graph
 	ValidateGraphIsWellFormed(ConsolidatedEventGraph);
+
+	// Validate that we have a skeleton
+	if ((AnimBlueprint->TargetSkeleton == nullptr) && !AnimBlueprint->bIsNewlyCreated)
+	{
+		MessageLog.Error(*LOCTEXT("NoSkeleton", "@@ - The skeleton asset for this animation Blueprint is missing, so it cannot be compiled!").ToString(), AnimBlueprint);
+		return;
+	}
 
 	// Build the raw node list
 	TArray<UAnimGraphNode_Base*> AnimNodeList;
@@ -820,6 +851,7 @@
 			BakedTransition.InterruptNotify = FindOrAddNotify(TransitionNode->TransitionInterrupt);
 			BakedTransition.BlendMode = TransitionNode->BlendMode;
 			BakedTransition.CustomCurve = TransitionNode->CustomBlendCurve;
+			BakedTransition.BlendProfile = TransitionNode->BlendProfile;
 			BakedTransition.LogicType = TransitionNode->LogicType;
 
 			UAnimStateNodeBase* PreviousState = TransitionNode->GetPreviousState();
@@ -977,26 +1009,7 @@
 			}
 
 			// Handle automatic time remaining rules
-			Rule.StateSequencePlayerToQueryIndex = INDEX_NONE;
-			if (TransitionNode->bAutomaticRuleBasedOnSequencePlayerInState)
-			{
-				if (UObject* SourceSequencePlayer = SimplePlayerStatesMap.FindRef(BakedState.StateRootNodeIndex))
-				{
-					//@TODO: This should be easier than it is... (the nodes are cloned so the pointers don't natrually match)
-					for (const auto& Pair : AllocatedAnimNodeIndices)
-					{
-						if (MessageLog.FindSourceObject(Pair.Key) == SourceSequencePlayer)
-						{
-							Rule.StateSequencePlayerToQueryIndex = Pair.Value;
-						}
-					}
-				}
-
-				if (Rule.StateSequencePlayerToQueryIndex == INDEX_NONE)
-				{
-					MessageLog.Error(*LOCTEXT("CantAutomaticallyDefineTransitionRule", "@@ must contain a single sequence player in order to use bAutomaticRuleBasedOnSequencePlayerInState on @@").ToString(), StateNode, TransitionNode);
-				}
-			}
+			Rule.bAutomaticRemainingTimeRule = TransitionNode->bAutomaticRuleBasedOnSequencePlayerInState;
 
 			// Handle custom transition graphs
 			Rule.CustomResultNodeIndex = INDEX_NONE;
@@ -1135,7 +1148,7 @@
 	for (auto EvalLinkIt = ValidEvaluationHandlerList.CreateIterator(); EvalLinkIt; ++EvalLinkIt)
 	{
 		FEvaluationHandlerRecord& Record = *EvalLinkIt;
-		Record.PatchFunctionNameInto(DefaultObject);
+		Record.PatchFunctionNameAndCopyRecordsInto(DefaultObject);
 	}
 
 	// And patch in constant values that don't need to be re-evaluated every frame
@@ -1267,6 +1280,61 @@
 	}
 }
 
+void FAnimBlueprintCompiler::FinishCompilingClass(UClass* Class)
+{
+	UAnimBlueprintGeneratedClass* AnimBlueprintGeneratedClass = CastChecked<UAnimBlueprintGeneratedClass>(Class);
+	AnimBlueprintGeneratedClass->SyncGroupNames.Reset();
+	AnimBlueprintGeneratedClass->SyncGroupNames.Reserve(AnimBlueprint->Groups.Num());
+	for (const FAnimGroupInfo& GroupInfo : AnimBlueprint->Groups)
+	{
+		AnimBlueprintGeneratedClass->SyncGroupNames.Add(GroupInfo.Name);
+	}
+	Super::FinishCompilingClass(Class);
+}
+
+void FAnimBlueprintCompiler::PostCompile()
+{
+	UAnimBlueprintGeneratedClass* AnimBlueprintGeneratedClass = CastChecked<UAnimBlueprintGeneratedClass>(NewClass);
+
+	UAnimInstance* DefaultAnimInstance = CastChecked<UAnimInstance>(AnimBlueprintGeneratedClass->GetDefaultObject());
+	DefaultAnimInstance->bCanUseParallelUpdateAnimation = DefaultAnimInstance->bRunUpdatesInWorkerThreads;
+
+	if(DefaultAnimInstance->bCanUseParallelUpdateAnimation)
+	{
+		// iterate all properties to determine validity
+		for (UStructProperty* Property : TFieldRange<UStructProperty>(AnimBlueprintGeneratedClass, EFieldIteratorFlags::IncludeSuper))
+		{
+			if(Property->Struct->IsChildOf(FAnimNode_Base::StaticStruct()))
+			{
+				FAnimNode_Base* AnimNode = Property->ContainerPtrToValuePtr<FAnimNode_Base>(DefaultAnimInstance);
+				if(!AnimNode->CanUpdateInWorkerThread())
+				{
+					DefaultAnimInstance->bCanUseParallelUpdateAnimation = false;
+					if(DefaultAnimInstance->bRunUpdatesInWorkerThreads)
+					{
+						MessageLog.Warning(*FText::Format(LOCTEXT("HasIncompatibleNode", "Found incompatible node \"{0}\" in blend graph. Parallel update will be disabled."), FText::FromName(Property->Struct->GetFName())).ToString());
+					}
+				}
+			}
+		}
+
+		for(auto& EvaluationHandler : ValidEvaluationHandlerList)
+		{
+			for(auto& Property : EvaluationHandler.ServicedProperties)
+			{
+				if(Property.Value.SimpleCopyPropertyName == NAME_None && !Property.Value.bHasOnlyMemberAccess)
+				{
+					DefaultAnimInstance->bCanUseParallelUpdateAnimation = false;
+					if(DefaultAnimInstance->bRunUpdatesInWorkerThreads)
+					{
+						UEdGraphNode* Node = Property.Value.ArrayPins.Num() > 0 ? Property.Value.ArrayPins[0]->GetOwningNode() : Property.Value.SinglePin->GetOwningNode();
+						MessageLog.Warning(*LOCTEXT("HasNonNativeMemberAccess", "Found non-native or non-member access in node @@ in blend graph. Parallel update will be disabled.").ToString(), Node);
+					}
+				}
+			}
+		}
+	}
+}
 
 void FAnimBlueprintCompiler::CreateFunctionList()
 {
@@ -1774,8 +1842,6 @@
 	}
 }
 
-<<<<<<< HEAD
-=======
 void FAnimBlueprintCompiler::FEvaluationHandlerRecord::PatchFunctionNameAndCopyRecordsInto(UObject* TargetObject) const
 {
 	FExposedValueHandler* HandlerPtr = EvaluationHandlerProperty->ContainerPtrToValuePtr<FExposedValueHandler>(NodeVariableProperty->ContainerPtrToValuePtr<void>(TargetObject));
@@ -2153,7 +2219,6 @@
 	return Handler.bHasOnlyMemberAccess;
 }
 
->>>>>>> c7f4204d
 //////////////////////////////////////////////////////////////////////////
 
 #undef LOCTEXT_NAMESPACE