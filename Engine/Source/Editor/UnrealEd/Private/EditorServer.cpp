--- conflicted
+++ resolved
@@ -510,7 +510,7 @@
 bool UEditorEngine::UsePercentageBasedScaling() const
 {
 	// Use percentage based scaling if the user setting is enabled or more than component or actor is selected.  Multiplicative scaling doesn't work when more than one object is selected
-	return GetDefault<ULevelEditorViewportSettings>()->UsePercentageBasedScaling() || GetSelectedActorCount() > 1 || GetSelectedComponentCount() > 1;
+	return GetDefault<ULevelEditorViewportSettings>()->UsePercentageBasedScaling() || GetSelectedActorCount() > 1;
 }
 
 bool UEditorEngine::Exec_Brush( UWorld* InWorld, const TCHAR* Str, FOutputDevice& Ar )
@@ -663,7 +663,6 @@
 		if ( NewBrush )
 		{
 			ULevel::LevelDirtiedEvent.Broadcast();
-			GEngine->BroadcastLevelActorsChanged();
 		}
 
 #if WITH_NAVIGATION_GENERATOR
@@ -761,7 +760,6 @@
 		if ( NewBrush )
 		{
 			ULevel::LevelDirtiedEvent.Broadcast();
-			GEngine->BroadcastLevelActorsChanged();
 		}
 
 		if(FParse::Command(&Str,TEXT("SELECTNEWBRUSH")))
@@ -996,7 +994,7 @@
 	Trans->Cancel( Index );
 }
 
-void UEditorEngine::BroadcastUndoRedoNotification(const FText& NotificationText, bool bSuccess)
+void UEditorEngine::ShowUndoRedoNotification(const FText& NotificationText, bool bSuccess)
 {
 	// Add a new notification item only if the previous one has expired or is otherwise done fading out (CS_None). This way multiple undo/redo notifications do not pollute the notification window.
 	if(!UndoRedoNotificationItem.IsValid() || UndoRedoNotificationItem->GetCompletionState() == SNotificationItem::CS_None)
@@ -1019,8 +1017,6 @@
 	}
 }
 
-<<<<<<< HEAD
-=======
 void UEditorEngine::HandleTransactorBeforeRedoUndo( FUndoSessionContext SessionContext )
 {
 	//Get the list of all selected actors before the undo/redo is performed
@@ -1068,7 +1064,6 @@
 	return TransBuffer;
 }
 
->>>>>>> 5338f086
 void UEditorEngine::PostUndo (bool bSuccess)
 {
 	//Make sure that the proper objects display as selected
@@ -1124,45 +1119,16 @@
 
 bool UEditorEngine::UndoTransaction()
 {
-	return UndoTransactionInternal(false);
-}
-
-bool UEditorEngine::UndoTransactionInternal(bool bForEditor)
-{
 	// make sure we're in a valid state to perform this
 	if (GIsSavingPackage || GIsGarbageCollecting)
 	{
 		return false;
 	}
 
-	// Begin transacting
-	FUndoSessionContext SessionContext = Trans->GetUndoContext();
-	GIsTransacting = true;
-
-	bool bResult = Trans->Undo();
-	NoteSelectionChange();
-
-	// End transacting
-	GIsTransacting = false;
-
-	// Broadcast PostUndo 
-	if (bForEditor)
-	{
-		PostUndo(bResult);
-	}
-	BroadcastPostUndo(SessionContext.Context, SessionContext.PrimaryObject, bResult);
-
-	// Broadcast UI undo notification
-	BroadcastUndoRedoNotification( FText::Format( NSLOCTEXT("UnrealEd", "UndoMessageFormat", "Undo: {0}"), SessionContext.Title ), bResult );
-	return bResult;
+	return Trans->Undo();
 }
 
 bool UEditorEngine::RedoTransaction()
-{
-	return UEditorEngine::RedoTransactionInternal(false);
-}
-
-bool UEditorEngine::RedoTransactionInternal(bool bForEditor)
 {
 	// make sure we're in a valid state to perform this
 	if (GIsSavingPackage || GIsGarbageCollecting)
@@ -1170,26 +1136,7 @@
 		return false;
 	}
 
-	// Begin transacting
-	FUndoSessionContext SessionContext = Trans->GetRedoContext();
-	GIsTransacting = true;
-
-	bool bResult = Trans->Redo();
-	NoteSelectionChange();
-
-	// End transacting
-	GIsTransacting = false;
-
-	// Broadcast PostRedo
-	if (bForEditor)
-	{
-		PostUndo(bResult);
-	}
-	BroadcastPostRedo(SessionContext.Context, SessionContext.PrimaryObject, bResult);
-
-	// Broadcast UI redo notification
-	BroadcastUndoRedoNotification( FText::Format( NSLOCTEXT("UnrealEd", "RedoMessageFormat", "Redo: {0}"), SessionContext.Title ), bResult );
-	return bResult;
+	return Trans->Redo();
 }
 
 bool UEditorEngine::IsTransactionActive()
@@ -1434,7 +1381,7 @@
 
 	// Building the map can cause actors be created, so trigger a notification for that
 	FEditorDelegates::MapChange.Broadcast(MapChangeEventFlags::MapRebuild );
-	GEngine->BroadcastLevelActorsChanged();
+	GEngine->BroadcastLevelActorListChanged();
 	
 	GWarn->EndSlowTask();
 }
@@ -1463,7 +1410,7 @@
 	ULevel::LevelDirtiedEvent.Broadcast();
 
 	// Actors in the level may have changed due to a rebuild
-	GEngine->BroadcastLevelActorsChanged();
+	GEngine->BroadcastLevelActorListChanged();
 
 	FBSPOps::GFastRebuild = 1;
 
@@ -1809,7 +1756,7 @@
 
 	// Starting a new map will wipe existing actors and add some defaults actors to the scene, so we need
 	// to notify other systems about this
-	GEngine->BroadcastLevelActorsChanged();
+	GEngine->BroadcastLevelActorListChanged();
 	FEditorDelegates::MapChange.Broadcast(MapChangeEventFlags::NewMap );
 
 	FMessageLog("LoadErrors").NewPage(LOCTEXT("NewMapLogPage", "New Map"));
@@ -1829,11 +1776,8 @@
 	// Make the builder brush a small 256x256x256 cube so its visible.
 	InitBuilderBrush( Context.World() );
 
-	if( Context.World()->GetNavigationSystem() )
-	{
-		// Let navigation system know we're done creating new world
-		Context.World()->GetNavigationSystem()->OnWorldInitDone(NavigationSystem::EditorMode);
-	}
+	// Let navigation system know we're done creating new world
+	UNavigationSystem::InitializeForWorld(Context.World(), NavigationSystem::EditorMode);
 
 	// Deselect all
 	GEditor->SelectNone( false, true );
@@ -2116,7 +2060,7 @@
 					// A new level was loaded into the editor, so we need to let other systems know about the new
 					// actors in the scene
 					FEditorDelegates::MapChange.Broadcast(MapChangeEventFlags::NewMap );
-					GEngine->BroadcastLevelActorsChanged();
+					GEngine->BroadcastLevelActorListChanged();
 
 					// Process any completed shader maps since we at a loading screen anyway
 					if (GShaderCompilingManager)
@@ -2154,10 +2098,7 @@
 						Actor->SetFlags( RF_Transactional );
 					}
 
-					if (Context.World()->GetNavigationSystem() != NULL)
-					{
-						Context.World()->GetNavigationSystem()->OnWorldInitDone(NavigationSystem::EditorMode);
-					}
+					UNavigationSystem::InitializeForWorld(Context.World(), NavigationSystem::EditorMode);
 
 					// Assign stationary light channels for previewing
 					ULightComponent::ReassignStationaryLightChannels(Context.World(), false);
@@ -2261,7 +2202,7 @@
 		// Importing content into a map will likely cause the list of actors in the level to change,
 		// so we'll trigger an event to notify other systems
 		FEditorDelegates::MapChange.Broadcast( MapChangeEventFlags::NewMap );
-		GEngine->BroadcastLevelActorsChanged();
+		GEngine->BroadcastLevelActorListChanged();
 
 		NoteSelectionChange();
 		Cleanse( false, 1, NSLOCTEXT("UnrealEd", "ImportingActors", "Importing actors") );
@@ -2730,6 +2671,14 @@
 			}
 		}
 
+		// Take a note of the current selection, so it can be restored at the end of this process
+		TArray<AActor*> CurrentlySelectedActors;
+		for ( FSelectionIterator It( GetSelectedActorIterator() ) ; It ; ++It )
+		{
+			AActor* Actor = static_cast<AActor*>( *It );
+			CurrentlySelectedActors.Add(Actor);
+		}
+
 		const FScopedBusyCursor BusyCursor;
 
 		// If we have selected actors and/or selected BSP surfaces, we need to setup some copy jobs. 
@@ -2846,6 +2795,12 @@
 			}
 		}
 
+		// Restore old selection
+		GEditor->SelectNone( false, true );
+		for (auto& Actor : CurrentlySelectedActors)
+		{
+			GEditor->SelectActor( Actor, true, false );
+		}
 	}
 }
 
@@ -3870,8 +3825,15 @@
 			// Save the package.
 			if( !bSilent )
 			{
+				const UWorld* const AssociatedWorld = UWorld::FindWorldInPackage(Pkg);
+				const bool bIsMapPackage = AssociatedWorld != nullptr;
+
+				const FText SavingPackageText = (bIsMapPackage) 
+					? FText::Format(NSLOCTEXT("UnrealEd", "SavingMapf", "Saving map {0}"), FText::FromString(Pkg->GetName()))
+					: FText::Format(NSLOCTEXT("UnrealEd", "SavingAssetf", "Saving asset {0}"), FText::FromString(Pkg->GetName()));
+
 				GWarn->BeginSlowTask( NSLOCTEXT("UnrealEd", "SavingPackage", "Saving package" ), true );
-				GWarn->StatusUpdate( 1, 1, NSLOCTEXT("UnrealEd", "SavingPackageE", "Saving package..." ) );
+				GWarn->StatusUpdate( 1, 1, SavingPackageText );
 			}
 
 			uint32 SaveFlags = bAutosaving ? SAVE_FromAutosave : SAVE_None;
@@ -4311,7 +4273,7 @@
 	{
 		FLevelEditorViewportClient* ViewportClient = LevelViewportClients[ViewportIndex];
 
-		if (ViewportClient->IsPerspective() && !ViewportClient->ActorLockedToCamera.IsValid())
+		if (ViewportClient->IsPerspective() && !ViewportClient->GetActiveActorLock().IsValid())
 		{
 			FVector RotEuler = ViewportClient->GetViewRotation().Euler();
 
@@ -4409,33 +4371,15 @@
 
 bool UEditorEngine::Exec_Transaction(const TCHAR* Str, FOutputDevice& Ar)
 {
-	// Was an undo requested?
-	const bool bShouldUndo = FParse::Command(&Str,TEXT("UNDO"));
-
-	// Was a redo requested?
-	const bool bShouldRedo = FParse::Command(&Str,TEXT("REDO"));
-
-	// If something was requested . . .
-	if( bShouldUndo || bShouldRedo )
-	{
-		//Get the list of all selected actors before the undo/redo is performed
-		OldSelectedActors.Empty();
-		for ( FSelectionIterator It( GEditor->GetSelectedActorIterator() ) ; It ; ++It )
-		{
-			AActor* Actor = CastChecked<AActor>( *It );
-			OldSelectedActors.Add( Actor);
-		}
-
-		// Perform the operation.
-		if ( bShouldUndo )
-		{
-			UndoTransactionInternal(true);
-		}
-		else
-		{
-			RedoTransactionInternal(true);
-		}	
-	}
+	if (FParse::Command(&Str,TEXT("REDO")))
+	{
+		RedoTransaction();
+	}
+	else if (FParse::Command(&Str,TEXT("UNDO")))
+	{
+		UndoTransaction();
+	}
+
 	return true;
 }
 
