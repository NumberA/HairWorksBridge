// Copyright 1998-2016 Epic Games, Inc. All Rights Reserved.

#include "UnrealEd.h"

#include "Matinee/MatineeActor.h"
#include "Engine/LevelScriptBlueprint.h"

#include "LatentActions.h"
#include "Kismet2/CompilerResultsLog.h"

#include "Editor/KismetCompiler/Public/KismetCompilerModule.h"
#include "AnimGraphDefinitions.h"
#include "AnimGraphNode_StateMachineBase.h"
#include "AnimStateNode.h"
#include "AnimStateNodeBase.h"
#include "AnimStateTransitionNode.h"
#include "AnimationTransitionSchema.h"
#include "AnimationGraph.h"
#include "AnimationGraphSchema.h"
#include "AnimationStateMachineGraph.h"
#include "AnimationTransitionGraph.h"
#include "AnimStateConduitNode.h"
#include "AnimGraphNode_StateMachine.h"
#include "Editor/UnrealEd/Public/Kismet2/KismetEditorUtilities.h"
#include "Editor/UnrealEd/Public/Kismet2/KismetDebugUtilities.h"
#include "Editor/UnrealEd/Public/Kismet2/BlueprintEditorUtils.h"
#include "Editor/UnrealEd/Public/Kismet2/StructureEditorUtils.h"
#include "ScopedTransaction.h"
#include "ClassViewerModule.h"
#include "ClassViewerFilter.h"
#include "Editor/Kismet/Public/FindInBlueprintManager.h"

#include "BlueprintEditor.h"
#include "BlueprintEditorSettings.h"
#include "Editor/UnrealEd/Public/Kismet2/Kismet2NameValidators.h"

#include "DefaultValueHelper.h"
#include "ObjectEditorUtils.h"
#include "ToolkitManager.h"
#include "Runtime/Engine/Classes/Engine/UserDefinedStruct.h"
#include "UnrealExporter.h"

#include "Engine/SimpleConstructionScript.h"
#include "Engine/SCS_Node.h"
#include "Engine/TimelineTemplate.h"

#include "SNotificationList.h"
#include "NotificationManager.h"
#include "Editor/Blutility/Public/IBlutilityModule.h"

#include "Engine/InheritableComponentHandler.h"
#include "Editor/LevelEditor/Public/LevelEditor.h"

#include "EditorCategoryUtils.h"
#include "EngineUtils.h"
#include "Engine/LevelScriptActor.h"
#include "ClassIconFinder.h"
#define LOCTEXT_NAMESPACE "Blueprint"

DEFINE_LOG_CATEGORY(LogBlueprintDebug);

DEFINE_STAT(EKismetCompilerStats_NotifyBlueprintChanged);
DECLARE_CYCLE_STAT(TEXT("Mark Blueprint as Structurally Modified"), EKismetCompilerStats_MarkBlueprintasStructurallyModified, STATGROUP_KismetCompiler);
DECLARE_CYCLE_STAT(TEXT("Refresh External DependencyNodes"), EKismetCompilerStats_RefreshExternalDependencyNodes, STATGROUP_KismetCompiler);

FBlueprintEditorUtils::FFixLevelScriptActorBindingsEvent FBlueprintEditorUtils::FixLevelScriptActorBindingsEvent;

struct FCompareNodePriority
{
	FORCEINLINE bool operator()( const UK2Node& A, const UK2Node& B ) const
	{
		const bool NodeAChangesStructure = A.NodeCausesStructuralBlueprintChange();
		const bool NodeBChangesStructure = B.NodeCausesStructuralBlueprintChange();

		if (NodeAChangesStructure != NodeBChangesStructure)
		{
			return NodeAChangesStructure;
		}
		
		return A.GetNodeRefreshPriority() > B.GetNodeRefreshPriority();
	}
};

/**
 * This helper does a depth first search, looking for the highest parent class that
 * implements the specified interface.
 * 
 * @param  Class		The class whose inheritance tree you want to check (NOTE: this class is checked itself as well).
 * @param  Interface	The interface that you're looking for.
 * @return NULL if the interface wasn't found, otherwise the highest parent class that implements the interface.
 */
static UClass* FindInheritedInterface(UClass* const Class, FBPInterfaceDescription const& Interface)
{
	UClass* ClassWithInterface = NULL;

	if (Class != NULL)
	{
		UClass* const ParentClass = Class->GetSuperClass();
		// search depth first so that we may find the highest parent in the chain that implements this interface
		ClassWithInterface = FindInheritedInterface(ParentClass, Interface);

		for (auto InterfaceIt(Class->Interfaces.CreateConstIterator()); InterfaceIt && (ClassWithInterface == NULL); ++InterfaceIt)
		{
			if (InterfaceIt->Class == Interface.Interface)
			{
				ClassWithInterface = Class;
				break;
			}
		}
	}

	return ClassWithInterface;
}

/**
 * This helper can be used to find a duplicate interface that is implemented higher
 * up the inheritance hierarchy (which can happen when you change parents or add an 
 * interface to a parent that's already implemented by a child).
 * 
 * @param  Interface	The interface you wish to find a duplicate of.
 * @param  Blueprint	The blueprint you wish to search.
 * @return True if one of the blueprint's super classes implements the specified interface, false if the child is free to implement it.
 */
static bool IsInterfaceImplementedByParent(FBPInterfaceDescription const& Interface, UBlueprint const* const Blueprint)
{
	check(Blueprint != NULL);
	return (FindInheritedInterface(Blueprint->ParentClass, Interface) != NULL);
}

/**
 * A helper function that takes two nodes belonging to the same graph and deletes 
 * one, replacing it with the other (moving over pin connections, etc.).
 * 
 * @param  OldNode	The node you want deleted.
 * @param  NewNode	The new replacement node that should take OldNode's place.
 */
static void ReplaceNode(UK2Node* OldNode, UK2Node* NewNode)
{
	check(OldNode->GetClass() == NewNode->GetClass());
	check(OldNode->GetOuter() == NewNode->GetOuter());

	UEdGraphSchema_K2 const* K2Schema = GetDefault<UEdGraphSchema_K2>();
	K2Schema->BreakNodeLinks(*NewNode);

	for (UEdGraphPin* OldPin : OldNode->Pins)
	{
		UEdGraphPin* NewPin = NewNode->FindPinChecked(OldPin->PinName);
		NewPin->CopyPersistentDataFromOldPin(*OldPin);
	}

	K2Schema->BreakNodeLinks(*OldNode);

	NewNode->NodePosX = OldNode->NodePosX;
	NewNode->NodePosY = OldNode->NodePosY;

	FBlueprintEditorUtils::RemoveNode(OldNode->GetBlueprint(), OldNode, /* bDontRecompile =*/ true);
}

/**
 * Promotes any graphs that belong to the specified interface, and repurposes them
 * as parent overrides (function graphs that implement a parent's interface).
 * 
 * @param  Interface	The interface you're looking to promote.
 * @param  BlueprintObj	The blueprint that you want this applied to.
 */
static void PromoteInterfaceImplementationToOverride(FBPInterfaceDescription const& Interface, UBlueprint* const BlueprintObj)
{
	check(BlueprintObj != NULL);
	// find the parent whose interface we're overriding 
	UClass* ParentClass = FindInheritedInterface(BlueprintObj->ParentClass, Interface);

	if (ParentClass != NULL)
	{
		for (UEdGraph* InterfaceGraph : Interface.Graphs)
		{
			check(InterfaceGraph != NULL);

			TArray<UK2Node_FunctionEntry*> EntryNodes;
			InterfaceGraph->GetNodesOfClass(EntryNodes);
			check(EntryNodes.Num() == 1); 
			UK2Node_FunctionEntry* OldEntryNode = EntryNodes[0];

			TArray<UK2Node_FunctionResult*> ExitNodes;
			InterfaceGraph->GetNodesOfClass(ExitNodes);
			check(ExitNodes.Num() == 1);
			UK2Node_FunctionResult* OldExitNode = ExitNodes[0];

			// this will create its own entry and exit nodes
			FBlueprintEditorUtils::AddFunctionGraph(BlueprintObj, InterfaceGraph, /* bIsUserCreated =*/ false, ParentClass);

			InterfaceGraph->GetNodesOfClass(EntryNodes);
			for (UK2Node_FunctionEntry* EntryNode : EntryNodes)
			{
				if (EntryNode == OldEntryNode)
				{
					continue;
				}
				
				ReplaceNode(OldEntryNode, EntryNode);
				break;
			}

			InterfaceGraph->GetNodesOfClass(ExitNodes);
			for (UK2Node_FunctionResult* ExitNode : ExitNodes)
			{
				if (ExitNode == OldExitNode)
				{
					continue;
				}

				ReplaceNode(OldExitNode, ExitNode);
				break;
			}
		}

		// if any graphs were moved
		if (Interface.Graphs.Num() > 0)
		{
			FBlueprintEditorUtils::MarkBlueprintAsStructurallyModified(BlueprintObj);
		}
	}
}

/**
 * Looks through the specified graph for any references to the specified 
 * variable, and renames them accordingly.
 * 
 * @param  InBlueprint		The blueprint that you want to search through.
 * @param  InVariableClass	The class that owns the variable that we're renaming
 * @param  InGraph			Graph to scope the rename to
 * @param  InOldVarName		The current name of the variable we want to replace
 * @param  InNewVarName		The name that we wish to change all references to
 */
static void RenameVariableReferencesInGraph(UBlueprint* InBlueprint, UClass* InVariableClass, UEdGraph* InGraph, const FName& InOldVarName, const FName& InNewVarName)
{
	for(UEdGraphNode* GraphNode : InGraph->Nodes)
	{
		if(UK2Node_Variable* const VariableNode = Cast<UK2Node_Variable>(GraphNode))
		{
			UClass* const NodeRefClass = VariableNode->VariableReference.GetMemberParentClass(InBlueprint->GeneratedClass);
			if(NodeRefClass && NodeRefClass->IsChildOf(InVariableClass) && InOldVarName == VariableNode->GetVarName())
			{
				VariableNode->Modify();

				if(VariableNode->VariableReference.IsLocalScope())
				{
					VariableNode->VariableReference.SetLocalMember(InNewVarName, VariableNode->VariableReference.GetMemberScopeName(), VariableNode->VariableReference.GetMemberGuid());
				}
				else if(VariableNode->VariableReference.IsSelfContext())
				{
					VariableNode->VariableReference.SetSelfMember(InNewVarName);
				}
				else
				{
					VariableNode->VariableReference.SetExternalMember(InNewVarName, NodeRefClass);
				}

				VariableNode->RenameUserDefinedPin(InOldVarName.ToString(), InNewVarName.ToString());
			}
			continue;
		}

		if(UK2Node_ComponentBoundEvent* const ComponentBoundEventNode = Cast<UK2Node_ComponentBoundEvent>(GraphNode))
		{
			if(InOldVarName == ComponentBoundEventNode->ComponentPropertyName)
			{
				ComponentBoundEventNode->Modify();
				ComponentBoundEventNode->ComponentPropertyName = InNewVarName;
			}
			continue;
		}
	}
}

/**
 * Looks through the specified blueprint for any references to the specified 
 * variable, and renames them accordingly.
 * 
 * @param  Blueprint		The blueprint that you want to search through.
 * @param  VariableClass	The class that owns the variable that we're renaming
 * @param  OldVarName		The current name of the variable we want to replace
 * @param  NewVarName		The name that we wish to change all references to
 */
static void RenameVariableReferences(UBlueprint* Blueprint, UClass* VariableClass, const FName& OldVarName, const FName& NewVarName)
{
	TArray<UEdGraph*> AllGraphs;
	Blueprint->GetAllGraphs(AllGraphs);

	// Update any graph nodes that reference the old variable name to instead reference the new name
	for(UEdGraph* CurrentGraph : AllGraphs)
	{
		RenameVariableReferencesInGraph(Blueprint, VariableClass, CurrentGraph, OldVarName, NewVarName);
	}
}

//////////////////////////////////////
// FBasePinChangeHelper

void FBasePinChangeHelper::Broadcast(UBlueprint* InBlueprint, UK2Node_EditablePinBase* InTargetNode, UEdGraph* Graph)
{
	UK2Node_Tunnel* TunnelNode = Cast<UK2Node_Tunnel>(InTargetNode);
	const UK2Node_FunctionTerminator* FunctionDefNode = Cast<const UK2Node_FunctionTerminator>(InTargetNode);
	const UK2Node_Event* EventNode = Cast<const UK2Node_Event>(InTargetNode);
	if (TunnelNode)
	{
		UBlueprint* Blueprint = FBlueprintEditorUtils::FindBlueprintForGraphChecked(Graph);

		const bool bIsTopLevelFunctionGraph = Blueprint->MacroGraphs.Contains(Graph);

		if (bIsTopLevelFunctionGraph)
		{
			// Editing a macro, hit all loaded instances (in open blueprints)
			for (TObjectIterator<UK2Node_MacroInstance> It(RF_Transient); It; ++It)
			{
				UK2Node_MacroInstance* MacroInstance = *It;
				if (NodeIsNotTransient(MacroInstance) && (MacroInstance->GetMacroGraph() == Graph))
				{
					EditMacroInstance(MacroInstance, FBlueprintEditorUtils::FindBlueprintForNode(MacroInstance));
				}
			}
		}
		else if(NodeIsNotTransient(TunnelNode))
		{
			// Editing a composite node, hit the single instance in the parent graph		
			EditCompositeTunnelNode(TunnelNode);
		}
	}
	else if (FunctionDefNode || EventNode)
	{
		auto Func = FFunctionFromNodeHelper::FunctionFromNode(FunctionDefNode ? static_cast<const UK2Node*>(FunctionDefNode) : static_cast<const UK2Node*>(EventNode));
		const FName FuncName = Func 
			? Func->GetFName() 
			: (FunctionDefNode ? FunctionDefNode->SignatureName : EventNode->GetFunctionName());
		const UClass* SignatureClass = Func
			? Func->GetOwnerClass()
			: (UClass*)(FunctionDefNode ? FunctionDefNode->SignatureClass : nullptr);

		// Reconstruct all function call sites that call this function (in open blueprints)
		for (TObjectIterator<UK2Node_CallFunction> It(RF_Transient); It; ++It)
		{
			UK2Node_CallFunction* CallSite = *It;
			if (NodeIsNotTransient(CallSite))
			{
				UBlueprint* CallSiteBlueprint = FBlueprintEditorUtils::FindBlueprintForNode(CallSite);
				if (CallSiteBlueprint == nullptr)
				{
					// the node doesn't have a Blueprint in its outer chain, 
					// probably signifying that it is part of a graph that has 
					// been removed by the user (and moved off the Blueprint)
					continue;
				}

				const bool bNameMatches = (CallSite->FunctionReference.GetMemberName() == FuncName);
				const UClass* MemberParentClass = CallSite->FunctionReference.GetMemberParentClass(CallSite->GetBlueprintClassFromNode());
				const bool bClassMatchesEasy = (MemberParentClass != NULL) && (MemberParentClass->IsChildOf(SignatureClass) || MemberParentClass->IsChildOf(InBlueprint->GeneratedClass));
				const bool bClassMatchesHard = (CallSiteBlueprint != NULL) && (CallSite->FunctionReference.IsSelfContext()) && (SignatureClass == NULL) 
					&& (CallSiteBlueprint == InBlueprint || CallSiteBlueprint->SkeletonGeneratedClass->IsChildOf(InBlueprint->SkeletonGeneratedClass));
				const bool bValidSchema = CallSite->GetSchema() != NULL;

				if (bNameMatches && bValidSchema && (bClassMatchesEasy || bClassMatchesHard))
				{
					EditCallSite(CallSite, CallSiteBlueprint);
				}
			}
		}

		if(FBlueprintEditorUtils::IsDelegateSignatureGraph(Graph))
		{
			FName GraphName = Graph->GetFName();
			for (TObjectIterator<UK2Node_BaseMCDelegate> It(RF_Transient); It; ++It)
			{
				if(NodeIsNotTransient(*It) && (GraphName == It->GetPropertyName()))
				{
					UBlueprint* CallSiteBlueprint = FBlueprintEditorUtils::FindBlueprintForNode(*It);
					EditDelegates(*It, CallSiteBlueprint);
				}
			}
		}

		for (TObjectIterator<UK2Node_CreateDelegate> It(RF_Transient); It; ++It)
		{
			if(NodeIsNotTransient(*It))
			{
				EditCreateDelegates(*It);
			}
		}
	}
}

//////////////////////////////////////
// FParamsChangedHelper

void FParamsChangedHelper::EditCompositeTunnelNode(UK2Node_Tunnel* TunnelNode)
{
	if (TunnelNode->InputSinkNode != NULL)
	{
		TunnelNode->InputSinkNode->ReconstructNode();
	}

	if (TunnelNode->OutputSourceNode != NULL)
	{
		TunnelNode->OutputSourceNode->ReconstructNode();
	}
}

void FParamsChangedHelper::EditMacroInstance(UK2Node_MacroInstance* MacroInstance, UBlueprint* Blueprint)
{
	MacroInstance->ReconstructNode();
	if (Blueprint)
	{
		ModifiedBlueprints.Add(Blueprint);
	}
}

void FParamsChangedHelper::EditCallSite(UK2Node_CallFunction* CallSite, UBlueprint* Blueprint)
{
	CallSite->Modify();
	CallSite->ReconstructNode();
	if (Blueprint != NULL)
	{
		ModifiedBlueprints.Add(Blueprint);
	}
}

void FParamsChangedHelper::EditDelegates(UK2Node_BaseMCDelegate* CallSite, UBlueprint* Blueprint)
{
	CallSite->Modify();
	CallSite->ReconstructNode();
	if (auto AssignNode = Cast<UK2Node_AddDelegate>(CallSite))
	{
		if (auto DelegateInPin = AssignNode->GetDelegatePin())
		{
			for(auto DelegateOutPinIt = DelegateInPin->LinkedTo.CreateIterator(); DelegateOutPinIt; ++DelegateOutPinIt)
			{
				UEdGraphPin* DelegateOutPin = *DelegateOutPinIt;
				if (auto CustomEventNode = (DelegateOutPin ? Cast<UK2Node_CustomEvent>(DelegateOutPin->GetOwningNode()) : NULL))
				{
					CustomEventNode->ReconstructNode();
				}
			}
		}
	}
	if (Blueprint != NULL)
	{
		ModifiedBlueprints.Add(Blueprint);
	}
}

void FParamsChangedHelper::EditCreateDelegates(UK2Node_CreateDelegate* CallSite)
{
	UBlueprint* Blueprint = NULL;
	UEdGraph* Graph = NULL;
	CallSite->HandleAnyChange(Graph, Blueprint);
	if(Blueprint)
	{
		ModifiedBlueprints.Add(Blueprint);
	}
	if(Graph)
	{
		ModifiedGraphs.Add(Graph);
	}
}

//////////////////////////////////////
// FUCSComponentId

FUCSComponentId::FUCSComponentId(const UK2Node_AddComponent* UCSNode)
	: GraphNodeGuid(UCSNode->NodeGuid)
{
}

//////////////////////////////////////
// FBlueprintEditorUtils

void FBlueprintEditorUtils::RefreshAllNodes(UBlueprint* Blueprint)
{
	if (!Blueprint || !Blueprint->HasAllFlags(RF_LoadCompleted))
	{
		UE_LOG(LogBlueprint, Warning, 
			TEXT("RefreshAllNodes called on incompletly loaded blueprint '%s'"), 
			Blueprint ? *Blueprint->GetFullName() : TEXT("NULL"));
		return;
	}

	TArray<UK2Node*> AllNodes;
	FBlueprintEditorUtils::GetAllNodesOfClass(Blueprint, AllNodes);

	const bool bIsMacro = (Blueprint->BlueprintType == BPTYPE_MacroLibrary);
	if( AllNodes.Num() > 1 )
	{
		AllNodes.Sort(FCompareNodePriority());
	}

	bool bLastChangesStructure = (AllNodes.Num() > 0) ? AllNodes[0]->NodeCausesStructuralBlueprintChange() : true;
	for( TArray<UK2Node*>::TIterator NodeIt(AllNodes); NodeIt; ++NodeIt )
	{
		UK2Node* CurrentNode = *NodeIt;

		// See if we've finished the batch of nodes that affect structure, and recompile the skeleton if needed
		const bool bCurrentChangesStructure = CurrentNode->NodeCausesStructuralBlueprintChange();
		if( bLastChangesStructure != bCurrentChangesStructure )
		{
			// Make sure sorting was valid!
			check(bLastChangesStructure && !bCurrentChangesStructure);

			// Recompile the skeleton class, now that all changes to entry point structure has taken place
			// Ignore this for macros
			if (!bIsMacro)
			{
				FBlueprintEditorUtils::MarkBlueprintAsStructurallyModified(Blueprint);
			}
			bLastChangesStructure = bCurrentChangesStructure;
		}

		//@todo:  Do we really need per-schema refreshing?
		const UEdGraphSchema* Schema = CurrentNode->GetGraph()->GetSchema();
		Schema->ReconstructNode(*CurrentNode, true);
	}

	// If all nodes change structure, catch that case and recompile now
	if( bLastChangesStructure )
	{
		FBlueprintEditorUtils::MarkBlueprintAsStructurallyModified(Blueprint);
	}
}


void FBlueprintEditorUtils::ReconstructAllNodes(UBlueprint* Blueprint)
{
	if (!Blueprint || !Blueprint->HasAllFlags(RF_LoadCompleted))
	{
		UE_LOG(LogBlueprint, Warning,
			TEXT("ReconstructAllNodes called on incompletly loaded blueprint '%s'"),
			Blueprint ? *Blueprint->GetFullName() : TEXT("NULL"));
		return;
	}

	TArray<UK2Node*> AllNodes;
	FBlueprintEditorUtils::GetAllNodesOfClass(Blueprint, AllNodes);

	const bool bIsMacro = (Blueprint->BlueprintType == BPTYPE_MacroLibrary);
	if (AllNodes.Num() > 1)
	{
		AllNodes.Sort(FCompareNodePriority());
	}

	for (TArray<UK2Node*>::TIterator NodeIt(AllNodes); NodeIt; ++NodeIt)
	{
		UK2Node* CurrentNode = *NodeIt;
		//@todo:  Do we really need per-schema refreshing?
		const UEdGraphSchema* Schema = CurrentNode->GetGraph()->GetSchema();
		Schema->ReconstructNode(*CurrentNode, true);
	}
}

void FBlueprintEditorUtils::RefreshExternalBlueprintDependencyNodes(UBlueprint* Blueprint, UStruct* RefreshOnlyChild)
{
	BP_SCOPED_COMPILER_EVENT_STAT(EKismetCompilerStats_RefreshExternalDependencyNodes);

	if (!Blueprint || !Blueprint->HasAllFlags(RF_LoadCompleted))
	{
		UE_LOG(LogBlueprint, Warning,
			TEXT("RefreshAllNodes called on incompletly loaded blueprint '%s'"),
			Blueprint ? *Blueprint->GetFullName() : TEXT("NULL"));
		return;
	}

	TArray<UK2Node*> AllNodes;
	FBlueprintEditorUtils::GetAllNodesOfClass(Blueprint, AllNodes);

	if (!RefreshOnlyChild)
	{
		for (auto NodeIt = AllNodes.CreateIterator(); NodeIt; ++NodeIt)
		{
			UK2Node* Node = *NodeIt;
			if (Node->HasExternalDependencies())
			{
				//@todo:  Do we really need per-schema refreshing?
				const UEdGraphSchema* Schema = Node->GetGraph()->GetSchema();
				Schema->ReconstructNode(*Node, true);
			}
		}
	}
	else
	{
		for (auto NodeIt = AllNodes.CreateIterator(); NodeIt; ++NodeIt)
		{
			UK2Node* Node = *NodeIt;
			TArray<UStruct*> Dependencies;
			if (Node->HasExternalDependencies(&Dependencies))
			{
				for (UStruct* Struct : Dependencies)
				{
					bool bShouldRefresh = Struct->IsChildOf(RefreshOnlyChild);
					if (!bShouldRefresh)
					{
						UClass* OwnerClass = Struct->GetOwnerClass();
						bShouldRefresh |= OwnerClass && 
							(OwnerClass->IsChildOf(RefreshOnlyChild) || OwnerClass->GetAuthoritativeClass()->IsChildOf(RefreshOnlyChild));
					}
					if (bShouldRefresh)
					{
						//@todo:  Do we really need per-schema refreshing?
						const UEdGraphSchema* Schema = Node->GetGraph()->GetSchema();
						Schema->ReconstructNode(*Node, true);

						break;
					}
				}
			}
		}
	}
}

void FBlueprintEditorUtils::RefreshGraphNodes(const UEdGraph* Graph)
{
	TArray<UK2Node*> AllNodes;
	Graph->GetNodesOfClass(AllNodes);

	for( auto NodeIt = AllNodes.CreateIterator(); NodeIt; ++NodeIt )
	{
		UK2Node* Node = *NodeIt;
		const UEdGraphSchema* Schema = Node->GetGraph()->GetSchema();
		Schema->ReconstructNode(*Node, true);
	}
}

void FBlueprintEditorUtils::PreloadMembers(UObject* InObject)
{
	// Collect a list of all things this element owns
	TArray<UObject*> BPMemberReferences;
	FReferenceFinder ComponentCollector(BPMemberReferences, InObject, false, true, true, true);
	ComponentCollector.FindReferences(InObject);

	// Iterate over the list, and preload everything so it is valid for refreshing
	for( TArray<UObject*>::TIterator it(BPMemberReferences); it; ++it )
	{
		UObject* CurrentObject = *it;
		if( CurrentObject->HasAnyFlags(RF_NeedLoad) )
		{
			auto Linker = CurrentObject->GetLinker();
			if (Linker)
			{
				Linker->Preload(CurrentObject);
			}
			PreloadMembers(CurrentObject);
		}
	}
}

void FBlueprintEditorUtils::PreloadConstructionScript(UBlueprint* Blueprint)
{
	if ( Blueprint )
	{
		FLinkerLoad* TargetLinker = Blueprint->SimpleConstructionScript ? Blueprint->SimpleConstructionScript->GetLinker() : NULL;
		if (TargetLinker)
		{
			TargetLinker->Preload(Blueprint->SimpleConstructionScript);

			if (USCS_Node* DefaultSceneRootNode = Blueprint->SimpleConstructionScript->GetDefaultSceneRootNode())
			{
				DefaultSceneRootNode->PreloadChain();
			}

			const TArray<USCS_Node*>& RootNodes = Blueprint->SimpleConstructionScript->GetRootNodes();
			for (int32 NodeIndex = 0; NodeIndex < RootNodes.Num(); ++NodeIndex)
			{
				RootNodes[NodeIndex]->PreloadChain();
			}
		}

		if (Blueprint->SimpleConstructionScript)
		{
			for (USCS_Node* SCSNode : Blueprint->SimpleConstructionScript->GetAllNodes())
			{
				if (SCSNode)
				{
					SCSNode->ValidateGuid();
				}
			}
		}
	}
}

void FBlueprintEditorUtils::PatchNewCDOIntoLinker(UObject* CDO, FLinkerLoad* Linker, int32 ExportIndex, TArray<UObject*>& ObjLoaded)
{
	if( (CDO != NULL) && (Linker != NULL) && (ExportIndex != INDEX_NONE) )
	{
		// Get rid of the old thing that was in its place
		UObject* OldCDO = Linker->ExportMap[ExportIndex].Object;
		if( OldCDO != NULL )
		{
			EObjectFlags OldObjectFlags = OldCDO->GetFlags();
			OldCDO->ClearFlags(RF_NeedLoad|RF_NeedPostLoad);
			OldCDO->SetLinker(NULL, INDEX_NONE);
			// Copy flags from the old CDO.
			CDO->SetFlags(OldObjectFlags);
			// Make sure the new CDO gets PostLoad called on it so add it to ObjLoaded list.
			if (OldObjectFlags & RF_NeedPostLoad)
			{
				ObjLoaded.Add(CDO);
			}
		}

		// Patch the new CDO in, and update the Export.Object
		CDO->SetLinker(Linker, ExportIndex);
		Linker->ExportMap[ExportIndex].Object = CDO;
	}
}

UClass* FBlueprintEditorUtils::FindFirstNativeClass(UClass* Class)
{
	for(; Class; Class = Class->GetSuperClass() )
	{
		if( 0 != (Class->ClassFlags & CLASS_Native))
		{
			break;
		}
	}
	return Class;
}

void FBlueprintEditorUtils::GetAllGraphNames(const UBlueprint* Blueprint, TArray<FName>& GraphNames)
{
	TArray< UEdGraph* > GraphList;
	Blueprint->GetAllGraphs(GraphList);

	for(int32 GraphIdx = 0; GraphIdx < GraphList.Num(); ++GraphIdx)
	{
		GraphNames.Add(GraphList[GraphIdx]->GetFName());
	}

	// Include all functions from parents because they should never conflict
	TArray<UBlueprint*> ParentBPStack;
	UBlueprint::GetBlueprintHierarchyFromClass(Blueprint->SkeletonGeneratedClass, ParentBPStack);
	for (int32 StackIndex = ParentBPStack.Num() - 1; StackIndex >= 0; --StackIndex)
	{
		UBlueprint* ParentBP = ParentBPStack[StackIndex];
		check(ParentBP != NULL);

		for(int32 FunctionIndex = 0; FunctionIndex < ParentBP->FunctionGraphs.Num(); ++FunctionIndex)
		{
			GraphNames.AddUnique(ParentBP->FunctionGraphs[FunctionIndex]->GetFName());
		}
	}
}

void FBlueprintEditorUtils::GetCompilerRelevantNodeLinks(UEdGraphPin* FromPin, FCompilerRelevantNodeLinkArray& OutNodeLinks)
{
	if(FromPin)
	{
		// Start with the given pin's owning node
		UK2Node* OwningNode = Cast<UK2Node>(FromPin->GetOwningNode());
		if(OwningNode)
		{
			// If this node is not compiler relevant
			if(!OwningNode->IsCompilerRelevant())
			{
				// And if this node has a matching "pass-through" pin
				FromPin = OwningNode->GetPassThroughPin(FromPin);
				if(FromPin)
				{
					// Recursively check each link for a compiler-relevant node that will "pass through" this node at compile time
					for(auto LinkedPin : FromPin->LinkedTo)
					{
						GetCompilerRelevantNodeLinks(LinkedPin, OutNodeLinks);
					}
				}
			}
			else
			{
				OutNodeLinks.Add(FCompilerRelevantNodeLink(OwningNode, FromPin));
			}
		}		
	}
}

UK2Node* FBlueprintEditorUtils::FindFirstCompilerRelevantNode(UEdGraphPin* FromPin)
{
	FCompilerRelevantNodeLinkArray RelevantNodeLinks;
	GetCompilerRelevantNodeLinks(FromPin, RelevantNodeLinks);
	
	return RelevantNodeLinks.Num() > 0 ? RelevantNodeLinks[0].Node : nullptr;
}

UEdGraphPin* FBlueprintEditorUtils::FindFirstCompilerRelevantLinkedPin(UEdGraphPin* FromPin)
{
	FCompilerRelevantNodeLinkArray RelevantNodeLinks;
	GetCompilerRelevantNodeLinks(FromPin, RelevantNodeLinks);

	return RelevantNodeLinks.Num() > 0 ? RelevantNodeLinks[0].LinkedPin : nullptr;
}

/** 
 * Check FKismetCompilerContext::SetCanEverTickForActor
 */
struct FSaveActorFlagsHelper
{
	bool bOverride;
	bool bCanEverTick;
	UClass * Class;

	FSaveActorFlagsHelper(UClass * InClass) : Class(InClass)
	{
		bOverride = (AActor::StaticClass() == FBlueprintEditorUtils::FindFirstNativeClass(Class));
		if(Class && bOverride)
		{
			AActor* CDActor = Cast<AActor>(Class->GetDefaultObject());
			if(CDActor)
			{
				bCanEverTick = CDActor->PrimaryActorTick.bCanEverTick;
			}
		}
	}

	~FSaveActorFlagsHelper()
	{
		if(Class && bOverride)
		{
			AActor* CDActor = Cast<AActor>(Class->GetDefaultObject());
			if(CDActor)
			{
				CDActor->PrimaryActorTick.bCanEverTick = bCanEverTick;
			}
		}
	}
};

//////////////////////////////////////////////////////////////////////////

/**
 * Archive built to go through and find any references to objects in the transient package, and then NULL those references
 */
class FArchiveMoveSkeletalRefs : public FArchiveUObject
{
public:
	FArchiveMoveSkeletalRefs(UBlueprint* TargetBP)
		: TargetBlueprint(TargetBP)
	{
		ArIsObjectReferenceCollector = true;
		ArIsPersistent = false;
		ArIgnoreArchetypeRef = false;
	}

	void UpdateReferences()
	{
		if( TargetBlueprint != NULL && (TargetBlueprint->BlueprintType != BPTYPE_MacroLibrary) )
		{
			if( ensureMsgf(TargetBlueprint->SkeletonGeneratedClass, TEXT("Blueprint %s is missing its skeleton generated class - known possible for assets on revision 1 older than 2088505"), *TargetBlueprint->GetName() ) )
			{
				TargetBlueprint->SkeletonGeneratedClass->GetDefaultObject()->Serialize(*this);
			}
			check(TargetBlueprint->GeneratedClass);
			TargetBlueprint->GeneratedClass->GetDefaultObject()->Serialize(*this);

			TArray<UObject*> SubObjs;
			GetObjectsWithOuter(TargetBlueprint, SubObjs, true);

			for( auto ObjIt = SubObjs.CreateIterator(); ObjIt; ++ObjIt )
			{
				(*ObjIt)->Serialize(*this);
			}

			TargetBlueprint->bLegacyNeedToPurgeSkelRefs = false;
		}
	}

protected:
	UBlueprint* TargetBlueprint;

	/** 
	 * UObject serialize operator implementation
	 *
	 * @param Object	reference to Object reference
	 * @return reference to instance of this class
	 */
	FArchive& operator<<( UObject*& Object )
	{
		// Check if this is a reference to an object existing in the transient package, and if so, NULL it.
		if (Object != NULL )
		{
			if( UClass* RefClass = Cast<UClass>(Object) )
			{
				const bool bIsValidBPGeneratedClass = RefClass->HasAnyClassFlags(CLASS_CompiledFromBlueprint) && RefClass->ClassGeneratedBy;
				if (bIsValidBPGeneratedClass)
				{
					UClass* AuthClass = RefClass->GetAuthoritativeClass();
					if (RefClass != AuthClass)
					{
						Object = AuthClass;
					}
				}
			}
		}

		return *this;
	}

private:
	// Want to make them HAVE to use a blueprint, so we can control what we replace refs on
	FArchiveMoveSkeletalRefs()
	{
	}
};

//////////////////////////////////////////////////////////////////////////

struct FRegenerationHelper
{
	static bool ForcedLoad(UObject* Obj)
	{
		auto Linker = Obj->GetLinker();
		if (Linker && !Obj->HasAnyFlags(RF_LoadCompleted))
		{
			Obj->SetFlags(RF_NeedLoad);
			Linker->Preload(Obj);
			return true;
		}
		return false;
	}

	static void ForcedLoadMembers(UObject* InObject)
	{
		// Collect a list of all things this element owns
		TArray<UObject*> MemberReferences;
		FReferenceFinder ComponentCollector(MemberReferences, InObject, false, true, true, true);
		ComponentCollector.FindReferences(InObject);

		// Iterate over the list, and preload everything so it is valid for refreshing
		for (TArray<UObject*>::TIterator it(MemberReferences); it; ++it)
		{
			UObject* CurrentObject = *it;
			if (ForcedLoad(CurrentObject))
			{
				ForcedLoadMembers(CurrentObject);
			}
		}
	}

	static void ForceLoadMetaData(UObject* InObject)
	{
		checkSlow(InObject);
		UPackage* Package = InObject->GetOutermost();
		checkSlow(Package);
		UMetaData* MetaData = Package->GetMetaData();
		checkSlow(MetaData);
		ForcedLoad(MetaData);
	}

	static void PreloadAndLinkIfNecessary(UStruct* Struct)
	{
		bool bChanged = false;
		if (Struct->HasAnyFlags(RF_NeedLoad))
		{
			if (auto Linker = Struct->GetLinker())
			{
				Linker->Preload(Struct);
				bChanged = true;
			}
		}

		ForceLoadMetaData(Struct);

		const int32 OldPropertiesSize = Struct->GetPropertiesSize();
		for (UField* Field = Struct->Children; Field; Field = Field->Next)
		{
			bChanged |= ForcedLoad(Field);
		}

		if (bChanged)
		{
			Struct->StaticLink(true);
			ensure(Struct->IsA<UFunction>() || (OldPropertiesSize == Struct->GetPropertiesSize()) || !Struct->HasAnyFlags(RF_LoadCompleted));
		}
	}

	static UBlueprint* GetGeneratingBlueprint(const UObject* Obj)
	{
		const UBlueprintGeneratedClass* BPGC = NULL;
		while (!BPGC && Obj)
		{
			BPGC = Cast<const UBlueprintGeneratedClass>(Obj);
			Obj = Obj->GetOuter();
		}

		return UBlueprint::GetBlueprintFromClass(BPGC);
	}

	static void ProcessHierarchy(UStruct* Struct, TSet<UStruct*>& Dependencies)
	{
		if (Struct)
		{
			bool bAlreadyProcessed = false;
			Dependencies.Add(Struct, &bAlreadyProcessed);
			if (!bAlreadyProcessed)
			{
				ProcessHierarchy(Struct->GetSuperStruct(), Dependencies);

				const UBlueprint* BP = GetGeneratingBlueprint(Struct);
				const bool bProcessBPGClass = BP && !BP->bHasBeenRegenerated;
				const bool bProcessUserDefinedStruct = Struct->IsA<UUserDefinedStruct>();
				if (bProcessBPGClass || bProcessUserDefinedStruct)
				{
					PreloadAndLinkIfNecessary(Struct);
				}
			}
		}
	}

	static void PreloadMacroSources(TSet<UBlueprint*>& MacroSources)
	{
		for (auto BP : MacroSources)
		{
			if (!BP->bHasBeenRegenerated)
			{
				if (BP->HasAnyFlags(RF_NeedLoad))
				{
					if (auto Linker = BP->GetLinker())
					{
						Linker->Preload(BP);
					}
				}
				// at the point of blueprint regeneration (on load), we are guaranteed that blueprint dependencies (like this macro) have
				// fully formed classes (meaning the blueprint class and all its direct dependencies have been loaded)... however, we do not 
				// get the guarantee that all of that blueprint's graph dependencies are loaded (hence, why we have to force load 
				// everything here); in the case of cyclic dependencies, macro dependencies could already be loaded, but in the midst of 
				// resolving thier own dependency placeholders (why a ForcedLoad() call is not enough); this ensures that 
				// placeholder objects are properly resolved on nodes that will be injected by macro expansion
				FLinkerLoad::PRIVATE_ForceLoadAllDependencies(BP->GetOutermost());
				
				ForcedLoadMembers(BP);
			}
		}
	}

	/**
	 * A helper function that loads (and regenerates) interface dependencies.
	 * Accounts for circular dependencies by following how we handle parent 
	 * classes in FLinkerLoad::RegenerateBlueprintClass() (that is, to complete 
	 * the interface's compilation/regeneration before we utilize it for the
	 * specified blueprint).
	 * 
	 * @param  Blueprint	The blueprint whose implemented interfaces you want loaded.
	 */
	static void PreloadInterfaces(UBlueprint* Blueprint, TArray<UObject*>& ObjLoaded)
	{
#if WITH_EDITORONLY_DATA // ImplementedInterfaces is wrapped WITH_EDITORONLY_DATA 
		for (FBPInterfaceDescription const& InterfaceDesc : Blueprint->ImplementedInterfaces)
		{
			UClass* InterfaceClass = InterfaceDesc.Interface;
			UBlueprint* InterfaceBlueprint = InterfaceClass ? Cast<UBlueprint>(InterfaceClass->ClassGeneratedBy) : NULL;
			if (InterfaceBlueprint)
			{
				ForcedLoadMembers(InterfaceBlueprint);
				if (InterfaceBlueprint->HasAnyFlags(RF_BeingRegenerated))
				{
					InterfaceBlueprint->RegenerateClass(InterfaceClass, nullptr, ObjLoaded);
				}
			}
		}
#endif // #if WITH_EDITORONLY_DATA
	}

	static void LinkExternalDependencies(UBlueprint* Blueprint, TArray<UObject*>& ObjLoaded)
	{
		check(Blueprint);
		const UEdGraphSchema_K2* Schema = GetDefault<UEdGraphSchema_K2>();
		TSet<UStruct*> Dependencies;
		ProcessHierarchy(Blueprint->ParentClass, Dependencies);
		
		for (const auto& NewVar : Blueprint->NewVariables)
		{
			if (UObject* TypeObject = NewVar.VarType.PinSubCategoryObject.Get())
			{
				auto Linker = TypeObject->GetLinker();
				if (Linker && TypeObject->HasAnyFlags(RF_NeedLoad))
				{
					Linker->Preload(TypeObject);
				}
			}

			if (UClass* TypeClass = NewVar.VarType.PinSubCategoryMemberReference.GetMemberParentClass())
			{
				auto Linker = TypeClass->GetLinker();
				if (Linker && TypeClass->HasAnyFlags(RF_NeedLoad))
				{
					Linker->Preload(TypeClass);
				}
			}
		}

		TSet<UBlueprint*> MacroSources;
		TArray<UEdGraph*> Graphs;
		Blueprint->GetAllGraphs(Graphs);
		for (auto Graph : Graphs)
		{
			if (Graph && !FBlueprintEditorUtils::IsGraphIntermediate(Graph))
			{
				const bool bIsDelegateSignatureGraph = FBlueprintEditorUtils::IsDelegateSignatureGraph(Graph);

				TArray<UK2Node*> Nodes;
				Graph->GetNodesOfClass(Nodes);
				for (auto Node : Nodes)
				{
					if (Node)
					{
						TArray<UStruct*> LocalDependentStructures;
						if (Node->HasExternalDependencies(&LocalDependentStructures))
						{
							for (auto Struct : LocalDependentStructures)
							{
								ProcessHierarchy(Struct, Dependencies);
							}

							if (auto MacroNode = Cast<UK2Node_MacroInstance>(Node))
							{
								if (UBlueprint* MacroSource = MacroNode->GetSourceBlueprint())
								{
									MacroSources.Add(MacroSource);
								}
							}

							// If a variable node has an external dependency, then its BP class will differ from ours. For array properties,
							// the external BP class (and thus the array property itself) will have been loaded/processed via the above
							// ProcessHierarchy() call. However, the array's 'Inner' property may not have been preloaded as part of that path.
							// Thus, we handle that here in order to ensure that all 'Inner' fields are also valid before class regeneration.
							if (auto VariableNode = Cast<UK2Node_Variable>(Node))
							{
								UArrayProperty* ArrayProperty = Cast<UArrayProperty>(VariableNode->VariableReference.ResolveMember<UProperty>(Node->GetBlueprintClassFromNode()));
								if (ArrayProperty != nullptr && ArrayProperty->Inner != nullptr && ArrayProperty->Inner->HasAnyFlags(RF_NeedLoad|RF_WasLoaded))
								{
									ForcedLoad(ArrayProperty->Inner);
								}
							}
						}

						auto FunctionEntry = Cast<UK2Node_FunctionEntry>(Node);
						if (FunctionEntry && !bIsDelegateSignatureGraph)
						{
							const FName FunctionName = (FunctionEntry->CustomGeneratedFunctionName != NAME_None) 
								? FunctionEntry->CustomGeneratedFunctionName 
								: FunctionEntry->SignatureName;
							UFunction* ParentFunction = Blueprint->ParentClass ? Blueprint->ParentClass->FindFunctionByName(FunctionName) : NULL;
							if (ParentFunction && (Schema->FN_UserConstructionScript != FunctionName))
							{
								ProcessHierarchy(ParentFunction, Dependencies);
							}
						}

						// load Enums
						for (auto Pin : Node->Pins)
						{
							auto SubCategoryObject = Pin ? Pin->PinType.PinSubCategoryObject.Get() : NULL;
							if (SubCategoryObject && SubCategoryObject->IsA<UEnum>())
							{
								ForcedLoad(SubCategoryObject);
							}
						}
					}
				}
			}
		}
		PreloadMacroSources(MacroSources);

		PreloadInterfaces(Blueprint, ObjLoaded);
	}
};

struct FEditoronlyBlueprintHelper
{
	static bool IsUnwantedType(const FEdGraphPinType& Type)
	{
		if (const UClass* BPClass = Cast<const UClass>(Type.PinSubCategoryObject.Get()))
		{
			if (BPClass->IsChildOf(UBlueprint::StaticClass()))
			{
				return true;
			}
		}

		return false;
	}

	static bool IsUnwantedDefaultObject(const UObject* Obj)
	{
		return Obj && Obj->IsA<UBlueprint>();
	}

	static void ChangePinType(FEdGraphPinType& Type)
	{
		const UEdGraphSchema_K2* Schema = GetDefault<UEdGraphSchema_K2>();

		Type.PinCategory = Schema->PC_Class;
		Type.PinSubCategoryObject = UObject::StaticClass();
	}

	static bool ShouldBeFixed(const UBlueprint* Blueprint, bool bLogWhy)
	{
		check(Blueprint);
		//any blueprint variable
		for (const auto& VarDesc : Blueprint->NewVariables)
		{
			if (IsUnwantedType(VarDesc.VarType))
			{
				if (bLogWhy)
				{
					const FString UnwantedType = GetNameSafe(VarDesc.VarType.PinSubCategoryObject.Get());
					UE_LOG(LogBlueprint, Warning, TEXT("FEditoronlyBlueprintHelper::ShouldBeFixed. [%s] Unwanted type '%s' in variable '%s'"), *Blueprint->GetName(), *UnwantedType, *VarDesc.FriendlyName);
				}
				return true;
			}
		}

		//anything on graph
		TArray<UEdGraph*> Graphs;
		Blueprint->GetAllGraphs(Graphs);
		for (const auto Graph : Graphs)
		{
			TArray<UK2Node*> Nodes;
			Graph->GetNodesOfClass(Nodes);
			for (const auto Node : Nodes)
			{
				for (const auto Pin : Node->Pins)
				{
					if (Pin)
					{
						const bool bUnwantedType = IsUnwantedType(Pin->PinType);
						const bool bUnwantedDefaultObject = IsUnwantedDefaultObject(Pin->DefaultObject);
						if (bUnwantedType || bUnwantedDefaultObject)
						{
							if (bLogWhy)
							{
								const FString ReasonPrefix = FString::Printf(TEXT("FEditoronlyBlueprintHelper::ShouldBeFixed. [%s]"), *Blueprint->GetName());
								const FString PinName = Pin->GetDisplayName().ToString();
								const FString PinNodeName = Pin->GetOwningNode()->GetNodeTitle(ENodeTitleType::ListView).ToString();
								if (bUnwantedType)
								{
									const FString UnwantedType = GetNameSafe(Pin->PinType.PinSubCategoryObject.Get());
									UE_LOG(LogBlueprint, Warning, TEXT("%s Unwanted type '%s' on pin '%s' on node '%s'"), *ReasonPrefix, *UnwantedType, *PinName, *PinNodeName);
								}
								else if (bUnwantedDefaultObject)
								{
									const FString UnwantedDefaultObject = GetNameSafe(Pin->DefaultObject);
									UE_LOG(LogBlueprint, Warning, TEXT("%s Unwanted default object '%s' on pin '%s' on node '%s'"), *ReasonPrefix, *UnwantedDefaultObject, *PinName, *PinNodeName);
								}
								else
								{
									ensureMsgf(false, TEXT("Can not describe why the blueprint should be fixed."));
									UE_LOG(LogBlueprint, Warning, TEXT("%s Unknown reason. Pin '%s' on node '%s'"), *ReasonPrefix, *PinName, *PinNodeName);
								}
							}

							return true;
						}
					}
				}
			}
		}

		return false;
	}

	static void HandleEditablePinNode(UK2Node_EditablePinBase* Node)
	{
		check(Node);

		const UEdGraphSchema_K2* Schema = GetDefault<UEdGraphSchema_K2>();

		for (auto UserPinInfo : Node->UserDefinedPins)
		{
			if (UserPinInfo.IsValid() && IsUnwantedType(UserPinInfo->PinType))
			{
				UserPinInfo->PinType.PinCategory = Schema->PC_Class;
				UserPinInfo->PinType.PinSubCategoryObject = UObject::StaticClass();

				UserPinInfo->PinDefaultValue.Empty();
			}
		}

		for (auto Pin : Node->Pins)
		{
			if (IsUnwantedType(Pin->PinType))
			{
				ChangePinType(Pin->PinType);

				if (Pin->DefaultObject)
				{
					UBlueprint* DefaultBlueprint = Cast<UBlueprint>(Pin->DefaultObject);
					Pin->DefaultObject = DefaultBlueprint ? *DefaultBlueprint->GeneratedClass : NULL;
				}
			}

		}
	}

	static void HandleTemporaryVariableNode(UK2Node_TemporaryVariable* Node)
	{
		check(Node);

		auto Pin = Node->GetVariablePin();
		if (Pin && IsUnwantedType(Pin->PinType))
		{
			ChangePinType(Pin->PinType);
			
			if (Pin->DefaultObject)
			{
				UBlueprint* DefaultBlueprint = Cast<UBlueprint>(Pin->DefaultObject);
				Pin->DefaultObject = DefaultBlueprint ? *DefaultBlueprint->GeneratedClass : NULL;
			}
		}

		if (IsUnwantedType(Node->VariableType))
		{
			ChangePinType(Node->VariableType);
		}
	}

	static void HandleDefaultObjects(UK2Node* Node)
	{
		if (Node)
		{
			for (auto Pin : Node->Pins)
			{
				if (Pin && IsUnwantedDefaultObject(Pin->DefaultObject))
				{
					const UBlueprint* DefaultBlueprint = Cast<const UBlueprint>(Pin->DefaultObject);
					if (DefaultBlueprint)
					{
						Pin->DefaultObject = *DefaultBlueprint->GeneratedClass;
					}
				}
			}
		}
	}

	static bool ChangeBlueprint(UBlueprint* Blueprint)
	{
		if (ShouldBeFixed(Blueprint, false))
		{
			UE_LOG(LogBlueprint, Log, TEXT("Bluepirnt references will be removed from '%s'"), *Blueprint->GetName());

			const UEdGraphSchema_K2* Schema = GetDefault<UEdGraphSchema_K2>();

			//any native function call with blueprint parameter
			TArray<UEdGraph*> Graphs;
			Blueprint->GetAllGraphs(Graphs);
			for (const auto Graph : Graphs)
			{
				Schema->BackwardCompatibilityNodeConversion(Graph, false);
			}

			//any blueprint pin (function/event/macro parameter
			for (const auto Graph : Graphs)
			{
				{
					TArray<UK2Node_EditablePinBase*> EditablePinNodes;
					Graph->GetNodesOfClass(EditablePinNodes);
					for (const auto Node : EditablePinNodes)
					{
						HandleEditablePinNode(Node);
					}
				}

				{
					TArray<UK2Node_TemporaryVariable*> TempVariablesNodes;
					Graph->GetNodesOfClass(TempVariablesNodes);
					for (const auto Node : TempVariablesNodes)
					{
						HandleTemporaryVariableNode(Node);
					}
				}
			}

			// change variables
			for (auto& VarDesc : Blueprint->NewVariables)
			{
				if (IsUnwantedType(VarDesc.VarType))
				{
					ChangePinType(VarDesc.VarType);
				}
			}

			for (const auto Graph : Graphs)
			{
				TArray<UK2Node*> Nodes;
				Graph->GetNodesOfClass(Nodes);
				for (const auto Node : Nodes)
				{
					HandleDefaultObjects(Node);
				}
			}

			return true;
		}
		return false;
	}
};

/**
	Procedure used to remove old function implementations and child properties from data only blueprints.
	These blueprints have a 'fast path' compilation path but we need to make sure that any data regenerated 
	by normal blueprint compilation is cleared here. If we don't then these functions and properties will
	hang around hwen a class is converted from a real blueprint to a data only blueprint.
*/
static void RemoveStaleFunctions(UBlueprintGeneratedClass* Class, UBlueprint* Blueprint)
{
	if (Class == nullptr)
	{
		return;
	}

	// Removes all existing functions from the class, currently used 
	TFieldIterator<UFunction> Fn(Class, EFieldIteratorFlags::ExcludeSuper);
	if (Fn)
	{
		FString OrphanedClassString = FString::Printf(TEXT("ORPHANED_DATA_ONLY_%s"), *Class->GetName());
		FName OrphanedClassName = MakeUniqueObjectName(GetTransientPackage(), UBlueprintGeneratedClass::StaticClass(), FName(*OrphanedClassString));
		UClass* OrphanedClass = NewObject<UBlueprintGeneratedClass>(GetTransientPackage(), OrphanedClassName, RF_Public | RF_Transient);
		OrphanedClass->ClassAddReferencedObjects = Class->AddReferencedObjects;

		const ERenameFlags RenFlags = REN_DontCreateRedirectors | (Blueprint->bIsRegeneratingOnLoad ? REN_ForceNoResetLoaders : 0) | REN_NonTransactional | REN_DoNotDirty;

		while (Fn)
		{
			UFunction* Function = *Fn;
			Class->RemoveFunctionFromFunctionMap(Function);
			Function->Rename(nullptr, OrphanedClass, RenFlags);

			// invalidate this package's reference to this function, so 
			// subsequent packages that import it will treat it as if it didn't 
			// exist (because data-only blueprints shouldn't have functions)
			FLinkerLoad::InvalidateExport(Function); 
			++Fn;
		}
	}

	// Clear function map caches which will be rebuilt the next time functions are searched by name
	Class->ClearFunctionMapsCaches();

	Blueprint->GeneratedClass->Children = nullptr;
	Blueprint->GeneratedClass->Bind();
	Blueprint->GeneratedClass->StaticLink(true);
}

UClass* FBlueprintEditorUtils::RegenerateBlueprintClass(UBlueprint* Blueprint, UClass* ClassToRegenerate, UObject* PreviousCDO, TArray<UObject*>& ObjLoaded)
{
	bool bRegenerated = false;

	// Cache off the dirty flag for the package, so we can restore it later
	UPackage* Package = Cast<UPackage>(Blueprint->GetOutermost());
	bool bIsPackageDirty = Package ? Package->IsDirty() : false;

	// Preload the blueprint and all its parts before refreshing nodes. 
	// Otherwise, the nodes might not maintain their proper linkages... 
	//
	// This all should also happen here, first thing, before 
	// bIsRegeneratingOnLoad is set, so that we can re-enter this function for 
	// the same class further down the callstack (presumably from 
	// PreloadInterfaces() or some other dependency load). This is here to 
	// handle circular dependencies, where pre-loading a member here sets off a  
	// subsequent load that in turn, relies on this class and requires this  
	// class to be fully generated... A second call to this function with the 
	// same class will continue to preload all it's members (from where it left
	// off, since they're gated by a RF_NeedLoad check) and then fall through to
	// finish compiling the class (while it's still technically pre-loading a
	// member further up the stack).
	if (!Blueprint->bHasBeenRegenerated)
	{
		check(PreviousCDO != nullptr);
		FRegenerationHelper::ForceLoadMetaData(Blueprint);
		FRegenerationHelper::ForcedLoadMembers(PreviousCDO);
		FRegenerationHelper::ForcedLoadMembers(Blueprint);
	}

	if( ShouldRegenerateBlueprint(Blueprint) && !Blueprint->bHasBeenRegenerated )
	{
		Blueprint->bCachedDependenciesUpToDate = false;
		Blueprint->bIsRegeneratingOnLoad = true;

		// Cache off the linker index, if needed
		FName GeneratedName, SkeletonName;
		Blueprint->GetBlueprintCDONames(GeneratedName, SkeletonName);
		int32 OldSkelLinkerIdx = INDEX_NONE;
		int32 OldGenLinkerIdx = INDEX_NONE;
		auto OldLinker = Blueprint->GetLinker();
		for( int32 i = 0; i < OldLinker->ExportMap.Num(); i++ )
		{
			FObjectExport& ThisExport = OldLinker->ExportMap[i];
			if( ThisExport.ObjectName == SkeletonName )
			{
				OldSkelLinkerIdx = i;
			}
			else if( ThisExport.ObjectName == GeneratedName )
			{
				OldGenLinkerIdx = i;
			}

			if( OldSkelLinkerIdx != INDEX_NONE && OldGenLinkerIdx != INDEX_NONE )
			{
				break;
			}
		}

		// Make sure the simple construction script is loaded, since the outer hierarchy isn't compatible with PreloadMembers past the root node
		FBlueprintEditorUtils::PreloadConstructionScript(Blueprint);

		// Preload Overridden Components
		if (Blueprint->InheritableComponentHandler)
		{
			Blueprint->InheritableComponentHandler->PreloadAll();
		}

		// Purge any NULL graphs
		FBlueprintEditorUtils::PurgeNullGraphs(Blueprint);

		// Now that things have been preloaded, see what work needs to be done to refresh this blueprint
		const bool bIsMacro = (Blueprint->BlueprintType == BPTYPE_MacroLibrary);
		const bool bHasCode = !FBlueprintEditorUtils::IsDataOnlyBlueprint(Blueprint) && !bIsMacro;

		// Make sure all used external classes/functions/structures/macros/etc are loaded and linked
		FRegenerationHelper::LinkExternalDependencies(Blueprint, ObjLoaded);

		bool bSkeletonUpToDate = FKismetEditorUtilities::GenerateBlueprintSkeleton(Blueprint);

		static FBoolConfigValueHelper ReplaceBlueprintWithClass(TEXT("EditoronlyBP"), TEXT("bReplaceBlueprintWithClass"));
		if (ReplaceBlueprintWithClass)
		{
			FEditoronlyBlueprintHelper::ChangeBlueprint(Blueprint);
		}

		const bool bDataOnlyClassThatMustBeRecompiled = !bHasCode && !bIsMacro
			&& (!ClassToRegenerate || (Blueprint->ParentClass != ClassToRegenerate->GetSuperClass()));

		auto BPGClassToRegenerate = Cast<UBlueprintGeneratedClass>(ClassToRegenerate);
		const bool bHasPendingUberGraphFrame = BPGClassToRegenerate
			&& (BPGClassToRegenerate->UberGraphFramePointerProperty || BPGClassToRegenerate->UberGraphFunction);

		const bool bDefaultComponentMustBeAdded = !bHasCode 
			&& BPGClassToRegenerate
			&& SupportsConstructionScript(Blueprint) 
			&& BPGClassToRegenerate->SimpleConstructionScript
			&& (nullptr == BPGClassToRegenerate->SimpleConstructionScript->GetSceneRootComponentTemplate());
		const bool bShouldBeRecompiled = bHasCode || bDataOnlyClassThatMustBeRecompiled || bHasPendingUberGraphFrame || bDefaultComponentMustBeAdded;

		if (bShouldBeRecompiled)
		{
			// Make sure parent function calls are up to date
			FBlueprintEditorUtils::ConformCallsToParentFunctions(Blueprint);

			// Make sure events are up to date
			FBlueprintEditorUtils::ConformImplementedEvents(Blueprint);
			
			// Make sure interfaces are up to date
			FBlueprintEditorUtils::ConformImplementedInterfaces(Blueprint);

			// Reconstruct all nodes, this will call AllocateDefaultPins, which ensures
			// that nodes have a chance to create all the pins they'll expect when they compile.
			// A good example of why this is necessary is UK2Node_BaseAsyncTask::AllocateDefaultPins
			// and it's companion function UK2Node_BaseAsyncTask::ExpandNode.
			FBlueprintEditorUtils::ReconstructAllNodes(Blueprint);

			// Compile the actual blueprint
			FKismetEditorUtilities::CompileBlueprint(Blueprint, true, false, false, nullptr, bSkeletonUpToDate);
		}
		else if( bIsMacro )
		{
			// Just refresh all nodes in macro blueprints, but don't recompile
			FBlueprintEditorUtils::RefreshAllNodes(Blueprint);

			if (ClassToRegenerate != nullptr)
			{
				UClass* OldSuperClass = ClassToRegenerate->GetSuperClass();
				if ((OldSuperClass != nullptr) && OldSuperClass->HasAnyClassFlags(CLASS_NewerVersionExists))
				{
					UClass* NewSuperClass = OldSuperClass->GetAuthoritativeClass();
					ensure(NewSuperClass == Blueprint->ParentClass);

					// in case the macro's super class was re-instanced (it 
					// would have re-parented this to a REINST_ class), for non-
					// macro blueprints this would normally be reset in 
					// CompileBlueprint (but since we don't compile macros, we 
					// need to fix this up here)
					ClassToRegenerate->SetSuperStruct(NewSuperClass);
				}
			}
		}
		else
		{
			if (Blueprint->IsGeneratedClassAuthoritative() && (Blueprint->GeneratedClass != NULL))
			{
				RemoveStaleFunctions(Cast<UBlueprintGeneratedClass>(Blueprint->GeneratedClass), Blueprint);

				check(PreviousCDO != NULL);
				check(Blueprint->SkeletonGeneratedClass != NULL);

				// We now know we're a data-only blueprint on the outer pass (generate class is valid), where generated class is authoritative
				// If the PreviousCDO is to the skeleton, then it will corrupt data when copied over the AuthoriativeClass later on in this function
				if (PreviousCDO == Blueprint->SkeletonGeneratedClass->GetDefaultObject())
				{
					check(Blueprint->PRIVATE_InnermostPreviousCDO == NULL);
					Blueprint->PRIVATE_InnermostPreviousCDO = Blueprint->GeneratedClass->GetDefaultObject();
				}
			}

			// No actual compilation work to be done, but try to conform the class and fix up anything that might need to be updated if the native base class has changed in any way
			FKismetEditorUtilities::ConformBlueprintFlagsAndComponents(Blueprint);

			if (Blueprint->GeneratedClass)
			{
				FBlueprintEditorUtils::RecreateClassMetaData(Blueprint, Blueprint->GeneratedClass, true);
			}

			// Flag data only blueprints as being up-to-date
			Blueprint->Status = BS_UpToDate;
		}

		if (ReplaceBlueprintWithClass)
		{
			FEditoronlyBlueprintHelper::ShouldBeFixed(Blueprint, true);
		}
		
		// Patch the new CDOs to the old indices in the linker
		if( Blueprint->SkeletonGeneratedClass )
		{
			PatchNewCDOIntoLinker(Blueprint->SkeletonGeneratedClass->GetDefaultObject(), OldLinker, OldSkelLinkerIdx, ObjLoaded);
		}
		if( Blueprint->GeneratedClass )
		{
			PatchNewCDOIntoLinker(Blueprint->GeneratedClass->GetDefaultObject(), OldLinker, OldGenLinkerIdx, ObjLoaded);
		}

		// Success or failure, there's no point in trying to recompile this class again when other objects reference it
		// redo data only blueprints later, when we actually have a generated class
		Blueprint->bHasBeenRegenerated = !FBlueprintEditorUtils::IsDataOnlyBlueprint(Blueprint) || Blueprint->GeneratedClass != NULL; 

		Blueprint->bIsRegeneratingOnLoad = false;

		if( Package )
		{
			// Tell the linker to try to find exports in memory first, so that it gets the new, regenerated versions
			Package->FindExportsInMemoryFirst(true);
		}

		bRegenerated = bShouldBeRecompiled;

		if (!FKismetEditorUtilities::IsClassABlueprintSkeleton(ClassToRegenerate))
		{
			if (Blueprint->bRecompileOnLoad)
			{
				// Verify that we had a skeleton generated class if we had a previous CDO, to make sure we have something to copy into
				check((Blueprint->BlueprintType == BPTYPE_MacroLibrary) || Blueprint->SkeletonGeneratedClass);

				const bool bPreviousMatchesGenerated = (PreviousCDO == Blueprint->GeneratedClass->GetDefaultObject());

				if (Blueprint->BlueprintType != BPTYPE_MacroLibrary)
				{
					UObject* CDOThatKickedOffCOL = PreviousCDO;
					if (Blueprint->IsGeneratedClassAuthoritative() && !bPreviousMatchesGenerated && Blueprint->PRIVATE_InnermostPreviousCDO)
					{
						PreviousCDO = Blueprint->PRIVATE_InnermostPreviousCDO;
					}
				}

				// If this is the top of the compile-on-load stack for this object, copy the old CDO properties to the newly created one unless they are the same
				UClass* AuthoritativeClass = (Blueprint->IsGeneratedClassAuthoritative() ? Blueprint->GeneratedClass : Blueprint->SkeletonGeneratedClass);
				if (AuthoritativeClass != NULL && PreviousCDO != AuthoritativeClass->GetDefaultObject())
				{
					TGuardValue<bool> GuardTemplateNameFlag(GCompilingBlueprint, true);

					// Make sure the previous CDO has been fully loaded before we use it
					FBlueprintEditorUtils::PreloadMembers(PreviousCDO);

					// Copy over the properties from the old CDO to the new
					PropagateParentBlueprintDefaults(AuthoritativeClass);
					UObject* NewCDO = AuthoritativeClass->GetDefaultObject();
					{
						FSaveActorFlagsHelper SaveActorFlags(AuthoritativeClass);
						UEditorEngine::FCopyPropertiesForUnrelatedObjectsParams CopyDetails;
						CopyDetails.bAggressiveDefaultSubobjectReplacement = true;
						CopyDetails.bDoDelta = false;
						CopyDetails.bCopyDeprecatedProperties = true;
						CopyDetails.bSkipCompilerGeneratedDefaults = true;
						UEditorEngine::CopyPropertiesForUnrelatedObjects(PreviousCDO, NewCDO, CopyDetails);
					}

					if (bRegenerated)
					{
						PatchCDOSubobjectsIntoExport(PreviousCDO, NewCDO);
						// We purposefully do not call post load here, it happens later on in the normal flow
					}
				}

				Blueprint->PRIVATE_InnermostPreviousCDO = NULL;
			}
			else
			{
				// If we didn't recompile, we still need to propagate flags, and instance components
				FKismetEditorUtilities::ConformBlueprintFlagsAndComponents(Blueprint);
			}

			// If this is the top of the compile-on-load stack for this object, copy the old CDO properties to the newly created one
			if (!Blueprint->IsGeneratedClassAuthoritative() && Blueprint->GeneratedClass != NULL)
			{
				TGuardValue<bool> GuardTemplateNameFlag(GCompilingBlueprint, true);

				UObject* SkeletonCDO = Blueprint->SkeletonGeneratedClass->GetDefaultObject();
				UObject* GeneratedCDO = Blueprint->GeneratedClass->GetDefaultObject();

				UEditorEngine::FCopyPropertiesForUnrelatedObjectsParams CopyDetails;
				CopyDetails.bAggressiveDefaultSubobjectReplacement = false;
				CopyDetails.bDoDelta = false;
				UEditorEngine::CopyPropertiesForUnrelatedObjects(SkeletonCDO, GeneratedCDO, CopyDetails);

				Blueprint->SetLegacyGeneratedClassIsAuthoritative();
			}

			// Now that the CDO is valid, update the OwnedComponents, in case we've added or removed native components
			if (AActor* MyActor = Cast<AActor>(Blueprint->GeneratedClass->GetDefaultObject()))
			{
				MyActor->ResetOwnedComponents();
			}
		}
	}

	if ( bRegenerated )
	{		
		// Fix any invalid metadata
		UPackage* GeneratedClassPackage = Blueprint->GeneratedClass->GetOuterUPackage();
		GeneratedClassPackage->GetMetaData()->RemoveMetaDataOutsidePackage();
	}

	bool const bNeedsSkelRefRemoval = !FKismetEditorUtilities::IsClassABlueprintSkeleton(ClassToRegenerate) && (Blueprint->SkeletonGeneratedClass != nullptr);
	if (bNeedsSkelRefRemoval && Blueprint->bLegacyNeedToPurgeSkelRefs)
	{
		// Remove any references to the skeleton class, replacing them with refs to the generated class instead
		FArchiveMoveSkeletalRefs SkelRefArchiver(Blueprint);
		SkelRefArchiver.UpdateReferences();
	}

	// Restore the dirty flag
	if( Package )
	{
		Package->SetDirtyFlag(bIsPackageDirty);
	}

	return bRegenerated ? Blueprint->GeneratedClass : NULL;
}

void FBlueprintEditorUtils::RecreateClassMetaData(UBlueprint* Blueprint, UClass* Class, bool bRemoveExistingMetaData)
{
	if (!ensure(Blueprint && Class))
	{
		return;
	}

	UClass* ParentClass = Class->GetSuperClass();
	TArray<FString> AllHideCategories;

	if (bRemoveExistingMetaData)
	{
		Class->RemoveMetaData("HideCategories");
		Class->RemoveMetaData("ShowCategories");
		Class->RemoveMetaData("HideFunctions");
		Class->RemoveMetaData("AutoExpandCategories");
		Class->RemoveMetaData("AutoCollapseCategories");
		Class->RemoveMetaData("ClassGroupNames");
		Class->RemoveMetaData("Category");
		Class->RemoveMetaData(FBlueprintMetadata::MD_AllowableBlueprintVariableType);
	}

	if (ensure(ParentClass != NULL))
	{
		if (!ParentClass->HasMetaData(FBlueprintMetadata::MD_IgnoreCategoryKeywordsInSubclasses))
		{
			FEditorCategoryUtils::GetClassHideCategories(ParentClass, AllHideCategories);
			if (ParentClass->HasMetaData(TEXT("ShowCategories")))
			{
				Class->SetMetaData(TEXT("ShowCategories"), *ParentClass->GetMetaData("ShowCategories"));
			}
			if (ParentClass->HasMetaData(TEXT("AutoExpandCategories")))
			{
				Class->SetMetaData(TEXT("AutoExpandCategories"), *ParentClass->GetMetaData("AutoExpandCategories"));
			}
			if (ParentClass->HasMetaData(TEXT("AutoCollapseCategories")))
			{
				Class->SetMetaData(TEXT("AutoCollapseCategories"), *ParentClass->GetMetaData("AutoCollapseCategories"));
			}
		}

		if (ParentClass->HasMetaData(TEXT("HideFunctions")))
		{
			Class->SetMetaData(TEXT("HideFunctions"), *ParentClass->GetMetaData("HideFunctions"));
		}

		if (ParentClass->IsChildOf(UActorComponent::StaticClass()))
		{
			static const FName NAME_ClassGroupNames(TEXT("ClassGroupNames"));
			Class->SetMetaData(FBlueprintMetadata::MD_BlueprintSpawnableComponent, TEXT("true"));

			FString ClassGroupCategory = NSLOCTEXT("BlueprintableComponents", "CategoryName", "Custom").ToString();
			if (!Blueprint->BlueprintCategory.IsEmpty())
			{
				ClassGroupCategory = Blueprint->BlueprintCategory;
			}

			Class->SetMetaData(NAME_ClassGroupNames, *ClassGroupCategory);
		}
	}

	// Add a category if one has been specified
	if (Blueprint->BlueprintCategory.Len() > 0)
	{
		Class->SetMetaData(TEXT("Category"), *Blueprint->BlueprintCategory);
	}

	if ((Blueprint->BlueprintType == BPTYPE_Normal) ||
		(Blueprint->BlueprintType == BPTYPE_Const) ||
		(Blueprint->BlueprintType == BPTYPE_Interface))
	{
		Class->SetMetaData(FBlueprintMetadata::MD_AllowableBlueprintVariableType, TEXT("true"));
	}

	for (FString HideCategory : Blueprint->HideCategories)
	{
		HideCategory.ReplaceInline(TEXT(" "), TEXT(""));
		AllHideCategories.Add(HideCategory);
	}

	if (AllHideCategories.Num())
	{
		Class->SetMetaData(TEXT("HideCategories"), *FString::Join(AllHideCategories, TEXT(" ")));
	}
}


void FBlueprintEditorUtils::PatchCDOSubobjectsIntoExport(UObject* PreviousCDO, UObject* NewCDO)
{
	if (PreviousCDO && NewCDO)
	{
		// Collect the instanced components in both the old and new CDOs
		TArray<UObject*> OldComponents, NewComponents;
		PreviousCDO->CollectDefaultSubobjects(OldComponents, true);
		NewCDO->CollectDefaultSubobjects(NewComponents, true);

		TMap<FName, UObject*> NewComponentsMap;
		for (auto NewCompIt = NewComponents.CreateIterator(); NewCompIt; ++NewCompIt)
		{
			UObject* NewComponent = *NewCompIt;
			if (NewComponent)
			{
				NewComponentsMap.Add(NewComponent->GetFName(), NewComponent);
			}
		}

		// For all components common to both, patch the linker table with the new version of the component, so things that reference the default (e.g. InternalArchetypes) will have the updated version
		for (auto OldCompIt = OldComponents.CreateIterator(); OldCompIt; ++OldCompIt)
		{
			UObject* OldComponent = (*OldCompIt);
			const FName OldComponentName = OldComponent->GetFName();
			UObject** NewComponentPtr = NewComponentsMap.Find(OldComponentName);
			if (NewComponentPtr && *NewComponentPtr)
			{
				FLinkerLoad::PRIVATE_PatchNewObjectIntoExport(OldComponent, *NewComponentPtr);
			}
		}
		NewCDO->CheckDefaultSubobjects();
	}
}

void FBlueprintEditorUtils::PropagateParentBlueprintDefaults(UClass* ClassToPropagate)
{
	check(ClassToPropagate);

	UObject* NewCDO = ClassToPropagate->GetDefaultObject();
	
	check(NewCDO);

	// Get the blueprint's BP derived lineage
	TArray<UBlueprint*> ParentBP;
	UBlueprint::GetBlueprintHierarchyFromClass(ClassToPropagate, ParentBP);

	// Starting from the least derived BP class, copy the properties into the new CDO
	for(int32 i = ParentBP.Num() - 1; i > 0; i--)
	{
		checkf(ParentBP[i]->GeneratedClass != NULL, TEXT("Parent classes for class %s have not yet been generated.  Compile-on-load must be processed for the parent class first."), *ClassToPropagate->GetName());
		UObject* LayerCDO = ParentBP[i]->GeneratedClass->GetDefaultObject();

		UEditorEngine::FCopyPropertiesForUnrelatedObjectsParams CopyDetails;
		CopyDetails.bReplaceObjectClassReferences = false;
		UEditorEngine::CopyPropertiesForUnrelatedObjects(LayerCDO, NewCDO, CopyDetails);
	}
}

UNREALED_API FSecondsCounterData BlueprintCompileAndLoadTimerData;

<<<<<<< HEAD
=======
uint32 FBlueprintDuplicationScopeFlags::bStaticFlags = FBlueprintDuplicationScopeFlags::NoFlags;

>>>>>>> 73f66985
void FBlueprintEditorUtils::PostDuplicateBlueprint(UBlueprint* Blueprint, bool bDuplicateForPIE)
{
	FSecondsCounterScope Timer(BlueprintCompileAndLoadTimerData); 
	
	// Only recompile after duplication if this isn't PIE
	if (!bDuplicateForPIE)
	{
		check(Blueprint->GeneratedClass != NULL);
		{
			// Grab the old CDO, which contains the class defaults
			UClass* OldBPGCAsClass = Blueprint->GeneratedClass;
			UBlueprintGeneratedClass* OldBPGC = (UBlueprintGeneratedClass*)(OldBPGCAsClass);
			UObject* OldCDO = OldBPGC->GetDefaultObject();
			check(OldCDO != NULL);

			// Grab the old class templates, which needs to be moved to the new class
			USimpleConstructionScript* SCSRootNode = Blueprint->SimpleConstructionScript;
			Blueprint->SimpleConstructionScript = NULL;

			UInheritableComponentHandler* InheritableComponentHandler = Blueprint->InheritableComponentHandler;
			Blueprint->InheritableComponentHandler = NULL;

			TArray<UActorComponent*> Templates = Blueprint->ComponentTemplates;
			Blueprint->ComponentTemplates.Empty();

			TArray<UTimelineTemplate*> Timelines = Blueprint->Timelines;
			Blueprint->Timelines.Empty();

			Blueprint->GeneratedClass = nullptr;
			Blueprint->SkeletonGeneratedClass = nullptr;

			// Make sure the new blueprint has a shiny new class
			IKismetCompilerInterface& Compiler = FModuleManager::LoadModuleChecked<IKismetCompilerInterface>(KISMET_COMPILER_MODULENAME);
			FCompilerResultsLog Results;
			FKismetCompilerOptions CompileOptions;
			CompileOptions.bIsDuplicationInstigated = true;

			FName NewSkelClassName, NewGenClassName;
			Blueprint->GetBlueprintClassNames(NewGenClassName, NewSkelClassName);

			UClass* NewClass = NewObject<UClass>(
				Blueprint->GetOutermost(), Blueprint->GetBlueprintClass(), NewGenClassName, RF_Public | RF_Transactional);

			Blueprint->GeneratedClass = NewClass;
			NewClass->ClassGeneratedBy = Blueprint;
			NewClass->SetSuperStruct(Blueprint->ParentClass);

			// Since we just duplicated the generated class above, we don't need to do a full compile below
			CompileOptions.CompileType = EKismetCompileType::SkeletonOnly;

			TMap<UObject*, UObject*> OldToNewMap;

			UClass* NewBPGCAsClass = Blueprint->GeneratedClass;
			UBlueprintGeneratedClass* NewBPGC = (UBlueprintGeneratedClass*)(NewBPGCAsClass);
			if( SCSRootNode )
			{
				NewBPGC->SimpleConstructionScript = Cast<USimpleConstructionScript>(StaticDuplicateObject(SCSRootNode, NewBPGC, SCSRootNode->GetFName()));
				const TArray<USCS_Node*>& AllNodes = NewBPGC->SimpleConstructionScript->GetAllNodes();

				// Duplicate all component templates
				for (USCS_Node* CurrentNode : AllNodes)
				{
					if (CurrentNode && CurrentNode->ComponentTemplate)
					{
						UActorComponent* DuplicatedComponent = CastChecked<UActorComponent>(StaticDuplicateObject(CurrentNode->ComponentTemplate, NewBPGC, CurrentNode->ComponentTemplate->GetFName()));
						OldToNewMap.Add(CurrentNode->ComponentTemplate, DuplicatedComponent);
						CurrentNode->ComponentTemplate = DuplicatedComponent;
					}
				}

				if (USCS_Node* DefaultSceneRootNode = NewBPGC->SimpleConstructionScript->GetDefaultSceneRootNode())
				{
					if (!AllNodes.Contains(DefaultSceneRootNode) && DefaultSceneRootNode->ComponentTemplate)
					{
						UActorComponent* DuplicatedComponent =  Cast<UActorComponent>(OldToNewMap.FindRef(DefaultSceneRootNode->ComponentTemplate));
						if (!DuplicatedComponent)
						{
							DuplicatedComponent = CastChecked<UActorComponent>(StaticDuplicateObject(DefaultSceneRootNode->ComponentTemplate, NewBPGC, DefaultSceneRootNode->ComponentTemplate->GetFName()));
							OldToNewMap.Add(DefaultSceneRootNode->ComponentTemplate, DuplicatedComponent);
						}
						DefaultSceneRootNode->ComponentTemplate = DuplicatedComponent;
					}
				}
			}

			for(auto CompIt = Templates.CreateIterator(); CompIt; ++CompIt)
			{
				UActorComponent* OldComponent = *CompIt;
				UActorComponent* NewComponent = CastChecked<UActorComponent>(StaticDuplicateObject(OldComponent, NewBPGC, OldComponent->GetFName()));

				NewBPGC->ComponentTemplates.Add(NewComponent);
				OldToNewMap.Add(OldComponent, NewComponent);
			}

			for(auto TimelineIt = Timelines.CreateIterator(); TimelineIt; ++TimelineIt)
			{
				UTimelineTemplate* OldTimeline = *TimelineIt;
				UTimelineTemplate* NewTimeline = CastChecked<UTimelineTemplate>(StaticDuplicateObject(OldTimeline, NewBPGC, OldTimeline->GetFName()));

				if (FBlueprintDuplicationScopeFlags::HasAnyFlag(FBlueprintDuplicationScopeFlags::TheSameTimelineGuid))
				{
					NewTimeline->TimelineGuid = OldTimeline->TimelineGuid;
				}

				NewBPGC->Timelines.Add(NewTimeline);
				OldToNewMap.Add(OldTimeline, NewTimeline);
			}

			if (InheritableComponentHandler)
			{
				NewBPGC->InheritableComponentHandler = Cast<UInheritableComponentHandler>(StaticDuplicateObject(InheritableComponentHandler, NewBPGC, InheritableComponentHandler->GetFName()));
				if (NewBPGC->InheritableComponentHandler)
				{
					NewBPGC->InheritableComponentHandler->UpdateOwnerClass(NewBPGC);
				}
			}

			Blueprint->SimpleConstructionScript = NewBPGC->SimpleConstructionScript;
			Blueprint->ComponentTemplates = NewBPGC->ComponentTemplates;
			Blueprint->Timelines = NewBPGC->Timelines;
			Blueprint->InheritableComponentHandler = NewBPGC->InheritableComponentHandler;

			Compiler.CompileBlueprint(Blueprint, CompileOptions, Results);

			// Create a new blueprint guid
			Blueprint->GenerateNewGuid();

			// Give all nodes a new Guid
			TArray< UEdGraphNode* > AllGraphNodes;
			GetAllNodesOfClass(Blueprint, AllGraphNodes);
			for(auto& Node : AllGraphNodes)
			{
				Node->CreateNewGuid();

				// Some variable nodes must be fixed up on duplicate, this cannot wait for individual 
				// node calls to PostDuplicate because it happens after compilation and will still result in errors
				if(UK2Node_Variable* VariableNode = Cast<UK2Node_Variable>(Node))
				{
					// Self context variable nodes need to be updated with the new Blueprint class
					if(VariableNode->VariableReference.IsSelfContext())
					{
						const UEdGraphSchema_K2* K2Schema = GetDefault<UEdGraphSchema_K2>();
						if(UEdGraphPin* SelfPin = K2Schema->FindSelfPin(*VariableNode, EGPD_Input))
						{
							UClass* TargetClass = nullptr;

							if(UProperty* Property = VariableNode->VariableReference.ResolveMember<UProperty>(VariableNode->GetBlueprintClassFromNode()))
							{
								TargetClass = Property->GetOwnerClass()->GetAuthoritativeClass();
							}
							else
							{
								TargetClass = Blueprint->SkeletonGeneratedClass->GetAuthoritativeClass();
							}

							SelfPin->PinType.PinSubCategoryObject = TargetClass;
						}
					}
				}
			}

			// Needs a full compile to handle the ArchiveReplaceObjectRef
			CompileOptions.CompileType = EKismetCompileType::Full;
			Compiler.CompileBlueprint(Blueprint, CompileOptions, Results);

			FArchiveReplaceObjectRef<UObject> ReplaceTemplateRefs(NewBPGC, OldToNewMap, /*bNullPrivateRefs=*/ false, /*bIgnoreOuterRef=*/ false, /*bIgnoreArchetypeRef=*/ false);

			// Now propagate the values from the old CDO to the new one
			check(Blueprint->SkeletonGeneratedClass != NULL);

			UObject* NewCDO = Blueprint->GeneratedClass->GetDefaultObject();
			check(NewCDO != NULL);
			UEditorEngine::CopyPropertiesForUnrelatedObjects(OldCDO, NewCDO);
		}

		if (!FBlueprintDuplicationScopeFlags::HasAnyFlag(FBlueprintDuplicationScopeFlags::NoExtraCompilation))
		{
			// And compile again to make sure they go into the generated class, get cleaned up, etc...
			FKismetEditorUtilities::CompileBlueprint(Blueprint, false, true);
		}

		// it can still keeps references to some external objects
		Blueprint->LastEditedDocuments.Empty();
	}

	// Should be no instances of this new blueprint, so no need to replace any
}

void FBlueprintEditorUtils::RemoveGeneratedClasses(UBlueprint* Blueprint)
{
	IKismetCompilerInterface& Compiler = FModuleManager::LoadModuleChecked<IKismetCompilerInterface>(KISMET_COMPILER_MODULENAME);
	Compiler.RemoveBlueprintGeneratedClasses(Blueprint);
}

void FBlueprintEditorUtils::UpdateDelegatesInBlueprint(UBlueprint* Blueprint)
{
	check(Blueprint);
	TArray<UEdGraph*> Graphs;
	Blueprint->GetAllGraphs(Graphs);
	for (auto GraphIt = Graphs.CreateIterator(); GraphIt; ++GraphIt)
	{
		UEdGraph* Graph = (*GraphIt);
		if(!IsGraphIntermediate(Graph))
		{
			TArray<UK2Node_CreateDelegate*> CreateDelegateNodes;
			Graph->GetNodesOfClass(CreateDelegateNodes);
			for (auto NodeIt = CreateDelegateNodes.CreateIterator(); NodeIt; ++NodeIt)
			{
				(*NodeIt)->HandleAnyChangeWithoutNotifying();
			}

			TArray<UK2Node_Event*> EventNodes;
			Graph->GetNodesOfClass(EventNodes);
			for (auto NodeIt = EventNodes.CreateIterator(); NodeIt; ++NodeIt)
			{
				(*NodeIt)->UpdateDelegatePin();
			}
		}
	}
}

// Blueprint has materially changed.  Recompile the skeleton, notify observers, and mark the package as dirty.
void FBlueprintEditorUtils::MarkBlueprintAsStructurallyModified(UBlueprint* Blueprint)
{
	FSecondsCounterScope Timer(BlueprintCompileAndLoadTimerData);
	
	struct FRefreshHelper
	{
		static void SkeletalRecompileChildren(TArray<UClass*> SkelClassesToRecompile, bool bIsCompilingOnLoad)
		{
			FSecondsCounterScope SkeletalRecompileTimer(BlueprintCompileAndLoadTimerData);
			
			for (auto SkelClass : SkelClassesToRecompile)
			{
				if (SkelClass->HasAnyClassFlags(CLASS_NewerVersionExists))
				{
					continue;
				}

				UBlueprint* SkelBlueprint = Cast<UBlueprint>(SkelClass->ClassGeneratedBy);
				if (SkelBlueprint
					&& SkelBlueprint->Status != BS_BeingCreated
					&& !SkelBlueprint->bBeingCompiled
					&& !SkelBlueprint->bIsRegeneratingOnLoad)
				{
					TArray<UClass*> ChildrenOfClass;
					GetDerivedClasses(SkelClass, ChildrenOfClass, false);

					IKismetCompilerInterface& Compiler = FModuleManager::LoadModuleChecked<IKismetCompilerInterface>(KISMET_COMPILER_MODULENAME);

					FCompilerResultsLog Results;
					Results.bSilentMode = true;
					Results.bLogInfoOnly = true;

					{
						bool const bWasRegenerating = SkelBlueprint->bIsRegeneratingOnLoad;
						SkelBlueprint->bIsRegeneratingOnLoad |= bIsCompilingOnLoad;

						FKismetCompilerOptions CompileOptions;
						CompileOptions.CompileType = EKismetCompileType::SkeletonOnly;
						Compiler.CompileBlueprint(SkelBlueprint, CompileOptions, Results);

						SkelBlueprint->BroadcastCompiled();

						SkeletalRecompileChildren(ChildrenOfClass, bIsCompilingOnLoad);
						SkelBlueprint->bIsRegeneratingOnLoad = bWasRegenerating;
					}
				}
			}
		}
	};

	// The Blueprint has been structurally modified and this means that some node titles will need to be refreshed
	GetDefault<UEdGraphSchema_K2>()->ForceVisualizationCacheClear();

	Blueprint->bCachedDependenciesUpToDate = false;
	if (Blueprint->Status != BS_BeingCreated && !Blueprint->bBeingCompiled)
	{
		FCompilerResultsLog Results;
		Results.bLogInfoOnly = Blueprint->bIsRegeneratingOnLoad;

		BP_SCOPED_COMPILER_EVENT_STAT(EKismetCompilerStats_MarkBlueprintasStructurallyModified);

		TArray<UEdGraph*> AllGraphs;
		Blueprint->GetAllGraphs(AllGraphs);
		for (int32 i = 0; i < AllGraphs.Num(); i++)
		{
			auto EntryNode = GetEntryNode(AllGraphs[i]);
			if(UK2Node_Tunnel* TunnelNode = ExactCast<UK2Node_Tunnel>(EntryNode))
			{
				// Remove data marking graphs as latent, this will be re-cache'd as needed
				TunnelNode->MetaData.HasLatentFunctions = INDEX_NONE;
			}
		}

		TArray<UClass*> ChildrenOfClass;
		if (UClass* SkelClass = Blueprint->SkeletonGeneratedClass)
		{
			if (!Blueprint->bIsRegeneratingOnLoad)
			{
			GetDerivedClasses(SkelClass, ChildrenOfClass, false);
		}
		}

		{
			// Invoke the compiler to update the skeleton class definition
			IKismetCompilerInterface& Compiler = FModuleManager::LoadModuleChecked<IKismetCompilerInterface>(KISMET_COMPILER_MODULENAME);

			FKismetCompilerOptions CompileOptions;
			CompileOptions.CompileType = EKismetCompileType::SkeletonOnly;
			Compiler.CompileBlueprint(Blueprint, CompileOptions, Results);
			Blueprint->Status = BS_Dirty;
		}
		UpdateDelegatesInBlueprint(Blueprint);

		FRefreshHelper::SkeletalRecompileChildren(ChildrenOfClass, Blueprint->bIsRegeneratingOnLoad);

		{
			BP_SCOPED_COMPILER_EVENT_STAT(EKismetCompilerStats_NotifyBlueprintChanged);

			// Notify any interested parties that the blueprint has changed
			Blueprint->BroadcastChanged();
		}

		Blueprint->MarkPackageDirty();
	}
}

// Blueprint has changed in some manner that invalidates the compiled data (link made/broken, default value changed, etc...)
void FBlueprintEditorUtils::MarkBlueprintAsModified(UBlueprint* Blueprint)
{
	Blueprint->bCachedDependenciesUpToDate = false;
	if (Blueprint->Status != BS_BeingCreated)
	{
		TArray<UEdGraph*> AllGraphs;
		Blueprint->GetAllGraphs(AllGraphs);
		for (int32 i = 0; i < AllGraphs.Num(); i++)
		{
			auto EntryNode = GetEntryNode(AllGraphs[i]);
			if(UK2Node_Tunnel* TunnelNode = ExactCast<UK2Node_Tunnel>(EntryNode))
			{
				// Remove data marking graphs as latent, this will be re-cache'd as needed
				TunnelNode->MetaData.HasLatentFunctions = INDEX_NONE;
			}
		}

		Blueprint->Status = BS_Dirty;
		Blueprint->MarkPackageDirty();
		Blueprint->PostEditChange();
	}
}

bool FBlueprintEditorUtils::ShouldRegenerateBlueprint(UBlueprint* Blueprint)
{
	return !GForceDisableBlueprintCompileOnLoad
		&& Blueprint->bRecompileOnLoad
		&& !Blueprint->bIsRegeneratingOnLoad;
}

// Helper function to get the blueprint that ultimately owns a node.
UBlueprint* FBlueprintEditorUtils::FindBlueprintForNode(const UEdGraphNode* Node)
{
	auto Graph = Node ? Cast<UEdGraph>(Node->GetOuter()) : NULL;
	return FindBlueprintForGraph(Graph);
}

// Helper function to get the blueprint that ultimately owns a node.  Cannot fail.
UBlueprint* FBlueprintEditorUtils::FindBlueprintForNodeChecked(const UEdGraphNode* Node)
{
	return FindBlueprintForGraphChecked(Node->GetGraph());
}


// Helper function to get the blueprint that ultimately owns a graph.
UBlueprint* FBlueprintEditorUtils::FindBlueprintForGraph(const UEdGraph* Graph)
{
	for (UObject* TestOuter = Graph ? Graph->GetOuter() : NULL; TestOuter; TestOuter = TestOuter->GetOuter())
	{
		if (UBlueprint* Result = Cast<UBlueprint>(TestOuter))
		{
			return Result;
		}
	}

	return NULL;
}

// Helper function to get the blueprint that ultimately owns a graph.  Cannot fail.
UBlueprint* FBlueprintEditorUtils::FindBlueprintForGraphChecked(const UEdGraph* Graph)
{
	UBlueprint* Result = FBlueprintEditorUtils::FindBlueprintForGraph(Graph);
	check(Result);
	return Result;
}

bool FBlueprintEditorUtils::IsGraphNameUnique(UBlueprint* Blueprint, const FName& InName)
{
	// Check for any object directly created in the blueprint
	if( !FindObject<UObject>(Blueprint, *InName.ToString()) )
	{
		// Next, check for functions with that name in the blueprint's class scope
		if( !FindField<UField>(Blueprint->SkeletonGeneratedClass, InName) )
		{
			// Finally, check function entry points
			TArray<UK2Node_Event*> AllEvents;
			FBlueprintEditorUtils::GetAllNodesOfClass<UK2Node_Event>(Blueprint, AllEvents);

			for(int32 i=0; i < AllEvents.Num(); i++)
			{
				UK2Node_Event* EventNode = AllEvents[i];
				check(EventNode);

				if( EventNode->CustomFunctionName == InName
					|| EventNode->EventReference.GetMemberName() == InName )
				{
					return false;
				}
			}

			// All good!
			return true;
		}
	}

	return false;
}

UEdGraph* FBlueprintEditorUtils::CreateNewGraph(UObject* ParentScope, const FName& GraphName, TSubclassOf<class UEdGraph> GraphClass, TSubclassOf<class UEdGraphSchema> SchemaClass)
{
	UEdGraph* NewGraph = NULL;
	bool bRename = false;

	// Ensure this name isn't already being used for a graph
	if (GraphName != NAME_None)
	{
		UEdGraph* ExistingGraph = FindObject<UEdGraph>(ParentScope, *(GraphName.ToString()));
		ensureMsgf(!ExistingGraph, TEXT("Graph %s already exists: %s"), *GraphName.ToString(), *ExistingGraph->GetFullName());

		// Rename the old graph out of the way; but we have already failed at this point
		if (ExistingGraph)
		{
			ExistingGraph->Rename(NULL, ExistingGraph->GetOuter(), REN_DoNotDirty | REN_ForceNoResetLoaders);
		}

		// Construct new graph with the supplied name
		NewGraph = NewObject<UEdGraph>(ParentScope, GraphClass, NAME_None, RF_Transactional);
		bRename = true;
	}
	else
	{
		// Construct a new graph with a default name
		NewGraph = NewObject<UEdGraph>(ParentScope, GraphClass, NAME_None, RF_Transactional);
	}

	NewGraph->Schema = SchemaClass;

	// Now move to where we want it to. Workaround to ensure transaction buffer is correctly utilized
	if (bRename)
	{
		NewGraph->Rename(*(GraphName.ToString()), ParentScope, REN_DoNotDirty | REN_ForceNoResetLoaders);
	}
	return NewGraph;
}

UFunction* FBlueprintEditorUtils::FindFunctionInImplementedInterfaces(const UBlueprint* Blueprint, const FName& FunctionName, bool * bOutInvalidInterface )
{
	if(Blueprint)
	{
		TArray<UClass*> InterfaceClasses;
		FindImplementedInterfaces(Blueprint, false, InterfaceClasses);

		if( bOutInvalidInterface )
		{
			*bOutInvalidInterface = false;
		}

		// Now loop through the interface classes and try and find the function
		for (auto It = InterfaceClasses.CreateConstIterator(); It; It++)
		{
			UClass* SearchClass = (*It);
			if( SearchClass )
			{
				if (UFunction* OverriddenFunction = SearchClass->FindFunctionByName(FunctionName, EIncludeSuperFlag::ExcludeSuper))
				{
					return OverriddenFunction;
				}
			}
			else if( bOutInvalidInterface )
			{
				*bOutInvalidInterface = true;
			}
		}
	}

	return NULL;
}

void FBlueprintEditorUtils::FindImplementedInterfaces(const UBlueprint* Blueprint, bool bGetAllInterfaces, TArray<UClass*>& ImplementedInterfaces)
{
	// First get the ones this blueprint implemented
	for (auto It = Blueprint->ImplementedInterfaces.CreateConstIterator(); It; It++)
	{
		ImplementedInterfaces.AddUnique((*It).Interface);
	}

	if (bGetAllInterfaces)
	{
		// Now get all the ones the blueprint's parents implemented
		UClass* BlueprintParent =  Blueprint->ParentClass;
		while (BlueprintParent)
		{
			for (auto It = BlueprintParent->Interfaces.CreateConstIterator(); It; It++)
			{
				ImplementedInterfaces.AddUnique((*It).Class);
			}
			BlueprintParent = BlueprintParent->GetSuperClass();
		}
	}
}

void FBlueprintEditorUtils::AddMacroGraph( UBlueprint* Blueprint, class UEdGraph* Graph, bool bIsUserCreated, UClass* SignatureFromClass )
{
	// Give the schema a chance to fill out any required nodes (like the entry node or results node)
	const UEdGraphSchema* Schema = Graph->GetSchema();
	const UEdGraphSchema_K2* K2Schema = Cast<const UEdGraphSchema_K2>(Graph->GetSchema());

	Schema->CreateDefaultNodesForGraph(*Graph);

	if (K2Schema != NULL)
	{
		K2Schema->CreateMacroGraphTerminators(*Graph, SignatureFromClass);

		if (bIsUserCreated)
		{
			// We need to flag the entry node to make sure that the compiled function is callable from Kismet2
			K2Schema->AddExtraFunctionFlags(Graph, (FUNC_BlueprintCallable|FUNC_BlueprintEvent));
			K2Schema->MarkFunctionEntryAsEditable(Graph, true);
		}
	}

	// Mark the graph as public if it's going to be referenced directly from other blueprints
	if (Blueprint->BlueprintType == BPTYPE_MacroLibrary)
	{
		Graph->SetFlags(RF_Public);
	}

	Blueprint->MacroGraphs.Add(Graph);
	FBlueprintEditorUtils::MarkBlueprintAsStructurallyModified(Blueprint);
}

void FBlueprintEditorUtils::AddInterfaceGraph(UBlueprint* Blueprint, class UEdGraph* Graph, UClass* InterfaceClass)
{
	const UEdGraphSchema_K2* K2Schema = Cast<const UEdGraphSchema_K2>(Graph->GetSchema());
	if (K2Schema != NULL)
	{
		K2Schema->CreateFunctionGraphTerminators(*Graph, InterfaceClass);
	}
}

void FBlueprintEditorUtils::AddUbergraphPage(UBlueprint* Blueprint, class UEdGraph* Graph)
{
#if WITH_EDITORONLY_DATA
	Blueprint->UbergraphPages.Add(Graph);
	FBlueprintEditorUtils::MarkBlueprintAsStructurallyModified(Blueprint);
#endif	//#if WITH_EDITORONLY_DATA
}

void FBlueprintEditorUtils::AddDomainSpecificGraph(UBlueprint* Blueprint, class UEdGraph* Graph)
{
	// Give the schema a chance to fill out any required nodes (like the entry node or results node)
	const UEdGraphSchema* Schema = Graph->GetSchema();
	Schema->CreateDefaultNodesForGraph(*Graph);

	check(Blueprint->BlueprintType != BPTYPE_MacroLibrary);

#if WITH_EDITORONLY_DATA
	Blueprint->FunctionGraphs.Add(Graph);
#endif	//#if WITH_EDITORONLY_DATA
	FBlueprintEditorUtils::MarkBlueprintAsStructurallyModified(Blueprint);
}

// Remove the supplied set of graphs from the Blueprint.
void FBlueprintEditorUtils::RemoveGraphs( UBlueprint* Blueprint, const TArray<class UEdGraph*>& GraphsToRemove )
{
	for (int32 ItemIndex=0; ItemIndex < GraphsToRemove.Num(); ++ItemIndex)
	{
		UEdGraph* Graph = GraphsToRemove[ItemIndex];
		FBlueprintEditorUtils::RemoveGraph(Blueprint, Graph, EGraphRemoveFlags::MarkTransient);
	}

	FBlueprintEditorUtils::MarkBlueprintAsStructurallyModified(Blueprint);
}

// Removes the supplied graph from the Blueprint.
void FBlueprintEditorUtils::RemoveGraph(UBlueprint* Blueprint, class UEdGraph* GraphToRemove, EGraphRemoveFlags::Type Flags /*= Transient | Recompile */)
{
	struct Local
	{
		static bool IsASubGraph(UEdGraph* Graph)
		{
			UObject* Outer = Graph->GetOuter();
			return ( Outer && Outer->IsA( UK2Node_Composite::StaticClass() ) );
		}
	};

	GraphToRemove->Modify();

	for (UObject* TestOuter = GraphToRemove->GetOuter(); TestOuter; TestOuter = TestOuter->GetOuter())
	{
		if (TestOuter == Blueprint)
		{
			Blueprint->DelegateSignatureGraphs.Remove( GraphToRemove );
			Blueprint->FunctionGraphs.Remove( GraphToRemove );
			Blueprint->UbergraphPages.Remove( GraphToRemove );

			// Can't just call Remove, the object is wrapped in a struct
			for(int EditedDocIdx = 0; EditedDocIdx < Blueprint->LastEditedDocuments.Num(); ++EditedDocIdx)
			{
				if(Blueprint->LastEditedDocuments[EditedDocIdx].EditedObject == GraphToRemove)
				{
					Blueprint->LastEditedDocuments.RemoveAt(EditedDocIdx);
					break;
				}
			}

			if(Blueprint->MacroGraphs.Remove( GraphToRemove ) > 0 ) 
			{
				//removes all macro nodes using this macro graph
				TArray<UK2Node_MacroInstance*> MacroNodes;
				FBlueprintEditorUtils::GetAllNodesOfClass(Blueprint, MacroNodes);
				for(auto It(MacroNodes.CreateIterator());It;++It)
				{
					UK2Node_MacroInstance* Node = *It;
					if(Node->GetMacroGraph() == GraphToRemove)
					{
						FBlueprintEditorUtils::RemoveNode(Blueprint, Node);
					}
				}
			}

			for( auto InterfaceIt = Blueprint->ImplementedInterfaces.CreateIterator(); InterfaceIt; ++InterfaceIt )
			{
				FBPInterfaceDescription& CurrInterface = *InterfaceIt;
				CurrInterface.Graphs.Remove( GraphToRemove );
			}
		}
		else if (UEdGraph* OuterGraph = Cast<UEdGraph>(TestOuter))
		{
			// remove ourselves
			OuterGraph->SubGraphs.Remove(GraphToRemove);
		}
		else if (! (Cast<UK2Node_Composite>(TestOuter)	|| 
					Cast<UAnimStateNodeBase>(TestOuter)	||
					Cast<UAnimStateTransitionNode>(TestOuter)	||
					Cast<UAnimGraphNode_StateMachineBase>(TestOuter)) )
		{
			break;
		}
	}

	// Remove timelines held in the graph
	TArray<UK2Node_Timeline*> AllTimelineNodes;
	GraphToRemove->GetNodesOfClass<UK2Node_Timeline>(AllTimelineNodes);
	for (auto TimelineIt = AllTimelineNodes.CreateIterator(); TimelineIt; ++TimelineIt)
	{
		UK2Node_Timeline* TimelineNode = *TimelineIt;
		TimelineNode->DestroyNode();
	}

	// Handle subgraphs held in graph
	TArray<UK2Node_Composite*> AllCompositeNodes;
	GraphToRemove->GetNodesOfClass<UK2Node_Composite>(AllCompositeNodes);

	const bool bDontRecompile = true;
	for (auto CompIt = AllCompositeNodes.CreateIterator(); CompIt; ++CompIt)
	{
		UK2Node_Composite* CompNode = *CompIt;
		if (CompNode->BoundGraph && Local::IsASubGraph(CompNode->BoundGraph))
		{
			FBlueprintEditorUtils::RemoveGraph(Blueprint, CompNode->BoundGraph, EGraphRemoveFlags::None);
		}
	}

	// Animation nodes can contain subgraphs but are not composite nodes, handle their graphs
	TArray<UAnimStateNodeBase*> AllAnimCompositeNodes;
	GraphToRemove->GetNodesOfClassEx<UAnimStateNode>(AllAnimCompositeNodes);
	GraphToRemove->GetNodesOfClassEx<UAnimStateConduitNode>(AllAnimCompositeNodes);
	GraphToRemove->GetNodesOfClassEx<UAnimStateTransitionNode>(AllAnimCompositeNodes);

	for(UAnimStateNodeBase* Node : AllAnimCompositeNodes)
	{
		UEdGraph* BoundGraph = Node->GetBoundGraph();
		if(BoundGraph && BoundGraph->GetOuter()->IsA(UAnimStateNodeBase::StaticClass()))
		{
			FBlueprintEditorUtils::RemoveGraph(Blueprint, BoundGraph, EGraphRemoveFlags::None);
		}
	}

	// Handle sub anim state machines
	TArray<UAnimGraphNode_StateMachineBase*> AllStateMachines;
	GraphToRemove->GetNodesOfClassEx<UAnimGraphNode_StateMachine>(AllStateMachines);

	for(UAnimGraphNode_StateMachineBase* Node : AllStateMachines)
	{
		UEdGraph* BoundGraph = Node->EditorStateMachineGraph;
		if(BoundGraph && BoundGraph->GetOuter()->IsA(UAnimGraphNode_StateMachineBase::StaticClass()))
		{
			FBlueprintEditorUtils::RemoveGraph(Blueprint, BoundGraph, EGraphRemoveFlags::None);
		}
	}

	GraphToRemove->GetSchema()->HandleGraphBeingDeleted(*GraphToRemove);

	GraphToRemove->Rename(NULL, Blueprint->GetOuter(), REN_DoNotDirty | REN_DontCreateRedirectors);
	GraphToRemove->ClearFlags(RF_Standalone | RF_Public);
	GraphToRemove->RemoveFromRoot();

	if (Flags & EGraphRemoveFlags::MarkTransient)
	{
		GraphToRemove->SetFlags(RF_Transient);
	}

	GraphToRemove->MarkPendingKill();

	if (Flags & EGraphRemoveFlags::Recompile )
	{
		FBlueprintEditorUtils::MarkBlueprintAsStructurallyModified(Blueprint);
	}
}

/** Rename a graph and mark objects for modified */
void FBlueprintEditorUtils::RenameGraph(UEdGraph* Graph, const FString& NewNameStr)
{
	const FName NewName(*NewNameStr);
	if (Graph->Rename(*NewNameStr, Graph->GetOuter(), REN_Test))
	{
		// Cache old name
		FName OldGraphName = Graph->GetFName();
		UBlueprint* Blueprint = FBlueprintEditorUtils::FindBlueprintForGraphChecked(Graph);

		// Ensure we have undo records
		Graph->Modify();
		Graph->Rename(*NewNameStr, Graph->GetOuter(), (Blueprint->bIsRegeneratingOnLoad ? REN_ForceNoResetLoaders : 0) | REN_DontCreateRedirectors);

		// Clean function entry & result nodes if they exist
		for (auto NodeIt = Graph->Nodes.CreateIterator(); NodeIt; ++NodeIt)
		{
			UEdGraphNode* Node = *NodeIt;
			if (UK2Node_FunctionEntry* EntryNode = Cast<UK2Node_FunctionEntry>(Node))
			{
				if (EntryNode->SignatureName == OldGraphName)
				{
					EntryNode->Modify();
					EntryNode->SignatureName = NewName;
				}
				else if (EntryNode->CustomGeneratedFunctionName == OldGraphName)
				{
					EntryNode->Modify();
					EntryNode->CustomGeneratedFunctionName = NewName;
				}
			}
			else if(UK2Node_FunctionResult* ResultNode = Cast<UK2Node_FunctionResult>(Node))
			{
				if (ResultNode->SignatureName == OldGraphName)
				{
					ResultNode->Modify();
					ResultNode->SignatureName = NewName;
				}
			}
		}

		// Rename any function call points
		TArray<UK2Node_CallFunction*> AllFunctionCalls;
		FBlueprintEditorUtils::GetAllNodesOfClass<UK2Node_CallFunction>(Blueprint, AllFunctionCalls);
	
		for (auto FuncIt = AllFunctionCalls.CreateIterator(); FuncIt; ++FuncIt)
		{
			UK2Node_CallFunction* FunctionNode = *FuncIt;

			if (FunctionNode->FunctionReference.IsSelfContext() && (FunctionNode->FunctionReference.GetMemberName() == OldGraphName))
			{
				FunctionNode->Modify();
				FunctionNode->FunctionReference.SetSelfMember(NewName);
			}
		}

		// Potentially adjust variable names for any child blueprints
		ValidateBlueprintChildVariables(Blueprint, Graph->GetFName());

		FBlueprintEditorUtils::MarkBlueprintAsStructurallyModified(Blueprint);
	}
}

void FBlueprintEditorUtils::RenameGraphWithSuggestion(class UEdGraph* Graph, TSharedPtr<class INameValidatorInterface> NameValidator, const FString& DesiredName )
{
	FString NewName = DesiredName;
	NameValidator->FindValidString(NewName);
	UBlueprint* BP = FBlueprintEditorUtils::FindBlueprintForGraphChecked(Graph);
	Graph->Rename(*NewName, Graph->GetOuter(), (BP->bIsRegeneratingOnLoad ? REN_ForceNoResetLoaders : 0) | REN_DontCreateRedirectors);
}

/** 
 * Cleans up a Node in the blueprint
 */
void FBlueprintEditorUtils::RemoveNode(UBlueprint* Blueprint, UEdGraphNode* Node, bool bDontRecompile)
{
	check(Node);

	const UEdGraphSchema* Schema = NULL;

	// Ensure we mark parent graph modified
	if (UEdGraph* GraphObj = Node->GetGraph())
	{
		GraphObj->Modify();
		Schema = GraphObj->GetSchema();
	}

	if (Blueprint != NULL)
	{
		// Remove any breakpoints set on the node
		if (UBreakpoint* Breakpoint = FKismetDebugUtilities::FindBreakpointForNode(Blueprint, Node))
		{
			FKismetDebugUtilities::StartDeletingBreakpoint(Breakpoint, Blueprint);
		}

		// Remove any watches set on the node's pins
		for (int32 PinIndex = 0; PinIndex < Node->Pins.Num(); ++PinIndex)
		{
			FKismetDebugUtilities::RemovePinWatch(Blueprint, Node->Pins[PinIndex]);
		}
	}

	Node->Modify();

	// Timelines will be removed from the blueprint if the node is a UK2Node_Timeline
	if (Schema)
	{
		Schema->BreakNodeLinks(*Node);
	}

	Node->DestroyNode(); 

	if (!bDontRecompile && (Blueprint != NULL))
	{
		FBlueprintEditorUtils::MarkBlueprintAsStructurallyModified(Blueprint);
	}
}

UEdGraph* FBlueprintEditorUtils::GetTopLevelGraph(const UEdGraph* InGraph)
{
	UEdGraph* GraphToTest = const_cast<UEdGraph*>(InGraph);

	for (UObject* TestOuter = GraphToTest; TestOuter; TestOuter = TestOuter->GetOuter())
	{
		// reached up to the blueprint for the graph
		if (UBlueprint* Blueprint = Cast<UBlueprint>(TestOuter))
		{
			break;
		}
		else
		{
			GraphToTest = Cast<UEdGraph>(TestOuter);
		}
	}
	return GraphToTest;
}

bool FBlueprintEditorUtils::IsGraphReadOnly(UEdGraph* InGraph)
{
	bool bGraphReadOnly = true;
	if (InGraph)
	{
		bGraphReadOnly = !InGraph->bEditable;

		if (!bGraphReadOnly)
		{
			const UBlueprint* BlueprintForGraph = FBlueprintEditorUtils::FindBlueprintForGraph(InGraph);
			bool const bIsInterface = ((BlueprintForGraph != NULL) && (BlueprintForGraph->BlueprintType == BPTYPE_Interface));
			bool const bIsDelegate  = FBlueprintEditorUtils::IsDelegateSignatureGraph(InGraph);
			bool const bIsMathExpression = FBlueprintEditorUtils::IsMathExpressionGraph(InGraph);

			bGraphReadOnly = bIsInterface || bIsDelegate || bIsMathExpression;
		}
	}
	return bGraphReadOnly;
}

UK2Node_Event* FBlueprintEditorUtils::FindOverrideForFunction(const UBlueprint* Blueprint, const UClass* SignatureClass, FName SignatureName)
{
	TArray<UK2Node_Event*> AllEvents;
	FBlueprintEditorUtils::GetAllNodesOfClass<UK2Node_Event>(Blueprint, AllEvents);

	for(int32 i=0; i<AllEvents.Num(); i++)
	{
		UK2Node_Event* EventNode = AllEvents[i];
		check(EventNode);
		if(	EventNode->bOverrideFunction == true &&
			EventNode->EventReference.GetMemberParentClass(EventNode->GetBlueprintClassFromNode()) == SignatureClass &&
			EventNode->EventReference.GetMemberName() == SignatureName )
		{
			return EventNode;
		}
	}

	return NULL;
}

void FBlueprintEditorUtils::GatherDependencies(const UBlueprint* InBlueprint, TSet<TWeakObjectPtr<UBlueprint>>& Dependencies, TSet<TWeakObjectPtr<UStruct>>& OutUDSDependencies)
{
	struct FGatherDependenciesHelper
	{
		static UBlueprint* GetGeneratingBlueprint(const UObject* Obj)
		{
			const UBlueprintGeneratedClass* BPGC = NULL;
			while (!BPGC && Obj)
			{
				BPGC = Cast<const UBlueprintGeneratedClass>(Obj);
				Obj = Obj->GetOuter();
			}

			return UBlueprint::GetBlueprintFromClass(BPGC);
		}

		static void ProcessHierarchy(const UStruct* Struct, TSet<TWeakObjectPtr<UBlueprint>>& InDependencies)
		{
			for (UBlueprint* Blueprint = GetGeneratingBlueprint(Struct);
				Blueprint;
				Blueprint = UBlueprint::GetBlueprintFromClass(Cast<UBlueprintGeneratedClass>(Blueprint->ParentClass)))
			{
				bool bAlreadyProcessed = false;
				InDependencies.Add(Blueprint, &bAlreadyProcessed);
				if (bAlreadyProcessed)
				{
					return;
				}

				Blueprint->GatherDependencies(InDependencies);
			}
		}
	};

	check(InBlueprint);
	Dependencies.Empty();
	OutUDSDependencies.Empty();

	// If the Blueprint's GeneratedClass was not generated by the Blueprint, it's either corrupt or a PIE version of the BP
	if (InBlueprint->GeneratedClass && InBlueprint->GeneratedClass->ClassGeneratedBy != InBlueprint)
	{
		// Dependencies do not matter for PIE duplicated Blueprints
		return;
	}

	InBlueprint->GatherDependencies(Dependencies);

	FGatherDependenciesHelper::ProcessHierarchy(InBlueprint->ParentClass, Dependencies);

	for (const auto& InterfaceDesc : InBlueprint->ImplementedInterfaces)
	{
		UBlueprint* InterfaceBP = InterfaceDesc.Interface ? Cast<UBlueprint>(InterfaceDesc.Interface->ClassGeneratedBy) : nullptr;
		if (InterfaceBP)
		{
			Dependencies.Add(InterfaceBP);
		}
	}

	TArray<UEdGraph*> Graphs;
	InBlueprint->GetAllGraphs(Graphs);
	for (auto Graph : Graphs)
	{
		if (Graph && !FBlueprintEditorUtils::IsGraphIntermediate(Graph))
		{
			TArray<UK2Node*> Nodes;
			Graph->GetNodesOfClass(Nodes);
			for (auto Node : Nodes)
			{
				TArray<UStruct*> LocalDependentStructures;
				if (Node && Node->HasExternalDependencies(&LocalDependentStructures))
				{
					for (auto Struct : LocalDependentStructures)
					{
						if (auto UDS = Cast<UUserDefinedStruct>(Struct))
						{
							OutUDSDependencies.Add(UDS);
						}
						else
						{
							FGatherDependenciesHelper::ProcessHierarchy(Struct, Dependencies);
						}
					}
				}
			}
		}
	}

	Dependencies.Remove(InBlueprint);
}

void FBlueprintEditorUtils::EnsureCachedDependenciesUpToDate(UBlueprint* Blueprint)
{
	if (Blueprint && !Blueprint->bCachedDependenciesUpToDate)
	{
		GatherDependencies(Blueprint, Blueprint->CachedDependencies, Blueprint->CachedUDSDependencies);
		Blueprint->bCachedDependenciesUpToDate = true;
	}
}

void FBlueprintEditorUtils::GetDependentBlueprints(UBlueprint* Blueprint, TArray<UBlueprint*>& DependentBlueprints)
{
	DependentBlueprints.Empty();

	TArray<UObject*> AllBlueprints;
	bool const bIncludeDerivedClasses = true;
	GetObjectsOfClass(UBlueprint::StaticClass(), AllBlueprints, bIncludeDerivedClasses );

	for (auto ObjIt = AllBlueprints.CreateIterator(); ObjIt; ++ObjIt)
	{
		// we know the class is correct so a fast cast is ok here
		UBlueprint* TestBP = (UBlueprint*) *ObjIt;
		if (TestBP && !TestBP->IsPendingKill())
		{
			EnsureCachedDependenciesUpToDate(TestBP);

			if (TestBP->CachedDependencies.Contains(Blueprint))
			{
				DependentBlueprints.Add(TestBP);
			}
		}
	}
}


bool FBlueprintEditorUtils::IsGraphIntermediate(const UEdGraph* Graph)
{
	if (Graph)
	{
		return Graph->HasAllFlags(RF_Transient);
	}
	return false;
}

bool FBlueprintEditorUtils::IsDataOnlyBlueprint(const UBlueprint* Blueprint)
{
	// Blueprint interfaces are always compiled
	if (Blueprint->BlueprintType == BPTYPE_Interface)
	{
		return false;
	}

	if (Blueprint->AlwaysCompileOnLoad())
	{
		return false;
	}

	// Note that the current implementation of IsChildOf will not crash when called on a nullptr, but
	// I'm explicitly null checking because it seems unwise to rely on this behavior:
	if (Blueprint->ParentClass && Blueprint->ParentClass->IsChildOf(UActorComponent::StaticClass()))
	{
		return false;
	}

	// No new variables defined
	if (Blueprint->NewVariables.Num() > 0)
	{
		return false;
	}
	
	// No extra functions, other than the user construction script
	if ((Blueprint->FunctionGraphs.Num() > 1) || (Blueprint->MacroGraphs.Num() > 0))
	{
		return false;
	}

	if (Blueprint->DelegateSignatureGraphs.Num())
	{
		return false;
	}

	if (Blueprint->ComponentTemplates.Num() || Blueprint->Timelines.Num())
	{
		return false;
	}

	if(USimpleConstructionScript* SimpleConstructionScript = Blueprint->SimpleConstructionScript)
	{
		const TArray<USCS_Node*>& Nodes = SimpleConstructionScript->GetAllNodes();
		if (Nodes.Num() > 1)
		{
			return false;
		}
		if ((1 == Nodes.Num()) && (Nodes[0] != SimpleConstructionScript->GetDefaultSceneRootNode()))
		{
			return false;
		}
	}

	// Make sure there's nothing in the user construction script, other than an entry node
	UEdGraph* UserConstructionScript = (Blueprint->FunctionGraphs.Num() == 1) ? Blueprint->FunctionGraphs[0] : NULL;
	if (UserConstructionScript && Blueprint->ParentClass)
	{
		//Call parent construction script may be added automatically
		UBlueprint* BlueprintParent = Cast<UBlueprint>(Blueprint->ParentClass->ClassGeneratedBy);
		// just 1 entry node or just one entry node and a call to our super, which is DataOnly:
		if ( !BlueprintParent && UserConstructionScript->Nodes.Num() > 1 )
		{
			return false;
		}
		else if (BlueprintParent)
		{
			// More than two nodes.. one of them must do something (same logic as above, but we have a call to super as well)
			if (UserConstructionScript->Nodes.Num() > 2)
			{
				return false;
			}
			else
			{
				// Just make sure the nodes are trivial, if they aren't then we're not data only:
				for (auto Node : UserConstructionScript->Nodes)
				{
					if (!Cast<UK2Node_FunctionEntry>(Node) &&
						!Cast<UK2Node_CallParentFunction>(Node))
					{
						return false;
					}
				}
			}
		}
	}

	// No extra eventgraphs
	if( Blueprint->UbergraphPages.Num() > 1 )
	{
		return false;
	}

	// EventGraph is empty
	UEdGraph* EventGraph = (Blueprint->UbergraphPages.Num() == 1) ? Blueprint->UbergraphPages[0] : NULL;
	if( EventGraph && EventGraph->Nodes.Num() > 0 )
	{
		for(UEdGraphNode* GraphNode : EventGraph->Nodes)
		{
			// If there is an enabled node in the event graph (or a node that was explicitly disabled by the user), the Blueprint is not data only
			if (GraphNode && (GraphNode->IsNodeEnabled() || GraphNode->bUserSetEnabledState))
			{
				return false;
			}
		}
	}

	// No implemented interfaces
	if( Blueprint->ImplementedInterfaces.Num() > 0 )
	{
		return false;
	}

	static const FBoolConfigValueHelper EnableInheritableComponents(TEXT("Kismet"), TEXT("bEnableInheritableComponents"), GEngineIni);
	if (EnableInheritableComponents)
	{
		if (Blueprint->InheritableComponentHandler && !Blueprint->InheritableComponentHandler->IsEmpty())
		{
			return false;
		}
	}

	return true;
}

bool FBlueprintEditorUtils::IsBlueprintConst(const UBlueprint* Blueprint)
{
	// Macros aren't marked as const because they can modify variables when instanced into a non const class
	// and will be caught at compile time if they're modifying variables on a const class.
	return Blueprint->BlueprintType == BPTYPE_Const;
}

bool FBlueprintEditorUtils::IsBlutility(const UBlueprint* Blueprint)
{
	IBlutilityModule* BlutilityModule = FModuleManager::GetModulePtr<IBlutilityModule>("Blutility");

	if (BlutilityModule)
	{
		return BlutilityModule->IsBlutility( Blueprint );
	}
	return false;
}

bool FBlueprintEditorUtils::IsActorBased(const UBlueprint* Blueprint)
{
	return Blueprint->ParentClass && Blueprint->ParentClass->IsChildOf(AActor::StaticClass());
}

bool FBlueprintEditorUtils::IsDelegateSignatureGraph(const UEdGraph* Graph)
{
	if(Graph)
	{
		if(const UBlueprint* Blueprint = FindBlueprintForGraph(Graph))
		{
			return (NULL != Blueprint->DelegateSignatureGraphs.FindByKey(Graph));
		}
	}
	return false;
}

bool FBlueprintEditorUtils::IsMathExpressionGraph(const UEdGraph* InGraph)
{
	if(InGraph)
	{
		return InGraph->GetOuter()->GetClass() == UK2Node_MathExpression::StaticClass();
	}
	return false;
}

bool FBlueprintEditorUtils::IsInterfaceBlueprint(const UBlueprint* Blueprint)
{
	return (Blueprint->BlueprintType == BPTYPE_Interface);
}

bool FBlueprintEditorUtils::IsLevelScriptBlueprint(const UBlueprint* Blueprint)
{
	return (Blueprint->BlueprintType == BPTYPE_LevelScript);
}

bool FBlueprintEditorUtils::IsAnonymousBlueprintClass(const UClass* Class)
{
	return (Class->GetOutermost()->ContainsMap());
}

ULevel* FBlueprintEditorUtils::GetLevelFromBlueprint(const UBlueprint* Blueprint)
{
	return Cast<ULevel>(Blueprint->GetOuter());
}

bool FBlueprintEditorUtils::SupportsConstructionScript(const UBlueprint* Blueprint)
{
	return(	!FBlueprintEditorUtils::IsInterfaceBlueprint(Blueprint) && 
			!FBlueprintEditorUtils::IsBlueprintConst(Blueprint) && 
			!FBlueprintEditorUtils::IsLevelScriptBlueprint(Blueprint) && 
			FBlueprintEditorUtils::IsActorBased(Blueprint)) &&
			!(Blueprint->BlueprintType == BPTYPE_MacroLibrary) &&
			!(Blueprint->BlueprintType == BPTYPE_FunctionLibrary);
}

bool FBlueprintEditorUtils::CanClassGenerateEvents(const UClass* InClass)
{
	if( InClass )
	{
		for( TFieldIterator<UMulticastDelegateProperty> PropertyIt( InClass, EFieldIteratorFlags::IncludeSuper ); PropertyIt; ++PropertyIt )
		{
			UProperty* Property = *PropertyIt;
			if( !Property->HasAnyPropertyFlags( CPF_Parm ) && Property->HasAllPropertyFlags( CPF_BlueprintAssignable ))
			{
				return true;
			}
		}
	}
	return false;
}

UEdGraph* FBlueprintEditorUtils::FindUserConstructionScript(const UBlueprint* Blueprint)
{
	const UEdGraphSchema_K2* Schema = GetDefault<UEdGraphSchema_K2>();
	for( auto GraphIt = Blueprint->FunctionGraphs.CreateConstIterator(); GraphIt; ++GraphIt )
	{
		UEdGraph* CurrentGraph = *GraphIt;
		if( CurrentGraph->GetFName() == Schema->FN_UserConstructionScript )
		{
			return CurrentGraph;
		}
	}

	return NULL;
}

UEdGraph* FBlueprintEditorUtils::FindEventGraph(const UBlueprint* Blueprint)
{
	const UEdGraphSchema_K2* Schema = GetDefault<UEdGraphSchema_K2>();
	for( auto GraphIt = Blueprint->UbergraphPages.CreateConstIterator(); GraphIt; ++GraphIt )
	{
		UEdGraph* CurrentGraph = *GraphIt;
		if( CurrentGraph->GetFName() == Schema->GN_EventGraph )
		{
			return CurrentGraph;
		}
	}

	return NULL;
}

bool FBlueprintEditorUtils::DoesBlueprintDeriveFrom(const UBlueprint* Blueprint, UClass* TestClass)
{
	check(Blueprint->SkeletonGeneratedClass != NULL);
	return	TestClass != NULL && 
		Blueprint->SkeletonGeneratedClass->IsChildOf(TestClass);
}

bool FBlueprintEditorUtils::DoesBlueprintContainField(const UBlueprint* Blueprint, UField* TestField)
{
	// Get the class of the field
	if(TestField)
	{
		// Local properties do not have a UClass outer but are also not a part of the Blueprint
		UClass* TestClass = Cast<UClass>(TestField->GetOuter());
		if(TestClass)
		{
			return FBlueprintEditorUtils::DoesBlueprintDeriveFrom(Blueprint, TestClass);
		}
	}
	return false;
}

bool FBlueprintEditorUtils::DoesSupportOverridingFunctions(const UBlueprint* Blueprint)
{
	return Blueprint->BlueprintType != BPTYPE_MacroLibrary 
		&& Blueprint->BlueprintType != BPTYPE_Interface
		&& Blueprint->BlueprintType != BPTYPE_FunctionLibrary;
}

bool FBlueprintEditorUtils::DoesSupportTimelines(const UBlueprint* Blueprint)
{
	// Right now, just assume actor based blueprints support timelines
	return FBlueprintEditorUtils::IsActorBased(Blueprint) && FBlueprintEditorUtils::DoesSupportEventGraphs(Blueprint);
}

bool FBlueprintEditorUtils::DoesSupportEventGraphs(const UBlueprint* Blueprint)
{
	return Blueprint->BlueprintType == BPTYPE_Normal 
		|| Blueprint->BlueprintType == BPTYPE_LevelScript;
}

/** Returns whether or not the blueprint supports implementing interfaces */
bool FBlueprintEditorUtils::DoesSupportImplementingInterfaces(const UBlueprint* Blueprint)
{
	return Blueprint->BlueprintType != BPTYPE_MacroLibrary
		&& Blueprint->BlueprintType != BPTYPE_Interface
		&& Blueprint->BlueprintType != BPTYPE_LevelScript
		&& Blueprint->BlueprintType != BPTYPE_FunctionLibrary;
}

bool FBlueprintEditorUtils::DoesSupportComponents(UBlueprint const* Blueprint)
{
	return (Blueprint->SimpleConstructionScript != nullptr)      // An SCS must be present (otherwise there is nothing valid to edit)
		&& FBlueprintEditorUtils::IsActorBased(Blueprint)        // Must be parented to an AActor-derived class (some older BPs may have an SCS but may not be Actor-based)
		&& (Blueprint->BlueprintType != BPTYPE_MacroLibrary)     // Must not be a macro-type Blueprint
		&& (Blueprint->BlueprintType != BPTYPE_FunctionLibrary); // Must not be a function library
}

bool FBlueprintEditorUtils::DoesSupportDefaults(UBlueprint const* Blueprint)
{
	return Blueprint->BlueprintType != BPTYPE_MacroLibrary
		&& Blueprint->BlueprintType != BPTYPE_FunctionLibrary;
}

bool FBlueprintEditorUtils::DoesSupportLocalVariables(UEdGraph const* InGraph)
{
	if(InGraph)
	{
		UBlueprint* Blueprint = FBlueprintEditorUtils::FindBlueprintForGraph(InGraph);
		return Blueprint
			&& Blueprint->BlueprintType != BPTYPE_Interface
			&& InGraph->GetSchema()->GetGraphType(InGraph) == EGraphType::GT_Function
			&& !InGraph->IsA(UAnimationTransitionGraph::StaticClass());
	}
	return false;
}

// Returns a descriptive name of the type of blueprint passed in
FString FBlueprintEditorUtils::GetBlueprintTypeDescription(const UBlueprint* Blueprint)
{
	FString BlueprintTypeString;
	switch (Blueprint->BlueprintType)
	{
	case BPTYPE_LevelScript:
		BlueprintTypeString = LOCTEXT("BlueprintType_LevelScript", "Level Blueprint").ToString();
		break;
	case BPTYPE_MacroLibrary:
		BlueprintTypeString = LOCTEXT("BlueprintType_MacroLibrary", "Macro Library").ToString();
		break;
	case BPTYPE_Interface:
		BlueprintTypeString = LOCTEXT("BlueprintType_Interface", "Interface").ToString();
		break;
	case BPTYPE_FunctionLibrary:
	case BPTYPE_Normal:
	case BPTYPE_Const:
		BlueprintTypeString = Blueprint->GetClass()->GetName();
		break;
	default:
		BlueprintTypeString = TEXT("Unknown blueprint type");
	}

	return BlueprintTypeString;
}

//////////////////////////////////////////////////////////////////////////
// Variables

bool FBlueprintEditorUtils::IsVariableCreatedByBlueprint(UBlueprint* InBlueprint, UProperty* InVariableProperty)
{
	bool bIsVariableCreatedByBlueprint = false;
	if (UBlueprintGeneratedClass* GeneratedClass = Cast<UBlueprintGeneratedClass>(InVariableProperty->GetOwnerClass()))
	{
		UBlueprint* OwnerBlueprint = Cast<UBlueprint>(GeneratedClass->ClassGeneratedBy);
		bIsVariableCreatedByBlueprint = (OwnerBlueprint == InBlueprint && FBlueprintEditorUtils::FindNewVariableIndex(InBlueprint, InVariableProperty->GetFName()) != INDEX_NONE);
	}
	return bIsVariableCreatedByBlueprint;
}

// Find the index of a variable first declared in this blueprint. Returns INDEX_NONE if not found.
int32 FBlueprintEditorUtils::FindNewVariableIndex(const UBlueprint* Blueprint, const FName& InName) 
{
	if(InName != NAME_None)
	{
		for(int32 i=0; i<Blueprint->NewVariables.Num(); i++)
		{
			if(Blueprint->NewVariables[i].VarName == InName)
			{
				return i;
			}
		}
	}

	return INDEX_NONE;
}

bool FBlueprintEditorUtils::MoveVariableBeforeVariable(UBlueprint* Blueprint, FName VarNameToMove, FName TargetVarName, bool bDontRecompile)
{
	bool bMoved = false;
	int32 VarIndexToMove = FindNewVariableIndex(Blueprint, VarNameToMove);
	int32 TargetVarIndex = FindNewVariableIndex(Blueprint, TargetVarName);
	if(VarIndexToMove != INDEX_NONE && TargetVarIndex != INDEX_NONE)
	{
		// Copy var we want to move
		FBPVariableDescription MoveVar = Blueprint->NewVariables[VarIndexToMove];
		// When we remove item, will back all items after it. If your target is after it, need to adjust
		if(TargetVarIndex > VarIndexToMove)
		{
			TargetVarIndex--;
		}
		// Remove var we are moving
		Blueprint->NewVariables.RemoveAt(VarIndexToMove);
		// Add in before target variable
		Blueprint->NewVariables.Insert(MoveVar, TargetVarIndex);

		if(!bDontRecompile)
		{
			FBlueprintEditorUtils::MarkBlueprintAsStructurallyModified(Blueprint);
		}
		bMoved = true;
	}
	return bMoved;
}

int32 FBlueprintEditorUtils::FindFirstNewVarOfCategory(const UBlueprint* Blueprint, FText Category)
{
	for(int32 VarIdx=0; VarIdx<Blueprint->NewVariables.Num(); VarIdx++)
	{
		if(Blueprint->NewVariables[VarIdx].Category.EqualTo(Category))
		{
			return VarIdx;
		}
	}
	return INDEX_NONE;
}



int32 FBlueprintEditorUtils::FindTimelineIndex(const UBlueprint* Blueprint, const FName& InName) 
{
	const FName TimelineTemplateName = *UTimelineTemplate::TimelineVariableNameToTemplateName(InName);
	for(int32 i=0; i<Blueprint->Timelines.Num(); i++)
	{
		if(Blueprint->Timelines[i]->GetFName() == TimelineTemplateName)
		{
			return i;
		}
	}

	return INDEX_NONE;
}

void FBlueprintEditorUtils::GetSCSVariableNameList(const UBlueprint* Blueprint, TArray<FName>& VariableNames)
{
	if(Blueprint != NULL && Blueprint->SimpleConstructionScript != NULL)
	{
		for (USCS_Node* SCS_Node : Blueprint->SimpleConstructionScript->GetAllNodes())
		{
			if (SCS_Node != NULL)
			{
				const FName VariableName = SCS_Node->GetVariableName();
				if(VariableName != NAME_None)
				{
					VariableNames.AddUnique(VariableName);
				}
			}
		}
	}
}

void FBlueprintEditorUtils::GetImplementingBlueprintsFunctionNameList(const UBlueprint* Blueprint, TArray<FName>& FunctionNames)
{
	if(Blueprint != NULL && FBlueprintEditorUtils::IsInterfaceBlueprint(Blueprint))
	{
		for(TObjectIterator<UBlueprint> BlueprintIt; BlueprintIt; ++BlueprintIt)
		{
			const UBlueprint* ChildBlueprint = *BlueprintIt;
			if(ChildBlueprint != NULL)
			{
				for (int32 InterfaceIndex = 0; InterfaceIndex < ChildBlueprint->ImplementedInterfaces.Num(); InterfaceIndex++)
				{
					const FBPInterfaceDescription& CurrentInterface = ChildBlueprint->ImplementedInterfaces[InterfaceIndex];
					const UBlueprint* BlueprintInterfaceClass = UBlueprint::GetBlueprintFromClass(CurrentInterface.Interface);
					if(BlueprintInterfaceClass != NULL && BlueprintInterfaceClass == Blueprint)
					{
						FBlueprintEditorUtils::GetAllGraphNames(ChildBlueprint, FunctionNames);
					}
				}
			}
		}
	}
}

int32 FBlueprintEditorUtils::FindSCS_Node(const UBlueprint* Blueprint, const FName& InName) 
{
	if (Blueprint->SimpleConstructionScript)
	{
		const TArray<USCS_Node*>& AllSCS_Nodes = Blueprint->SimpleConstructionScript->GetAllNodes();
	
		for(int32 i=0; i<AllSCS_Nodes.Num(); i++)
		{
			if(AllSCS_Nodes[i]->VariableName == InName)
			{
				return i;
			}
		}
	}

	return INDEX_NONE;
}

void FBlueprintEditorUtils::SetBlueprintOnlyEditableFlag(UBlueprint* Blueprint, const FName& VarName, const bool bNewBlueprintOnly)
{
	const int32 VarIndex = FBlueprintEditorUtils::FindNewVariableIndex(Blueprint, VarName);

	if (bNewBlueprintOnly)
	{
		FBlueprintEditorUtils::RemoveBlueprintVariableMetaData(Blueprint, VarName, NULL, FEdMode::MD_MakeEditWidget);
	}

	if (VarIndex != INDEX_NONE)
	{
		if( bNewBlueprintOnly )
		{
			Blueprint->NewVariables[VarIndex].PropertyFlags |= CPF_DisableEditOnInstance;
		}
		else
		{
			Blueprint->NewVariables[VarIndex].PropertyFlags &= ~CPF_DisableEditOnInstance;
		}
	}

	FBlueprintEditorUtils::MarkBlueprintAsStructurallyModified(Blueprint);
}

void FBlueprintEditorUtils::SetInterpFlag(UBlueprint* Blueprint, const FName& VarName, const bool bInterp)
{
	const int32 VarIndex = FBlueprintEditorUtils::FindNewVariableIndex(Blueprint, VarName);
	if (VarIndex != INDEX_NONE)
	{
		if( bInterp )
		{
			Blueprint->NewVariables[VarIndex].PropertyFlags |= (CPF_Interp);
		}
		else
		{
			Blueprint->NewVariables[VarIndex].PropertyFlags &= ~(CPF_Interp);
		}
	}

	FBlueprintEditorUtils::MarkBlueprintAsStructurallyModified(Blueprint);
}

void FBlueprintEditorUtils::SetVariableTransientFlag(UBlueprint* InBlueprint, const FName& InVarName, const bool bInIsTransient)
{
	const int32 VarIndex = FBlueprintEditorUtils::FindNewVariableIndex(InBlueprint, InVarName);

	if (VarIndex != INDEX_NONE)
	{
		if( bInIsTransient )
		{
			InBlueprint->NewVariables[VarIndex].PropertyFlags |= CPF_Transient;
		}
		else
		{
			InBlueprint->NewVariables[VarIndex].PropertyFlags &= ~CPF_Transient;
		}
	}

	FBlueprintEditorUtils::MarkBlueprintAsStructurallyModified(InBlueprint);
}

void FBlueprintEditorUtils::SetVariableSaveGameFlag(UBlueprint* InBlueprint, const FName& InVarName, const bool bInIsSaveGame)
{
	const int32 VarIndex = FBlueprintEditorUtils::FindNewVariableIndex(InBlueprint, InVarName);

	if (VarIndex != INDEX_NONE)
	{
		if( bInIsSaveGame )
		{
			InBlueprint->NewVariables[VarIndex].PropertyFlags |= CPF_SaveGame;
		}
		else
		{
			InBlueprint->NewVariables[VarIndex].PropertyFlags &= ~CPF_SaveGame;
		}
	}

	FBlueprintEditorUtils::MarkBlueprintAsStructurallyModified(InBlueprint);
}

void FBlueprintEditorUtils::SetVariableAdvancedDisplayFlag(UBlueprint* InBlueprint, const FName& InVarName, const bool bInIsAdvancedDisplay)
{
	const int32 VarIndex = FBlueprintEditorUtils::FindNewVariableIndex(InBlueprint, InVarName);

	if (VarIndex != INDEX_NONE)
	{
		if( bInIsAdvancedDisplay )
		{
			InBlueprint->NewVariables[VarIndex].PropertyFlags |= CPF_AdvancedDisplay;
		}
		else
		{
			InBlueprint->NewVariables[VarIndex].PropertyFlags &= ~CPF_AdvancedDisplay;
		}
	}

	FBlueprintEditorUtils::MarkBlueprintAsStructurallyModified(InBlueprint);
}

struct FMetaDataDependencyHelper
{
	static void OnChange(UBlueprint* Blueprint, FName MetaDataKey)
	{
		if (Blueprint && (FBlueprintMetadata::MD_ExposeOnSpawn == MetaDataKey))
		{
			TArray<UEdGraph*> AllGraphs;
			Blueprint->GetAllGraphs(AllGraphs);
			for (UEdGraph* Graph : AllGraphs)
			{
				if (Graph)
				{
					const UEdGraphSchema* Schema = Graph->GetSchema();
					TArray<UK2Node_SpawnActorFromClass*> LocalSpawnNodes;
					Graph->GetNodesOfClass(LocalSpawnNodes);
					for (UK2Node_SpawnActorFromClass* Node : LocalSpawnNodes)
					{
						UClass* ClassToSpawn = Node ? Node->GetClassToSpawn() : NULL;
						if (ClassToSpawn && ClassToSpawn->IsChildOf(Blueprint->GeneratedClass))
						{
							Schema->ReconstructNode(*Node, true);
						}
					}
				}
			}
		}
	}
};

void FBlueprintEditorUtils::SetBlueprintVariableMetaData(UBlueprint* Blueprint, const FName& VarName, const UStruct* InLocalVarScope, const FName& MetaDataKey, const FString& MetaDataValue)
{
	// If there is a local var scope, we know we are looking at a local variable
	if(InLocalVarScope)
	{
		if(FBPVariableDescription* LocalVariable = FindLocalVariable(Blueprint, InLocalVarScope, VarName))
		{
			LocalVariable->SetMetaData(MetaDataKey, *MetaDataValue);
		}
	}
	else
	{
		const int32 VarIndex = FBlueprintEditorUtils::FindNewVariableIndex(Blueprint, VarName);
		if (VarIndex == INDEX_NONE)
		{
			//Not a NewVariable is the VarName from a Timeline?
			const int32 TimelineIndex = FBlueprintEditorUtils::FindTimelineIndex(Blueprint,VarName);

			if (TimelineIndex == INDEX_NONE)
			{
				//Not a Timeline is this a SCS Node?
				const int32 SCS_NodeIndex = FBlueprintEditorUtils::FindSCS_Node(Blueprint,VarName);

				if (SCS_NodeIndex != INDEX_NONE)
				{
					Blueprint->SimpleConstructionScript->GetAllNodes()[SCS_NodeIndex]->SetMetaData(MetaDataKey, MetaDataValue);
				}

			}
			else
			{
				Blueprint->Timelines[TimelineIndex]->SetMetaData(MetaDataKey, MetaDataValue);
			}
		}
		else
		{
			Blueprint->NewVariables[VarIndex].SetMetaData(MetaDataKey, MetaDataValue);
			UProperty* Property = FindField<UProperty>(Blueprint->SkeletonGeneratedClass, VarName);
			if (Property)
			{
				Property->SetMetaData(MetaDataKey, *MetaDataValue);
			}
			Property = FindField<UProperty>(Blueprint->GeneratedClass, VarName);
			if (Property)
			{
				Property->SetMetaData(MetaDataKey, *MetaDataValue);
			}
		}
	}

	FMetaDataDependencyHelper::OnChange(Blueprint, MetaDataKey);

	FBlueprintEditorUtils::MarkBlueprintAsStructurallyModified(Blueprint);
}

bool FBlueprintEditorUtils::GetBlueprintVariableMetaData(const UBlueprint* Blueprint, const FName& VarName, const UStruct* InLocalVarScope, const FName& MetaDataKey, FString& OutMetaDataValue)
{
	// If there is a local var scope, we know we are looking at a local variable
	if(InLocalVarScope)
	{
		if(FBPVariableDescription* LocalVariable = FindLocalVariable(Blueprint, InLocalVarScope, VarName))
		{
			int32 EntryIndex = LocalVariable->FindMetaDataEntryIndexForKey(MetaDataKey);
			if (EntryIndex != INDEX_NONE)
			{
				OutMetaDataValue = LocalVariable->GetMetaData(MetaDataKey);
				return true;
			}
		}
	}
	else
	{
		const int32 VarIndex = FBlueprintEditorUtils::FindNewVariableIndex(Blueprint, VarName);
		if (VarIndex == INDEX_NONE)
		{
			//Not a NewVariable is the VarName from a Timeline?
			const int32 TimelineIndex = FBlueprintEditorUtils::FindTimelineIndex(Blueprint,VarName);

			if (TimelineIndex == INDEX_NONE)
			{
				//Not a Timeline is this a SCS Node?
				const int32 SCS_NodeIndex = FBlueprintEditorUtils::FindSCS_Node(Blueprint,VarName);

				if (SCS_NodeIndex != INDEX_NONE)
				{
					USCS_Node& Desc = *Blueprint->SimpleConstructionScript->GetAllNodes()[SCS_NodeIndex];

					int32 EntryIndex = Desc.FindMetaDataEntryIndexForKey(MetaDataKey);
					if (EntryIndex != INDEX_NONE)
					{
						OutMetaDataValue = Desc.GetMetaData(MetaDataKey);
						return true;
					}
				}
			}
			else
			{
				UTimelineTemplate& Desc = *Blueprint->Timelines[TimelineIndex];

				int32 EntryIndex = Desc.FindMetaDataEntryIndexForKey(MetaDataKey);
				if (EntryIndex != INDEX_NONE)
				{
					OutMetaDataValue = Desc.GetMetaData(MetaDataKey);
					return true;
				}
			}
		}
		else
		{
			const FBPVariableDescription& Desc = Blueprint->NewVariables[VarIndex];

			int32 EntryIndex = Desc.FindMetaDataEntryIndexForKey(MetaDataKey);
			if (EntryIndex != INDEX_NONE)
			{
				OutMetaDataValue = Desc.GetMetaData(MetaDataKey);
				return true;
			}
		}
	}

	OutMetaDataValue.Empty();
	return false;
}

void FBlueprintEditorUtils::RemoveBlueprintVariableMetaData(UBlueprint* Blueprint, const FName& VarName, const UStruct* InLocalVarScope, const FName& MetaDataKey)
{
	// If there is a local var scope, we know we are looking at a local variable
	if(InLocalVarScope)
	{
		if(FBPVariableDescription* LocalVariable = FindLocalVariable(Blueprint, InLocalVarScope, VarName))
		{
			LocalVariable->RemoveMetaData(MetaDataKey);
		}
	}
	else
	{
		const int32 VarIndex = FBlueprintEditorUtils::FindNewVariableIndex(Blueprint, VarName);
		if (VarIndex == INDEX_NONE)
		{
			//Not a NewVariable is the VarName from a Timeline?
			const int32 TimelineIndex = FBlueprintEditorUtils::FindTimelineIndex(Blueprint,VarName);

			if (TimelineIndex == INDEX_NONE)
			{
				//Not a Timeline is this a SCS Node?
				const int32 SCS_NodeIndex = FBlueprintEditorUtils::FindSCS_Node(Blueprint,VarName);

				if (SCS_NodeIndex != INDEX_NONE)
				{
					Blueprint->SimpleConstructionScript->GetAllNodes()[SCS_NodeIndex]->RemoveMetaData(MetaDataKey);
				}

			}
			else
			{
				Blueprint->Timelines[TimelineIndex]->RemoveMetaData(MetaDataKey);
			}
		}
		else
		{
			Blueprint->NewVariables[VarIndex].RemoveMetaData(MetaDataKey);
			UProperty* Property = FindField<UProperty>(Blueprint->SkeletonGeneratedClass, VarName);
			if (Property)
			{
				Property->RemoveMetaData(MetaDataKey);
			}
			Property = FindField<UProperty>(Blueprint->GeneratedClass, VarName);
			if (Property)
			{
				Property->RemoveMetaData(MetaDataKey);
			}
		}
	}

	FMetaDataDependencyHelper::OnChange(Blueprint, MetaDataKey);

	FBlueprintEditorUtils::MarkBlueprintAsStructurallyModified(Blueprint);
}

void FBlueprintEditorUtils::SetBlueprintVariableCategory(UBlueprint* Blueprint, const FName& VarName, const UStruct* InLocalVarScope, const FText& NewCategory, bool bDontRecompile)
{
	const FScopedTransaction Transaction( LOCTEXT("ChangeVariableCategory", "Change Variable Category") );
	Blueprint->Modify();

	// Ensure we always set a category
	const UEdGraphSchema_K2* K2Schema = GetDefault<UEdGraphSchema_K2>();
	FText SetCategory = NewCategory;
	if (SetCategory.IsEmpty())
	{
		SetCategory = K2Schema->VR_DefaultCategory; 
	}

	UClass* SkeletonGeneratedClass = Blueprint->SkeletonGeneratedClass;
	if (UProperty* TargetProperty = FindField<UProperty>(SkeletonGeneratedClass, VarName))
	{
		UClass* OuterClass = CastChecked<UClass>(TargetProperty->GetOuter());
		const bool bIsNativeVar = (OuterClass->ClassGeneratedBy == NULL);

		// If the category does not change, we will not recompile the Blueprint
		bool bIsCategoryChanged = false;
		if (!bIsNativeVar)
		{
			TargetProperty->SetMetaData(TEXT("Category"), *SetCategory.ToString());
			const int32 VarIndex = FBlueprintEditorUtils::FindNewVariableIndex(Blueprint, VarName);
			if (VarIndex != INDEX_NONE)
			{
				bIsCategoryChanged = !Blueprint->NewVariables[VarIndex].Category.EqualTo(SetCategory);
				
				if(bIsCategoryChanged)
				{
					Blueprint->NewVariables[VarIndex].Category = SetCategory;
				}
			}
			else
			{
				const int32 SCS_NodeIndex = FBlueprintEditorUtils::FindSCS_Node(Blueprint, VarName);
				if (SCS_NodeIndex != INDEX_NONE)
				{
					bIsCategoryChanged = !Blueprint->SimpleConstructionScript->GetAllNodes()[SCS_NodeIndex]->CategoryName.EqualTo(SetCategory);
					
					if(bIsCategoryChanged)
					{
						Blueprint->SimpleConstructionScript->GetAllNodes()[SCS_NodeIndex]->Modify();
						Blueprint->SimpleConstructionScript->GetAllNodes()[SCS_NodeIndex]->CategoryName = SetCategory;
					}
				}
			}

			if (bDontRecompile == false && bIsCategoryChanged)
			{
				FBlueprintEditorUtils::MarkBlueprintAsStructurallyModified(Blueprint);
			}
		}
	}
	else if(InLocalVarScope)
	{
		UK2Node_FunctionEntry* OutFunctionEntryNode;
		if(FBPVariableDescription* LocalVariable = FindLocalVariable(Blueprint, InLocalVarScope, VarName, &OutFunctionEntryNode))
		{
			// If the category does not change, we will not recompile the Blueprint
			bool bIsCategoryChanged = !LocalVariable->Category.EqualTo(SetCategory);

			if(bIsCategoryChanged)
			{
				OutFunctionEntryNode->Modify();
				LocalVariable->SetMetaData(TEXT("Category"), *SetCategory.ToString());
				LocalVariable->Category = SetCategory;
			}

			if (bDontRecompile == false && bIsCategoryChanged)
			{
				FBlueprintEditorUtils::MarkBlueprintAsStructurallyModified(Blueprint);
			}
		}
	}
}

FText FBlueprintEditorUtils::GetBlueprintVariableCategory(UBlueprint* Blueprint, const FName& VarName, const UStruct* InLocalVarScope)
{
	FText CategoryName;
	UClass* SkeletonGeneratedClass = Blueprint->SkeletonGeneratedClass;
	UProperty* TargetProperty = FindField<UProperty>(SkeletonGeneratedClass, VarName);
	if(TargetProperty != NULL)
	{
		CategoryName = FObjectEditorUtils::GetCategoryText(TargetProperty);
	}
	else if(InLocalVarScope)
	{
		// Check to see if it is a local variable
		if(FBPVariableDescription* LocalVariable = FindLocalVariable(Blueprint, InLocalVarScope, VarName))
		{
			CategoryName = LocalVariable->Category;
		}
	}

	if(CategoryName.IsEmpty() && Blueprint->SimpleConstructionScript != NULL)
	{
		// Look for the variable in the SCS (in case the Blueprint has not been compiled yet)
		const int32 SCS_NodeIndex = FBlueprintEditorUtils::FindSCS_Node(Blueprint, VarName);
		if (SCS_NodeIndex != INDEX_NONE)
		{
			CategoryName = Blueprint->SimpleConstructionScript->GetAllNodes()[SCS_NodeIndex]->CategoryName;
		}
	}

	return CategoryName;
}

uint64* FBlueprintEditorUtils::GetBlueprintVariablePropertyFlags(UBlueprint* Blueprint, const FName& VarName)
{
	const int32 VarIndex = FBlueprintEditorUtils::FindNewVariableIndex(Blueprint, VarName);
	if (VarIndex != INDEX_NONE)
	{
		return &Blueprint->NewVariables[VarIndex].PropertyFlags;
	}
	return NULL;
}

FName FBlueprintEditorUtils::GetBlueprintVariableRepNotifyFunc(UBlueprint* Blueprint, const FName& VarName)
{
	const int32 VarIndex = FBlueprintEditorUtils::FindNewVariableIndex(Blueprint, VarName);
	if (VarIndex != INDEX_NONE)
	{
		return Blueprint->NewVariables[VarIndex].RepNotifyFunc;
	}
	return NAME_None;
}

void FBlueprintEditorUtils::SetBlueprintVariableRepNotifyFunc(UBlueprint* Blueprint, const FName& VarName, const FName& RepNotifyFunc)
{
	const int32 VarIndex = FBlueprintEditorUtils::FindNewVariableIndex(Blueprint, VarName);
	if (VarIndex != INDEX_NONE)
	{
		Blueprint->NewVariables[VarIndex].RepNotifyFunc = RepNotifyFunc;
	}
}


// Gets a list of function names currently in use in the blueprint, based on the skeleton class
void FBlueprintEditorUtils::GetFunctionNameList(const UBlueprint* Blueprint, TArray<FName>& FunctionNames)
{
	if( UClass* SkeletonClass = Blueprint->SkeletonGeneratedClass )
	{
		for( TFieldIterator<UFunction> FuncIt(SkeletonClass, EFieldIteratorFlags::IncludeSuper); FuncIt; ++FuncIt )
		{
			FunctionNames.Add( (*FuncIt)->GetFName() );
		}
	}
}

void FBlueprintEditorUtils::GetDelegateNameList(const UBlueprint* Blueprint, TArray<FName>& FunctionNames)
{
	check(Blueprint);
	for (int32 It = 0; It < Blueprint->DelegateSignatureGraphs.Num(); It++)
	{
		if (UEdGraph* Graph = Blueprint->DelegateSignatureGraphs[It])
		{
			FunctionNames.Add(Graph->GetFName());
		}
	}
}

UEdGraph* FBlueprintEditorUtils::GetDelegateSignatureGraphByName(UBlueprint* Blueprint, FName FunctionName)
{
	if ((NULL != Blueprint) && (FunctionName != NAME_None))
	{
		for (int32 It = 0; It < Blueprint->DelegateSignatureGraphs.Num(); It++)
		{
			if (UEdGraph* Graph = Blueprint->DelegateSignatureGraphs[It])
			{
				if(FunctionName == Graph->GetFName())
				{
					return Graph;
				}
			}
		}
	}
	return NULL;
}

// Gets a list of pins that should hidden for a given function
void FBlueprintEditorUtils::GetHiddenPinsForFunction(UEdGraph const* Graph, UFunction const* Function, TSet<FString>& HiddenPins, TSet<FString>* OutInternalPins)
{
	check(Function != NULL);
	TMap<FName, FString>* MetaData = UMetaData::GetMapForObject(Function);	
	if (MetaData != NULL)
	{
		for (TMap<FName, FString>::TConstIterator It(*MetaData); It; ++It)
		{
			static const FName NAME_LatentInfo = TEXT("LatentInfo");
			static const FName NAME_HidePin = TEXT("HidePin");

			const FName& Key = It.Key();

			if (Key == NAME_LatentInfo)
			{
				HiddenPins.Add(It.Value());
			}
			else if (Key == NAME_HidePin)
			{
				HiddenPins.Add(It.Value());
			}
			else if (Key == FBlueprintMetadata::MD_InternalUseParam)
			{
				HiddenPins.Add(It.Value());

				if (OutInternalPins != nullptr)
				{
					OutInternalPins->Add(It.Value());
				}
			}
			else if(Key == FBlueprintMetadata::MD_ExpandEnumAsExecs)
			{
				HiddenPins.Add(It.Value());
			}
			else if (Key == FBlueprintMetadata::MD_WorldContext)
			{
				const UEdGraphSchema_K2* K2Schema = GetDefault<UEdGraphSchema_K2>();
				if(!K2Schema->IsStaticFunctionGraph(Graph))
				{
					bool bHasIntrinsicWorldContext = false;

					UBlueprint const* CallingContext = FindBlueprintForGraph(Graph);
					if (GEngine && CallingContext && CallingContext->ParentClass)
					{
						bHasIntrinsicWorldContext = CallingContext->ParentClass->GetDefaultObject()->ImplementsGetWorld();
					}

					// if the blueprint has world context that we can lookup with "self", 
					// then we can hide this pin (and default it to self)
					if (bHasIntrinsicWorldContext)
					{
						HiddenPins.Add(It.Value());
					}
				}
			}
		}
	}
}

bool FBlueprintEditorUtils::IsPinTypeValid(const FEdGraphPinType& Type)
{
	if (const auto UDStruct = Cast<const UUserDefinedStruct>(Type.PinSubCategoryObject.Get()))
	{
		if (EUserDefinedStructureStatus::UDSS_UpToDate != UDStruct->Status)
		{
			return false;
		}
	}
	return true;
}

// Gets the visible class variable list.  This includes both variables introduced here and in all superclasses.
void FBlueprintEditorUtils::GetClassVariableList(const UBlueprint* Blueprint, TArray<FName>& VisibleVariables, bool bIncludePrivateVars) 
{
	// Existing variables in the parent class and above
	check(!Blueprint->bHasBeenRegenerated || Blueprint->bIsRegeneratingOnLoad || (Blueprint->SkeletonGeneratedClass != NULL));
	if (Blueprint->SkeletonGeneratedClass != NULL)
	{
		for (TFieldIterator<UProperty> PropertyIt(Blueprint->SkeletonGeneratedClass, EFieldIteratorFlags::IncludeSuper); PropertyIt; ++PropertyIt)
		{
			UProperty* Property = *PropertyIt;

			if ((!Property->HasAnyPropertyFlags(CPF_Parm) && (bIncludePrivateVars || Property->HasAllPropertyFlags(CPF_BlueprintVisible))))
			{
				VisibleVariables.Add(Property->GetFName());
			}
		}

		if (bIncludePrivateVars)
		{
			// Include SCS node variable names, timelines, and other member variables that may be pending compilation. Consider them to be "private" as they're not technically accessible for editing just yet.
			TArray<UBlueprint*> ParentBPStack;
			UBlueprint::GetBlueprintHierarchyFromClass(Blueprint->SkeletonGeneratedClass, ParentBPStack);
			for (int32 StackIndex = ParentBPStack.Num() - 1; StackIndex >= 0; --StackIndex)
			{
				UBlueprint* ParentBP = ParentBPStack[StackIndex];
				check(ParentBP != NULL);

				GetSCSVariableNameList(ParentBP, VisibleVariables);

				for (int32 VariableIndex = 0; VariableIndex < ParentBP->NewVariables.Num(); ++VariableIndex)
				{
					VisibleVariables.AddUnique(ParentBP->NewVariables[VariableIndex].VarName);
				}

				for (auto Timeline : ParentBP->Timelines)
				{
					if (Timeline)
					{
						VisibleVariables.AddUnique(Timeline->GetFName());
					}
				}
			}
		}
	}

	// "self" is reserved for all classes
	VisibleVariables.Add(NAME_Self);
}

void FBlueprintEditorUtils::GetNewVariablesOfType( const UBlueprint* Blueprint, const FEdGraphPinType& Type, TArray<FName>& OutVars )
{
	for(int32 i=0; i<Blueprint->NewVariables.Num(); i++)
	{
		const FBPVariableDescription& Var = Blueprint->NewVariables[i];
		if(Type == Var.VarType)
		{
			OutVars.Add(Var.VarName);
		}
	}
}

void FBlueprintEditorUtils::GetLocalVariablesOfType( const UEdGraph* Graph, const FEdGraphPinType& Type, TArray<FName>& OutVars)
{
	if (DoesSupportLocalVariables(Graph))
	{
		// Grab the function graph, so we can find the function entry node for local variables
		UEdGraph* FunctionGraph = FBlueprintEditorUtils::GetTopLevelGraph(Graph);

		TArray<UK2Node_FunctionEntry*> GraphNodes;
		FunctionGraph->GetNodesOfClass<UK2Node_FunctionEntry>(GraphNodes);

		// There should only be one entry node
		check(GraphNodes.Num() == 1);

		for (const FBPVariableDescription& LocalVar : GraphNodes[0]->LocalVariables)
		{
			if (LocalVar.VarType == Type)
			{
				OutVars.Add(LocalVar.VarName);
			}
		}
	}
}

// Adds a member variable to the blueprint.  It cannot mask a variable in any superclass.
bool FBlueprintEditorUtils::AddMemberVariable(UBlueprint* Blueprint, const FName& NewVarName, const FEdGraphPinType& NewVarType, const FString& DefaultValue/* = FString()*/)
{
	// Don't allow vars with empty names
	if(NewVarName == NAME_None)
	{
		return false;
	}

	// First we need to see if there is already a variable with that name, in this blueprint or parent class
	TArray<FName> CurrentVars;
	FBlueprintEditorUtils::GetClassVariableList(Blueprint, CurrentVars);
	if(CurrentVars.Contains(NewVarName))
	{
		return false; // fail
	}

	Blueprint->Modify();

	const UEdGraphSchema_K2* K2Schema = GetDefault<UEdGraphSchema_K2>();

	// Now create new variable
	FBPVariableDescription NewVar;

	NewVar.VarName = NewVarName;
	NewVar.VarGuid = FGuid::NewGuid();
	NewVar.FriendlyName = FName::NameToDisplayString( NewVarName.ToString(), (NewVarType.PinCategory == K2Schema->PC_Boolean) ? true : false );
	NewVar.VarType = NewVarType;
	// default new vars to 'kismet read/write' and 'only editable on owning CDO' 
	NewVar.PropertyFlags |= (CPF_Edit | CPF_BlueprintVisible | CPF_DisableEditOnInstance);
	if(NewVarType.PinCategory == K2Schema->PC_MCDelegate)
	{
		NewVar.PropertyFlags |= CPF_BlueprintAssignable | CPF_BlueprintCallable;
	}
	else
	{
		PostSetupObjectPinType(Blueprint, NewVar);
	}
	NewVar.Category = K2Schema->VR_DefaultCategory;
	NewVar.DefaultValue = DefaultValue;

	// user created variables should be none of these things
	NewVar.VarType.bIsConst       = false;
	NewVar.VarType.bIsWeakPointer = false;
	NewVar.VarType.bIsReference   = false;

	Blueprint->NewVariables.Add(NewVar);

	// Potentially adjust variable names for any child blueprints
	FBlueprintEditorUtils::ValidateBlueprintChildVariables(Blueprint, NewVarName);

	FBlueprintEditorUtils::MarkBlueprintAsStructurallyModified(Blueprint);

	return true;
}

// Removes a member variable if it was declared in this blueprint and not in a base class.
void FBlueprintEditorUtils::RemoveMemberVariable(UBlueprint* Blueprint, const FName VarName)
{
	const int32 VarIndex = FBlueprintEditorUtils::FindNewVariableIndex(Blueprint, VarName);
	if (VarIndex != INDEX_NONE)
	{
		Blueprint->NewVariables.RemoveAt(VarIndex);
		FBlueprintEditorUtils::RemoveVariableNodes(Blueprint, VarName);
		FBlueprintEditorUtils::MarkBlueprintAsStructurallyModified(Blueprint);
	}
}

void FBlueprintEditorUtils::BulkRemoveMemberVariables(UBlueprint* Blueprint, const TArray<FName>& VarNames)
{
	const FScopedTransaction Transaction( LOCTEXT("DeleteUnusedVariables", "Delete Unused Variables") );
	Blueprint->Modify();

	bool bModified = false;
	for (int32 i = 0; i < VarNames.Num(); ++i)
	{
		const int32 VarIndex = FBlueprintEditorUtils::FindNewVariableIndex(Blueprint, VarNames[i]);
		if (VarIndex != INDEX_NONE)
		{
			Blueprint->NewVariables.RemoveAt(VarIndex);
			FBlueprintEditorUtils::RemoveVariableNodes(Blueprint, VarNames[i]);
			bModified = true;
		}
	}

	if (bModified)
	{
		FBlueprintEditorUtils::MarkBlueprintAsStructurallyModified(Blueprint);
	}
}

FGuid FBlueprintEditorUtils::FindMemberVariableGuidByName(UBlueprint* InBlueprint, const FName InVariableName)
{
	while(InBlueprint)
	{
		const int32 VarIndex = FBlueprintEditorUtils::FindNewVariableIndex(InBlueprint, InVariableName);
		if (VarIndex != INDEX_NONE)
		{
			return InBlueprint->NewVariables[VarIndex].VarGuid;
		}
		InBlueprint = Cast<UBlueprint>(InBlueprint->ParentClass->ClassGeneratedBy);
	}
	return FGuid(); 
}

FName FBlueprintEditorUtils::FindMemberVariableNameByGuid(UBlueprint* InBlueprint, const FGuid& InVariableGuid)
{
	while(InBlueprint)
	{
		for(FBPVariableDescription& Variable : InBlueprint->NewVariables)
		{
			if(Variable.VarGuid == InVariableGuid)
			{
				return Variable.VarName;
			}
		}

		InBlueprint = Cast<UBlueprint>(InBlueprint->ParentClass->ClassGeneratedBy);
	}
	return NAME_None;
}

void FBlueprintEditorUtils::RemoveVariableNodes(UBlueprint* Blueprint, const FName VarName, bool const bForSelfOnly, UEdGraph* LocalGraphScope)
{
	TArray<UEdGraph*> AllGraphs;
	Blueprint->GetAllGraphs(AllGraphs);

	for(TArray<UEdGraph*>::TConstIterator it(AllGraphs); it; ++it)
	{
		const UEdGraph* CurrentGraph = *it;

		TArray<UK2Node_Variable*> GraphNodes;
		CurrentGraph->GetNodesOfClass(GraphNodes);

		for( TArray<UK2Node_Variable*>::TConstIterator NodeIt(GraphNodes); NodeIt; ++NodeIt )
		{
			UK2Node_Variable* CurrentNode = *NodeIt;

			UClass* SelfClass = Blueprint->GeneratedClass;
			UClass* VariableParent = CurrentNode->VariableReference.GetMemberParentClass(SelfClass);

			if ((SelfClass == VariableParent) || !bForSelfOnly)
			{
				if(LocalGraphScope == CurrentNode->GetGraph() || LocalGraphScope == nullptr)
				{
					if(VarName == CurrentNode->GetVarName())
					{
						CurrentNode->DestroyNode();
					}
				}
			}
		}
	}
}

void FBlueprintEditorUtils::RenameComponentMemberVariable(UBlueprint* Blueprint, USCS_Node* Node, const FName NewName)
{
	// Should not allow renaming to "none" (UI should prevent this)
	check(!NewName.IsNone());

	if (!NewName.IsEqual(Node->VariableName, ENameCase::CaseSensitive))
	{
		Blueprint->Modify();

		// Update the name
		const FName OldName = Node->VariableName;
		Node->Modify();
		Node->VariableName = NewName;

		// Rename Inheritable Component Templates
		{
			const FComponentKey Key(Node);
			TArray<UBlueprint*> Dependents;
			GetDependentBlueprints(Blueprint, Dependents);
			for (auto DepBP : Dependents)
			{
				auto InheritableComponentHandler = DepBP ? DepBP->GetInheritableComponentHandler(false) : nullptr;
				if (InheritableComponentHandler && InheritableComponentHandler->GetOverridenComponentTemplate(Key))
				{
					InheritableComponentHandler->Modify();
					InheritableComponentHandler->RefreshTemplateName(Key);
					InheritableComponentHandler->MarkPackageDirty();
				}
			}
		}

		Node->NameWasModified();

		// Update any existing references to the old name
		if (OldName != NAME_None)
		{
			FBlueprintEditorUtils::ReplaceVariableReferences(Blueprint, OldName, NewName);
		}

		// Validate child blueprints and adjust variable names to avoid a potential name collision
		FBlueprintEditorUtils::ValidateBlueprintChildVariables(Blueprint, NewName);

		// And recompile
		FBlueprintEditorUtils::MarkBlueprintAsStructurallyModified(Blueprint);
	}
}

void FBlueprintEditorUtils::RenameMemberVariable(UBlueprint* Blueprint, const FName OldName, const FName NewName)
{
	if (!NewName.IsNone() && !NewName.IsEqual(OldName, ENameCase::CaseSensitive))
	{
		const int32 VarIndex = FBlueprintEditorUtils::FindNewVariableIndex(Blueprint, OldName);
		if (VarIndex != INDEX_NONE)
		{
			const FScopedTransaction Transaction( LOCTEXT("RenameVariable", "Rename Variable") );
			Blueprint->Modify();

			// Update the name
			const UEdGraphSchema_K2* K2Schema = GetDefault<UEdGraphSchema_K2>();
			FBPVariableDescription& Variable = Blueprint->NewVariables[VarIndex];
			Variable.VarName = NewName;
			Variable.FriendlyName = FName::NameToDisplayString( NewName.ToString(), (Variable.VarType.PinCategory == K2Schema->PC_Boolean) ? true : false );

			// Update any existing references to the old name
			FBlueprintEditorUtils::ReplaceVariableReferences(Blueprint, OldName, NewName);

			void* OldPropertyAddr = NULL;
			void* NewPropertyAddr = NULL;

			//Grab property of blueprint's current CDO
			UClass* GeneratedClass = Blueprint->GeneratedClass;
			UObject* GeneratedCDO = GeneratedClass->GetDefaultObject();
			UProperty* TargetProperty = FindField<UProperty>(GeneratedClass, OldName);

			if( TargetProperty )
			{
				// Grab the address of where the property is actually stored (UObject* base, plus the offset defined in the property)
				OldPropertyAddr = TargetProperty->ContainerPtrToValuePtr<void>(GeneratedCDO);
				if(OldPropertyAddr)
				{
					// if there is a property for variable, it means the original default value was already copied, so it can be safely overridden
					Variable.DefaultValue.Empty();
					PropertyValueToString(TargetProperty, reinterpret_cast<const uint8*>(GeneratedCDO), Variable.DefaultValue);
				}
			}

			// Validate child blueprints and adjust variable names to avoid a potential name collision
			FBlueprintEditorUtils::ValidateBlueprintChildVariables(Blueprint, NewName);

			// And recompile
			FBlueprintEditorUtils::MarkBlueprintAsStructurallyModified(Blueprint);

			// Grab the new regenerated property and CDO
			UClass* NewGeneratedClass = Blueprint->GeneratedClass;
			UObject* NewGeneratedCDO = NewGeneratedClass->GetDefaultObject();
			UProperty* NewTargetProperty = FindField<UProperty>(NewGeneratedClass, NewName);

			if( NewTargetProperty )
			{
				// Get the property address of the new CDO
				NewPropertyAddr = NewTargetProperty->ContainerPtrToValuePtr<void>(NewGeneratedCDO);

				if( OldPropertyAddr && NewPropertyAddr )
				{
					// Copy the properties from old to new address.
					NewTargetProperty->CopyCompleteValue(NewPropertyAddr, OldPropertyAddr);
				}
			}

			{
				UClass* NewSkelGeneratedClass = Blueprint->SkeletonGeneratedClass;
				UMulticastDelegateProperty* MCProperty = NewSkelGeneratedClass ? FindField<UMulticastDelegateProperty>(NewSkelGeneratedClass, NewName) : nullptr;
				UEdGraph* DelegateSignatureGraph = MCProperty ? FindObject<UEdGraph>(Blueprint, *OldName.ToString()) : nullptr;
				if (MCProperty && DelegateSignatureGraph)
				{
					FBlueprintEditorUtils::RenameGraph(DelegateSignatureGraph, NewName.ToString());

					// this code should not be necessary, because the GUID remains valid, but let it be for backward compatibility.
					TArray<UK2Node_BaseMCDelegate*> NodeUsingDelegate;
					FBlueprintEditorUtils::GetAllNodesOfClass<UK2Node_BaseMCDelegate>(Blueprint, NodeUsingDelegate);
					for (auto FuncIt = NodeUsingDelegate.CreateIterator(); FuncIt; ++FuncIt)
					{
						UK2Node_BaseMCDelegate* FunctionNode = *FuncIt;
						if (FunctionNode->DelegateReference.IsSelfContext() && (FunctionNode->DelegateReference.GetMemberName() == OldName))
						{
							FunctionNode->Modify();
							FunctionNode->DelegateReference.SetSelfMember(NewName);
						}
					}
				}
			}
		}
		else if (Blueprint && Blueprint->SimpleConstructionScript)
		{
			// Wasn't in the introduced variable list; try to find the associated SCS node
			//@TODO: The SCS-generated variables should be in the variable list and have a link back;
			// As it stands, you cannot do any metadata operations on a SCS variable, and you have to do icky code like the following
			TArray<USCS_Node*> Nodes = Blueprint->SimpleConstructionScript->GetAllNodes();
			for (TArray<USCS_Node*>::TConstIterator NodeIt(Nodes); NodeIt; ++NodeIt)
			{
				USCS_Node* CurrentNode = *NodeIt;
				if (CurrentNode->VariableName == OldName)
				{
					RenameComponentMemberVariable(Blueprint, CurrentNode, NewName);
					break;
				}
			}
		}
	}
}

TArray<UK2Node_Variable*> FBlueprintEditorUtils::GetNodesForVariable(const FName& InVarName, const UBlueprint* InBlueprint, const UStruct* InScope/* = nullptr*/)
{
	TArray<UK2Node_Variable*> ReturnNodes;
	TArray<UK2Node_Variable*> VariableNodes;
	GetAllNodesOfClass<UK2Node_Variable>(InBlueprint, VariableNodes);

	bool bNodesPendingDeletion = false;
	for( TArray<UK2Node_Variable*>::TConstIterator NodeIt(VariableNodes); NodeIt; ++NodeIt )
	{
		UK2Node_Variable* CurrentNode = *NodeIt;
		if (InVarName == CurrentNode->GetVarName())
		{
			if(InScope && CurrentNode->VariableReference.GetMemberScopeName() != InScope->GetName())
			{
				// Variables are not in the same scope
				continue;
			}
			ReturnNodes.Add(CurrentNode);
		}
	}
	return ReturnNodes;
}

bool FBlueprintEditorUtils::VerifyUserWantsVariableTypeChanged(const FName& InVarName)
{
	FFormatNamedArguments Args;
	Args.Add(TEXT("VariableName"), FText::FromName(InVarName));

	FText ConfirmDelete = FText::Format(LOCTEXT( "ConfirmChangeVarType",
		"This could break connections, do you want to search all Variable '{VariableName}' instances, change its type, and recompile?"), Args );

	// Warn the user that this may result in data loss
	FSuppressableWarningDialog::FSetupInfo Info( ConfirmDelete, LOCTEXT("ChangeVariableType", "Change Variable Type"), "ChangeVariableType_Warning" );
	Info.ConfirmText = LOCTEXT( "ChangeVariableType_Yes", "Change Variable Type");
	Info.CancelText = LOCTEXT( "ChangeVariableType_No", "Do Nothing");	

	FSuppressableWarningDialog ChangeVariableType( Info );

	FSuppressableWarningDialog::EResult RetCode = ChangeVariableType.ShowModal();
	return RetCode == FSuppressableWarningDialog::Confirm || RetCode == FSuppressableWarningDialog::Suppressed;
}

void FBlueprintEditorUtils::GetLoadedChildBlueprints(UBlueprint* InBlueprint, TArray<UBlueprint*>& OutBlueprints)
{
	// Iterate over currently-loaded Blueprints and potentially adjust their variable names if they conflict with the parent
	for(TObjectIterator<UBlueprint> BlueprintIt; BlueprintIt; ++BlueprintIt)
	{
		UBlueprint* ChildBP = *BlueprintIt;
		if(ChildBP != NULL && ChildBP->ParentClass != NULL)
		{
			TArray<UBlueprint*> ParentBPArray;
			// Get the parent hierarchy
			UBlueprint::GetBlueprintHierarchyFromClass(ChildBP->ParentClass, ParentBPArray);

			// Also get any BP interfaces we use
			TArray<UClass*> ImplementedInterfaces;
			FindImplementedInterfaces(ChildBP, true, ImplementedInterfaces);
			for(auto InterfaceIt(ImplementedInterfaces.CreateConstIterator()); InterfaceIt; InterfaceIt++)
			{
				UBlueprint* BlueprintInterfaceClass = UBlueprint::GetBlueprintFromClass(*InterfaceIt);
				if(BlueprintInterfaceClass != NULL)
				{
					ParentBPArray.Add(BlueprintInterfaceClass);
				}
			}

			if(ParentBPArray.Contains(InBlueprint))
			{
				OutBlueprints.Add(ChildBP);
			}
		}
	}
}

void FBlueprintEditorUtils::ChangeMemberVariableType(UBlueprint* Blueprint, const FName VariableName, const FEdGraphPinType& NewPinType)
{
	if (VariableName != NAME_None)
	{
		const int32 VarIndex = FBlueprintEditorUtils::FindNewVariableIndex(Blueprint, VariableName);
		if (VarIndex != INDEX_NONE)
		{
			const UEdGraphSchema_K2* K2Schema = GetDefault<UEdGraphSchema_K2>();
			FBPVariableDescription& Variable = Blueprint->NewVariables[VarIndex];
			
			// Update the variable type only if it is different
			if (Variable.VarType != NewPinType)
			{
				TArray<UBlueprint*> ChildBPs;
				GetLoadedChildBlueprints(Blueprint, ChildBPs);

				TArray<UK2Node_Variable*> AllVariableNodes = GetNodesForVariable(VariableName, Blueprint);
				for(UBlueprint* ChildBP : ChildBPs)
				{
					TArray<UK2Node_Variable*> VariableNodes = GetNodesForVariable(VariableName, ChildBP);
					AllVariableNodes.Append(VariableNodes);
				}

				// TRUE if the user might be breaking variable connections
				bool bBreakingVariableConnections = false;

				// If there are variable nodes in place, warn the user of the consequences using a suppressible dialog
				if(AllVariableNodes.Num())
				{
					if(!VerifyUserWantsVariableTypeChanged(VariableName))
					{
						// User has decided to cancel changing the variable member type
						return;
					}
					bBreakingVariableConnections = true;
				}

				const FScopedTransaction Transaction( LOCTEXT("ChangeVariableType", "Change Variable Type") );
				Blueprint->Modify();

				/** Only change the variable type if type selection is valid, some unloaded Blueprints will turn out to be bad */
				bool bChangeVariableType = true;

				if ((NewPinType.PinCategory == K2Schema->PC_Object) || (NewPinType.PinCategory == K2Schema->PC_Interface))
				{
					// if it's a PC_Object, then it should have an associated UClass object
					if(NewPinType.PinSubCategoryObject.IsValid())
					{
						const UClass* ClassObject = Cast<UClass>(NewPinType.PinSubCategoryObject.Get());
						check(ClassObject != NULL);

						if (ClassObject->IsChildOf(AActor::StaticClass()))
						{
							// prevent Actor variables from having default values (because Blueprint templates are library elements that can 
							// bridge multiple levels and different levels might not have the actor that the default is referencing).
							Variable.PropertyFlags |= CPF_DisableEditOnTemplate;
						}
						else 
						{
							// clear the disable-default-value flag that might have been present (if this was an AActor variable before)
							Variable.PropertyFlags &= ~(CPF_DisableEditOnTemplate);
						}
					}
					else
					{
						bChangeVariableType = false;

						// Display a notification to inform the user that the variable type was invalid (likely due to corruption), it should no longer appear in the list.
						FNotificationInfo Info( LOCTEXT("InvalidUnloadedBP", "The selected type was invalid once loaded, it has been removed from the list!") );
						Info.ExpireDuration = 3.0f;
						Info.bUseLargeFont = false;
						TSharedPtr<SNotificationItem> Notification = FSlateNotificationManager::Get().AddNotification(Info);
						if ( Notification.IsValid() )
						{
							Notification->SetCompletionState( SNotificationItem::CS_Fail );
						}
					}
				}
				else 
				{
					// clear the disable-default-value flag that might have been present (if this was an AActor variable before)
					Variable.PropertyFlags &= ~(CPF_DisableEditOnTemplate);
				}

				if(bChangeVariableType)
				{
					Variable.VarType = NewPinType;

					UClass* ParentClass = nullptr;
					FBlueprintEditorUtils::MarkBlueprintAsStructurallyModified(Blueprint);

					if(bBreakingVariableConnections)
					{
						for(UBlueprint* ChildBP : ChildBPs)
						{
							// Mark the Blueprint as structurally modified so we can reconstruct the node successfully
							FBlueprintEditorUtils::MarkBlueprintAsStructurallyModified(ChildBP);
						}

						// Reconstruct all variable nodes that reference the changing variable
						for(UK2Node_Variable* VariableNode : AllVariableNodes)
						{
							K2Schema->ReconstructNode(*VariableNode, true);
						}

						TSharedPtr<IToolkit> FoundAssetEditor = FToolkitManager::Get().FindEditorForAsset(Blueprint);
						if (FoundAssetEditor.IsValid())
						{
							TSharedRef<IBlueprintEditor> BlueprintEditor = StaticCastSharedRef<IBlueprintEditor>(FoundAssetEditor.ToSharedRef());

							const bool bSetFindWithinBlueprint = false;
							const bool bSelectFirstResult = false;
							BlueprintEditor->SummonSearchUI(bSetFindWithinBlueprint, AllVariableNodes[0]->GetFindReferenceSearchString(), bSelectFirstResult);
						}
					}
					else
					{
						// And recompile
						FBlueprintEditorUtils::MarkBlueprintAsStructurallyModified(Blueprint);
					}
				}

				// And recompile
				FBlueprintEditorUtils::MarkBlueprintAsStructurallyModified(Blueprint);
			}
		}
	}
}

FName FBlueprintEditorUtils::DuplicateVariable(UBlueprint* InBlueprint, const UStruct* InScope, const FName& InVariableToDuplicate)
{
	FName DuplicatedVariableName = NAME_None;

	if (InVariableToDuplicate != NAME_None)
	{
		const FScopedTransaction Transaction( LOCTEXT( "DuplicateVariable", "Duplicate Variable" ) );
		InBlueprint->Modify();

		FBPVariableDescription NewVar;

		const int32 VarIndex = FBlueprintEditorUtils::FindNewVariableIndex(InBlueprint, InVariableToDuplicate);
		if (VarIndex != INDEX_NONE)
		{
			FBPVariableDescription& Variable = InBlueprint->NewVariables[VarIndex];

			NewVar = DuplicateVariableDescription(InBlueprint, Variable);

			// We need to manually pull the DefaultValue from the UProperty to set it
			void* OldPropertyAddr = NULL;

			//Grab property of blueprint's current CDO
			UClass* GeneratedClass = InBlueprint->GeneratedClass;
			UObject* GeneratedCDO = GeneratedClass->GetDefaultObject();
			UProperty* TargetProperty = FindField<UProperty>(GeneratedClass, Variable.VarName);

			if( TargetProperty )
			{
				// Grab the address of where the property is actually stored (UObject* base, plus the offset defined in the property)
				OldPropertyAddr = TargetProperty->ContainerPtrToValuePtr<void>(GeneratedCDO);
				if(OldPropertyAddr)
				{
					// if there is a property for variable, it means the original default value was already copied, so it can be safely overridden
					Variable.DefaultValue.Empty();
					TargetProperty->ExportTextItem(NewVar.DefaultValue, OldPropertyAddr, OldPropertyAddr, NULL, PPF_None);
				}
			}

			// Add the new variable
			InBlueprint->NewVariables.Add(NewVar);
		}
		else
		{
			// It's probably a local variable

			UK2Node_FunctionEntry* FunctionEntry = NULL;
			FBPVariableDescription* LocalVariable = FBlueprintEditorUtils::FindLocalVariable(InBlueprint, InScope, InVariableToDuplicate, &FunctionEntry);

			if (LocalVariable)
			{
				FunctionEntry->Modify();

				FBPVariableDescription& Variable = *LocalVariable;

				NewVar = DuplicateVariableDescription(InBlueprint, *LocalVariable);

				// Add the new variable
				FunctionEntry->LocalVariables.Add(NewVar);
			}
		}

		if(NewVar.VarGuid.IsValid())
		{
			DuplicatedVariableName = NewVar.VarName;

			// Potentially adjust variable names for any child blueprints
			FBlueprintEditorUtils::ValidateBlueprintChildVariables(InBlueprint, NewVar.VarName);

			FBlueprintEditorUtils::MarkBlueprintAsStructurallyModified(InBlueprint);
		}
	}

	return DuplicatedVariableName;
}

FBPVariableDescription FBlueprintEditorUtils::DuplicateVariableDescription(UBlueprint* InBlueprint, FBPVariableDescription& InVariableDescription)
{
	FName DuplicatedVariableName = FindUniqueKismetName(InBlueprint, InVariableDescription.VarName.GetPlainNameString());

	// Now create new variable
	FBPVariableDescription NewVar = InVariableDescription;
	NewVar.VarName = DuplicatedVariableName;
	NewVar.FriendlyName = FName::NameToDisplayString( NewVar.VarName.ToString(), NewVar.VarType.PinCategory == GetDefault<UEdGraphSchema_K2>()->PC_Boolean);
	NewVar.VarGuid = FGuid::NewGuid();

	return NewVar;
}

void FBlueprintEditorUtils::SetDefaultValueOnUserDefinedStructProperty(UBlueprint* InBlueprint, FString InScopeName, FBPVariableDescription* InOutVariableDescription)
{
	auto UserDefinedStruct = InOutVariableDescription ? Cast<UUserDefinedStruct>(InOutVariableDescription->VarType.PinSubCategoryObject.Get()) : nullptr;
	if (UserDefinedStruct)
	{
		// Create a variable reference for the variable, so we can resolve it and use it to generate the default value
		FMemberReference VariableReference;
		VariableReference.SetLocalMember(InOutVariableDescription->VarName, InScopeName, InOutVariableDescription->VarGuid);
		auto VariableProperty = VariableReference.ResolveMember<UStructProperty>(InBlueprint->SkeletonGeneratedClass);

		if (VariableProperty && ensure(VariableProperty->Struct == UserDefinedStruct))
		{
			FStructOnScope StructData(UserDefinedStruct);

<<<<<<< HEAD
			// Create the default value for the property
			FStructureEditorUtils::Fill_MakeStructureDefaultValue(UserDefinedStruct, StructData.GetStructMemory());

			// Export the default value as a string so we can store it with the variable description
			FString DefaultValueString;
=======
		// Create the default value for the property
			FStructureEditorUtils::Fill_MakeStructureDefaultValue(UserDefinedStruct, StructData.GetStructMemory());

		// Export the default value as a string so we can store it with the variable description
		FString DefaultValueString;
>>>>>>> 73f66985
			FBlueprintEditorUtils::PropertyValueToString_Direct(VariableProperty, StructData.GetStructMemory(), DefaultValueString);

			// Set the default value
			InOutVariableDescription->DefaultValue = DefaultValueString;
		}
	}
}
}

bool FBlueprintEditorUtils::AddLocalVariable(UBlueprint* Blueprint, UEdGraph* InTargetGraph, const FName InNewVarName, const FEdGraphPinType& InNewVarType, const FString& DefaultValue/*= FString()*/)
{
	if(InTargetGraph != NULL && InTargetGraph->GetSchema()->GetGraphType(InTargetGraph) == GT_Function)
	{
		// Ensure we have the top level graph for the function, in-case we are in a child graph
		UEdGraph* TargetGraph = FBlueprintEditorUtils::GetTopLevelGraph(InTargetGraph);

		const FScopedTransaction Transaction( LOCTEXT("AddLocalVariable", "Add Local Variable") );
		Blueprint->Modify();

		TArray<UK2Node_FunctionEntry*> FunctionEntryNodes;
		TargetGraph->GetNodesOfClass(FunctionEntryNodes);
		check(FunctionEntryNodes.Num());

		const UEdGraphSchema_K2* K2Schema = GetDefault<UEdGraphSchema_K2>();

		// Now create new variable
		FBPVariableDescription NewVar;

		NewVar.VarName = InNewVarName;
		NewVar.VarGuid = FGuid::NewGuid();
		NewVar.VarType = InNewVarType;
		NewVar.FriendlyName = FName::NameToDisplayString( NewVar.VarName.ToString(), (NewVar.VarType.PinCategory == K2Schema->PC_Boolean) ? true : false );
		NewVar.Category = K2Schema->VR_DefaultCategory;
		NewVar.DefaultValue = DefaultValue;

		PostSetupObjectPinType(Blueprint, NewVar);

		FunctionEntryNodes[0]->Modify();
		FunctionEntryNodes[0]->LocalVariables.Add(NewVar);

		FBlueprintEditorUtils::MarkBlueprintAsStructurallyModified(Blueprint);

		if (NewVar.DefaultValue.IsEmpty())
		{
			// Pull the description of the new variable, we will update it's default value with the default value from the user defined struct.
			FBPVariableDescription* VariableDescription = &FunctionEntryNodes[0]->LocalVariables[FunctionEntryNodes[0]->LocalVariables.Num() - 1];
			SetDefaultValueOnUserDefinedStructProperty(Blueprint, TargetGraph->GetName(), VariableDescription);
		}

		return true;
	}
	return false;
}

void FBlueprintEditorUtils::RemoveLocalVariable(UBlueprint* InBlueprint, const UStruct* InScope, const FName InVarName)
{
	UEdGraph* ScopeGraph = FindScopeGraph(InBlueprint, InScope);

	if(ScopeGraph)
	{
		TArray<UK2Node_FunctionEntry*> GraphNodes;
		ScopeGraph->GetNodesOfClass<UK2Node_FunctionEntry>(GraphNodes);

		bool bFoundLocalVariable = false;

		// There is only ever 1 function entry
		check(GraphNodes.Num() == 1)
		for( int32 VarIdx = 0; VarIdx < GraphNodes[0]->LocalVariables.Num(); ++VarIdx )
		{
			if(GraphNodes[0]->LocalVariables[VarIdx].VarName == InVarName)
			{
				GraphNodes[0]->LocalVariables.RemoveAt(VarIdx);
				FBlueprintEditorUtils::RemoveVariableNodes(InBlueprint, InVarName, true, ScopeGraph);
				FBlueprintEditorUtils::MarkBlueprintAsStructurallyModified(InBlueprint);

				bFoundLocalVariable = true;

				// No other local variables will match, we are done
				break;
			}
		}

		// Check if we found the local variable, it is a problem if we do not.
		if(!bFoundLocalVariable)
		{
			UE_LOG(LogBlueprint, Warning, TEXT("Could not find local variable '%s'!"), *InVarName.ToString());
		}
	}
}

FFunctionFromNodeHelper::FFunctionFromNodeHelper(const UObject* Obj) : Function(FunctionFromNode(Cast<UK2Node>(Obj))), Node(Cast<UK2Node>(Obj))
{

}

UFunction* FFunctionFromNodeHelper::FunctionFromNode(const UK2Node* Node)
{
	UFunction* Function = NULL;
	UBlueprint* Blueprint = Node ? Node->GetBlueprint() : NULL;
	const UClass* SearchScope = Blueprint ? Blueprint->SkeletonGeneratedClass : NULL;
	if (SearchScope)
	{
		if (const UK2Node_FunctionResult* ResultNode = Cast<UK2Node_FunctionResult>(Node))
		{
			// Function result nodes cannot resolve the UFunction, so find the entry node and use that for finding the UFunction
			TArray<UK2Node_FunctionEntry*> EntryNodes;
			ResultNode->GetGraph()->GetNodesOfClass(EntryNodes);

			check(EntryNodes.Num() == 1);
			Node = EntryNodes[0];
		}
		
		if (const UK2Node_FunctionEntry* FunctionNode = Cast<UK2Node_FunctionEntry>(Node))
		{
			const FName FunctionName = (FunctionNode->CustomGeneratedFunctionName != NAME_None) ? FunctionNode->CustomGeneratedFunctionName : FunctionNode->GetGraph()->GetFName();
			Function = SearchScope->FindFunctionByName(FunctionName);
		}
		else if (const UK2Node_Event* EventNode = Cast<UK2Node_Event>(Node))
		{
			// We need to search up the class hierachy by name or functions like CanAddParentNode will fail:
			Function = SearchScope->FindFunctionByName(EventNode->EventReference.GetMemberName());
		}
	}

	return Function;
}

UEdGraph* FBlueprintEditorUtils::FindScopeGraph(const UBlueprint* InBlueprint, const UStruct* InScope)
{
	UEdGraph* ScopeGraph = NULL;

	TArray<UEdGraph*> AllGraphs;
	InBlueprint->GetAllGraphs(AllGraphs);

	for(const auto Graph : AllGraphs)
	{
		check(Graph != NULL);
		if(Graph->GetName() == InScope->GetName())
		{
			// This graph should always be a function graph
			check(Graph->GetSchema()->GetGraphType(Graph) == GT_Function);
			
			ScopeGraph = Graph;
			break;
		}
	}
	return ScopeGraph;
}

void FBlueprintEditorUtils::RenameLocalVariable(UBlueprint* InBlueprint, const UStruct* InScope, const FName InOldName, const FName InNewName)
{
	if (!InNewName.IsNone() && !InNewName.IsEqual(InOldName, ENameCase::CaseSensitive))
	{
		UK2Node_FunctionEntry* FunctionEntry = nullptr;
		FBPVariableDescription* LocalVariable = FindLocalVariable(InBlueprint, InScope, InOldName, &FunctionEntry);
		const auto OldProperty = FindField<const UProperty>(InScope, InOldName);
		const auto ExistingProperty = FindField<const UProperty>(InScope, InNewName);
		const bool bHasExistingProperty = ExistingProperty && ExistingProperty != OldProperty;
		if (bHasExistingProperty)
		{
			UE_LOG(LogBlueprint, Warning, TEXT("Cannot name local variable '%s'. The name is already used."), *InNewName.ToString());
		}

		if (LocalVariable && !bHasExistingProperty)
		{
			const FScopedTransaction Transaction( LOCTEXT("RenameVariable", "Rename Local Variable") );
			InBlueprint->Modify();
			FunctionEntry->Modify();

			// Update the name
			const UEdGraphSchema_K2* K2Schema = GetDefault<UEdGraphSchema_K2>();
			LocalVariable->VarName = InNewName;
			LocalVariable->FriendlyName = FName::NameToDisplayString( InNewName.ToString(), LocalVariable->VarType.PinCategory == K2Schema->PC_Boolean );

			// Update any existing references to the old name
			RenameVariableReferencesInGraph(InBlueprint, InBlueprint->GeneratedClass, FindScopeGraph(InBlueprint, InScope), InOldName, InNewName);

			// Validate child blueprints and adjust variable names to avoid a potential name collision
			FBlueprintEditorUtils::ValidateBlueprintChildVariables(InBlueprint, InNewName);
			
			// And recompile
			FBlueprintEditorUtils::MarkBlueprintAsStructurallyModified(InBlueprint);
		}
	}
}

FBPVariableDescription* FBlueprintEditorUtils::FindLocalVariable(UBlueprint* InBlueprint, const UStruct* InScope, const FName InVariableName)
{
	UK2Node_FunctionEntry* DummyFunctionEntry = nullptr;
	return FindLocalVariable(InBlueprint, InScope, InVariableName, &DummyFunctionEntry);
}

FBPVariableDescription* FBlueprintEditorUtils::FindLocalVariable(const UBlueprint* InBlueprint, const UEdGraph* InScopeGraph, const FName InVariableName, class UK2Node_FunctionEntry** OutFunctionEntry)
{
	FBPVariableDescription* ReturnVariable = NULL;
	if(DoesSupportLocalVariables(InScopeGraph))
	{
		UEdGraph* FunctionGraph = GetTopLevelGraph(InScopeGraph);
		TArray<UK2Node_FunctionEntry*> GraphNodes;
		FunctionGraph->GetNodesOfClass<UK2Node_FunctionEntry>(GraphNodes);

		bool bFoundLocalVariable = false;

		// There is only ever 1 function entry
		check(GraphNodes.Num() == 1)
		for( int32 VarIdx = 0; VarIdx < GraphNodes[0]->LocalVariables.Num(); ++VarIdx )
		{
			if(GraphNodes[0]->LocalVariables[VarIdx].VarName == InVariableName)
			{
				if (OutFunctionEntry)
				{
					*OutFunctionEntry = GraphNodes[0];
				}
				ReturnVariable = &GraphNodes[0]->LocalVariables[VarIdx];
				break;
			}
		}
	}

	return ReturnVariable;
}

FBPVariableDescription* FBlueprintEditorUtils::FindLocalVariable(const UBlueprint* InBlueprint, const UStruct* InScope, const FName InVariableName, class UK2Node_FunctionEntry** OutFunctionEntry)
{
	UEdGraph* ScopeGraph = FindScopeGraph(InBlueprint, InScope);

	return FindLocalVariable(InBlueprint, ScopeGraph, InVariableName, OutFunctionEntry);
}

FName FBlueprintEditorUtils::FindLocalVariableNameByGuid(UBlueprint* InBlueprint, const FGuid& InVariableGuid)
{
	// Search through all function entry nodes for a local variable with the passed Guid
	TArray<UK2Node_FunctionEntry*> FunctionEntryNodes;
	GetAllNodesOfClass<UK2Node_FunctionEntry>(InBlueprint, FunctionEntryNodes);

	FName ReturnVariableName = NAME_None;
	for (UK2Node_FunctionEntry* const FunctionEntry : FunctionEntryNodes)
	{
		for( FBPVariableDescription& Variable : FunctionEntry->LocalVariables )
		{
			if(Variable.VarGuid == InVariableGuid)
			{
				ReturnVariableName = Variable.VarName;
				break;
			}
		}

		if(ReturnVariableName != NAME_None)
		{
			break;
		}
	}

	return ReturnVariableName;
}

FGuid FBlueprintEditorUtils::FindLocalVariableGuidByName(UBlueprint* InBlueprint, const UStruct* InScope, const FName InVariableName)
{
	FGuid ReturnGuid;
	if(FBPVariableDescription* LocalVariable = FindLocalVariable(InBlueprint, InScope, InVariableName))
	{
		ReturnGuid = LocalVariable->VarGuid;
	}

	return ReturnGuid;
}

FGuid FBlueprintEditorUtils::FindLocalVariableGuidByName(UBlueprint* InBlueprint, const UEdGraph* InScopeGraph, const FName InVariableName)
{
	FGuid ReturnGuid;
	if(FBPVariableDescription* LocalVariable = FindLocalVariable(InBlueprint, InScopeGraph, InVariableName))
	{
		ReturnGuid = LocalVariable->VarGuid;
	}

	return ReturnGuid;
}

void FBlueprintEditorUtils::ChangeLocalVariableType(UBlueprint* InBlueprint, const UStruct* InScope, const FName InVariableName, const FEdGraphPinType& NewPinType)
{
	if (InVariableName != NAME_None)
	{
		FString ActionCategory;
		const UEdGraphSchema_K2* K2Schema = GetDefault<UEdGraphSchema_K2>();

		UK2Node_FunctionEntry* FunctionEntry = NULL;
		FBPVariableDescription* VariablePtr = FindLocalVariable(InBlueprint, InScope, InVariableName, &FunctionEntry);

		if(VariablePtr)
		{
			FBPVariableDescription& Variable = *VariablePtr;

			// Update the variable type only if it is different
			if (Variable.VarName == InVariableName && Variable.VarType != NewPinType)
			{
				TArray<UK2Node_Variable*> VariableNodes = GetNodesForVariable(InVariableName, InBlueprint, InScope);

				// If there are variable nodes in place, warn the user of the consequences using a suppressible dialog
				if(VariableNodes.Num())
				{
					if(!VerifyUserWantsVariableTypeChanged(InVariableName))
					{
						// User has decided to cancel changing the variable member type
						return;
					}
				}

				const FScopedTransaction Transaction( LOCTEXT("ChangeLocalVariableType", "Change Local Variable Type") );
				InBlueprint->Modify();
				FunctionEntry->Modify();

				Variable.VarType = NewPinType;

				// Mark the Blueprint as structurally modified so we can reconstruct the node successfully
				FBlueprintEditorUtils::MarkBlueprintAsStructurallyModified(InBlueprint);

				if ((NewPinType.PinCategory == K2Schema->PC_Object) || (NewPinType.PinCategory == K2Schema->PC_Interface))
				{
					// if it's a PC_Object, then it should have an associated UClass object
					if(NewPinType.PinSubCategoryObject.IsValid())
					{
						const UClass* ClassObject = Cast<UClass>(NewPinType.PinSubCategoryObject.Get());
						check(ClassObject != NULL);

						if (ClassObject->IsChildOf(AActor::StaticClass()))
						{
							// prevent Actor variables from having default values (because Blueprint templates are library elements that can 
							// bridge multiple levels and different levels might not have the actor that the default is referencing).
							Variable.PropertyFlags |= CPF_DisableEditOnTemplate;
						}
						else 
						{
							// clear the disable-default-value flag that might have been present (if this was an AActor variable before)
							Variable.PropertyFlags &= ~(CPF_DisableEditOnTemplate);
						}
					}
				}
				else
				{
					SetDefaultValueOnUserDefinedStructProperty(InBlueprint, FunctionEntry->GetGraph()->GetName(), VariablePtr);
				}

				// Reconstruct all local variables referencing the modified one
				for(UK2Node_Variable* VariableNode : VariableNodes)
				{
					K2Schema->ReconstructNode(*VariableNode, true);
				}

				// And recompile
				FBlueprintEditorUtils::MarkBlueprintAsStructurallyModified(InBlueprint);

				TSharedPtr<IToolkit> FoundAssetEditor = FToolkitManager::Get().FindEditorForAsset(InBlueprint);

				// No need to submit a search query if there are no nodes.
				if (FoundAssetEditor.IsValid() && VariableNodes.Num())
				{
					TSharedRef<IBlueprintEditor> BlueprintEditor = StaticCastSharedRef<IBlueprintEditor>(FoundAssetEditor.ToSharedRef());

					const bool bSetFindWithinBlueprint = true;
					const bool bSelectFirstResult = false;
					BlueprintEditor->SummonSearchUI(bSetFindWithinBlueprint, VariableNodes[0]->GetFindReferenceSearchString(), bSelectFirstResult);
				}
			}
		}
	}
}

void FBlueprintEditorUtils::ReplaceVariableReferences(UBlueprint* Blueprint, const FName OldName, const FName NewName)
{
	check((OldName != NAME_None) && (NewName != NAME_None));

	::RenameVariableReferences(Blueprint, Blueprint->GeneratedClass, OldName, NewName);

	TArray<UBlueprint*> Dependents;
	GetDependentBlueprints(Blueprint, Dependents);

	for (auto DependentIt = Dependents.CreateIterator(); DependentIt; ++DependentIt)
	{
		UBlueprint* DependentBp = *DependentIt;
		::RenameVariableReferences(DependentBp, Blueprint->GeneratedClass, OldName, NewName);
	}
}

void FBlueprintEditorUtils::ReplaceVariableReferences(UBlueprint* Blueprint, const UProperty* OldVariable, const UProperty* NewVariable)
{
	check((OldVariable != NULL) && (NewVariable != NULL));
	ReplaceVariableReferences(Blueprint, OldVariable->GetFName(), NewVariable->GetFName());
}

bool FBlueprintEditorUtils::IsVariableComponent(const FBPVariableDescription& Variable)
{
	// Find the variable in the list
	if( Variable.VarType.PinCategory == FString(TEXT("object")) )
	{
		const UClass* VarClass = Cast<const UClass>(Variable.VarType.PinSubCategoryObject.Get());
		return (VarClass && VarClass->HasAnyClassFlags(CLASS_DefaultToInstanced));
	}

	return false;
}

bool FBlueprintEditorUtils::IsVariableUsed(const UBlueprint* Blueprint, const FName& Name, UEdGraph* LocalGraphScope/* = nullptr*/ )
{
	TArray<UEdGraph*> AllGraphs;
	Blueprint->GetAllGraphs(AllGraphs);
	for(TArray<UEdGraph*>::TConstIterator it(AllGraphs); it; ++it)
	{
		const UEdGraph* CurrentGraph = *it;

		if(CurrentGraph == LocalGraphScope || LocalGraphScope == nullptr)
		{
			TArray<UK2Node_Variable*> GraphNodes;
			CurrentGraph->GetNodesOfClass(GraphNodes);

			for( TArray<UK2Node_Variable*>::TConstIterator NodeIt(GraphNodes); NodeIt; ++NodeIt )
			{
				UK2Node_Variable* CurrentNode = *NodeIt;
				if(Name == CurrentNode->GetVarName())
				{
					return true;
				}
			}
		}
	}
	return false;
}

bool FBlueprintEditorUtils::ValidateAllMemberVariables(UBlueprint* InBlueprint, UBlueprint* InParentBlueprint, const FName InVariableName)
{
	for(int32 VariableIdx = 0; VariableIdx < InBlueprint->NewVariables.Num(); ++VariableIdx)
	{
		if(InBlueprint->NewVariables[VariableIdx].VarName == InVariableName)
		{
			FName NewChildName = FBlueprintEditorUtils::FindUniqueKismetName(InBlueprint, InVariableName.ToString(), InParentBlueprint ? InParentBlueprint->SkeletonGeneratedClass : InBlueprint->ParentClass);

			UE_LOG(LogBlueprint, Warning, TEXT("Blueprint %s (child of/implements %s) has a member variable with a conflicting name (%s). Changing to %s."), *InBlueprint->GetName(), *GetNameSafe(InParentBlueprint), *InVariableName.ToString(), *NewChildName.ToString());

			FBlueprintEditorUtils::RenameMemberVariable(InBlueprint, InBlueprint->NewVariables[VariableIdx].VarName, NewChildName);
			return true;
		}
	}

	return false;
}

bool FBlueprintEditorUtils::ValidateAllComponentMemberVariables(UBlueprint* InBlueprint, UBlueprint* InParentBlueprint, const FName& InVariableName)
{
	if(InBlueprint->SimpleConstructionScript != NULL)
	{
		TArray<USCS_Node*> ChildSCSNodes = InBlueprint->SimpleConstructionScript->GetAllNodes();
		for(int32 NodeIndex = 0; NodeIndex < ChildSCSNodes.Num(); ++NodeIndex)
		{
			USCS_Node* SCS_Node = ChildSCSNodes[NodeIndex];
			if(SCS_Node != NULL && SCS_Node->GetVariableName() == InVariableName)
			{
				FName NewChildName = FBlueprintEditorUtils::FindUniqueKismetName(InBlueprint, InVariableName.ToString());

				UE_LOG(LogBlueprint, Warning, TEXT("Blueprint %s (child of/implements %s) has a component variable with a conflicting name (%s). Changing to %s."), *InBlueprint->GetName(), *InParentBlueprint->GetName(), *InVariableName.ToString(), *NewChildName.ToString());

				FBlueprintEditorUtils::RenameComponentMemberVariable(InBlueprint, SCS_Node, NewChildName);
				return true;
			}
		}
	}
	return false;
}

bool FBlueprintEditorUtils::ValidateAllTimelines(UBlueprint* InBlueprint, UBlueprint* InParentBlueprint, const FName& InVariableName)
{
	for (int32 TimelineIndex=0; TimelineIndex < InBlueprint->Timelines.Num(); ++TimelineIndex)
	{
		UTimelineTemplate* TimelineTemplate = InBlueprint->Timelines[TimelineIndex];
		if( TimelineTemplate )
		{
			if( TimelineTemplate->GetFName() == InVariableName )
			{
				FName NewName = FBlueprintEditorUtils::FindUniqueKismetName(InBlueprint, TimelineTemplate->GetName());
				FBlueprintEditorUtils::RenameTimeline(InBlueprint, TimelineTemplate->GetFName(), NewName);

				UE_LOG(LogBlueprint, Warning, TEXT("Blueprint %s (child of/implements %s) has a timeline with a conflicting name (%s). Changing to %s."), *InBlueprint->GetName(), *InParentBlueprint->GetName(), *InVariableName.ToString(), *NewName.ToString());
				return true;
			}
		}
	}
	return false;
}

bool FBlueprintEditorUtils::ValidateAllFunctionGraphs(UBlueprint* InBlueprint, UBlueprint* InParentBlueprint, const FName& InVariableName)
{
	for (int32 FunctionIndex=0; FunctionIndex < InBlueprint->FunctionGraphs.Num(); ++FunctionIndex)
	{
		UEdGraph* FunctionGraph = InBlueprint->FunctionGraphs[FunctionIndex];

		if( FunctionGraph->GetFName() == InVariableName )
		{
			FName NewName = FBlueprintEditorUtils::FindUniqueKismetName(InBlueprint, FunctionGraph->GetName());
			FBlueprintEditorUtils::RenameGraph(FunctionGraph, NewName.ToString());

			UE_LOG(LogBlueprint, Warning, TEXT("Blueprint %s (child of/implements %s) has a function graph with a conflicting name (%s). Changing to %s."), *InBlueprint->GetName(), *InParentBlueprint->GetName(), *InVariableName.ToString(), *NewName.ToString());
			return true;
		}
	}
	return false;
}

void FBlueprintEditorUtils::ValidateBlueprintChildVariables(UBlueprint* InBlueprint, const FName InVariableName)
{
	// Iterate over currently-loaded Blueprints and potentially adjust their variable names if they conflict with the parent
	for(TObjectIterator<UBlueprint> BlueprintIt; BlueprintIt; ++BlueprintIt)
	{
		UBlueprint* ChildBP = *BlueprintIt;
		if(ChildBP != NULL && ChildBP->ParentClass != NULL)
		{
			TArray<UBlueprint*> ParentBPArray;
			// Get the parent hierarchy
			UBlueprint::GetBlueprintHierarchyFromClass(ChildBP->ParentClass, ParentBPArray);

			// Also get any BP interfaces we use
			TArray<UClass*> ImplementedInterfaces;
			FindImplementedInterfaces(ChildBP, true, ImplementedInterfaces);
			for(auto InterfaceIt(ImplementedInterfaces.CreateConstIterator()); InterfaceIt; InterfaceIt++)
			{
				UBlueprint* BlueprintInterfaceClass = UBlueprint::GetBlueprintFromClass(*InterfaceIt);
				if(BlueprintInterfaceClass != NULL)
				{
					ParentBPArray.Add(BlueprintInterfaceClass);
				}
			}

			if(ParentBPArray.Contains(InBlueprint))
			{
				bool bValidatedVariable = false;

				bValidatedVariable = ValidateAllMemberVariables(ChildBP, InBlueprint, InVariableName);

				if(!bValidatedVariable)
				{
					bValidatedVariable = ValidateAllComponentMemberVariables(ChildBP, InBlueprint, InVariableName);
				}

				if(!bValidatedVariable)
				{
					bValidatedVariable = ValidateAllTimelines(ChildBP, InBlueprint, InVariableName);
				}

				if(!bValidatedVariable)
				{
					bValidatedVariable = ValidateAllFunctionGraphs(ChildBP, InBlueprint, InVariableName);
				}
			}
		}
	}
}

//////////////////////////////////////////////////////////////////////////

void FBlueprintEditorUtils::ImportKismetDefaultValueToProperty(UEdGraphPin* SourcePin, UProperty* DestinationProperty, uint8* DestinationAddress, UObject* OwnerObject)
{
	FString LiteralString = SourcePin->GetDefaultAsString();

	const UEdGraphSchema_K2* K2Schema = GetDefault<UEdGraphSchema_K2>();

	if (UStructProperty* StructProperty = Cast<UStructProperty>(DestinationProperty))
	{
		static UScriptStruct* VectorStruct = TBaseStructure<FVector>::Get();
		static UScriptStruct* RotatorStruct = TBaseStructure<FRotator>::Get();
		static UScriptStruct* TransformStruct = TBaseStructure<FTransform>::Get();

		if (StructProperty->Struct == VectorStruct)
		{
			FDefaultValueHelper::ParseVector(LiteralString, *((FVector*)DestinationAddress));
			return;
		}
		else if (StructProperty->Struct == RotatorStruct)
		{
			FDefaultValueHelper::ParseRotator(LiteralString, *((FRotator*)DestinationAddress));
			return;
		}
		else if (StructProperty->Struct == TransformStruct)
		{
			(*(FTransform*)DestinationAddress).InitFromString( LiteralString );
			return;
		}
	}
	else if (UObjectPropertyBase* ObjectProperty = Cast<UObjectPropertyBase>(DestinationProperty))
	{
		ObjectProperty->SetObjectPropertyValue(DestinationAddress, SourcePin->DefaultObject);
		return;
	}

	const int32 PortFlags = 0;
	DestinationProperty->ImportText(*LiteralString, DestinationAddress, PortFlags, OwnerObject);
}

void FBlueprintEditorUtils::ExportPropertyToKismetDefaultValue(UEdGraphPin* TargetPin, UProperty* SourceProperty, uint8* SourceAddress, UObject* OwnerObject)
{
	FString LiteralString;

	if (UStructProperty* StructProperty = Cast<UStructProperty>(SourceProperty))
	{
		static UScriptStruct* VectorStruct = TBaseStructure<FVector>::Get();
		static UScriptStruct* RotatorStruct = TBaseStructure<FRotator>::Get();
		static UScriptStruct* TransformStruct = TBaseStructure<FTransform>::Get();

		if (StructProperty->Struct == VectorStruct)
		{
			FVector& SourceVector = *((FVector*)SourceAddress);
			TargetPin->DefaultValue = FString::Printf(TEXT("%f, %f, %f"), SourceVector.X, SourceVector.Y, SourceVector.Z);
			return;
		}
		else if (StructProperty->Struct == RotatorStruct)
		{
			FRotator& SourceRotator = *((FRotator*)SourceAddress);
			TargetPin->DefaultValue = FString::Printf(TEXT("%f, %f, %f"), SourceRotator.Pitch, SourceRotator.Yaw, SourceRotator.Roll);
			return;
		}
		else if (StructProperty->Struct == TransformStruct)
		{
			TargetPin->DefaultValue = (*(FTransform*)SourceAddress).ToString();
			return;
		}
	}
	else if (UObjectPropertyBase* ObjectProperty = Cast<UObjectPropertyBase>(SourceProperty))
	{
		TargetPin->DefaultObject = ObjectProperty->GetObjectPropertyValue(SourceAddress);
		return;
	}

	//@TODO: Add support for object literals

	const int32 PortFlags = 0;

	TargetPin->DefaultValue.Empty();
	SourceProperty->ExportTextItem(TargetPin->DefaultValue, SourceAddress, NULL, OwnerObject, PortFlags);
}

//////////////////////////////////////////////////////////////////////////
// Interfaces

FGuid FBlueprintEditorUtils::FindInterfaceFunctionGuid(const UFunction* Function, const UClass* InterfaceClass)
{
	// check if this is a blueprint - only blueprint interfaces can have Guids
	check(Function);
	check(InterfaceClass);
	const UBlueprint* InterfaceBlueprint = Cast<UBlueprint>(InterfaceClass->ClassGeneratedBy);
	if(InterfaceBlueprint != NULL)
	{
		// find the graph for this function
		TArray<UEdGraph*> InterfaceGraphs;
		InterfaceBlueprint->GetAllGraphs(InterfaceGraphs);

		for (auto InterfaceGraphIt(InterfaceGraphs.CreateConstIterator()); InterfaceGraphIt; InterfaceGraphIt++)
		{
			const UEdGraph* InterfaceGraph = *InterfaceGraphIt;
			if(InterfaceGraph != NULL && InterfaceGraph->GetFName() == Function->GetFName())
			{
				return InterfaceGraph->GraphGuid;
			}
		}
	}

	return FGuid();
}

// Add a new interface, and member function graphs to the blueprint
bool FBlueprintEditorUtils::ImplementNewInterface(UBlueprint* Blueprint, const FName& InterfaceClassName)
{
	check(InterfaceClassName != NAME_None);

	// Attempt to find the class we want to implement
	UClass* InterfaceClass = (UClass*)StaticFindObject(UClass::StaticClass(), ANY_PACKAGE, *InterfaceClassName.ToString());

	// Make sure the class is found, and isn't native (since Blueprints don't necessarily generate native classes.
	check(InterfaceClass);

	// Check to make sure we haven't already implemented it
	for( int32 i = 0; i < Blueprint->ImplementedInterfaces.Num(); i++ )
	{
		if( Blueprint->ImplementedInterfaces[i].Interface == InterfaceClass )
		{
			Blueprint->Message_Warn( FString::Printf (*LOCTEXT("InterfaceAlreadyImplemented", "ImplementNewInterface: Blueprint '%s' already implements the interface called '%s'").ToString(), 
				*Blueprint->GetPathName(), 
				*InterfaceClassName.ToString())
				);
			return false;
		}
	}

	// Make a new entry for this interface
	FBPInterfaceDescription NewInterface;
	NewInterface.Interface = InterfaceClass;

	bool bAllFunctionsAdded = true;

	// Add the graphs for the functions required by this interface
	for( TFieldIterator<UFunction> FunctionIter(InterfaceClass, EFieldIteratorFlags::IncludeSuper); FunctionIter; ++FunctionIter )
	{
		UFunction* Function = *FunctionIter;
		if( UEdGraphSchema_K2::CanKismetOverrideFunction(Function) && !UEdGraphSchema_K2::FunctionCanBePlacedAsEvent(Function) )
		{
			FName FunctionName = Function->GetFName();
			UEdGraph* FuncGraph = FindObject<UEdGraph>( Blueprint, *(FunctionName.ToString()) );
			if (FuncGraph != NULL)
			{
				bAllFunctionsAdded = false;

				Blueprint->Message_Error( FString::Printf (*LOCTEXT("InterfaceFunctionConflicts", "ImplementNewInterface: Blueprint '%s' has a function or graph which conflicts with the function %s in the interface called '%s'").ToString(), 
					*Blueprint->GetPathName(), 
					*FunctionName.ToString(), 
					*InterfaceClassName.ToString())
					);
				break;
			}

			UEdGraph* NewGraph = FBlueprintEditorUtils::CreateNewGraph(Blueprint, FunctionName, UEdGraph::StaticClass(), UEdGraphSchema_K2::StaticClass());
			NewGraph->bAllowDeletion = false;
			NewGraph->InterfaceGuid = FindInterfaceFunctionGuid(Function, InterfaceClass);

			NewInterface.Graphs.Add(NewGraph);

			FBlueprintEditorUtils::AddInterfaceGraph(Blueprint, NewGraph, InterfaceClass);
		}
	}

	if (bAllFunctionsAdded)
	{
		Blueprint->ImplementedInterfaces.Add(NewInterface);
		FBlueprintEditorUtils::MarkBlueprintAsStructurallyModified(Blueprint);
	}
	return bAllFunctionsAdded;
}

// Gets the graphs currently in the blueprint associated with the specified interface
void FBlueprintEditorUtils::GetInterfaceGraphs(UBlueprint* Blueprint, const FName& InterfaceClassName, TArray<UEdGraph*>& ChildGraphs)
{
	ChildGraphs.Empty();

	if( InterfaceClassName == NAME_None )
	{
		return;
	}

	// Find the implemented interface
	for( int32 i = 0; i < Blueprint->ImplementedInterfaces.Num(); i++ )
	{
		if( Blueprint->ImplementedInterfaces[i].Interface->GetFName() == InterfaceClassName )
		{
			ChildGraphs = Blueprint->ImplementedInterfaces[i].Graphs;
			return;			
		}
	}
}

// Remove an implemented interface, and its associated member function graphs
void FBlueprintEditorUtils::RemoveInterface(UBlueprint* Blueprint, const FName& InterfaceClassName, bool bPreserveFunctions /*= false*/)
{
	if( InterfaceClassName == NAME_None )
	{
		return;
	}

	// Find the implemented interface
	int32 Idx = INDEX_NONE;
	for( int32 i = 0; i < Blueprint->ImplementedInterfaces.Num(); i++ )
	{
		if( Blueprint->ImplementedInterfaces[i].Interface->GetFName() == InterfaceClassName )
		{
			Idx = i;
			break;
		}
	}

	if( Idx != INDEX_NONE )
	{
		FBPInterfaceDescription& CurrentInterface = Blueprint->ImplementedInterfaces[Idx];

		const UEdGraphSchema_K2* Schema = GetDefault<UEdGraphSchema_K2>();

		// Remove all the graphs that we implemented
		for(TArray<UEdGraph*>::TIterator it(CurrentInterface.Graphs); it; ++it)
		{
			UEdGraph* CurrentGraph = *it;
			if(bPreserveFunctions)
			{
				CurrentGraph->bAllowDeletion = true;
				CurrentGraph->bAllowRenaming = true;
				CurrentGraph->bEditable = true;
				CurrentGraph->InterfaceGuid.Invalidate();

				// We need to flag the entry node to make sure that the compiled function is callable
				Schema->AddExtraFunctionFlags(CurrentGraph, (FUNC_BlueprintCallable|FUNC_BlueprintEvent|FUNC_Public));
				Schema->MarkFunctionEntryAsEditable(CurrentGraph, true);

				Blueprint->FunctionGraphs.Add(CurrentGraph);

				// Move all non-exec pins from the function entry node to being user defined pins
				TArray<UK2Node_FunctionEntry*> FunctionEntryNodes;
				CurrentGraph->GetNodesOfClass(FunctionEntryNodes);
				if (FunctionEntryNodes.Num() > 0)
				{
					UK2Node_FunctionEntry* FunctionEntry = FunctionEntryNodes[0];
					FunctionEntry->PromoteFromInterfaceOverride();
				}

				// Move all non-exec pins from the function result node to being user defined pins
				TArray<UK2Node_FunctionResult*> FunctionResultNodes;
				CurrentGraph->GetNodesOfClass(FunctionResultNodes);
				if (FunctionResultNodes.Num() > 0)
				{
					UK2Node_FunctionResult* PrimaryFunctionResult = FunctionResultNodes[0];
					PrimaryFunctionResult->PromoteFromInterfaceOverride();

					// Reconstruct all result nodes so they update their pins accordingly
					for (UK2Node_FunctionResult* FunctionResult : FunctionResultNodes)
					{
						if (PrimaryFunctionResult != FunctionResult)
						{
							FunctionResult->PromoteFromInterfaceOverride(false);
						}
					}
				}
			}
			else
			{
				FBlueprintEditorUtils::RemoveGraph(Blueprint, CurrentGraph, EGraphRemoveFlags::MarkTransient);	// Do not recompile, yet*
			}
		}

		// Find all events placed in the event graph, and remove them
		TArray<UK2Node_Event*> AllEvents;
		FBlueprintEditorUtils::GetAllNodesOfClass(Blueprint, AllEvents);
		const UClass* InterfaceClass = Blueprint->ImplementedInterfaces[Idx].Interface;
		for(TArray<UK2Node_Event*>::TIterator NodeIt(AllEvents); NodeIt; ++NodeIt)
		{
			UK2Node_Event* EventNode = *NodeIt;
			if( EventNode->EventReference.GetMemberParentClass(EventNode->GetBlueprintClassFromNode()) == InterfaceClass )
			{
				if(bPreserveFunctions)
				{
					// Create a custom event with the same name and signature
					const FVector2D PreviousNodePos = FVector2D(EventNode->NodePosX, EventNode->NodePosY);
					const FString PreviousNodeName = EventNode->EventReference.GetMemberName().ToString();
					const UFunction* PreviousSignatureFunction = EventNode->FindEventSignatureFunction();
					check(PreviousSignatureFunction);
					
					UK2Node_CustomEvent* NewEvent = UK2Node_CustomEvent::CreateFromFunction(PreviousNodePos, EventNode->GetGraph(), PreviousNodeName, PreviousSignatureFunction, false);

					// Move the pin links from the old pin to the new pin to preserve connections
					for(auto PinIt = EventNode->Pins.CreateIterator(); PinIt; ++PinIt)
					{
						UEdGraphPin* CurrentPin = *PinIt;
						UEdGraphPin* TargetPin = NewEvent->FindPinChecked(CurrentPin->PinName);
						Schema->MovePinLinks(*CurrentPin, *TargetPin);
					}
				}
			
				EventNode->GetGraph()->RemoveNode(EventNode);
			}
		}

		// Then remove the interface from the list
		Blueprint->ImplementedInterfaces.RemoveAt(Idx, 1);
	
		// *Now recompile the blueprint (this needs to be done outside of RemoveGraph, after it's been removed from ImplementedInterfaces - otherwise it'll re-add it)
		FBlueprintEditorUtils::MarkBlueprintAsStructurallyModified(Blueprint);
	}
}

void FBlueprintEditorUtils::CleanNullGraphReferencesRecursive(UEdGraph* Graph)
{
	for (int32 GraphIndex = 0; GraphIndex < Graph->SubGraphs.Num(); )
	{
		if (UEdGraph* ChildGraph = Graph->SubGraphs[GraphIndex])
		{
			CleanNullGraphReferencesRecursive(ChildGraph);
			++GraphIndex;
		}
		else
		{
			UE_LOG(LogBlueprint, Warning, TEXT("Found NULL graph reference in children of '%s', removing it!"), *Graph->GetPathName());
			Graph->SubGraphs.RemoveAt(GraphIndex);
		}
	}
}

void FBlueprintEditorUtils::CleanNullGraphReferencesInArray(UBlueprint* Blueprint, TArray<UEdGraph*>& GraphArray)
{
	for (int32 GraphIndex = 0; GraphIndex < GraphArray.Num(); )
	{
		if (UEdGraph* Graph = GraphArray[GraphIndex])
		{
			CleanNullGraphReferencesRecursive(Graph);
			++GraphIndex;
		}
		else
		{
			UE_LOG(LogBlueprint, Warning, TEXT("Found NULL graph reference in '%s', removing it!"), *Blueprint->GetPathName());
			GraphArray.RemoveAt(GraphIndex);
		}
	}
}

void FBlueprintEditorUtils::PurgeNullGraphs(UBlueprint* Blueprint)
{
	CleanNullGraphReferencesInArray(Blueprint, Blueprint->UbergraphPages);
	CleanNullGraphReferencesInArray(Blueprint, Blueprint->FunctionGraphs);
	CleanNullGraphReferencesInArray(Blueprint, Blueprint->DelegateSignatureGraphs);
	CleanNullGraphReferencesInArray(Blueprint, Blueprint->MacroGraphs);
}

// Makes sure that calls to parent functions are valid, and removes them if not
void FBlueprintEditorUtils::ConformCallsToParentFunctions(UBlueprint* Blueprint)
{
	check(NULL != Blueprint);

	TArray<UEdGraph*> AllGraphs;
	Blueprint->GetAllGraphs(AllGraphs);
	for(int GraphIndex = 0; GraphIndex < AllGraphs.Num(); ++GraphIndex)
	{
		UEdGraph* CurrentGraph = AllGraphs[GraphIndex];
		check(NULL != CurrentGraph);

		// Make sure the graph is loaded
		if(!CurrentGraph->HasAnyFlags(RF_NeedLoad|RF_NeedPostLoad))
		{
			TArray<UK2Node_CallParentFunction*> CallFunctionNodes;
			CurrentGraph->GetNodesOfClass<UK2Node_CallParentFunction>(CallFunctionNodes);

			// For each parent function call node in the graph
			for(int CallFunctionNodeIndex = 0; CallFunctionNodeIndex < CallFunctionNodes.Num(); ++CallFunctionNodeIndex)
			{
				UK2Node_CallParentFunction* CallFunctionNode = CallFunctionNodes[CallFunctionNodeIndex];
				check(NULL != CallFunctionNode);

				// Make sure the node has already been loaded
				if(!CallFunctionNode->HasAnyFlags(RF_NeedLoad|RF_NeedPostLoad))
				{
					// Attempt to locate the function within the parent class
					const UFunction* TargetFunction = CallFunctionNode->GetTargetFunction();
					TargetFunction = TargetFunction && Blueprint->ParentClass ? Blueprint->ParentClass->FindFunctionByName(TargetFunction->GetFName()) : NULL;
					if(TargetFunction)
					{
						// If the function signature does not match the parent class
						if(TargetFunction->GetOwnerClass() != CallFunctionNode->FunctionReference.GetMemberParentClass(Blueprint->ParentClass))
						{
							// Emit something to the log to indicate that we're making a change
							FFormatNamedArguments Args;
							Args.Add(TEXT("NodeTitle"), CallFunctionNode->GetNodeTitle(ENodeTitleType::ListView));
							Args.Add(TEXT("FunctionNodeName"), FText::FromString(CallFunctionNode->GetName()));
							Blueprint->Message_Note(FText::Format(LOCTEXT("CallParentFunctionSignatureFixed_Note", "{NodeTitle} ({FunctionNodeName}) had an invalid function signature - it has now been fixed."), Args).ToString() );

							// Redirect to the correct parent function
							CallFunctionNode->SetFromFunction(TargetFunction);
						}
					}
					else
					{
						// Cache a reference to the output exec pin
						UEdGraphPin* OutputPin = CallFunctionNode->GetThenPin();

						// We're going to destroy the existing parent function call node, but first we need to persist any existing connections
						for(int PinIndex = 0; PinIndex < CallFunctionNode->Pins.Num(); ++PinIndex)
						{
							UEdGraphPin* InputPin = CallFunctionNode->Pins[PinIndex];
							check(NULL != InputPin);

							// If this is an input exec pin
							const UEdGraphSchema_K2* K2Schema = GetDefault<UEdGraphSchema_K2>();
							if(K2Schema && K2Schema->IsExecPin(*InputPin) && InputPin->Direction == EGPD_Input)
							{
								// Redirect any existing connections to the input exec pin to whatever pin(s) the output exec pin is connected to
								for(int InputLinkedToPinIndex = 0; InputLinkedToPinIndex < InputPin->LinkedTo.Num(); ++InputLinkedToPinIndex)
								{
									UEdGraphPin* InputLinkedToPin = InputPin->LinkedTo[InputLinkedToPinIndex];
									check(NULL != InputLinkedToPin);

									// Break the existing link to the node we're about to remove
									InputLinkedToPin->BreakLinkTo(InputPin);

									// Redirect the input connection to the output connection(s)
									for(int OutputLinkedToPinIndex = 0; OutputLinkedToPinIndex < OutputPin->LinkedTo.Num(); ++OutputLinkedToPinIndex)
									{
										UEdGraphPin* OutputLinkedToPin = OutputPin->LinkedTo[OutputLinkedToPinIndex];
										check(NULL != OutputLinkedToPin);

										// Make sure the output connection isn't linked to the node we're about to remove
										if(OutputLinkedToPin->LinkedTo.Contains(OutputPin))
										{
											OutputLinkedToPin->BreakLinkTo(OutputPin);
										}
										
										// Fix up the connection
										InputLinkedToPin->MakeLinkTo(OutputLinkedToPin);
									}
								}
							}
						}

						// Emit something to the log to indicate that we're making a change
						FFormatNamedArguments Args;
						Args.Add(TEXT("NodeTitle"), CallFunctionNode->GetNodeTitle(ENodeTitleType::ListView));
						Args.Add(TEXT("FunctionNodeName"), FText::FromString(CallFunctionNode->GetName()));
						Blueprint->Message_Note( FText::Format(LOCTEXT("CallParentNodeRemoved_Note", "{NodeTitle} ({FunctionNodeName}) was not valid for this Blueprint - it has been removed."), Args).ToString() );

						// Destroy the existing parent function call node (this will also break pin links and remove it from the graph)
						CallFunctionNode->DestroyNode();
					}
				}
			}
		}
	}
}

// Makes sure that all events we handle exist, and replace with custom events if not
void FBlueprintEditorUtils::ConformImplementedEvents(UBlueprint* Blueprint)
{
	check(NULL != Blueprint);

	// Collect all event graph names
	// @TODO: currently, in the compile process, Blueprint->EventGraphs gets 
	//        filled out (in FKismetCompilerContext::CreateFunctionStubForEvent)
	//        after this function is called... normally this would cause a 
	//        problem here (as we're relying on a stale set from the last time  
	//        this Blueprint was compiled), but because both the skeleton class 
	//        and generated class execute this and CreateFunctionStubForEvent(), 
	//        then the second time through (for the generated class) EventGraphs 
	//        should be accurate
	TArray<FName> EventGraphNames;
	for(int EventGraphIndex = 0; EventGraphIndex < Blueprint->EventGraphs.Num(); ++EventGraphIndex)
	{
		UEdGraph* EventGraph = Blueprint->EventGraphs[EventGraphIndex];
		if(EventGraph)
		{
			EventGraphNames.AddUnique(EventGraph->GetFName());
		}
	}

	// Collect all implemented interface classes
	TArray<UClass*> ImplementedInterfaceClasses;
	FindImplementedInterfaces(Blueprint, true, ImplementedInterfaceClasses);

	TArray<UEdGraph*> AllGraphs;
	Blueprint->GetAllGraphs(AllGraphs);
	for(int GraphIndex = 0; GraphIndex < AllGraphs.Num(); ++GraphIndex)
	{
		UEdGraph* CurrentGraph = AllGraphs[GraphIndex];
		check(NULL != CurrentGraph);

		// Make sure the graph is loaded
		if(!CurrentGraph->HasAnyFlags(RF_NeedLoad|RF_NeedPostLoad))
		{
			TArray<UK2Node_Event*> EventNodes;
			CurrentGraph->GetNodesOfClass<UK2Node_Event>(EventNodes);

			// For each event node in the graph
			for(int EventNodeIndex = 0; EventNodeIndex < EventNodes.Num(); ++EventNodeIndex)
			{
				UK2Node_Event* EventNode = EventNodes[EventNodeIndex];
				check(NULL != EventNode);

				// If the event is loaded and is not a custom event
				if(!EventNode->HasAnyFlags(RF_NeedLoad|RF_NeedPostLoad) && EventNode->bOverrideFunction)
				{
					const bool bEventNodeUsedByInterface = ImplementedInterfaceClasses.Contains(EventNode->EventReference.GetMemberParentClass(EventNode->GetBlueprintClassFromNode()));
					if (Blueprint->GeneratedClass && !bEventNodeUsedByInterface)
					{
						FMemberReference& FuncRef = EventNode->EventReference;
						const FName EventFuncName = FuncRef.GetMemberName();

						// See if the generated class implements an event with the given function signature
						const UFunction* TargetFunction = EventNode->EventReference.ResolveMember<UFunction>(Blueprint->GeneratedClass);
						if (TargetFunction || EventGraphNames.Contains(EventFuncName))
						{
							UClass* FuncOwnerClass = FuncRef.GetMemberParentClass(EventNode->GetBlueprintClassFromNode());
							// The generated class implements the event but the function signature is not up-to-date
							if (!Blueprint->GeneratedClass->IsChildOf(FuncOwnerClass))
							{
								FFormatNamedArguments Args;
								Args.Add(TEXT("NodeTitle"), EventNode->GetNodeTitle(ENodeTitleType::ListView));
								Args.Add(TEXT("EventNodeName"), FText::FromString(EventNode->GetName()));

								// Emit something to the log to indicate that we've made a change
								Blueprint->Message_Note( FText::Format(LOCTEXT("EventSignatureFixed_Note", "{NodeTitle} ({EventNodeName}) had an invalid function signature - it has now been fixed."), Args).ToString() );

								// Fix up the event signature
								if (TargetFunction != nullptr)
								{
								EventNode->EventReference.SetFromField<UFunction>(TargetFunction, false);
							}
								else
								{
									EventNode->EventReference.SetExternalMember(EventFuncName, Blueprint->GeneratedClass);
								}
							}
						}
						else
						{
							// The generated class does not implement this event, so replace it with a custom event node instead (this will persist any existing connections)
							UEdGraphNode* CustomEventNode = CurrentGraph->GetSchema()->CreateSubstituteNode(EventNode, CurrentGraph, NULL);
							if(CustomEventNode)
							{
								FFormatNamedArguments Args;
								Args.Add(TEXT("NodeTitle"), EventNode->GetNodeTitle(ENodeTitleType::ListView));
								Args.Add(TEXT("EventNodeName"), FText::FromString(EventNode->GetName()));

								// Emit something to the log to indicate that we've made a change
								Blueprint->Message_Note(FText::Format(LOCTEXT("EventNodeReplaced_Note", "{NodeTitle} ({EventNodeName}) was not valid for this Blueprint - it has been converted to a custom event."), Args).ToString());

								// Destroy the old event node (this will also break all pin links and remove it from the graph)
								EventNode->DestroyNode();

								// Add the new custom event node to the graph
								CurrentGraph->Nodes.Add(CustomEventNode);
							}
						}
					}
				}
			}
		}
	}
}

/** Helper function for ConformImplementedInterfaces */
static void ConformInterfaceByGUID(const UBlueprint* Blueprint, const FBPInterfaceDescription& CurrentInterfaceDesc)
{
	// Attempt to conform by GUID if we have a blueprint interface
	// This just make sure that GUID-linked functions preserve their names
	const UBlueprint* InterfaceBlueprint = CastChecked<UBlueprint>(CurrentInterfaceDesc.Interface->ClassGeneratedBy);

	TArray<UEdGraph*> InterfaceGraphs;
	InterfaceBlueprint->GetAllGraphs(InterfaceGraphs);

	TArray<UEdGraph*> BlueprintGraphs;
	Blueprint->GetAllGraphs(BlueprintGraphs);
		
	for (auto BlueprintGraphIt(BlueprintGraphs.CreateConstIterator()); BlueprintGraphIt; BlueprintGraphIt++)
	{
		UEdGraph* BlueprintGraph = *BlueprintGraphIt;
		if(BlueprintGraph != NULL && BlueprintGraph->InterfaceGuid.IsValid())
		{
			// valid interface Guid found, so fixup name if it is different
			for (auto InterfaceGraphIt(InterfaceGraphs.CreateConstIterator()); InterfaceGraphIt; InterfaceGraphIt++)
			{
				const UEdGraph* InterfaceGraph = *InterfaceGraphIt;
				if(InterfaceGraph != NULL && InterfaceGraph->GraphGuid == BlueprintGraph->InterfaceGuid && InterfaceGraph->GetFName() != BlueprintGraph->GetFName())
				{
					FBlueprintEditorUtils::RenameGraph(BlueprintGraph, InterfaceGraph->GetFName().ToString());
					FBlueprintEditorUtils::RefreshGraphNodes(BlueprintGraph);
					break;
				}
			}
		}
	}
}

/** Helper function for ConformImplementedInterfaces */
static void ConformInterfaceByName(UBlueprint* Blueprint, FBPInterfaceDescription& CurrentInterfaceDesc, int32 InterfaceIndex, TArray<UK2Node_Event*>& ImplementedEvents, const TArray<FName>& VariableNamesUsedInBlueprint)
{
	// Iterate over all the functions in the interface, and create graphs that are in the interface, but missing in the blueprint
	if (CurrentInterfaceDesc.Interface)
	{
		// a interface could have since been added by the parent (or this blueprint could have been re-parented)
		if (IsInterfaceImplementedByParent(CurrentInterfaceDesc, Blueprint))
		{			
			// have to remove the interface before we promote it (in case this method is reentrant)
			FBPInterfaceDescription LocalInterfaceCopy = CurrentInterfaceDesc;
			Blueprint->ImplementedInterfaces.RemoveAt(InterfaceIndex, 1);

			// in this case, the interface needs to belong to the parent and not this
			// blueprint (we would have been prevented from getting in this state if we
			// had started with a parent that implemented this interface initially)
			PromoteInterfaceImplementationToOverride(LocalInterfaceCopy, Blueprint);
			return;
		}

		// check to make sure that there aren't any interface methods that we originally 
		// implemented as events, but have since switched to functions 
		for (UK2Node_Event* EventNode : ImplementedEvents)
		{
			// if this event belongs to something other than this interface
			if (EventNode->EventReference.GetMemberParentClass(EventNode->GetBlueprintClassFromNode()) != CurrentInterfaceDesc.Interface)
			{
				continue;
			}

			UFunction* InterfaceFunction = EventNode->EventReference.ResolveMember<UFunction>(CurrentInterfaceDesc.Interface);
			// if the function is still ok as an event, no need to try and fix it up
			if (UEdGraphSchema_K2::FunctionCanBePlacedAsEvent(InterfaceFunction))
			{
				continue;
			}

			UEdGraph* EventGraph = EventNode->GetGraph();
			// we've already implemented this interface function as an event (which we need to replace)
			UK2Node_CustomEvent* CustomEventNode = Cast<UK2Node_CustomEvent>(EventGraph->GetSchema()->CreateSubstituteNode(EventNode, EventGraph, NULL));
			if (CustomEventNode == NULL)
			{
				continue;
			}

			// grab the function's name before we delete the node
			FName const FunctionName = EventNode->EventReference.GetMemberName();
			// destroy the old event node (this will also break all pin links and remove it from the graph)
			EventNode->DestroyNode();

			if (InterfaceFunction)
			{
				// have to rename so it doesn't conflict with the graph we're about to add
				CustomEventNode->RenameCustomEventCloseToName();
			}
			EventGraph->Nodes.Add(CustomEventNode);

			// warn the user that their old functionality won't work (it's now connected 
			// to a custom node that isn't triggered anywhere)
			FText WarningMessageText = InterfaceFunction ?
				LOCTEXT("InterfaceEventNodeReplaced_Warn", "'%s' was promoted from an event to a function - it has been replaced by a custom event, which won't trigger unless you call it manually.") :
				LOCTEXT("InterfaceEventRemovedNodeReplaced_Warn", "'%s' was removed from its interface - it has been replaced by a custom event, which won't trigger unless you call it manually.");

			Blueprint->Message_Warn(FString::Printf(*WarningMessageText.ToString(), *FunctionName.ToString()));
		}

		// Cache off the graph names for this interface, for easier searching
		TArray<FName> GraphNames;
		for (int32 GraphIndex = 0; GraphIndex < CurrentInterfaceDesc.Graphs.Num(); GraphIndex++)
		{
			const UEdGraph* CurrentGraph = CurrentInterfaceDesc.Graphs[GraphIndex];
			if( CurrentGraph )
			{
				GraphNames.AddUnique(CurrentGraph->GetFName());
			}
		}

		// Iterate over all the functions in the interface, and create graphs that are in the interface, but missing in the blueprint
		for (TFieldIterator<UFunction> FunctionIter(CurrentInterfaceDesc.Interface, EFieldIteratorFlags::IncludeSuper); FunctionIter; ++FunctionIter)
		{
			UFunction* Function = *FunctionIter;
			const FName FunctionName = Function->GetFName();
			if(!VariableNamesUsedInBlueprint.Contains(FunctionName))
			{
				if( UEdGraphSchema_K2::CanKismetOverrideFunction(Function) && !UEdGraphSchema_K2::FunctionCanBePlacedAsEvent(Function) && !GraphNames.Contains(FunctionName) )
				{
					// interface methods initially create EventGraph stubs, so we need
					// to make sure we remove that entry so the new graph doesn't conflict (don't
					// worry, these are regenerated towards the end of a compile)
					for (UEdGraph* GraphStub : Blueprint->EventGraphs)
					{
						if (GraphStub->GetFName() == FunctionName)
						{
							FBlueprintEditorUtils::RemoveGraph(Blueprint, GraphStub, EGraphRemoveFlags::MarkTransient);
						}
					}

					// Check to see if we already have implemented 
					UEdGraph* NewGraph = FBlueprintEditorUtils::CreateNewGraph(Blueprint, FunctionName, UEdGraph::StaticClass(), UEdGraphSchema_K2::StaticClass());
					NewGraph->bAllowDeletion = false;
					NewGraph->InterfaceGuid = FBlueprintEditorUtils::FindInterfaceFunctionGuid(Function, CurrentInterfaceDesc.Interface);
					CurrentInterfaceDesc.Graphs.Add(NewGraph);

					FBlueprintEditorUtils::AddInterfaceGraph(Blueprint, NewGraph, CurrentInterfaceDesc.Interface);
				}
			}
			else
			{
				Blueprint->Status = BS_Error;
				const FString NewError = FString::Printf( *LOCTEXT("InterfaceNameCollision_Error", "Interface name collision in blueprint: %s, interface: %s, name: %s").ToString(), 
					*Blueprint->GetFullName(), *CurrentInterfaceDesc.Interface->GetFullName(), *FunctionName.ToString());
				Blueprint->Message_Error(NewError);
			}
		}

		// Iterate over all the graphs in the blueprint interface, and remove ones that no longer have functions 
		for (int32 GraphIndex = 0; GraphIndex < CurrentInterfaceDesc.Graphs.Num(); GraphIndex++)
		{
			// If we can't find the function associated with the graph, delete it
			const UEdGraph* CurrentGraph = CurrentInterfaceDesc.Graphs[GraphIndex];
			if (!CurrentGraph || !FindField<UFunction>(CurrentInterfaceDesc.Interface, CurrentGraph->GetFName()))
			{
				CurrentInterfaceDesc.Graphs.RemoveAt(GraphIndex, 1);
				GraphIndex--;
			}
		}
	}
}

// Makes sure that all graphs for all interfaces we implement exist, and add if not
void FBlueprintEditorUtils::ConformImplementedInterfaces(UBlueprint* Blueprint)
{
	check(NULL != Blueprint);
	FString ErrorStr;

	// Collect all variables names in current blueprint 
	TArray<FName> VariableNamesUsedInBlueprint;
	for (TFieldIterator<UProperty> VariablesIter(Blueprint->GeneratedClass); VariablesIter; ++VariablesIter)
	{
		VariableNamesUsedInBlueprint.Add(VariablesIter->GetFName());
	}
	for (auto VariablesIter = Blueprint->NewVariables.CreateConstIterator(); VariablesIter; ++VariablesIter)
	{
		VariableNamesUsedInBlueprint.AddUnique(VariablesIter->VarName);
	}

	TArray<UEdGraph*> AllGraphs;
	Blueprint->GetAllGraphs(AllGraphs);
	// collect all existing event nodes, so we can find interface events that 
	// need to be converted to function graphs
	TArray<UK2Node_Event*> PotentialInterfaceEvents;
	for (UEdGraph const* Graph : AllGraphs)
	{
		UClass* InterfaceEventClass = UK2Node_Event::StaticClass();
		for (UEdGraphNode* GraphNode : Graph->Nodes)
		{
			// interface event nodes are only ever going to be implemented as 
			// explicit UK2Node_Events... using == instead of IsChildOf<> 
			// guarantees that we won't be catching any special node types that
			// users might have made (that maybe reference interface functions too)
			if (GraphNode && (GraphNode->GetClass() == InterfaceEventClass))
			{
				PotentialInterfaceEvents.Add(CastChecked<UK2Node_Event>(GraphNode));
			}
		}
	}

	for (int32 InterfaceIndex = 0; InterfaceIndex < Blueprint->ImplementedInterfaces.Num(); )
	{
		FBPInterfaceDescription& CurrentInterface = Blueprint->ImplementedInterfaces[InterfaceIndex];
		if (!CurrentInterface.Interface)
		{
			Blueprint->Status = BS_Error;
			Blueprint->ImplementedInterfaces.RemoveAt(InterfaceIndex, 1);
			continue;
		}

		// conform functions linked by Guids first
		if(CurrentInterface.Interface->ClassGeneratedBy != nullptr && CurrentInterface.Interface->ClassGeneratedBy->IsA(UBlueprint::StaticClass()))
		{
			ConformInterfaceByGUID(Blueprint, CurrentInterface);
		}

		// now try to conform by name/signature
		ConformInterfaceByName(Blueprint, CurrentInterface, InterfaceIndex, PotentialInterfaceEvents, VariableNamesUsedInBlueprint);

		// not going to remove this interface, so let's continue forward
		++InterfaceIndex;
	}
}

/** Handle old Anim Blueprints (state machines in the wrong position, transition graphs with the wrong schema, etc...) */
void FBlueprintEditorUtils::UpdateOutOfDateAnimBlueprints(UBlueprint* InBlueprint)
{
	if (UAnimBlueprint* AnimBlueprint = Cast<UAnimBlueprint>(InBlueprint))
	{
		const UEdGraphSchema_K2* K2Schema = GetDefault<UEdGraphSchema_K2>();

		// Ensure all transition graphs have the correct schema
		TArray<UAnimStateTransitionNode*> TransitionNodes;
		GetAllNodesOfClass<UAnimStateTransitionNode>(AnimBlueprint, /*out*/ TransitionNodes);
		for (auto NodeIt = TransitionNodes.CreateConstIterator(); NodeIt; ++NodeIt)
		{
			UAnimStateTransitionNode* Node = *NodeIt;
			UEdGraph* TestGraph = Node->BoundGraph;
			if (TestGraph->Schema == UAnimationGraphSchema::StaticClass())
			{
				TestGraph->Schema = UAnimationTransitionSchema::StaticClass();
			}
		}

		// Handle a reparented anim blueprint that either needs or no longer needs an anim graph
		if (UAnimBlueprint::FindRootAnimBlueprint(AnimBlueprint) == NULL)
		{
			// Add an anim graph if not present
			if (FindObject<UEdGraph>(AnimBlueprint, *(K2Schema->GN_AnimGraph.ToString())) == NULL)
			{
				UEdGraph* NewGraph = FBlueprintEditorUtils::CreateNewGraph(AnimBlueprint, K2Schema->GN_AnimGraph, UAnimationGraph::StaticClass(), UAnimationGraphSchema::StaticClass());
				FBlueprintEditorUtils::AddDomainSpecificGraph(AnimBlueprint, NewGraph);
				AnimBlueprint->LastEditedDocuments.Add(NewGraph);
				NewGraph->bAllowDeletion = false;
			}
		}
		else
		{
			// Remove an anim graph if present
			for (int32 i = 0; i < AnimBlueprint->FunctionGraphs.Num(); ++i)
			{
				UEdGraph* FuncGraph = AnimBlueprint->FunctionGraphs[i];
				if ((FuncGraph != NULL) && (FuncGraph->GetFName() == K2Schema->GN_AnimGraph))
				{
					UE_LOG(LogBlueprint, Log, TEXT("!!! Removing AnimGraph from %s, because it has a parent anim blueprint that defines the AnimGraph"), *AnimBlueprint->GetPathName());
					AnimBlueprint->FunctionGraphs.RemoveAt(i);
					break;
				}
			}
		}
	}
}

void FBlueprintEditorUtils::UpdateOutOfDateCompositeNodes(UBlueprint* Blueprint)
{
	for( auto It = Blueprint->UbergraphPages.CreateIterator(); It; ++It )
	{
		UpdateOutOfDateCompositeWithOuter(Blueprint, *It);
	}
	for( auto It = Blueprint->FunctionGraphs.CreateIterator(); It; ++It )
	{
		UpdateOutOfDateCompositeWithOuter(Blueprint, *It);
	}
}

void FBlueprintEditorUtils::UpdateOutOfDateCompositeWithOuter(UBlueprint* Blueprint, UEdGraph* OuterGraph )
{
	check(OuterGraph != NULL);
	check(FindBlueprintForGraphChecked(OuterGraph) == Blueprint);

	for (auto It = OuterGraph->Nodes.CreateIterator();It;++It)
	{
		UEdGraphNode* Node = *It;
		
		//Is this node of a type that has a BoundGraph to update
		UEdGraph* BoundGraph = NULL;
		if (UK2Node_Composite* Composite = Cast<UK2Node_Composite>(Node))
		{
			BoundGraph = Composite->BoundGraph;
		}
		else if (UAnimStateNode* StateNode = Cast<UAnimStateNode>(Node))
		{
			BoundGraph = StateNode->BoundGraph;
		}
		else if (UAnimStateTransitionNode* TransitionNode = Cast<UAnimStateTransitionNode>(Node))
		{
			BoundGraph = TransitionNode->BoundGraph;
		}
		else if (UAnimGraphNode_StateMachineBase* StateMachineNode = Cast<UAnimGraphNode_StateMachineBase>(Node))
		{
			BoundGraph = StateMachineNode->EditorStateMachineGraph;
		}

		if (BoundGraph)
		{
			// Check for out of date BoundGraph where outer is not the composite node
			if (BoundGraph->GetOuter() != Node)
			{
				// change the outer of the BoundGraph to be the composite node instead of the OuterGraph
				if (false == BoundGraph->Rename(*BoundGraph->GetName(), Node, ((BoundGraph->HasAnyFlags(RF_NeedLoad | RF_NeedPostLoad) ? REN_ForceNoResetLoaders : 0) | REN_DontCreateRedirectors)))
				{
					UE_LOG(LogBlueprintDebug, Log, TEXT("CompositeNode: On Blueprint '%s' could not fix Outer() for BoundGraph of composite node '%s'"), *Blueprint->GetPathName(), *Node->GetName());
				}
			}
		}
	}

	for (auto It = OuterGraph->SubGraphs.CreateIterator();It;++It)
	{
		UpdateOutOfDateCompositeWithOuter(Blueprint,*It);
	}
}

/** Ensure all component templates are in use */
void FBlueprintEditorUtils::UpdateComponentTemplates(UBlueprint* Blueprint)
{
	TArray<UActorComponent*> ReferencedTemplates;

	TArray<UK2Node_AddComponent*> AllComponents;
	FBlueprintEditorUtils::GetAllNodesOfClass(Blueprint, AllComponents);

	for( auto CompIt = AllComponents.CreateIterator(); CompIt; ++CompIt )
	{
		UK2Node_AddComponent* ComponentNode = (*CompIt);
		check(ComponentNode);

		UActorComponent* ActorComp = ComponentNode->GetTemplateFromNode();
		if (ActorComp)
		{
			ensure(Blueprint->ComponentTemplates.Contains(ActorComp));

			// fix up existing content to be sure these are flagged as archetypes
			ActorComp->SetFlags(RF_ArchetypeObject);	
			ReferencedTemplates.Add(ActorComp);
		}
	}
	Blueprint->ComponentTemplates.Empty();
	Blueprint->ComponentTemplates.Append(ReferencedTemplates);
}

/** Ensures that the CDO root component reference is valid for Actor-based Blueprints */
void FBlueprintEditorUtils::UpdateRootComponentReference(UBlueprint* Blueprint)
{
	// The CDO's root component reference should match that of its parent class
	if(Blueprint && Blueprint->ParentClass && Blueprint->GeneratedClass)
	{
		AActor* ParentActorCDO = Cast<AActor>(Blueprint->ParentClass->GetDefaultObject(false));
		AActor* BlueprintActorCDO = Cast<AActor>(Blueprint->GeneratedClass->GetDefaultObject(false));
		if(ParentActorCDO && BlueprintActorCDO)
		{
			// If both CDOs are valid, check for a valid scene root component
			USceneComponent* ParentSceneRootComponent = ParentActorCDO->GetRootComponent();
			USceneComponent* BlueprintSceneRootComponent = BlueprintActorCDO->GetRootComponent();
			if((ParentSceneRootComponent == NULL && BlueprintSceneRootComponent != NULL)
				|| (ParentSceneRootComponent != NULL && BlueprintSceneRootComponent == NULL)
				|| (ParentSceneRootComponent != NULL && BlueprintSceneRootComponent != NULL && ParentSceneRootComponent->GetFName() != BlueprintSceneRootComponent->GetFName()))
			{
				// If the parent CDO has a valid scene root component
				if(ParentSceneRootComponent != NULL)
				{
					// Search for a scene component with the same name in the Blueprint CDO's Components list
					TInlineComponentArray<USceneComponent*> SceneComponents;
					BlueprintActorCDO->GetComponents(SceneComponents);
					for(int i = 0; i < SceneComponents.Num(); ++i)
					{
						USceneComponent* SceneComp = SceneComponents[i];
						if(SceneComp && SceneComp->GetFName() == ParentSceneRootComponent->GetFName())
						{
							// We found a match, so make this the new scene root component
							BlueprintActorCDO->SetRootComponent(SceneComp);
							break;
						}
					}
				}
				else if(BlueprintSceneRootComponent != NULL)
				{
					// The parent CDO does not have a valid scene root, so NULL out the Blueprint CDO reference to match
					BlueprintActorCDO->SetRootComponent(NULL);
				}
			}
		}
	}
}

bool FBlueprintEditorUtils::IsSCSComponentProperty(UObjectProperty* MemberProperty)
{
	if (!MemberProperty->PropertyClass->IsChildOf<UActorComponent>())
	{
		return false;
	}


	UClass* OwnerClass = MemberProperty->GetOwnerClass();
	UBlueprintGeneratedClass* BpClassOwner = Cast<UBlueprintGeneratedClass>(OwnerClass);

	if (BpClassOwner == nullptr)
	{
		// if this isn't directly a blueprint property, then we check if it is a 
		// associated with a natively added component (which would still be  
		// accessible through the SCS tree)

		if ((OwnerClass == nullptr) || !OwnerClass->IsChildOf<AActor>())
		{
			return false;
		}
		else if (const AActor* ActorCDO = GetDefault<AActor>(OwnerClass))
		{
			TInlineComponentArray<UActorComponent*> CDOComponents;
			ActorCDO->GetComponents(CDOComponents);

			const void* PropertyAddress = MemberProperty->ContainerPtrToValuePtr<void>(ActorCDO);
			UObject* PropertyValue = MemberProperty->GetObjectPropertyValue(PropertyAddress);

			for (UActorComponent* Component : CDOComponents)
			{
				if (!Component->GetClass()->IsChildOf(MemberProperty->PropertyClass))
				{
					continue;
				}

				if (PropertyValue == Component)
				{
					return true;
				}
			}
		}
		return false;
	}

	FMemberReference MemberRef;
	MemberRef.SetFromField<UProperty>(MemberProperty, /*bIsConsideredSelfContext =*/false);
	bool const bIsGuidValid = MemberRef.GetMemberGuid().IsValid();

	if (BpClassOwner->SimpleConstructionScript != nullptr)
	{
		TArray<USCS_Node*> SCSNodes = BpClassOwner->SimpleConstructionScript->GetAllNodes();
		for (USCS_Node* ScsNode : SCSNodes)
		{
			if (bIsGuidValid && ScsNode->VariableGuid.IsValid())
			{
				if (ScsNode->VariableGuid == MemberRef.GetMemberGuid())
				{
					return true;
				}
			}
			else if (ScsNode->VariableName == MemberRef.GetMemberName())
			{
				return true;
			}
		}
	}
	return false;
}

UActorComponent* FBlueprintEditorUtils::FindUCSComponentTemplate(const FComponentKey& ComponentKey)
{
	UActorComponent* FoundTemplate = nullptr;
	if (ComponentKey.IsValid() && ComponentKey.IsUCSKey())
	{
		UBlueprint* Blueprint = Cast<UBlueprint>(ComponentKey.GetComponentOwner()->ClassGeneratedBy);
		check(Blueprint != nullptr);

		if (UEdGraph* UCSGraph = FBlueprintEditorUtils::FindUserConstructionScript(Blueprint))
		{
			TArray<UK2Node_AddComponent*> ComponentNodes;
			UCSGraph->GetNodesOfClass<UK2Node_AddComponent>(ComponentNodes);

			for (UK2Node_AddComponent* UCSNode : ComponentNodes)
			{
				if (UCSNode->NodeGuid == ComponentKey.GetAssociatedGuid())
				{
					FoundTemplate = UCSNode->GetTemplateFromNode();
					break;
				}
			}
		}
	}
	return FoundTemplate;
}

/** Temporary fix for cut-n-paste error that failed to carry transactional flags */
void FBlueprintEditorUtils::UpdateTransactionalFlags(UBlueprint* Blueprint)
{
	TArray<UK2Node*> AllNodes;
	FBlueprintEditorUtils::GetAllNodesOfClass(Blueprint, AllNodes);

	for( auto NodeIt = AllNodes.CreateIterator(); NodeIt; ++NodeIt )
	{
		UK2Node* K2Node = (*NodeIt);
		check(K2Node);

		if (!K2Node->HasAnyFlags(RF_Transactional))
		{
			K2Node->SetFlags(RF_Transactional);
			Blueprint->Status = BS_Dirty;
		}
	}
}

void FBlueprintEditorUtils::UpdateStalePinWatches( UBlueprint* Blueprint )
{
	TSet<UEdGraphPin*> AllPins;

	// Find all unique pins being watched
	for (auto PinIt = Blueprint->PinWatches.CreateIterator(); PinIt; ++PinIt)
	{
		UEdGraphPin* Pin (*PinIt);
		if (Pin == NULL)
		{
			continue;
		}

		UEdGraphNode* OwningNode = Cast<UEdGraphNode>(Pin->GetOuter());
		// during node reconstruction, dead pins get moved to the transient 
		// package (so just in case this blueprint got saved with dead pin watches)
		if (OwningNode == NULL)
		{
			continue;
		}
		
		AllPins.Add(Pin);
	}

	// Refresh watched pins with unique pins (throw away null or duplicate watches)
	if (Blueprint->PinWatches.Num() != AllPins.Num())
	{
		Blueprint->PinWatches.Empty();
		for (auto PinIt = AllPins.CreateIterator(); PinIt; ++PinIt)
		{
			Blueprint->PinWatches.Add(*PinIt);
		}
		Blueprint->Status = BS_Dirty;
	}
}

FName FBlueprintEditorUtils::FindUniqueKismetName(const UBlueprint* InBlueprint, const FString& InBaseName, UStruct* InScope/* = NULL*/)
{
	int32 Count = 0;
	FString KismetName;
	FString BaseName = InBaseName;

	TSharedPtr<FKismetNameValidator> NameValidator = MakeShareable(new FKismetNameValidator(InBlueprint, NAME_None, InScope));
	while(NameValidator->IsValid(KismetName) != EValidatorResult::Ok)
	{
		// Calculate the number of digits in the number, adding 2 (1 extra to correctly count digits, another to account for the '_' that will be added to the name
		int32 CountLength = Count > 0? (int32)log((double)Count) + 2 : 2;

		// If the length of the final string will be too long, cut off the end so we can fit the number
		if(CountLength + BaseName.Len() > NameValidator->GetMaximumNameLength())
		{
			BaseName = BaseName.Left(NameValidator->GetMaximumNameLength() - CountLength);
		}
		KismetName = FString::Printf(TEXT("%s_%d"), *BaseName, Count);
		Count++;
	}

	return FName(*KismetName);
}

FName FBlueprintEditorUtils::FindUniqueCustomEventName(const UBlueprint* Blueprint)
{
	return FindUniqueKismetName(Blueprint, LOCTEXT("DefaultCustomEventName", "CustomEvent").ToString());
}

//////////////////////////////////////////////////////////////////////////
// Timeline

FName FBlueprintEditorUtils::FindUniqueTimelineName(const UBlueprint* Blueprint)
{
	return FindUniqueKismetName(Blueprint, LOCTEXT("DefaultTimelineName", "Timeline").ToString());
}

UTimelineTemplate* FBlueprintEditorUtils::AddNewTimeline(UBlueprint* Blueprint, const FName& TimelineVarName)
{
	// Early out if we don't support timelines in this class
	if( !FBlueprintEditorUtils::DoesSupportTimelines(Blueprint) )
	{
		return NULL;
	}

	// First look to see if we already have a timeline with that name
	UTimelineTemplate* Timeline = Blueprint->FindTimelineTemplateByVariableName(TimelineVarName);
	if (Timeline != NULL)
	{
		UE_LOG(LogBlueprint, Log, TEXT("AddNewTimeline: Blueprint '%s' already contains a timeline called '%s'"), *Blueprint->GetPathName(), *TimelineVarName.ToString());
		return NULL;
	}
	else
	{
		Blueprint->Modify();
		check(NULL != Blueprint->GeneratedClass);
		// Construct new graph with the supplied name
		const FName TimelineTemplateName = *UTimelineTemplate::TimelineVariableNameToTemplateName(TimelineVarName);
		Timeline = NewObject<UTimelineTemplate>(Blueprint->GeneratedClass, TimelineTemplateName, RF_Transactional);
		Blueprint->Timelines.Add(Timeline);

		// Potentially adjust variable names for any child blueprints
		FBlueprintEditorUtils::ValidateBlueprintChildVariables(Blueprint, TimelineVarName);

		FBlueprintEditorUtils::MarkBlueprintAsStructurallyModified(Blueprint);
		return Timeline;
	}
}

void FBlueprintEditorUtils::RemoveTimeline(UBlueprint* Blueprint, UTimelineTemplate* Timeline, bool bDontRecompile)
{
	// Ensure objects are marked modified
	Timeline->Modify();
	Blueprint->Modify();

	Blueprint->Timelines.Remove(Timeline);
	Timeline->MarkPendingKill();

	if( !bDontRecompile )
	{
		FBlueprintEditorUtils::MarkBlueprintAsStructurallyModified(Blueprint);
	}
}

UK2Node_Timeline* FBlueprintEditorUtils::FindNodeForTimeline(UBlueprint* Blueprint, UTimelineTemplate* Timeline)
{
	check(Timeline);
	const FName TimelineVarName = *UTimelineTemplate::TimelineTemplateNameToVariableName(Timeline->GetFName());

	TArray<UK2Node_Timeline*> TimelineNodes;
	FBlueprintEditorUtils::GetAllNodesOfClass<UK2Node_Timeline>(Blueprint, TimelineNodes);

	for(int32 i=0; i<TimelineNodes.Num(); i++)
	{
		UK2Node_Timeline* TestNode = TimelineNodes[i];
		if(TestNode->TimelineName == TimelineVarName)
		{
			return TestNode;
		}
	}

	return NULL; // no node found
}

bool FBlueprintEditorUtils::RenameTimeline(UBlueprint* Blueprint, const FName OldNameRef, const FName NewName)
{
	check(Blueprint);

	bool bRenamed = false;

	// make a copy, in case we alter the value of what is referenced by 
	// OldNameRef through the course of this function
	FName OldName = OldNameRef;

	TSharedPtr<INameValidatorInterface> NameValidator = MakeShareable(new FKismetNameValidator(Blueprint));
	const FString NewTemplateName = UTimelineTemplate::TimelineVariableNameToTemplateName(NewName);
	// NewName should be already validated. But one must make sure that NewTemplateName is also unique.
	const bool bUniqueNameForTemplate = (EValidatorResult::Ok == NameValidator->IsValid(NewTemplateName));

	UTimelineTemplate* Template = Blueprint->FindTimelineTemplateByVariableName(OldName);
	UTimelineTemplate* NewTemplate = Blueprint->FindTimelineTemplateByVariableName(NewName);
	if ((!NewTemplate && bUniqueNameForTemplate) || NewTemplate == Template)
	{
		if (Template)
		{
			Blueprint->Modify();
			Template->Modify();

			if (UK2Node_Timeline* TimelineNode = FindNodeForTimeline(Blueprint, Template))
			{
				TimelineNode->Modify();
				TimelineNode->TimelineName = NewName;
			}

			const FString NewNameStr = NewName.ToString();
			const FString OldNameStr = OldName.ToString();

			TArray<UK2Node_Variable*> TimelineVarNodes;
			FBlueprintEditorUtils::GetAllNodesOfClass<UK2Node_Variable>(Blueprint, TimelineVarNodes);
			for(int32 It = 0; It < TimelineVarNodes.Num(); It++)
			{
				UK2Node_Variable* TestNode = TimelineVarNodes[It];
				if(TestNode && (OldName == TestNode->GetVarName()))
				{
					UEdGraphPin* TestPin = TestNode->FindPin(OldNameStr);
					if(TestPin && (UTimelineComponent::StaticClass() == TestPin->PinType.PinSubCategoryObject.Get()))
					{
						TestNode->Modify();
						if(TestNode->VariableReference.IsSelfContext())
						{
							TestNode->VariableReference.SetSelfMember(NewName);
						}
						else
						{
							//TODO:
							UClass* ParentClass = TestNode->VariableReference.GetMemberParentClass((UClass*)NULL);
							TestNode->VariableReference.SetExternalMember(NewName, ParentClass);
						}
						TestPin->Modify();
						TestPin->PinName = NewNameStr;
					}
				}
			}

			Blueprint->Timelines.Remove(Template);
			
			UObject* ExistingObject = StaticFindObject(NULL, Template->GetOuter(), *NewTemplateName, true);
			if (ExistingObject != Template && ExistingObject != NULL)
			{
				ExistingObject->Rename(*MakeUniqueObjectName(ExistingObject->GetOuter(), ExistingObject->GetClass(), ExistingObject->GetFName()).ToString());
			}
			Template->Rename(*NewTemplateName, Template->GetOuter(), (Blueprint->bIsRegeneratingOnLoad ? REN_ForceNoResetLoaders : REN_None));
			Blueprint->Timelines.Add(Template);

			// Validate child blueprints and adjust variable names to avoid a potential name collision
			FBlueprintEditorUtils::ValidateBlueprintChildVariables(Blueprint, NewName);

			// Refresh references and flush editors
			FBlueprintEditorUtils::MarkBlueprintAsStructurallyModified(Blueprint);
			bRenamed = true;
		}
	}
	return bRenamed;
}

//////////////////////////////////////////////////////////////////////////
// LevelScriptBlueprint

int32 FBlueprintEditorUtils::FindNumReferencesToActorFromLevelScript(ULevelScriptBlueprint* LevelScriptBlueprint, AActor* InActor)
{
	TArray<UEdGraph*> AllGraphs;
	LevelScriptBlueprint->GetAllGraphs(AllGraphs);

	int32 RefCount = 0;

	for(TArray<UEdGraph*>::TConstIterator it(AllGraphs); it; ++it)
	{
		const UEdGraph* CurrentGraph = *it;

		TArray<UK2Node*> GraphNodes;
		CurrentGraph->GetNodesOfClass(GraphNodes);

		for( TArray<UK2Node*>::TConstIterator NodeIt(GraphNodes); NodeIt; ++NodeIt )
		{
			const UK2Node* CurrentNode = *NodeIt;
			if( CurrentNode != NULL && CurrentNode->GetReferencedLevelActor() == InActor )
			{
				RefCount++;
			}
		}
	}

	return RefCount;
}

void FBlueprintEditorUtils::ReplaceAllActorRefrences(ULevelScriptBlueprint* InLevelScriptBlueprint, AActor* InOldActor, AActor* InNewActor)
{
	InLevelScriptBlueprint->Modify();
	FBlueprintEditorUtils::MarkBlueprintAsModified(InLevelScriptBlueprint);

	// Literal nodes are the common "get" type nodes and need to be updated with the new object reference
	TArray< UK2Node_Literal* > LiteralNodes;
	FBlueprintEditorUtils::GetAllNodesOfClass(InLevelScriptBlueprint, LiteralNodes);

	for( UK2Node_Literal* LiteralNode : LiteralNodes )
	{
		if(LiteralNode->GetObjectRef() == InOldActor)
		{
			LiteralNode->Modify();
			LiteralNode->SetObjectRef(InNewActor);
			LiteralNode->ReconstructNode();
		}
	}

	// Actor Bound Events reference the actors as well and need to be updated
	TArray< UK2Node_ActorBoundEvent* > ActorEventNodes;
	FBlueprintEditorUtils::GetAllNodesOfClass(InLevelScriptBlueprint, ActorEventNodes);

	for( UK2Node_ActorBoundEvent* ActorEventNode : ActorEventNodes )
	{
		if(ActorEventNode->GetReferencedLevelActor() == InOldActor)
		{
			ActorEventNode->Modify();
			ActorEventNode->EventOwner = InNewActor;
			ActorEventNode->ReconstructNode();
		}
	}
}

void  FBlueprintEditorUtils::ModifyActorReferencedGraphNodes(ULevelScriptBlueprint* LevelScriptBlueprint, const AActor* InActor)
{
	TArray<UEdGraph*> AllGraphs;
	LevelScriptBlueprint->GetAllGraphs(AllGraphs);

	for(TArray<UEdGraph*>::TConstIterator it(AllGraphs); it; ++it)
	{
		const UEdGraph* CurrentGraph = *it;

		TArray<UK2Node*> GraphNodes;
		CurrentGraph->GetNodesOfClass(GraphNodes);

		for( TArray<UK2Node*>::TIterator NodeIt(GraphNodes); NodeIt; ++NodeIt )
		{
			UK2Node* CurrentNode = *NodeIt;
			if( CurrentNode != NULL && CurrentNode->GetReferencedLevelActor() == InActor )
			{
				CurrentNode->Modify();
			}
		}
	}
}

void FBlueprintEditorUtils::FindActorsThatReferenceActor( AActor* InActor, TArray<UClass*>& InClassesToIgnore, TArray<AActor*>& OutReferencingActors )
{
	// Iterate all actors in the same world as InActor
	for ( FActorIterator ActorIt(InActor->GetWorld()); ActorIt; ++ActorIt )
	{
		AActor* CurrentActor = *ActorIt;
		if (( CurrentActor ) && ( CurrentActor != InActor ))
		{
			bool bShouldIgnore = false;
			// Ignore Actors that aren't in the same level as InActor - cross level references are not allowed, so it's safe to ignore.
			if ( !CurrentActor->IsInLevel(InActor->GetLevel() ) )
			{
				bShouldIgnore = true;
			}
			// Ignore Actors if they are of a type we were instructed to ignore.
			for ( int32 IgnoreIndex = 0; IgnoreIndex < InClassesToIgnore.Num() && !bShouldIgnore; IgnoreIndex++ )
			{
				if ( CurrentActor->IsA( InClassesToIgnore[IgnoreIndex] ) )
				{
					bShouldIgnore = true;
				}
			}

			if ( !bShouldIgnore )
			{
				// Get all references from CurrentActor and see if any are the Actor we're searching for
				TArray<UObject*> References;
				FReferenceFinder Finder( References );
				Finder.FindReferences( CurrentActor );

				if ( References.Contains( InActor ) )
				{
					OutReferencingActors.Add( CurrentActor );
				}
			}
		}
	}
}

FBlueprintEditorUtils::FFixLevelScriptActorBindingsEvent& FBlueprintEditorUtils::OnFixLevelScriptActorBindings()
{
	return FixLevelScriptActorBindingsEvent;
}


bool FBlueprintEditorUtils::FixLevelScriptActorBindings(ALevelScriptActor* LevelScriptActor, const ULevelScriptBlueprint* ScriptBlueprint)
{
	if( ScriptBlueprint->BlueprintType != BPTYPE_LevelScript )
	{
		return false;
	}

	bool bWasSuccessful = true;

	TArray<UEdGraph*> AllGraphs;
	ScriptBlueprint->GetAllGraphs(AllGraphs);

	// Iterate over all graphs, and find all bound event nodes
	for( TArray<UEdGraph*>::TConstIterator GraphIt(AllGraphs); GraphIt; ++GraphIt )
	{
		TArray<UK2Node_ActorBoundEvent*> BoundEvents;
		(*GraphIt)->GetNodesOfClass(BoundEvents);

		for( TArray<UK2Node_ActorBoundEvent*>::TConstIterator NodeIt(BoundEvents); NodeIt; ++NodeIt )
		{
			UK2Node_ActorBoundEvent* EventNode = *NodeIt;

			// For each bound event node, verify that we have an entry point in the LSA, and add a delegate to the target
			if( EventNode && EventNode->EventOwner )
			{
				const FName TargetFunction = EventNode->CustomFunctionName;

				// Check to make sure the level scripting actor actually has the function defined
				if( LevelScriptActor->FindFunction(TargetFunction) )
				{
					// Grab the MC delegate we need to add to
					FMulticastScriptDelegate* TargetDelegate = EventNode->GetTargetDelegate();
					if( TargetDelegate != nullptr )
					{
						// Create the delegate, and add it if it doesn't already exist
						FScriptDelegate Delegate;
						Delegate.BindUFunction(LevelScriptActor, TargetFunction);
						TargetDelegate->AddUnique(Delegate);
					}
					else
					{
						UE_LOG(LogBlueprint, Error, TEXT("Unable to bind event for node: %s (Owner: %s)! Can't get FMulticastScriptDelegate Target Delegate"), *GetNameSafe(EventNode), *GetNameSafe(EventNode->EventOwner));
						bWasSuccessful = false;
					}
				}
				else
				{
					// For some reason, we don't have a valid entry point for the event in the LSA...
					UE_LOG(LogBlueprint, Warning, TEXT("Unable to bind event for node %s!  Please recompile the level blueprint."), (EventNode ? *EventNode->GetName() : TEXT("unknown")));
					bWasSuccessful = false;
				}
			}
		}

		// Find matinee controller nodes and update node name
		TArray<UK2Node_MatineeController*> MatineeControllers;
		(*GraphIt)->GetNodesOfClass(MatineeControllers);

		for( TArray<UK2Node_MatineeController*>::TConstIterator NodeIt(MatineeControllers); NodeIt; ++NodeIt )
		{
			const UK2Node_MatineeController* MatController = *NodeIt;

			if(MatController->MatineeActor != NULL)
			{
				MatController->MatineeActor->MatineeControllerName = MatController->GetFName();
			}
		}
	}

	// Allow external sub-systems perform changes to the level script actor
	FixLevelScriptActorBindingsEvent.Broadcast( LevelScriptActor, ScriptBlueprint, bWasSuccessful );


	return bWasSuccessful;
}

void FBlueprintEditorUtils::ListPackageContents(UPackage* Package, FOutputDevice& Ar)
{
	Ar.Logf(TEXT("Package %s contains:"), *Package->GetName());
	for (FObjectIterator ObjIt; ObjIt; ++ObjIt)
	{
		if (ObjIt->GetOuter() == Package)
		{
			Ar.Logf(TEXT("  %s (flags 0x%X)"), *ObjIt->GetFullName(), (int32)ObjIt->GetFlags());
		}
	}
}

bool FBlueprintEditorUtils::KismetDiagnosticExec(const TCHAR* InStream, FOutputDevice& Ar)
{
	const TCHAR* Str = InStream;

	if (FParse::Command(&Str, TEXT("FindBadBlueprintReferences")))
	{
		// Collect garbage first to remove any false positives
		CollectGarbage( GARBAGE_COLLECTION_KEEPFLAGS );

		UPackage* TransientPackage = GetTransientPackage();

		// Unique blueprints/classes that contain badness
		TSet<UObject*> ObjectsContainingBadness;
		TSet<UPackage*> BadPackages;

		// Run thru every object in the world
		for (FObjectIterator ObjectIt; ObjectIt; ++ObjectIt)
		{
			UObject* TestObj = *ObjectIt;

			// If the test object is itself transient, there is no concern
			if (TestObj->HasAnyFlags(RF_Transient))
			{
				continue;
			}


			// Look for a containing scope (either a blueprint or a class)
			UObject* OuterScope = NULL;
			for (UObject* TestOuter = TestObj; (TestOuter != NULL) && (OuterScope == NULL); TestOuter = TestOuter->GetOuter())
			{
				if (UClass* OuterClass = Cast<UClass>(TestOuter))
				{
					if (OuterClass->ClassGeneratedBy != NULL)
					{
						OuterScope = OuterClass;
					}
				}
				else if (UBlueprint* OuterBlueprint = Cast<UBlueprint>(TestOuter))
				{
					OuterScope = OuterBlueprint;
				}
			}

			if ((OuterScope != NULL) && !OuterScope->IsIn(TransientPackage))
			{
				// Find all references
				TArray<UObject*> ReferencedObjects;
				FReferenceFinder ObjectReferenceCollector(ReferencedObjects, NULL, false, false, false, false);
				ObjectReferenceCollector.FindReferences(TestObj);

				for (auto TouchedIt = ReferencedObjects.CreateConstIterator(); TouchedIt; ++TouchedIt)
				{
					UObject* ReferencedObj = *TouchedIt;

					// Ignore any references inside the outer blueprint or class; they're intrinsically safe
					if (!ReferencedObj->IsIn(OuterScope))
					{
						// If it's a public reference, that's fine
						if (!ReferencedObj->HasAnyFlags(RF_Public))
						{
							// It's a private reference outside of the parent object; not good!
							Ar.Logf(TEXT("%s has a reference to %s outside of it's container %s"),
								*TestObj->GetFullName(),
								*ReferencedObj->GetFullName(),
								*OuterScope->GetFullName()
								);
							ObjectsContainingBadness.Add(OuterScope);
							BadPackages.Add(OuterScope->GetOutermost());
						}
					}
				}
			}
		}

		// Report all the bad outers as text dumps so the exact property can be identified
		Ar.Logf(TEXT("Summary of assets containing objects that have bad references"));
		for (auto BadIt = ObjectsContainingBadness.CreateConstIterator(); BadIt; ++BadIt)
		{
			UObject* BadObj = *BadIt;
			Ar.Logf(TEXT("\n\nObject %s referenced private objects outside of it's container asset inappropriately"), *BadObj->GetFullName());

			UBlueprint* Blueprint = Cast<UBlueprint>(BadObj);
			if (Blueprint == NULL)
			{
				if (UClass* Class = Cast<UClass>(BadObj))
				{
					Blueprint = CastChecked<UBlueprint>(Class->ClassGeneratedBy);

					if (Blueprint->GeneratedClass == Class)
					{
						Ar.Logf(TEXT("  => GeneratedClass of %s"), *Blueprint->GetFullName());
					}
					else if (Blueprint->SkeletonGeneratedClass == Class)
					{
						Ar.Logf(TEXT("  => SkeletonGeneratedClass of %s"), *Blueprint->GetFullName());
					}
					else
					{
						Ar.Logf(TEXT("  => ***FALLEN BEHIND*** class generated by %s"), *Blueprint->GetFullName());
					}
					Ar.Logf(TEXT("  Has an associated CDO named %s"), *Class->GetDefaultObject()->GetFullName());
				}
			}

			// Export the asset to text
			if (true)
			{
				UnMarkAllObjects(EObjectMark(OBJECTMARK_TagExp | OBJECTMARK_TagImp));
				FStringOutputDevice Archive;
				const FExportObjectInnerContext Context;
				UExporter::ExportToOutputDevice(&Context, BadObj, NULL, Archive, TEXT("copy"), 0, /*PPF_IncludeTransient*/ /*PPF_ExportsNotFullyQualified|*/PPF_Copy, false, NULL);
				FString ExportedText = Archive;

				Ar.Logf(TEXT("%s"), *ExportedText);
			}
		}

		// Report the contents of the bad packages
		for (auto BadIt = BadPackages.CreateConstIterator(); BadIt; ++BadIt)
		{
			UPackage* BadPackage = *BadIt;
			
			Ar.Logf(TEXT("\nBad package %s contains:"), *BadPackage->GetName());
			for (FObjectIterator ObjIt; ObjIt; ++ObjIt)
			{
				if (ObjIt->GetOuter() == BadPackage)
				{
					Ar.Logf(TEXT("  %s"), *ObjIt->GetFullName());
				}
			}
		}

		Ar.Logf(TEXT("\nFinished listing illegal private references"));
	}
	else if (FParse::Command(&Str, TEXT("ListPackageContents")))
	{
		if (UPackage* Package = FindPackage(NULL, Str))
		{
			FBlueprintEditorUtils::ListPackageContents(Package, Ar);
		}
		else
		{
			Ar.Logf(TEXT("Failed to find package %s"), Str);
		}
	}
	else if (FParse::Command(&Str, TEXT("RepairBlueprint")))
	{
		if (UBlueprint* Blueprint = FindObject<UBlueprint>(ANY_PACKAGE, Str))
		{
			IKismetCompilerInterface& Compiler = FModuleManager::LoadModuleChecked<IKismetCompilerInterface>(KISMET_COMPILER_MODULENAME);
			Compiler.RecoverCorruptedBlueprint(Blueprint);
		}
		else
		{
			Ar.Logf(TEXT("Failed to find blueprint %s"), Str);
		}
	}
	else if (FParse::Command(&Str, TEXT("ListOrphanClasses")))
	{
		UE_LOG(LogBlueprintDebug, Log, TEXT("--- LISTING ORPHANED CLASSES ---"));
		for( TObjectIterator<UClass> it; it; ++it )
		{
			UClass* CurrClass = *it;
			if( CurrClass->ClassGeneratedBy != NULL && CurrClass->GetOutermost() != GetTransientPackage() )
			{
				if( UBlueprint* GeneratingBP = Cast<UBlueprint>(CurrClass->ClassGeneratedBy) )
				{
					if( CurrClass != GeneratingBP->GeneratedClass && CurrClass != GeneratingBP->SkeletonGeneratedClass )
					{
						UE_LOG(LogBlueprintDebug, Log, TEXT(" - %s"), *CurrClass->GetFullName());				
					}
				}	
			}
		}

		return true;
	}
	else if (FParse::Command(&Str, TEXT("ListRootSetObjects")))
	{
		UE_LOG(LogBlueprintDebug, Log, TEXT("--- LISTING ROOTSET OBJ ---"));
		for( FObjectIterator it; it; ++it )
		{
			UObject* CurrObj = *it;
			if( CurrObj->IsRooted() )
			{
				UE_LOG(LogBlueprintDebug, Log, TEXT(" - %s"), *CurrObj->GetFullName());
			}
		}
	}
	else
	{
		return false;
	}

	return true;
}


void FBlueprintEditorUtils::OpenReparentBlueprintMenu( UBlueprint* Blueprint, const TSharedRef<SWidget>& ParentContent, const FOnClassPicked& OnPicked)
{
	TArray< UBlueprint* > Blueprints;
	Blueprints.Add( Blueprint );
	OpenReparentBlueprintMenu( Blueprints, ParentContent, OnPicked );
}

class FBlueprintReparentFilter : public IClassViewerFilter
{
public:
	/** All children of these classes will be included unless filtered out by another setting. */
	TSet< const UClass* > AllowedChildrenOfClasses;

	/** Classes to not allow any children of into the Class Viewer/Picker. */
	TSet< const UClass* > DisallowedChildrenOfClasses;

	/** Classes to never show in this class viewer. */
	TSet< const UClass* > DisallowedClasses;

	/** Will limit the results to only native classes */
	bool bShowNativeOnly;

	FBlueprintReparentFilter()
		: bShowNativeOnly(false)
	{}

	virtual bool IsClassAllowed(const FClassViewerInitializationOptions& InInitOptions, const UClass* InClass, TSharedRef< FClassViewerFilterFuncs > InFilterFuncs ) override
	{
		// If it appears on the allowed child-of classes list (or there is nothing on that list)
		//		AND it is NOT on the disallowed child-of classes list
		//		AND it is NOT on the disallowed classes list
		return InFilterFuncs->IfInChildOfClassesSet( AllowedChildrenOfClasses, InClass) != EFilterReturn::Failed && 
			InFilterFuncs->IfInChildOfClassesSet(DisallowedChildrenOfClasses, InClass) != EFilterReturn::Passed && 
			InFilterFuncs->IfInClassesSet(DisallowedClasses, InClass) != EFilterReturn::Passed &&
			!InClass->HasAnyClassFlags(CLASS_Deprecated) &&
			((bShowNativeOnly && InClass->HasAnyClassFlags(CLASS_Native)) || !bShowNativeOnly);
	}

	virtual bool IsUnloadedClassAllowed(const FClassViewerInitializationOptions& InInitOptions, const TSharedRef< const IUnloadedBlueprintData > InUnloadedClassData, TSharedRef< FClassViewerFilterFuncs > InFilterFuncs) override
	{
		// If it appears on the allowed child-of classes list (or there is nothing on that list)
		//		AND it is NOT on the disallowed child-of classes list
		//		AND it is NOT on the disallowed classes list
		return InFilterFuncs->IfInChildOfClassesSet( AllowedChildrenOfClasses, InUnloadedClassData) != EFilterReturn::Failed && 
			InFilterFuncs->IfInChildOfClassesSet(DisallowedChildrenOfClasses, InUnloadedClassData) != EFilterReturn::Passed && 
			InFilterFuncs->IfInClassesSet(DisallowedClasses, InUnloadedClassData) != EFilterReturn::Passed &&
			!InUnloadedClassData->HasAnyClassFlags(CLASS_Deprecated)  &&
			((bShowNativeOnly && InUnloadedClassData->HasAnyClassFlags(CLASS_Native)) || !bShowNativeOnly);
	}
};

TSharedRef<SWidget> FBlueprintEditorUtils::ConstructBlueprintParentClassPicker( const TArray< UBlueprint* >& Blueprints, const FOnClassPicked& OnPicked)
{
	bool bIsActor = false;
	bool bIsAnimBlueprint = false;
	bool bIsLevelScriptActor = false;
	bool bIsComponentBlueprint = false;
	TArray<UClass*> BlueprintClasses;
	for( auto BlueprintIter = Blueprints.CreateConstIterator(); (!bIsActor && !bIsAnimBlueprint) && BlueprintIter; ++BlueprintIter )
	{
		const auto Blueprint = *BlueprintIter;
		bIsActor |= Blueprint->ParentClass->IsChildOf( AActor::StaticClass() );
		bIsAnimBlueprint |= Blueprint->IsA(UAnimBlueprint::StaticClass());
		bIsLevelScriptActor |= Blueprint->ParentClass->IsChildOf( ALevelScriptActor::StaticClass() );
		bIsComponentBlueprint |= Blueprint->ParentClass->IsChildOf( UActorComponent::StaticClass() );
		BlueprintClasses.Add(Blueprint->GeneratedClass);
	}

	// Fill in options
	FClassViewerInitializationOptions Options;
	Options.Mode = EClassViewerMode::ClassPicker;

	TSharedPtr<FBlueprintReparentFilter> Filter = MakeShareable(new FBlueprintReparentFilter);
	Options.ClassFilter = Filter;
	Options.ViewerTitleString = LOCTEXT("ReparentBlueprint", "Reparent blueprint");

	// Only allow parenting to base blueprints.
	Options.bIsBlueprintBaseOnly = true;

	// never allow parenting to Interface
	Filter->DisallowedChildrenOfClasses.Add( UInterface::StaticClass() );

	// never allow parenting to children of itself
	for( auto ClassIt = BlueprintClasses.CreateIterator(); ClassIt; ++ClassIt )
	{
		Filter->DisallowedChildrenOfClasses.Add(*ClassIt);
	}

	for ( UBlueprint* Blueprint : Blueprints )
	{
		Blueprint->GetReparentingRules(Filter->AllowedChildrenOfClasses, Filter->DisallowedChildrenOfClasses);
	}

	if(bIsActor)
	{
		if(bIsLevelScriptActor)
		{
			// Don't allow conversion outside of the LevelScriptActor hierarchy
			Filter->AllowedChildrenOfClasses.Add( ALevelScriptActor::StaticClass() );
			Filter->bShowNativeOnly = true;
		}
		else
		{
			// Don't allow conversion outside of the Actor hierarchy
			Filter->AllowedChildrenOfClasses.Add( AActor::StaticClass() );

			// Don't allow non-LevelScriptActor->LevelScriptActor conversion
			Filter->DisallowedChildrenOfClasses.Add( ALevelScriptActor::StaticClass() );
		}
	}
	else if (bIsAnimBlueprint)
	{
		// If it's an anim blueprint, do not allow conversion to non anim
		Filter->AllowedChildrenOfClasses.Add( UAnimInstance::StaticClass() );
	}
	else if(bIsComponentBlueprint)
	{
		// If it is a component blueprint, only allow classes under and including UActorComponent
		Filter->AllowedChildrenOfClasses.Add( UActorComponent::StaticClass() );
	}
	else
	{
		Filter->DisallowedChildrenOfClasses.Add( AActor::StaticClass() );
	}


	for( auto BlueprintIter = Blueprints.CreateConstIterator(); BlueprintIter; ++BlueprintIter )
	{
		const auto Blueprint = *BlueprintIter;

		// don't allow making me my own parent!
		Filter->DisallowedClasses.Add(Blueprint->GeneratedClass);
	}

	return FModuleManager::LoadModuleChecked<FClassViewerModule>("ClassViewer").CreateClassViewer(Options, OnPicked);
}

void FBlueprintEditorUtils::OpenReparentBlueprintMenu( const TArray< UBlueprint* >& Blueprints, const TSharedRef<SWidget>& ParentContent, const FOnClassPicked& OnPicked)
{
	if ( Blueprints.Num() == 0 )
	{
		return;
	}

	TSharedRef<SWidget> ClassPicker = ConstructBlueprintParentClassPicker(Blueprints, OnPicked);

	TSharedRef<SBox> ClassPickerBox = 
		SNew(SBox)
		.WidthOverride(280)
		.HeightOverride(400)
		[
			SNew(SBorder)
			.BorderImage(FEditorStyle::GetBrush("Menu.Background"))
			[
				ClassPicker
			]
		];

	// Show dialog to choose new parent class
	FSlateApplication::Get().PushMenu(
		ParentContent,
		FWidgetPath(),
		ClassPickerBox,
		FSlateApplication::Get().GetCursorPos(),
		FPopupTransitionEffect( FPopupTransitionEffect::ContextMenu),
		true);
}

/** Filter class for ClassPicker handling allowed interfaces for a Blueprint */
class FBlueprintInterfaceFilter : public IClassViewerFilter
{
public:
	/** All children of these classes will be included unless filtered out by another setting. */
	TSet< const UClass* > AllowedChildrenOfClasses;

	/** Classes to not allow any children of into the Class Viewer/Picker. */
	TSet< const UClass* > DisallowedChildrenOfClasses;

	/** Classes to never show in this class viewer. */
	TSet< const UClass* > DisallowedClasses;

	virtual bool IsClassAllowed(const FClassViewerInitializationOptions& InInitOptions, const UClass* InClass, TSharedRef< FClassViewerFilterFuncs > InFilterFuncs ) override
	{
		// If it appears on the allowed child-of classes list (or there is nothing on that list)
		//		AND it is NOT on the disallowed child-of classes list
		//		AND it is NOT on the disallowed classes list
		return InFilterFuncs->IfInChildOfClassesSet( AllowedChildrenOfClasses, InClass) != EFilterReturn::Failed && 
			InFilterFuncs->IfInChildOfClassesSet(DisallowedChildrenOfClasses, InClass) != EFilterReturn::Passed && 
			InFilterFuncs->IfInClassesSet(DisallowedClasses, InClass) != EFilterReturn::Passed &&
			!InClass->HasAnyClassFlags(CLASS_Deprecated | CLASS_NewerVersionExists) &&
			InClass->HasAnyClassFlags(CLASS_Interface) &&
			// Here is some loaded classes only logic, Blueprints will never have this info
			!InClass->HasMetaData(FBlueprintMetadata::MD_CannotImplementInterfaceInBlueprint);
	}

	virtual bool IsUnloadedClassAllowed(const FClassViewerInitializationOptions& InInitOptions, const TSharedRef< const IUnloadedBlueprintData > InUnloadedClassData, TSharedRef< FClassViewerFilterFuncs > InFilterFuncs) override
	{
		// Unloaded interfaces mean they must be Blueprint Interfaces


		// If it appears on the allowed child-of classes list (or there is nothing on that list)
		//		AND it is NOT on the disallowed child-of classes list
		//		AND it is NOT on the disallowed classes list
		return InFilterFuncs->IfInChildOfClassesSet( AllowedChildrenOfClasses, InUnloadedClassData) != EFilterReturn::Failed && 
			InFilterFuncs->IfInChildOfClassesSet(DisallowedChildrenOfClasses, InUnloadedClassData) != EFilterReturn::Passed && 
			InFilterFuncs->IfInClassesSet(DisallowedClasses, InUnloadedClassData) != EFilterReturn::Passed &&
			!InUnloadedClassData->HasAnyClassFlags(CLASS_Deprecated | CLASS_NewerVersionExists) &&
			InUnloadedClassData->HasAnyClassFlags(CLASS_Interface);
	}
};

TSharedRef<SWidget> FBlueprintEditorUtils::ConstructBlueprintInterfaceClassPicker( const TArray< UBlueprint* >& Blueprints, const FOnClassPicked& OnPicked)
{
	TArray<UClass*> BlueprintClasses;
	for( auto BlueprintIter = Blueprints.CreateConstIterator(); BlueprintIter; ++BlueprintIter )
	{
		const auto Blueprint = *BlueprintIter;
		BlueprintClasses.Add(Blueprint->GeneratedClass);
	}

	// Fill in options
	FClassViewerInitializationOptions Options;
	Options.Mode = EClassViewerMode::ClassPicker;

	TSharedPtr<FBlueprintInterfaceFilter> Filter = MakeShareable(new FBlueprintInterfaceFilter);
	Options.ClassFilter = Filter;
	Options.ViewerTitleString = LOCTEXT("ImplementInterfaceBlueprint", "Implement Interface");

	for( auto BlueprintIter = Blueprints.CreateConstIterator(); BlueprintIter; ++BlueprintIter )
	{
		const auto Blueprint = *BlueprintIter;

		// don't allow making me my own parent!
		Filter->DisallowedClasses.Add(Blueprint->GeneratedClass);

		UClass const* const ParentClass = Blueprint->ParentClass;
		// see if the parent class has any prohibited interfaces
		if ((ParentClass != NULL) && ParentClass->HasMetaData(FBlueprintMetadata::MD_ProhibitedInterfaces))
		{
			FString const& ProhibitedList = Blueprint->ParentClass->GetMetaData(FBlueprintMetadata::MD_ProhibitedInterfaces);

			TArray<FString> ProhibitedInterfaceNames;
			ProhibitedList.ParseIntoArray(ProhibitedInterfaceNames, TEXT(","), true);

			// loop over all the prohibited interfaces
			for (int32 ExclusionIndex = 0; ExclusionIndex < ProhibitedInterfaceNames.Num(); ++ExclusionIndex)
			{
				FString const& ProhibitedInterfaceName = ProhibitedInterfaceNames[ExclusionIndex].Trim().RightChop(1);
				UClass* ProhibitedInterface = (UClass*)StaticFindObject(UClass::StaticClass(), ANY_PACKAGE, *ProhibitedInterfaceName);
				if(ProhibitedInterface)
				{
					Filter->DisallowedClasses.Add(ProhibitedInterface);
					Filter->DisallowedChildrenOfClasses.Add(ProhibitedInterface);
				}
			}
		}

		// Do not allow adding interfaces that are already added to the Blueprint
		for(TArray<FBPInterfaceDescription>::TConstIterator it(Blueprint->ImplementedInterfaces); it; ++it)
		{
			const FBPInterfaceDescription& CurrentInterface = *it;
			Filter->DisallowedClasses.Add(CurrentInterface.Interface);
		}
	}

	// never allow parenting to children of itself
	for( auto ClassIt = BlueprintClasses.CreateIterator(); ClassIt; ++ClassIt )
	{
		Filter->DisallowedChildrenOfClasses.Add(*ClassIt);
	}

	return FModuleManager::LoadModuleChecked<FClassViewerModule>("ClassViewer").CreateClassViewer(Options, OnPicked);
}

void FBlueprintEditorUtils::UpdateOldPureFunctions( UBlueprint* Blueprint )
{
	if(UBlueprintGeneratedClass* GeneratedClass = Cast<UBlueprintGeneratedClass>(Blueprint->SkeletonGeneratedClass))
	{
		for(auto Function : TFieldRange<UFunction>(GeneratedClass, EFieldIteratorFlags::ExcludeSuper))
		{
			if(Function && ((Function->FunctionFlags & FUNC_BlueprintPure) > 0))
			{
				for(auto FuncGraphsIt(Blueprint->FunctionGraphs.CreateIterator());FuncGraphsIt;++FuncGraphsIt)
				{
					UEdGraph* FunctionGraph = *FuncGraphsIt;
					if(FunctionGraph->GetName() == Function->GetName())
					{
						TArray<UK2Node_FunctionEntry*> EntryNodes;
						FunctionGraph->GetNodesOfClass(EntryNodes);

						if( EntryNodes.Num() > 0 )
						{
							UK2Node_FunctionEntry* Entry = EntryNodes[0];
							Entry->Modify();
							Entry->AddExtraFlags(FUNC_BlueprintPure);
						}
					}
				}
			}
		}
	}
}

/** Call PostEditChange() on any Actors that are based on this Blueprint */
void FBlueprintEditorUtils::PostEditChangeBlueprintActors(UBlueprint* Blueprint, bool bComponentEditChange)
{
	if (Blueprint->GeneratedClass && Blueprint->GeneratedClass->IsChildOf(AActor::StaticClass()))
	{
		// Get the selected Actor set in the level editor context
		bool bEditorSelectionChanged = false;
		const USelection* CurrentEditorActorSelection = GEditor ? GEditor->GetSelectedActors() : nullptr;
		const bool bIncludeDerivedClasses = false;

		TArray<UObject*> MatchingBlueprintObjects;
<<<<<<< HEAD
		GetObjectsOfClass(Blueprint->GeneratedClass, MatchingBlueprintObjects, bIncludeDerivedClasses, (RF_ClassDefaultObject | RF_PendingKill));
=======
		GetObjectsOfClass(Blueprint->GeneratedClass, MatchingBlueprintObjects, bIncludeDerivedClasses, RF_ClassDefaultObject, EInternalObjectFlags::PendingKill);
>>>>>>> 73f66985

		for (auto ObjIt : MatchingBlueprintObjects)
		{
			// We know the class was derived from AActor because we checked the Blueprint->GeneratedClass.
			AActor* Actor = static_cast<AActor*>(ObjIt);
			Actor->PostEditChange();

			// Broadcast edit notification if necessary so that the level editor's detail panel is refreshed
			bEditorSelectionChanged |= CurrentEditorActorSelection && CurrentEditorActorSelection->IsSelected(Actor);
		}

		// Broadcast edit notifications if necessary so that level editor details are refreshed (e.g. components tree)
		if(bEditorSelectionChanged)
		{
			if(bComponentEditChange)
			{
				FLevelEditorModule& LevelEditor = FModuleManager::LoadModuleChecked<FLevelEditorModule>("LevelEditor");
				LevelEditor.BroadcastComponentsEdited();
			}
		}
	}	

	// Let the blueprint thumbnail renderer know that a blueprint has been modified so it knows to reinstance components for visualization
	FThumbnailRenderingInfo* RenderInfo = GUnrealEd->GetThumbnailManager()->GetRenderingInfo( Blueprint );
	if ( RenderInfo != NULL )
	{
		UBlueprintThumbnailRenderer* BlueprintThumbnailRenderer = Cast<UBlueprintThumbnailRenderer>(RenderInfo->Renderer);
		if ( BlueprintThumbnailRenderer != NULL )
		{
			BlueprintThumbnailRenderer->BlueprintChanged(Blueprint);
		}
	}
}

bool FBlueprintEditorUtils::IsPropertyReadOnlyInCurrentBlueprint(const UBlueprint* Blueprint, const UProperty* Property)
{
	if (Property && Property->HasAnyPropertyFlags(CPF_BlueprintReadOnly))
	{
		return true;
	}
	if (Property && Property->GetBoolMetaData(FBlueprintMetadata::MD_Private))
	{
		const UClass* OwningClass = CastChecked<UClass>(Property->GetOuter());
		if(OwningClass->ClassGeneratedBy != Blueprint)
		{
			return true;
		}
	}
	return false;
}

void FBlueprintEditorUtils::FindAndSetDebuggableBlueprintInstances()
{
	TMap< UBlueprint*, TArray< AActor* > > BlueprintsNeedingInstancesToDebug;

	// Find open blueprint editors that have no debug instances
	FAssetEditorManager& AssetEditorManager = FAssetEditorManager::Get();	
	TArray<UObject*> EditedAssets = AssetEditorManager.GetAllEditedAssets();		
	for(int32 i=0; i<EditedAssets.Num(); i++)
	{
		UBlueprint* Blueprint = Cast<UBlueprint>( EditedAssets[i] );
		if( Blueprint != NULL )
		{
			if( Blueprint->GetObjectBeingDebugged() == NULL )
			{
				BlueprintsNeedingInstancesToDebug.FindOrAdd( Blueprint );
			}			
		}
	}

	// If we have blueprints with no debug objects selected try to find a suitable on to debug
	if( BlueprintsNeedingInstancesToDebug.Num() != 0 )
	{	
		// Priority is in the following order.
		// 1. Selected objects with the exact same type as the blueprint being debugged
		// 2. UnSelected objects with the exact same type as the blueprint being debugged
		// 3. Selected objects based on the type of blueprint being debugged
		// 4. UnSelected objects based on the type of blueprint being debugged
		USelection* Selected = GEditor->GetSelectedActors();
		const bool bDisAllowDerivedTypes = false;
		TArray< UBlueprint* > BlueprintsToRefresh;
		for (TMap< UBlueprint*, TArray< AActor* > >::TIterator ObjIt(BlueprintsNeedingInstancesToDebug); ObjIt; ++ObjIt)
		{	
			UBlueprint* EachBlueprint = ObjIt.Key();
			bool bFoundItemToDebug = false;
			AActor* SimilarInstanceSelected = NULL;
			AActor* SimilarInstanceUnselected = NULL;

			// First check selected objects.
			if( Selected->Num() != 0 )
			{
				for (int32 iSelected = 0; iSelected < Selected->Num() ; iSelected++)
				{
					AActor* ObjectAsActor = Cast<AActor>( Selected->GetSelectedObject( iSelected ) );
					UWorld* ActorWorld = ObjectAsActor ? ObjectAsActor->GetWorld() : NULL;
					if ((ActorWorld != NULL) && (ActorWorld->WorldType != EWorldType::Preview) && (ActorWorld->WorldType != EWorldType::Inactive))
					{
						if( IsObjectADebugCandidate(ObjectAsActor, EachBlueprint, true/*bInDisallowDerivedBlueprints*/ ) == true )
						{
							EachBlueprint->SetObjectBeingDebugged( ObjectAsActor );
							bFoundItemToDebug = true;
							BlueprintsToRefresh.Add( EachBlueprint );
							break;
						}
						else if( SimilarInstanceSelected == NULL)
						{
							// If we haven't found a similar selected instance already check for one now
							if( IsObjectADebugCandidate(ObjectAsActor, EachBlueprint, false/*bInDisallowDerivedBlueprints*/ ) == true )
							{
								SimilarInstanceSelected = ObjectAsActor;
							}
						}
					}
				}
			}
			// Nothing of this type selected, just find any instance of one of these objects.
			if (!bFoundItemToDebug)
			{
				for (TObjectIterator<UObject> It; It; ++It)
				{
					AActor* ObjectAsActor = Cast<AActor>( *It );
					UWorld* ActorWorld = ObjectAsActor ? ObjectAsActor->GetWorld() : NULL;
					if( ActorWorld && ( ActorWorld->WorldType != EWorldType::Preview) && ActorWorld->WorldType != EWorldType::Inactive )
					{
						if( IsObjectADebugCandidate(ObjectAsActor, EachBlueprint, true/*bInDisallowDerivedBlueprints*/ ) == true )
						{
							EachBlueprint->SetObjectBeingDebugged( ObjectAsActor );
							bFoundItemToDebug = true;
							BlueprintsToRefresh.Add( EachBlueprint );
							break;
						}
						else if( SimilarInstanceUnselected == NULL)
						{
							// If we haven't found a similar unselected instance already check for one now
							if( IsObjectADebugCandidate(ObjectAsActor, EachBlueprint, false/*bInDisallowDerivedBlueprints*/ ) == true )
							{
								SimilarInstanceUnselected = ObjectAsActor;
							}						
						}
					}
				}
			}

			// If we didn't find and exact type match, but we did find a related type use that.
			if( bFoundItemToDebug == false )
			{
				if( ( SimilarInstanceSelected != NULL ) || ( SimilarInstanceUnselected != NULL ) )
				{
					EachBlueprint->SetObjectBeingDebugged( SimilarInstanceSelected != NULL ? SimilarInstanceSelected : SimilarInstanceUnselected );
					BlueprintsToRefresh.Add( EachBlueprint );
				}
			}
		}

		// Refresh all blueprint windows that we have made a change to the debugging selection of
		for (int32 iRefresh = 0; iRefresh < BlueprintsToRefresh.Num() ; iRefresh++)
		{
			// Ensure its a blueprint editor !
			TSharedPtr< IToolkit > FoundAssetEditor = FToolkitManager::Get().FindEditorForAsset(BlueprintsToRefresh[ iRefresh]);
			if (FoundAssetEditor.IsValid() && FoundAssetEditor->IsBlueprintEditor())
			{
				TSharedPtr<IBlueprintEditor> BlueprintEditor = StaticCastSharedPtr<IBlueprintEditor>(FoundAssetEditor);
				BlueprintEditor->RefreshEditors();
			}
		}
	}
}

void FBlueprintEditorUtils::AnalyticsTrackNewNode( UEdGraphNode *NewNode )
{
	UBlueprint* Blueprint = FindBlueprintForNodeChecked(NewNode);
	TSharedPtr<IToolkit> FoundAssetEditor = FToolkitManager::Get().FindEditorForAsset(Blueprint);
	if (FoundAssetEditor.IsValid() && FoundAssetEditor->IsBlueprintEditor()) 
	{ 
		TSharedPtr<IBlueprintEditor> BlueprintEditor = StaticCastSharedPtr<IBlueprintEditor>(FoundAssetEditor);
		BlueprintEditor->AnalyticsTrackNodeEvent(Blueprint, NewNode, false);
	}
}

bool FBlueprintEditorUtils::IsObjectADebugCandidate( AActor* InActorObject, UBlueprint* InBlueprint, bool bInDisallowDerivedBlueprints )
{
	const bool bPassesFlags = !InActorObject->HasAnyFlags(RF_ClassDefaultObject) && !InActorObject->IsPendingKill();
	bool bCanDebugThisObject;
	if( bInDisallowDerivedBlueprints == true )
	{
		bCanDebugThisObject = InActorObject->GetClass()->ClassGeneratedBy == InBlueprint;
	}
	else
	{
		bCanDebugThisObject = InActorObject->IsA( InBlueprint->GeneratedClass );
	}
	
	return bPassesFlags && bCanDebugThisObject;
}

bool FBlueprintEditorUtils::PropertyValueFromString(const UProperty* Property, const FString& Value, uint8* DefaultObject)
{
	bool bParseSucceeded = true;
	if( !Property->IsA(UStructProperty::StaticClass()) )
	{
		if( Property->IsA(UIntProperty::StaticClass()) )
		{
			int32 IntValue = 0;
			bParseSucceeded = FDefaultValueHelper::ParseInt(Value, IntValue);
			CastChecked<UIntProperty>(Property)->SetPropertyValue_InContainer(DefaultObject, IntValue);
		}
		else if( Property->IsA(UFloatProperty::StaticClass()) )
		{
			float FloatValue = 0.0f;
			bParseSucceeded = FDefaultValueHelper::ParseFloat(Value, FloatValue);
			CastChecked<UFloatProperty>(Property)->SetPropertyValue_InContainer(DefaultObject, FloatValue);
		}
		else if (const UByteProperty* ByteProperty = Cast<const UByteProperty>(Property))
		{
			int32 IntValue = 0;
			if (const UEnum* Enum = ByteProperty->Enum)
			{
				IntValue = Enum->GetValueByName(FName(*Value));
				bParseSucceeded = (INDEX_NONE != IntValue);

				// If the parse did not succeed, clear out the int to keep the enum value valid
				if(!bParseSucceeded)
				{
					IntValue = 0;
				}
			}
			else
			{
				bParseSucceeded = FDefaultValueHelper::ParseInt(Value, IntValue);
			}
			bParseSucceeded = bParseSucceeded && ( IntValue <= 255 ) && ( IntValue >= 0 );
			ByteProperty->SetPropertyValue_InContainer(DefaultObject, IntValue);
		}
		else if( Property->IsA(UStrProperty::StaticClass()) )
		{
			CastChecked<UStrProperty>(Property)->SetPropertyValue_InContainer(DefaultObject, Value);
		}
		else if( Property->IsA(UBoolProperty::StaticClass()) )
		{
			CastChecked<UBoolProperty>(Property)->SetPropertyValue_InContainer(DefaultObject, Value.ToBool());
		}
		else if( Property->IsA(UNameProperty::StaticClass()) )
		{
			CastChecked<UNameProperty>(Property)->SetPropertyValue_InContainer(DefaultObject, FName(*Value));
		}
		else if( Property->IsA(UTextProperty::StaticClass()) )
		{
			CastChecked<UTextProperty>(Property)->SetPropertyValue_InContainer(DefaultObject, FText::FromString(Value));
		}
		else
		{
			// Empty array-like properties need to use "()" in order to import correctly (as array properties export comma separated within a set of brackets)
			const TCHAR* const ValueToImport = (Value.IsEmpty() && (Property->IsA(UArrayProperty::StaticClass()) || Property->IsA(UMulticastDelegateProperty::StaticClass())))
				? TEXT("()")
				: *Value;

			FStringOutputDevice ImportError;
			const auto EndOfParsedBuff = Property->ImportText(*Value, Property->ContainerPtrToValuePtr<uint8>(DefaultObject), 0, nullptr, &ImportError);
			bParseSucceeded = EndOfParsedBuff && ImportError.IsEmpty();
		}
	}
	else 
	{
		static UScriptStruct* VectorStruct = TBaseStructure<FVector>::Get();
		static UScriptStruct* RotatorStruct = TBaseStructure<FRotator>::Get();
		static UScriptStruct* TransformStruct = TBaseStructure<FTransform>::Get();
		static UScriptStruct* LinearColorStruct = TBaseStructure<FLinearColor>::Get();

		const UStructProperty* StructProperty = CastChecked<UStructProperty>(Property);

		// Struct properties must be handled differently, unfortunately.  We only support FVector, FRotator, and FTransform
		if( StructProperty->Struct == VectorStruct )
		{
			FVector V = FVector::ZeroVector;
			bParseSucceeded = FDefaultValueHelper::ParseVector(Value, V);
			Property->CopyCompleteValue( Property->ContainerPtrToValuePtr<uint8>(DefaultObject), &V );
		}
		else if( StructProperty->Struct == RotatorStruct )
		{
			FRotator R = FRotator::ZeroRotator;
			bParseSucceeded = FDefaultValueHelper::ParseRotator(Value, R);
			Property->CopyCompleteValue( Property->ContainerPtrToValuePtr<uint8>(DefaultObject), &R );
		}
		else if( StructProperty->Struct == TransformStruct )
		{
			FTransform T = FTransform::Identity;
			bParseSucceeded = T.InitFromString( Value );
			Property->CopyCompleteValue( Property->ContainerPtrToValuePtr<uint8>(DefaultObject), &T );
		}
		else if( StructProperty->Struct == LinearColorStruct )
		{
			FLinearColor Color;
			// Color form: "(R=%f,G=%f,B=%f,A=%f)"
			bParseSucceeded = Color.InitFromString(Value);
			Property->CopyCompleteValue( Property->ContainerPtrToValuePtr<uint8>(DefaultObject), &Color );
		}
		else if (StructProperty->Struct)
		{
			const UScriptStruct* Struct = StructProperty->Struct;
			const int32 StructSize = Struct->GetStructureSize() * StructProperty->ArrayDim;
			uint8* StructData = Property->ContainerPtrToValuePtr<uint8>(DefaultObject);
			StructProperty->InitializeValue(StructData);
			ensure(1 == StructProperty->ArrayDim);
			bParseSucceeded = FStructureEditorUtils::Fill_MakeStructureDefaultValue(Cast<const UUserDefinedStruct>(Struct), StructData);

			FStringOutputDevice ImportError;
			const auto EndOfParsedBuff = StructProperty->ImportText(Value.IsEmpty() ? TEXT("()") : *Value, StructData, 0, nullptr, &ImportError);
			bParseSucceeded &= EndOfParsedBuff && ImportError.IsEmpty();
		}
	}

	return bParseSucceeded;
}

bool FBlueprintEditorUtils::PropertyValueToString(const UProperty* Property, const uint8* Container, FString& OutForm)
{
	return PropertyValueToString_Direct(Property, Property->ContainerPtrToValuePtr<const uint8>(Container), OutForm);
}

bool FBlueprintEditorUtils::PropertyValueToString_Direct(const UProperty* Property, const uint8* DirectValue, FString& OutForm)
{
	check(Property && DirectValue);
	OutForm.Reset();
	if (Property->IsA(UStructProperty::StaticClass()))
	{
		static UScriptStruct* VectorStruct = TBaseStructure<FVector>::Get();
		static UScriptStruct* RotatorStruct = TBaseStructure<FRotator>::Get();
		static UScriptStruct* TransformStruct = TBaseStructure<FTransform>::Get();
		static UScriptStruct* LinearColorStruct = TBaseStructure<FLinearColor>::Get();

		const UStructProperty* StructProperty = CastChecked<UStructProperty>(Property);

		// Struct properties must be handled differently, unfortunately.  We only support FVector, FRotator, and FTransform
		if (StructProperty->Struct == VectorStruct)
		{
			FVector Vector;
			Property->CopyCompleteValue(&Vector, DirectValue);
			OutForm = FString::Printf(TEXT("%f,%f,%f"), Vector.X, Vector.Y, Vector.Z);
		}
		else if (StructProperty->Struct == RotatorStruct)
		{
			FRotator Rotator;
			Property->CopyCompleteValue(&Rotator, DirectValue);
			OutForm = FString::Printf(TEXT("%f,%f,%f"), Rotator.Pitch, Rotator.Yaw, Rotator.Roll);
		}
		else if (StructProperty->Struct == TransformStruct)
		{
			FTransform Transform;
			Property->CopyCompleteValue(&Transform, DirectValue);
			OutForm = Transform.ToString();
		}
		else if (StructProperty->Struct == LinearColorStruct)
		{
			FLinearColor Color;
			Property->CopyCompleteValue(&Color, DirectValue);
			OutForm = Color.ToString();
		}
	}

	bool bSuccedded = true;
	if (OutForm.IsEmpty())
	{
		bSuccedded = Property->ExportText_Direct(OutForm, DirectValue, DirectValue, nullptr, 0);
	}
	return bSuccedded;
}

FName FBlueprintEditorUtils::GenerateUniqueGraphName(UBlueprint* const BlueprintOuter, FString const& ProposedName)
{
	FName UniqueGraphName(*ProposedName);

	int32 CountPostfix = 1;
	while (!FBlueprintEditorUtils::IsGraphNameUnique(BlueprintOuter, UniqueGraphName))
	{
		UniqueGraphName = FName(*FString::Printf(TEXT("%s%i"), *ProposedName, CountPostfix));
		++CountPostfix;
	}

	return UniqueGraphName;
}

bool FBlueprintEditorUtils::CheckIfNodeConnectsToSelection(UEdGraphNode* InNode, const TSet<UEdGraphNode*>& InSelectionSet)
{
	const UEdGraphSchema_K2* Schema = GetDefault<UEdGraphSchema_K2>();

	for (int32 PinIndex = 0; PinIndex < InNode->Pins.Num(); ++PinIndex)
	{
		UEdGraphPin* Pin = InNode->Pins[PinIndex];
		if(Pin->Direction == EGPD_Input && Pin->PinType.PinCategory != Schema->PC_Exec)
		{
			for (int32 LinkIndex = 0; LinkIndex < Pin->LinkedTo.Num(); ++LinkIndex)
			{
				UEdGraphPin* LinkedToPin = Pin->LinkedTo[LinkIndex];

				// The InNode, which is NOT in the new function, is checking if one of it's pins IS in the function, return true if it is. If not, check the node.
				if(InSelectionSet.Contains(LinkedToPin->GetOwningNode()))
				{
					return true;
				}

				// Check the node recursively to see if it is connected back with selection.
				if(CheckIfNodeConnectsToSelection(LinkedToPin->GetOwningNode(), InSelectionSet))
				{
					return true;
				}
			}
		}
	}

	return false;
}

bool FBlueprintEditorUtils::CheckIfSelectionIsCycling(const TSet<UEdGraphNode*>& InSelectionSet, FCompilerResultsLog& InMessageLog)
{
	const UEdGraphSchema_K2* Schema = GetDefault<UEdGraphSchema_K2>();
	for (auto NodeIt = InSelectionSet.CreateConstIterator(); NodeIt; ++NodeIt)
	{
		if (UEdGraphNode* Node = Cast<UEdGraphNode>(*NodeIt))
		{
			for (int32 PinIndex = 0; PinIndex < Node->Pins.Num(); ++PinIndex)
			{
				UEdGraphPin* Pin = Node->Pins[PinIndex];
				if(Pin->Direction == EGPD_Input && Pin->PinType.PinCategory != Schema->PC_Exec)
				{
					for (int32 LinkIndex = 0; LinkIndex < Pin->LinkedTo.Num(); ++LinkIndex)
					{
						UEdGraphPin* LinkedToPin = Pin->LinkedTo[LinkIndex];

						// Check to see if this node, which is IN the selection, has any connections OUTSIDE the selection
						// If it does, check to see if those nodes have any connections IN the selection
						if(!InSelectionSet.Contains(LinkedToPin->GetOwningNode()))
						{
							if(CheckIfNodeConnectsToSelection(LinkedToPin->GetOwningNode(), InSelectionSet))
							{
								InMessageLog.Error(*LOCTEXT("DependencyCyleDetected_Error", "Dependency cycle detected, preventing node @@ from being scheduled").ToString(), LinkedToPin->GetOwningNode());
								return true;
							}
						}
					}
				}
			}
		}
	}

	return false;
}

bool FBlueprintEditorUtils::IsPaletteActionReadOnly(TSharedPtr<FEdGraphSchemaAction> ActionIn, TSharedPtr<FBlueprintEditor> const BlueprintEditorIn)
{
	check(BlueprintEditorIn.IsValid());
	UBlueprint const* const BlueprintObj = BlueprintEditorIn->GetBlueprintObj();

	bool bIsReadOnly = false;
	if(ActionIn->GetTypeId() == FEdGraphSchemaAction_K2Graph::StaticGetTypeId())
	{
		FEdGraphSchemaAction_K2Graph* GraphAction = (FEdGraphSchemaAction_K2Graph*)ActionIn.Get();
		// No graph is evidence of an overridable function, don't let the user modify it
		if(GraphAction->EdGraph == NULL)
		{
			bIsReadOnly = true;
		}
		else
		{
			// Graphs that cannot be deleted or re-named are read-only
			if ( !(GraphAction->EdGraph->bAllowDeletion || GraphAction->EdGraph->bAllowRenaming) )
			{
				bIsReadOnly = true;
			}
			else
			{
				if(GraphAction->GraphType == EEdGraphSchemaAction_K2Graph::Function)
				{
					// Check if the function is an override
					UFunction* OverrideFunc = FindField<UFunction>(BlueprintObj->ParentClass, GraphAction->FuncName);
					if ( OverrideFunc != NULL )
					{
						bIsReadOnly = true;
					}
				}
				else if(GraphAction->GraphType == EEdGraphSchemaAction_K2Graph::Interface)
				{
					// Interfaces cannot be renamed
					bIsReadOnly = true;
				}
			}
		}
	}
	else if(ActionIn->GetTypeId() == FEdGraphSchemaAction_K2Var::StaticGetTypeId())
	{
		FEdGraphSchemaAction_K2Var* VarAction = (FEdGraphSchemaAction_K2Var*)ActionIn.Get();

		bIsReadOnly = true;

		if( FBlueprintEditorUtils::FindNewVariableIndex(BlueprintObj, VarAction->GetVariableName()) != INDEX_NONE)
		{
			bIsReadOnly = false;
		}
		else if(BlueprintObj->FindTimelineTemplateByVariableName(VarAction->GetVariableName()))
		{
			bIsReadOnly = false;
		}
		else if(BlueprintEditorIn->CanAccessComponentsMode())
		{
			// Wasn't in the introduced variable list; try to find the associated SCS node
			//@TODO: The SCS-generated variables should be in the variable list and have a link back;
			// As it stands, you cannot do any metadata operations on a SCS variable, and you have to do icky code like the following
			TArray<USCS_Node*> Nodes = BlueprintObj->SimpleConstructionScript->GetAllNodes();
			for (TArray<USCS_Node*>::TConstIterator NodeIt(Nodes); NodeIt; ++NodeIt)
			{
				USCS_Node* CurrentNode = *NodeIt;
				if (CurrentNode->VariableName == VarAction->GetVariableName())
				{
					bIsReadOnly = false;
					break;
				}
			}
		}
	}
	else if(ActionIn->GetTypeId() == FEdGraphSchemaAction_K2Delegate::StaticGetTypeId())
	{
		FEdGraphSchemaAction_K2Delegate* DelegateAction = (FEdGraphSchemaAction_K2Delegate*)ActionIn.Get();

		if( FBlueprintEditorUtils::FindNewVariableIndex(BlueprintObj, DelegateAction->GetDelegateName()) == INDEX_NONE)
		{
			bIsReadOnly = true;
		}
	}
	else if (ActionIn->GetTypeId() == FEdGraphSchemaAction_K2Event::StaticGetTypeId())
	{
		FEdGraphSchemaAction_K2Event* EventAction = (FEdGraphSchemaAction_K2Event*)ActionIn.Get();
		UK2Node* AssociatedNode = EventAction->NodeTemplate;

		bIsReadOnly = (AssociatedNode == NULL) || (!AssociatedNode->bCanRenameNode);	
	}
	else if (ActionIn->GetTypeId() == FEdGraphSchemaAction_K2InputAction::StaticGetTypeId())
	{
		bIsReadOnly = true;
	}


	return bIsReadOnly;
}

struct FUberGraphHelper
{
	static void GetAll(const UBlueprint* Blueprint, TArray<UEdGraph*>& OutGraphs)
	{
		for (const auto UberGraph : Blueprint->UbergraphPages)
		{
			OutGraphs.Add(UberGraph);
			UberGraph->GetAllChildrenGraphs(OutGraphs);
		}
	}
};

FName FBlueprintEditorUtils::GetFunctionNameFromClassByGuid(const UClass* InClass, const FGuid FunctionGuid)
{
	TArray<UBlueprint*> Blueprints;
	UBlueprint::GetBlueprintHierarchyFromClass(InClass, Blueprints);

	for (int32 BPIndex = 0; BPIndex < Blueprints.Num(); ++BPIndex)
	{
		UBlueprint* Blueprint = Blueprints[BPIndex];
		for (auto FunctionGraph : Blueprint->FunctionGraphs)
		{
			if (FunctionGraph && FunctionGraph->GraphGuid == FunctionGuid)
			{
				return FunctionGraph->GetFName();
			}
		}

		for (auto FunctionGraph : Blueprint->DelegateSignatureGraphs)
		{
			if (FunctionGraph && FunctionGraph->GraphGuid == FunctionGuid)
			{
				const FString Name = FunctionGraph->GetName() + HEADER_GENERATED_DELEGATE_SIGNATURE_SUFFIX;
				return FName(*Name);
			}
		}

		//FUNCTIONS BASED ON CUSTOM EVENTS:
		TArray<UEdGraph*> UberGraphs;
		FUberGraphHelper::GetAll(Blueprint, UberGraphs);
		for (const auto UberGraph : UberGraphs)
		{
			TArray<UK2Node_CustomEvent*> CustomEvents;
			UberGraph->GetNodesOfClass(CustomEvents);
			for (const auto CustomEvent : CustomEvents)
			{
				if (!CustomEvent->bOverrideFunction && (CustomEvent->NodeGuid == FunctionGuid))
				{
					ensure(CustomEvent->CustomFunctionName != NAME_None);
					return CustomEvent->CustomFunctionName;
				}
			}
		}
	}

	return NAME_None;
}

bool FBlueprintEditorUtils::GetFunctionGuidFromClassByFieldName(const UClass* InClass, const FName FunctionName, FGuid& FunctionGuid)
{
	if (FunctionName != NAME_None)
	{
		TArray<UBlueprint*> Blueprints;
		UBlueprint::GetBlueprintHierarchyFromClass(InClass, Blueprints);

		for (int32 BPIndex = 0; BPIndex < Blueprints.Num(); ++BPIndex)
		{
			UBlueprint* Blueprint = Blueprints[BPIndex];
			for (auto FunctionGraph : Blueprint->FunctionGraphs)
			{
				if (FunctionGraph && FunctionGraph->GetFName() == FunctionName)
				{
					FunctionGuid = FunctionGraph->GraphGuid;
					return true;
				}
			}

			FString BaseDelegateSignatureName = FunctionName.ToString();
			if (BaseDelegateSignatureName.RemoveFromEnd(HEADER_GENERATED_DELEGATE_SIGNATURE_SUFFIX))
			{
				const FName GraphName(*BaseDelegateSignatureName);
				for (auto FunctionGraph : Blueprint->DelegateSignatureGraphs)
				{
					if (FunctionGraph && FunctionGraph->GetFName() == GraphName)
					{
						FunctionGuid = FunctionGraph->GraphGuid;
						return true;
					}
				}
			}

			TArray<UEdGraph*> UberGraphs;
			FUberGraphHelper::GetAll(Blueprint, UberGraphs);
			for (const auto UberGraph : UberGraphs)
			{
				TArray<UK2Node_CustomEvent*> CustomEvents;
				UberGraph->GetNodesOfClass(CustomEvents);
				for (const auto CustomEvent : CustomEvents)
				{
					if (!CustomEvent->bOverrideFunction
						&& (CustomEvent->CustomFunctionName == FunctionName)
						&& CustomEvent->NodeGuid.IsValid())
					{
						FunctionGuid = CustomEvent->NodeGuid;
						return true;
					}
				}
			}
		}
	}

	FunctionGuid.Invalidate();

	return false;
}

UK2Node_EditablePinBase* FBlueprintEditorUtils::GetEntryNode(const UEdGraph* InGraph)
{
	UK2Node_EditablePinBase* Result = nullptr;
	if (InGraph)
	{
		TArray<UK2Node_FunctionEntry*> EntryNodes;
		InGraph->GetNodesOfClass(EntryNodes);
		if (EntryNodes.Num() > 0)
		{
			if (EntryNodes[0]->IsEditable())
			{
				Result = EntryNodes[0];
			}
		}
		else
		{
			TArray<UK2Node_Tunnel*> TunnelNodes;
			InGraph->GetNodesOfClass(TunnelNodes);

			if (TunnelNodes.Num() > 0)
			{
				// Iterate over the tunnel nodes, and try to find an entry and exit
				for (int32 i = 0; i < TunnelNodes.Num(); i++)
				{
					UK2Node_Tunnel* Node = TunnelNodes[i];
					// Composite nodes should never be considered for function entry / exit, since we're searching for a graph's terminals
					if (Node->IsEditable() && !Node->IsA(UK2Node_Composite::StaticClass()))
					{
						if (Node->bCanHaveOutputs)
						{
							Result = Node;
							break;
						}
					}
				}
			}
		}
	}
	return Result;
}

void FBlueprintEditorUtils::GetEntryAndResultNodes(const UEdGraph* InGraph, TWeakObjectPtr<class UK2Node_EditablePinBase>& OutEntryNode, TWeakObjectPtr<class UK2Node_EditablePinBase>& OutResultNode)
{
	if (InGraph)
	{
		// There are a few different potential configurations for editable graphs (FunctionEntry/Result, Tunnel Pairs, etc).
		// Step through each case until we find one that matches what appears to be in the graph.  This could be improved if
		// we want to add more robust typing to the graphs themselves

		// Case 1:  Function Entry / Result Pair ------------------
		TArray<UK2Node_FunctionEntry*> EntryNodes;
		InGraph->GetNodesOfClass(EntryNodes);

		if (EntryNodes.Num() > 0)
		{
			if (EntryNodes[0]->IsEditable())
			{
				OutEntryNode = EntryNodes[0];

				// Find a result node
				TArray<UK2Node_FunctionResult*> ResultNodes;
				InGraph->GetNodesOfClass(ResultNodes);

				UK2Node_FunctionResult* ResultNode = ResultNodes.Num() ? ResultNodes[0] : NULL;
				// Note:  we assume that if the entry is editable, the result is too (since the entry node is guaranteed to be there on graph creation, but the result isn't)
				if( ResultNode )
				{
					OutResultNode = ResultNode;
				}
			}
		}
		else
		{
			// Case 2:  Tunnel Pair -----------------------------------
			TArray<UK2Node_Tunnel*> TunnelNodes;
			InGraph->GetNodesOfClass(TunnelNodes);

			if (TunnelNodes.Num() > 0)
			{
				// Iterate over the tunnel nodes, and try to find an entry and exit
				for (int32 i = 0; i < TunnelNodes.Num(); i++)
				{
					UK2Node_Tunnel* Node = TunnelNodes[i];
					// Composite nodes should never be considered for function entry / exit, since we're searching for a graph's terminals
					if (Node->IsEditable() && !Node->IsA(UK2Node_Composite::StaticClass()))
					{
						if (Node->bCanHaveOutputs)
						{
							ensure(!OutEntryNode.IsValid());
							OutEntryNode = Node;
						}
						else if (Node->bCanHaveInputs)
						{
							ensure(!OutResultNode.IsValid());
							OutResultNode = Node;
						}
					}
				}
			}
		}
	}
}

FKismetUserDeclaredFunctionMetadata* FBlueprintEditorUtils::GetGraphFunctionMetaData( UEdGraph* InGraph )
{
	FKismetUserDeclaredFunctionMetadata* FunctionMetaData = nullptr;

	if( InGraph )
	{
		TArray<UK2Node_FunctionEntry*> EntryNodes;
		InGraph->GetNodesOfClass( EntryNodes );

		if( EntryNodes.Num() )
		{
			FunctionMetaData = &EntryNodes[ 0 ]->MetaData;
		}
	}
	return FunctionMetaData;
}

FText FBlueprintEditorUtils::GetGraphDescription(const UEdGraph* InGraph)
{
	auto FunctionEntryNode = GetEntryNode(InGraph);
	if (UK2Node_FunctionEntry* TypedEntryNode = Cast<UK2Node_FunctionEntry>(FunctionEntryNode))
	{
		return FText::FromString(TypedEntryNode->MetaData.ToolTip);
	}
	else if (UK2Node_Tunnel* TunnelNode = ExactCast<UK2Node_Tunnel>(FunctionEntryNode))
	{
		// Must be exactly a tunnel, not a macro instance
		return FText::FromString(TunnelNode->MetaData.ToolTip);
	}

	return LOCTEXT( "NoGraphTooltip", "(None)" );
}

bool FBlueprintEditorUtils::CheckIfGraphHasLatentFunctions(UEdGraph* InGraph)
{
	struct Local
	{
		static bool CheckIfGraphHasLatentFunctions(UEdGraph* InGraphToCheck, TArray<UEdGraph*>& InspectedGraphList)
		{
			auto EntryNode = GetEntryNode(InGraphToCheck);

			UK2Node_Tunnel* TunnelNode = ExactCast<UK2Node_Tunnel>(EntryNode);
			if(!TunnelNode)
			{
				// No tunnel, no metadata.
				return false;
			}

			if(TunnelNode->MetaData.HasLatentFunctions != INDEX_NONE)
			{
				return TunnelNode->MetaData.HasLatentFunctions > 0;
			}
			else
			{
				// Add all graphs to the list of already inspected, this prevents circular inclusion issues.
				InspectedGraphList.Add(InGraphToCheck);

				for( const UEdGraphNode* Node : InGraphToCheck->Nodes )
				{
					if(const UK2Node_CallFunction* CallFunctionNode = Cast<UK2Node_CallFunction>(Node))
					{
						// Check any function call nodes to see if they are latent.
						auto TargetFunction = CallFunctionNode->GetTargetFunction();
						if (TargetFunction && TargetFunction->HasMetaData(FBlueprintMetadata::MD_Latent))
						{
							TunnelNode->MetaData.HasLatentFunctions = 1;
							return true;
						}
					}
					else if(const UK2Node_BaseAsyncTask* BaseAsyncNode = Cast<UK2Node_BaseAsyncTask>(Node))
					{
						// Async tasks are latent nodes
						TunnelNode->MetaData.HasLatentFunctions = 1;
						return true;
					}
					else if(const UK2Node_MacroInstance* MacroInstanceNode = Cast<UK2Node_MacroInstance>(Node))
					{
						// Any macro graphs that haven't already been checked need to be checked for latent function calls
						if(InspectedGraphList.Find(MacroInstanceNode->GetMacroGraph()) == INDEX_NONE)
						{
							if(CheckIfGraphHasLatentFunctions(MacroInstanceNode->GetMacroGraph(), InspectedGraphList))
							{
								TunnelNode->MetaData.HasLatentFunctions = 1;
								return true;
							}
						}
					}
					else if(const UK2Node_Composite* CompositeNode = Cast<UK2Node_Composite>(Node))
					{
						// Any collapsed graphs that haven't already been checked need to be checked for latent function calls
						if(InspectedGraphList.Find(CompositeNode->BoundGraph) == INDEX_NONE)
						{
							if(CheckIfGraphHasLatentFunctions(CompositeNode->BoundGraph, InspectedGraphList))
							{
								TunnelNode->MetaData.HasLatentFunctions = 1;
								return true;
							}
						}
					}
				}

				TunnelNode->MetaData.HasLatentFunctions = 0;
				return false;
			}
		}
	};

	TArray<UEdGraph*> InspectedGraphList;
	return Local::CheckIfGraphHasLatentFunctions(InGraph, InspectedGraphList);
}

void FBlueprintEditorUtils::PostSetupObjectPinType(UBlueprint* InBlueprint, FBPVariableDescription& InOutVarDesc)
{
	UEdGraphSchema_K2 const* K2Schema = GetDefault<UEdGraphSchema_K2>();
	if ((InOutVarDesc.VarType.PinCategory == K2Schema->PC_Object) || (InOutVarDesc.VarType.PinCategory == K2Schema->PC_Interface))
	{
		if (InOutVarDesc.VarType.PinSubCategory == K2Schema->PSC_Self)
		{
			InOutVarDesc.VarType.PinSubCategory.Empty();
			InOutVarDesc.VarType.PinSubCategoryObject = *InBlueprint->GeneratedClass;
		}
		else if (!InOutVarDesc.VarType.PinSubCategoryObject.IsValid())
		{
			// Fall back to UObject if the given type is not valid. This can happen for example if a variable is removed from
			// a Blueprint parent class along with the variable's type and the user then attempts to recreate the missing variable
			// through a stale variable node's context menu in a child Blueprint graph.
			InOutVarDesc.VarType.PinSubCategory.Empty();
			InOutVarDesc.VarType.PinSubCategoryObject = UObject::StaticClass();
		}

		// if it's a PC_Object, then it should have an associated UClass object
		check(InOutVarDesc.VarType.PinSubCategoryObject.IsValid());
		const UClass* ClassObject = Cast<UClass>(InOutVarDesc.VarType.PinSubCategoryObject.Get());
		check(ClassObject != NULL);

		if (ClassObject->IsChildOf(AActor::StaticClass()))
		{
			// prevent Actor variables from having default values (because Blueprint templates are library elements that can 
			// bridge multiple levels and different levels might not have the actor that the default is referencing).
			InOutVarDesc.PropertyFlags |= CPF_DisableEditOnTemplate;
		}
	}
}

const FSlateBrush* FBlueprintEditorUtils::GetIconFromPin( const FEdGraphPinType& PinType )
{
	const UEdGraphSchema_K2* K2Schema = GetDefault<UEdGraphSchema_K2>();
	
	const FSlateBrush* IconBrush = FEditorStyle::GetBrush(TEXT("Kismet.VariableList.TypeIcon"));
	const UObject* PinSubObject = PinType.PinSubCategoryObject.Get();
	if( PinType.bIsArray && PinType.PinCategory != K2Schema->PC_Exec )
	{
		IconBrush = FEditorStyle::GetBrush(TEXT("Kismet.VariableList.ArrayTypeIcon"));
	}
	else if( PinSubObject )
	{
		UClass* VarClass = FindObject<UClass>(ANY_PACKAGE, *PinSubObject->GetName());
		if( VarClass )
		{
			IconBrush = FClassIconFinder::FindIconForClass( VarClass );
		}
	}
	return IconBrush;
}

FText FBlueprintEditorUtils::GetFriendlyClassDisplayName(const UClass* Class)
{
	if (Class != nullptr)
	{
		return Class->GetDisplayNameText();
	}
	else
	{
		return LOCTEXT("ClassIsNull", "None");
	}
}

FString FBlueprintEditorUtils::GetClassNameWithoutSuffix(const UClass* Class)
{
	if (Class != nullptr)
	{
		FString Result = Class->GetName();
		if (Class->ClassGeneratedBy != nullptr)
		{
			Result.RemoveFromEnd(TEXT("_C"), ESearchCase::CaseSensitive);
		}

		return Result;
	}
	else
	{
		return LOCTEXT("ClassIsNull", "None").ToString();
	}
}

UK2Node_FunctionResult* FBlueprintEditorUtils::FindOrCreateFunctionResultNode(UK2Node_EditablePinBase* InFunctionEntryNode)
{
	UK2Node_FunctionResult* FunctionResult = nullptr;

	if (InFunctionEntryNode)
	{
		UEdGraph* Graph = InFunctionEntryNode->GetGraph();

		TArray<UK2Node_FunctionResult*> ResultNode;
		if (Graph)
		{
			Graph->GetNodesOfClass(ResultNode);
		}

		if (Graph && ResultNode.Num() == 0)
		{
			FGraphNodeCreator<UK2Node_FunctionResult> ResultNodeCreator(*Graph);
			FunctionResult = ResultNodeCreator.CreateNode();

			const UEdGraphSchema_K2* Schema = Cast<const UEdGraphSchema_K2>(FunctionResult->GetSchema());
			FunctionResult->NodePosX = InFunctionEntryNode->NodePosX + InFunctionEntryNode->NodeWidth + 256;
			FunctionResult->NodePosY = InFunctionEntryNode->NodePosY;
			FunctionResult->bIsEditable = true;
			UEdGraphSchema_K2::SetNodeMetaData(FunctionResult, FNodeMetadata::DefaultGraphNode);
			ResultNodeCreator.Finalize();

			// Connect the function entry to the result node, if applicable
			UEdGraphPin* ThenPin = Schema->FindExecutionPin(*InFunctionEntryNode, EGPD_Output);
			UEdGraphPin* ReturnPin = Schema->FindExecutionPin(*FunctionResult, EGPD_Input);

			if(ThenPin->LinkedTo.Num() == 0) 
			{
				ThenPin->MakeLinkTo(ReturnPin);
			}
			else
			{
				// Bump the result node up a bit, so it's less likely to fall behind the node the entry is already connected to
				FunctionResult->NodePosY -= 100;
			}
		}
		else
		{
			FunctionResult = ResultNode[0];
		}
	}

	return FunctionResult;
}

void FBlueprintEditorUtils::HandleDisableEditableWhenInherited(UObject* ModifiedObject, TArray<UObject*>& ArchetypeInstances)
{
	for (int32 Index = ArchetypeInstances.Num() - 1; Index >= 0; --Index)
	{
		UObject* ArchetypeInstance = ArchetypeInstances[Index];
		if (ArchetypeInstance != ModifiedObject)
		{
			UBlueprintGeneratedClass* BPGC = Cast<UBlueprintGeneratedClass>(ArchetypeInstance->GetOuter());
			if (BPGC)
			{
				UInheritableComponentHandler* ICH = BPGC->GetInheritableComponentHandler(false);
				check(ICH);

				ICH->RemoveOverridenComponentTemplate(ICH->FindKey(CastChecked<UActorComponent>(ArchetypeInstance)));
			}
		}
	}
}

#undef LOCTEXT_NAMESPACE
<|MERGE_RESOLUTION|>--- conflicted
+++ resolved
@@ -1893,11 +1893,8 @@
 
 UNREALED_API FSecondsCounterData BlueprintCompileAndLoadTimerData;
 
-<<<<<<< HEAD
-=======
 uint32 FBlueprintDuplicationScopeFlags::bStaticFlags = FBlueprintDuplicationScopeFlags::NoFlags;
 
->>>>>>> 73f66985
 void FBlueprintEditorUtils::PostDuplicateBlueprint(UBlueprint* Blueprint, bool bDuplicateForPIE)
 {
 	FSecondsCounterScope Timer(BlueprintCompileAndLoadTimerData); 
@@ -4689,24 +4686,15 @@
 		{
 			FStructOnScope StructData(UserDefinedStruct);
 
-<<<<<<< HEAD
-			// Create the default value for the property
-			FStructureEditorUtils::Fill_MakeStructureDefaultValue(UserDefinedStruct, StructData.GetStructMemory());
-
-			// Export the default value as a string so we can store it with the variable description
-			FString DefaultValueString;
-=======
 		// Create the default value for the property
 			FStructureEditorUtils::Fill_MakeStructureDefaultValue(UserDefinedStruct, StructData.GetStructMemory());
 
 		// Export the default value as a string so we can store it with the variable description
 		FString DefaultValueString;
->>>>>>> 73f66985
 			FBlueprintEditorUtils::PropertyValueToString_Direct(VariableProperty, StructData.GetStructMemory(), DefaultValueString);
 
-			// Set the default value
-			InOutVariableDescription->DefaultValue = DefaultValueString;
-		}
+		// Set the default value
+		InOutVariableDescription->DefaultValue = DefaultValueString;
 	}
 }
 }
@@ -7297,11 +7285,7 @@
 		const bool bIncludeDerivedClasses = false;
 
 		TArray<UObject*> MatchingBlueprintObjects;
-<<<<<<< HEAD
-		GetObjectsOfClass(Blueprint->GeneratedClass, MatchingBlueprintObjects, bIncludeDerivedClasses, (RF_ClassDefaultObject | RF_PendingKill));
-=======
 		GetObjectsOfClass(Blueprint->GeneratedClass, MatchingBlueprintObjects, bIncludeDerivedClasses, RF_ClassDefaultObject, EInternalObjectFlags::PendingKill);
->>>>>>> 73f66985
 
 		for (auto ObjIt : MatchingBlueprintObjects)
 		{
