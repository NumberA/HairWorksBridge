// Copyright 1998-2015 Epic Games, Inc. All Rights Reserved.

#include "UnrealEd.h"
#include "Kismet2/CompilerResultsLog.h"
#include "Kismet2/KismetReinstanceUtilities.h"
#include "Kismet2/KismetEditorUtilities.h"
#include "BlueprintEditorUtils.h"
#include "Layers/ILayers.h"
#include "ComponentInstanceDataCache.h"
#include "Engine/DynamicBlueprintBinding.h"
#include "BlueprintEditor.h"
#include "Engine/BlueprintGeneratedClass.h"
#include "Engine/Selection.h"

DECLARE_CYCLE_STAT(TEXT("Replace Instances"), EKismetReinstancerStats_ReplaceInstancesOfClass, STATGROUP_KismetReinstancer );
DECLARE_CYCLE_STAT(TEXT("Find Referencers"), EKismetReinstancerStats_FindReferencers, STATGROUP_KismetReinstancer );
DECLARE_CYCLE_STAT(TEXT("Replace References"), EKismetReinstancerStats_ReplaceReferences, STATGROUP_KismetReinstancer );
DECLARE_CYCLE_STAT(TEXT("Construct Replacements"), EKismetReinstancerStats_ReplacementConstruction, STATGROUP_KismetReinstancer );
DECLARE_CYCLE_STAT(TEXT("Update Bytecode References"), EKismetReinstancerStats_UpdateBytecodeReferences, STATGROUP_KismetReinstancer );
DECLARE_CYCLE_STAT(TEXT("Recompile Child Classes"), EKismetReinstancerStats_RecompileChildClasses, STATGROUP_KismetReinstancer );
DECLARE_CYCLE_STAT(TEXT("Replace Classes Without Reinstancing"), EKismetReinstancerStats_ReplaceClassNoReinsancing, STATGROUP_KismetReinstancer );
DECLARE_CYCLE_STAT(TEXT("Reinstance Objects"), EKismetCompilerStats_ReinstanceObjects, STATGROUP_KismetCompiler);
DECLARE_CYCLE_STAT(TEXT("Refresh Dependent Blueprints In Reinstancer"), EKismetCompilerStats_RefreshDependentBlueprintsInReinstancer, STATGROUP_KismetCompiler);
DECLARE_CYCLE_STAT(TEXT("Recreate UberGraphPersistentFrame"), EKismetCompilerStats_RecreateUberGraphPersistentFrame, STATGROUP_KismetCompiler);

struct FReplaceReferenceHelper
{
	static void IncludeCDO(UClass* OldClass, UClass* NewClass, TMap<UObject*, UObject*> &OldToNewInstanceMap, TArray<UObject*> &SourceObjects, UObject* OriginalCDO)
	{
		UObject* OldCDO = OldClass->GetDefaultObject();
		UObject* NewCDO = NewClass->GetDefaultObject();

		// Add the old->new CDO mapping into the fixup map
		OldToNewInstanceMap.Add(OldCDO, NewCDO);
		// Add in the old CDO to this pass, so CDO references are fixed up
		SourceObjects.Add(OldCDO);

		if (OriginalCDO)
		{
			OldToNewInstanceMap.Add(OriginalCDO, NewCDO);
			SourceObjects.Add(OriginalCDO);
		}
	}

	static void IncludeClass(UClass* OldClass, UClass* NewClass, TMap<UObject*, UObject*> &OldToNewInstanceMap, TArray<UObject*> &SourceObjects, TArray<UObject*> &ObjectsToReplace)
	{
		OldToNewInstanceMap.Add(OldClass, NewClass);
		SourceObjects.Add(OldClass);

		if (auto OldCDO = OldClass->GetDefaultObject(false))
		{
			ObjectsToReplace.Add(OldCDO);
		}
	}

	static void FindAndReplaceReferences(const TArray<UObject*>& SourceObjects, TSet<UObject*>* ObjectsThatShouldUseOldStuff, const TArray<UObject*>& ObjectsToReplace, const TMap<UObject*, UObject*>& OldToNewInstanceMap, const TMap<FStringAssetReference, UObject*>& ReinstancedObjectsWeakReferenceMap)
	{
		// Find everything that references these objects
		TSet<UObject *> Targets;
		{
			BP_SCOPED_COMPILER_EVENT_STAT(EKismetReinstancerStats_FindReferencers);

			TFindObjectReferencers<UObject> Referencers(SourceObjects, NULL, false);
			for (TFindObjectReferencers<UObject>::TIterator It(Referencers); It; ++It)
			{
				UObject* Referencer = It.Value();
				if (!ObjectsThatShouldUseOldStuff || !ObjectsThatShouldUseOldStuff->Contains(Referencer))
				{
					Targets.Add(Referencer);
				}
			}
		}

		{
			BP_SCOPED_COMPILER_EVENT_STAT(EKismetReinstancerStats_ReplaceReferences);

			for (TSet<UObject *>::TIterator It(Targets); It; ++It)
			{
				UObject* Obj = *It;
				if (!ObjectsToReplace.Contains(Obj)) // Don't bother trying to fix old objects, this would break them
				{
					// The class for finding and replacing weak references.
					// We can't relay on "standard" weak references replacement as
					// it depends on FStringAssetReference::ResolveObject, which
					// tries to find the object with the stored path. It is
					// impossible, cause above we deleted old actors (after
					// spawning new ones), so during objects traverse we have to
					// find FStringAssetReferences with the raw given path taken
					// before deletion of old actors and fix them.
					class ReferenceReplace : public FArchiveReplaceObjectRef < UObject >
					{
					public:
						ReferenceReplace(UObject* InSearchObject, const TMap<UObject*, UObject*>& InReplacementMap, TMap<FStringAssetReference, UObject*> InWeakReferencesMap)
							: FArchiveReplaceObjectRef<UObject>(InSearchObject, InReplacementMap, false, false, false, true), WeakReferencesMap(InWeakReferencesMap)
						{
							SerializeSearchObject();
						}

						FArchive& operator<<(FStringAssetReference& Ref) override
						{
							const UObject*const* PtrToObjPtr = WeakReferencesMap.Find(Ref);

							if (PtrToObjPtr != nullptr)
							{
								Ref = *PtrToObjPtr;
							}

							return *this;
						}

						FArchive& operator<<(FAssetPtr& Ref) override
						{
							return operator<<(Ref.GetUniqueID());
						}

					private:
						const TMap<FStringAssetReference, UObject*>& WeakReferencesMap;
					};

					ReferenceReplace ReplaceAr(Obj, OldToNewInstanceMap, ReinstancedObjectsWeakReferenceMap);
				}
			}
		}
	}
};

/////////////////////////////////////////////////////////////////////////////////
// FBlueprintCompileReinstancer

TSet<TWeakObjectPtr<UBlueprint>> FBlueprintCompileReinstancer::DependentBlueprintsToRefresh = TSet<TWeakObjectPtr<UBlueprint>>();
TSet<TWeakObjectPtr<UBlueprint>> FBlueprintCompileReinstancer::DependentBlueprintsToRecompile = TSet<TWeakObjectPtr<UBlueprint>>();
TSet<TWeakObjectPtr<UBlueprint>> FBlueprintCompileReinstancer::DependentBlueprintsToByteRecompile = TSet<TWeakObjectPtr<UBlueprint>>();

UClass* FBlueprintCompileReinstancer::HotReloadedOldClass = nullptr;
UClass* FBlueprintCompileReinstancer::HotReloadedNewClass = nullptr;

FBlueprintCompileReinstancer::FBlueprintCompileReinstancer(UClass* InClassToReinstance, bool bIsBytecodeOnly, bool bSkipGC)
	: ClassToReinstance(InClassToReinstance)
	, DuplicatedClass(NULL)
	, OriginalCDO(NULL)
	, bHasReinstanced(false)
	, bSkipGarbageCollection(bSkipGC)
	, ClassToReinstanceDefaultValuesCRC(0)
{
	if( InClassToReinstance != NULL )
	{
		bIsReinstancingSkeleton = FKismetEditorUtilities::IsClassABlueprintSkeleton(ClassToReinstance);

		SaveClassFieldMapping(InClassToReinstance);

		// Remember the initial CDO for the class being resinstanced
		OriginalCDO = ClassToReinstance->GetDefaultObject();

		// Duplicate the class we're reinstancing into the transient package.  We'll re-class all objects we find to point to this new class
		GIsDuplicatingClassForReinstancing = true;
		ClassToReinstance->ClassFlags |= CLASS_NewerVersionExists;
		const FName RenistanceName = MakeUniqueObjectName(GetTransientPackage(), ClassToReinstance->GetClass(), *FString::Printf(TEXT("REINST_%s"), *ClassToReinstance->GetName()));
		DuplicatedClass = (UClass*)StaticDuplicateObject(ClassToReinstance, GetTransientPackage(), *RenistanceName.ToString(), ~RF_Transactional); 

		ClassToReinstance->ClassFlags &= ~CLASS_NewerVersionExists;
		GIsDuplicatingClassForReinstancing = false;

		auto BPClassToReinstance = Cast<UBlueprintGeneratedClass>(ClassToReinstance);
		auto BPGDuplicatedClass = Cast<UBlueprintGeneratedClass>(DuplicatedClass);
		if (BPGDuplicatedClass && BPClassToReinstance && BPClassToReinstance->OverridenArchetypeForCDO)
		{
			BPGDuplicatedClass->OverridenArchetypeForCDO = BPClassToReinstance->OverridenArchetypeForCDO;
		}

		auto DuplicatedClassUberGraphFunction = BPGDuplicatedClass ? BPGDuplicatedClass->UberGraphFunction : nullptr;
		if (DuplicatedClassUberGraphFunction)
		{
			DuplicatedClassUberGraphFunction->Bind();
			DuplicatedClassUberGraphFunction->StaticLink(true);
		}

		// Bind and link the duplicate class, so that it has the proper duplicate property offsets
		DuplicatedClass->Bind();
		DuplicatedClass->StaticLink(true);

		// Copy over the ComponentNametoDefaultObjectMap, which tells CopyPropertiesForUnrelatedObjects which components are instanced and which aren't
		
		DuplicatedClass->ClassDefaultObject = GetClassCDODuplicate(ClassToReinstance, DuplicatedClass->GetDefaultObjectName());

		DuplicatedClass->ClassDefaultObject->SetFlags(RF_ClassDefaultObject);
		DuplicatedClass->ClassDefaultObject->SetClass(DuplicatedClass);

		ClassToReinstance->GetDefaultObject()->SetClass(DuplicatedClass);
		ObjectsThatShouldUseOldStuff.Add(DuplicatedClass); //CDO of REINST_ class can be used as archetype

		if( !bIsBytecodeOnly )
		{
			TArray<UObject*> ObjectsToChange;
			const bool bIncludeDerivedClasses = false;
			GetObjectsOfClass(ClassToReinstance, ObjectsToChange, bIncludeDerivedClasses);
			for (auto ObjIt = ObjectsToChange.CreateConstIterator(); ObjIt; ++ObjIt)
			{
				(*ObjIt)->SetClass(DuplicatedClass);
			}

			TArray<UClass*> ChildrenOfClass;
			GetDerivedClasses(ClassToReinstance, ChildrenOfClass);
			for ( auto ClassIt = ChildrenOfClass.CreateConstIterator(); ClassIt; ++ClassIt )
			{
				UClass* ChildClass = *ClassIt;
				UBlueprint* ChildBP = Cast<UBlueprint>(ChildClass->ClassGeneratedBy);
				if (ChildBP)
				{
					const bool bClassIsDirectlyGeneratedByTheBlueprint = (ChildBP->GeneratedClass == ChildClass)
						|| (ChildBP->SkeletonGeneratedClass == ChildClass);

					if (ChildBP->HasAnyFlags(RF_BeingRegenerated) || !bClassIsDirectlyGeneratedByTheBlueprint)
					{
						if (ChildClass->GetSuperClass() == ClassToReinstance)
						{
							ReparentChild(ChildClass);
						}

						//TODO: some stronger condition would be nice
						if (!bClassIsDirectlyGeneratedByTheBlueprint)
						{
							ObjectsThatShouldUseOldStuff.Add(ChildClass);
						}
					}
					// If this is a direct child, change the parent and relink so the property chain is valid for reinstancing
					else if( !ChildBP->HasAnyFlags(RF_NeedLoad) )
					{
						if( ChildClass->GetSuperClass() == ClassToReinstance )
						{
							ReparentChild(ChildBP);
						}

						Children.AddUnique(ChildBP);
					}
					else
					{
						// If this is a child that caused the load of their parent, relink to the REINST class so that we can still serialize in the CDO, but do not add to later processing
						ReparentChild(ChildClass);
					}
				}
			}
		}

		// Pull the blueprint that generated this reinstance target, and gather the blueprints that are dependent on it
		UBlueprint* GeneratingBP = Cast<UBlueprint>(ClassToReinstance->ClassGeneratedBy);
		check(GeneratingBP || GIsAutomationTesting);
		if(GeneratingBP)
		{
			ClassToReinstanceDefaultValuesCRC = GeneratingBP->CrcLastCompiledCDO;
			FBlueprintEditorUtils::GetDependentBlueprints(GeneratingBP, Dependencies);
		}
	}
}

void FBlueprintCompileReinstancer::SaveClassFieldMapping(UClass* InClassToReinstance)
{
	check(InClassToReinstance);

	for (UProperty* Prop = InClassToReinstance->PropertyLink; Prop && (Prop->GetOuter() == InClassToReinstance); Prop = Prop->PropertyLinkNext)
	{
		PropertyMap.Add(Prop->GetFName(), Prop);
	}

	for (auto Function : TFieldRange<UFunction>(InClassToReinstance, EFieldIteratorFlags::ExcludeSuper))
	{
		FunctionMap.Add(Function->GetFName(),Function);
	}
}

void FBlueprintCompileReinstancer::GenerateFieldMappings(TMap<UObject*, UObject*>& FieldMapping)
{
	check(ClassToReinstance);

	FieldMapping.Empty();

	for (auto& Prop : PropertyMap)
	{
		FieldMapping.Add(Prop.Value, FindField<UProperty>(ClassToReinstance, *Prop.Key.ToString()));
	}

	for (auto& Func : FunctionMap)
	{
		UFunction* NewFunction = ClassToReinstance->FindFunctionByName(Func.Key, EIncludeSuperFlag::ExcludeSuper);
		FieldMapping.Add(Func.Value, NewFunction);
	}

	UObject* NewCDO = ClassToReinstance->GetDefaultObject();
	FieldMapping.Add(OriginalCDO, NewCDO);
}

void FBlueprintCompileReinstancer::AddReferencedObjects(FReferenceCollector& Collector)
{
	Collector.AddReferencedObject(OriginalCDO);
	Collector.AddReferencedObject(DuplicatedClass);
}

void FBlueprintCompileReinstancer::OptionallyRefreshNodes(UBlueprint* CurrentBP)
{
	if (HotReloadedNewClass)
	{
		UPackage* const Package = Cast<UPackage>(CurrentBP->GetOutermost());
		const bool bStartedWithUnsavedChanges = Package != nullptr ? Package->IsDirty() : true;

		FBlueprintEditorUtils::RefreshExternalBlueprintDependencyNodes(CurrentBP, HotReloadedNewClass);

		if (Package != nullptr && Package->IsDirty() && !bStartedWithUnsavedChanges)
		{
			Package->SetDirtyFlag(false);
		}
	}
}

FBlueprintCompileReinstancer::~FBlueprintCompileReinstancer()
{
}

class FReinstanceFinalizer : public TSharedFromThis<FReinstanceFinalizer>
{
public:
	TSharedPtr<FBlueprintCompileReinstancer> Reinstancer;
	TArray<UObject*> ObjectsToReplace;
	TArray<UObject*> ObjectsToFinalize;
	TSet<UObject*> SelectedObjecs;
	UClass* ClassToReinstance;

	FReinstanceFinalizer(UClass* InClassToReinstance) : ClassToReinstance(InClassToReinstance)
	{
		check(ClassToReinstance);
	}

	void Finalize()
	{
		if (!ensure(Reinstancer.IsValid()))
		{
			return;
		}
		check(ClassToReinstance);

		const bool bIsActor = ClassToReinstance->IsChildOf<AActor>();
		if (bIsActor)
		{
			for (auto Obj : ObjectsToFinalize)
			{
				auto Actor = CastChecked<AActor>(Obj);
				Actor->ReregisterAllComponents();
				Actor->RerunConstructionScripts();

				if (SelectedObjecs.Contains(Obj))
				{
					GEditor->SelectActor(Actor, /*bInSelected =*/true, /*bNotify =*/true, false, true);
				}
			}
		}

		const bool bIsAnimInstance = ClassToReinstance->IsChildOf<UAnimInstance>();
		if (bIsAnimInstance)
		{
			for (auto Obj : ObjectsToFinalize)
			{
				// Initialising the anim instance isn't enough to correctly set up the skeletal mesh again in a
				// paused world, need to initialise the skeletal mesh component that contains the anim instance.
				if (USkeletalMeshComponent* SkelComponent = Cast<USkeletalMeshComponent>(Obj->GetOuter()))
				{
					SkelComponent->InitAnim(true);
				}
			}
		}

		Reinstancer->FinalizeFastReinstancing(ObjectsToReplace);
	}
};

TSharedPtr<FReinstanceFinalizer> FBlueprintCompileReinstancer::ReinstanceFast()
{
	UE_LOG(LogBlueprint, Log, TEXT("BlueprintCompileReinstancer: Doing a fast path refresh on class '%s'."), *GetPathNameSafe(ClassToReinstance));

	TSharedPtr<FReinstanceFinalizer> Finalizer = MakeShareable(new FReinstanceFinalizer(ClassToReinstance));
	Finalizer->Reinstancer = SharedThis(this);

	GetObjectsOfClass(DuplicatedClass, Finalizer->ObjectsToReplace, /*bIncludeDerivedClasses=*/ false);

	const bool bIsActor = ClassToReinstance->IsChildOf<AActor>();
	const bool bIsAnimInstance = ClassToReinstance->IsChildOf<UAnimInstance>();
	const bool bIsComponent = ClassToReinstance->IsChildOf<UActorComponent>();
	for (auto Obj : Finalizer->ObjectsToReplace)
	{
		UE_LOG(LogBlueprint, Log, TEXT("  Fast path is refreshing (not replacing) %s"), *Obj->GetFullName());

		if ((!Obj->IsTemplate() || bIsComponent) && !Obj->IsPendingKill())
		{
			if (bIsActor && Obj->IsSelected())
			{
				Finalizer->SelectedObjecs.Add(Obj);
			}

			Obj->SetClass(ClassToReinstance);

			Finalizer->ObjectsToFinalize.Push(Obj);
		}
	}

	return Finalizer;
}

void FBlueprintCompileReinstancer::FinalizeFastReinstancing(TArray<UObject*>& ObjectsToReplace)
{
	TArray<UObject*> SourceObjects;
	TMap<UObject*, UObject*> OldToNewInstanceMap;
	TMap<FStringAssetReference, UObject*> ReinstancedObjectsWeakReferenceMap;
	FReplaceReferenceHelper::IncludeCDO(DuplicatedClass, ClassToReinstance, OldToNewInstanceMap, SourceObjects, OriginalCDO);

	if (IsClassObjectReplaced())
	{
		FReplaceReferenceHelper::IncludeClass(DuplicatedClass, ClassToReinstance, OldToNewInstanceMap, SourceObjects, ObjectsToReplace);
	}

	FReplaceReferenceHelper::FindAndReplaceReferences(SourceObjects, &ObjectsThatShouldUseOldStuff, ObjectsToReplace, OldToNewInstanceMap, ReinstancedObjectsWeakReferenceMap);

	if (ClassToReinstance->IsChildOf<UActorComponent>())
	{
		// ReplaceInstancesOfClass() handles this itself, if we had to re-instance
		ReconstructOwnerInstances(ClassToReinstance);
	}
}

void FBlueprintCompileReinstancer::CompileChildren()
{
	BP_SCOPED_COMPILER_EVENT_STAT(EKismetReinstancerStats_RecompileChildClasses);

	// Reparent all dependent blueprints, and recompile to ensure that they get reinstanced with the new memory layout
	for (auto ChildBP = Children.CreateIterator(); ChildBP; ++ChildBP)
	{
		UBlueprint* BP = *ChildBP;
		if (BP->ParentClass == ClassToReinstance || BP->ParentClass == DuplicatedClass)
		{
			ReparentChild(BP);

			FKismetEditorUtilities::CompileBlueprint(BP, false, bSkipGarbageCollection);
		}
	}
}

TSharedPtr<FReinstanceFinalizer> FBlueprintCompileReinstancer::ReinstanceInner(bool bForceAlwaysReinstance)
{
	TSharedPtr<FReinstanceFinalizer> Finalizer;
	if (ClassToReinstance && DuplicatedClass)
	{
		static const FBoolConfigValueHelper ReinstanceOnlyWhenNecessary(TEXT("Kismet"), TEXT("bReinstanceOnlyWhenNecessary"), GEngineIni);
		bool bShouldReinstance = true;
		// See if we need to do a full reinstance or can do the faster refresh path (when enabled or no values were modified, and the structures match)
		if (ReinstanceOnlyWhenNecessary && !bForceAlwaysReinstance)
		{
			BP_SCOPED_COMPILER_EVENT_STAT(EKismetReinstancerStats_ReplaceClassNoReinsancing);

			const UBlueprintGeneratedClass* BPClassA = Cast<const UBlueprintGeneratedClass>(DuplicatedClass);
			const UBlueprintGeneratedClass* BPClassB = Cast<const UBlueprintGeneratedClass>(ClassToReinstance);
			const UBlueprint* BP = Cast<const UBlueprint>(ClassToReinstance->ClassGeneratedBy);

			const bool bTheSameDefaultValues = (BP != nullptr) && (ClassToReinstanceDefaultValuesCRC != 0) && (BP->CrcLastCompiledCDO == ClassToReinstanceDefaultValuesCRC);
			const bool bTheSameLayout = (BPClassA != nullptr) && (BPClassB != nullptr) && FStructUtils::TheSameLayout(BPClassA, BPClassB, true);
			const bool bAllowedToDoFastPath = bTheSameDefaultValues && bTheSameLayout;
			if (bAllowedToDoFastPath)
			{
				Finalizer = ReinstanceFast();
				bShouldReinstance = false;
			}
		}

		if (bShouldReinstance)
		{
			UE_LOG(LogBlueprint, Log, TEXT("BlueprintCompileReinstancer: Doing a full reinstance on class '%s'"), *GetPathNameSafe(ClassToReinstance));
			ReplaceInstancesOfClass(DuplicatedClass, ClassToReinstance, OriginalCDO, &ObjectsThatShouldUseOldStuff, IsClassObjectReplaced(), ShouldPreserveRootComponentOfReinstancedActor());
		}
	}
	return Finalizer;
}

void FBlueprintCompileReinstancer::ListDependentBlueprintsToRefresh(const TArray<UBlueprint*>& DependentBPs)
{
	for (auto& Element : DependentBPs)
	{
		DependentBlueprintsToRefresh.Add(Element);
	}
}

void FBlueprintCompileReinstancer::EnlistDependentBlueprintToRecompile(UBlueprint* BP, bool bBytecodeOnly)
{
	if (IsValid(BP))
	{
		if (bBytecodeOnly)
		{
			DependentBlueprintsToByteRecompile.Add(BP);
		}
		else
		{
			DependentBlueprintsToRecompile.Add(BP);
		}
	}
}

void FBlueprintCompileReinstancer::BlueprintWasRecompiled(UBlueprint* BP, bool bBytecodeOnly)
{
	if (IsValid(BP))
	{
		DependentBlueprintsToRefresh.Remove(BP);
		DependentBlueprintsToByteRecompile.Remove(BP);
		if (!bBytecodeOnly)
		{
			DependentBlueprintsToRecompile.Remove(BP);
		}
	}
}

extern UNREALED_API FSecondsCounterData BlueprintCompileAndLoadTimerData;

void FBlueprintCompileReinstancer::ReinstanceObjects(bool bForceAlwaysReinstance)
{
	FSecondsCounterScope Timer(BlueprintCompileAndLoadTimerData);

	BP_SCOPED_COMPILER_EVENT_STAT(EKismetCompilerStats_ReinstanceObjects);
	
	// Make sure we only reinstance classes once!
	static TArray<TSharedRef<FBlueprintCompileReinstancer>> QueueToReinstance;
	TSharedRef<FBlueprintCompileReinstancer> SharedThis = AsShared();
	const bool bAlreadyQueued = QueueToReinstance.Contains(SharedThis);
	if (!bAlreadyQueued && !bHasReinstanced)
	{
		QueueToReinstance.Push(SharedThis);

		if (ClassToReinstance && DuplicatedClass)
		{
			CompileChildren();
		}

		if (QueueToReinstance.Num() && (QueueToReinstance[0] == SharedThis))
		{
			TSet<TWeakObjectPtr<UBlueprint>> CompiledBlueprints;

			while (DependentBlueprintsToRecompile.Num())
			{
				auto Iter = DependentBlueprintsToRecompile.CreateIterator();
				TWeakObjectPtr<UBlueprint> BPPtr = *Iter;
				Iter.RemoveCurrent();
				if (auto BP = BPPtr.Get())
				{
					FKismetEditorUtilities::CompileBlueprint(BP, false, bSkipGarbageCollection, false, nullptr, false, true);
					CompiledBlueprints.Add(BP);
				}
			}

			while (DependentBlueprintsToByteRecompile.Num())
			{
				auto Iter = DependentBlueprintsToByteRecompile.CreateIterator();
				TWeakObjectPtr<UBlueprint> BPPtr = *Iter;
				Iter.RemoveCurrent();
				if (auto BP = BPPtr.Get())
				{
					FKismetEditorUtilities::RecompileBlueprintBytecode(BP, nullptr, true);
					CompiledBlueprints.Add(BP);
				}
			}

			ensure(0 == DependentBlueprintsToRecompile.Num());

			TGuardValue<bool> ReinstancingGuard(GIsReinstancing, true);

			TArray<TSharedPtr<FReinstanceFinalizer>> Finalizers;

			// All children were recompiled. It's safe to reinstance.
			for (int32 Idx = 0; Idx < QueueToReinstance.Num(); ++Idx)
			{
				auto Finalizer = QueueToReinstance[Idx]->ReinstanceInner(bForceAlwaysReinstance);
				if (Finalizer.IsValid())
				{
					Finalizers.Push(Finalizer);
				}
				QueueToReinstance[Idx]->bHasReinstanced = true;
			}
			QueueToReinstance.Empty();

			for (auto Finalizer : Finalizers)
			{
				if (Finalizer.IsValid())
				{
					Finalizer->Finalize();
				}
			}

			for (auto CompiledBP : CompiledBlueprints)
			{
				CompiledBP->BroadcastCompiled();
			}

			{
				BP_SCOPED_COMPILER_EVENT_STAT(EKismetCompilerStats_RefreshDependentBlueprintsInReinstancer);
				for (auto BPPtr : DependentBlueprintsToRefresh)
				{
					if (BPPtr.IsValid())
					{
						BPPtr->BroadcastChanged();
					}
				}
				DependentBlueprintsToRefresh.Empty();
			}

			if (GEditor)
			{
				GEditor->BroadcastBlueprintCompiled();
			}
		}
	}
}



void FBlueprintCompileReinstancer::UpdateBytecodeReferences()
{
	BP_SCOPED_COMPILER_EVENT_STAT(EKismetReinstancerStats_UpdateBytecodeReferences);

	if(ClassToReinstance != NULL)
	{
		TMap<UObject*, UObject*> FieldMappings;
		GenerateFieldMappings(FieldMappings);

		for( auto DependentBP = Dependencies.CreateIterator(); DependentBP; ++DependentBP )
		{
			UClass* BPClass = (*DependentBP)->GeneratedClass;

			// Skip cases where the class is junk, or haven't finished serializing in yet
			// Note that BPClass can be null for blueprints that can no longer be compiled:
			if (!BPClass
				|| (BPClass == ClassToReinstance)
				|| (BPClass->GetOutermost() == GetTransientPackage()) 
				|| BPClass->HasAnyClassFlags(CLASS_NewerVersionExists)
				|| (BPClass->ClassGeneratedBy && BPClass->ClassGeneratedBy->HasAnyFlags(RF_NeedLoad|RF_BeingRegenerated)) )
			{
				continue;
			}

			bool bBPWasChanged = false;
			// For each function defined in this blueprint, run through the bytecode, and update any refs from the old properties to the new
			for( TFieldIterator<UFunction> FuncIter(BPClass, EFieldIteratorFlags::ExcludeSuper); FuncIter; ++FuncIter )
			{
				UFunction* CurrentFunction = *FuncIter;
				if( CurrentFunction->Script.Num() > 0 )
				{
					FArchiveReplaceObjectRef<UObject> ReplaceAr(CurrentFunction, FieldMappings, /*bNullPrivateRefs=*/ false, /*bIgnoreOuterRef=*/ true, /*bIgnoreArchetypeRef=*/ true);
					bBPWasChanged |= (0 != ReplaceAr.GetCount());
				}
			}

			FArchiveReplaceObjectRef<UObject> ReplaceInBPAr(*DependentBP, FieldMappings, false, true, true);
			if (ReplaceInBPAr.GetCount())
			{
				bBPWasChanged = true;
				UE_LOG(LogBlueprint, Log, TEXT("UpdateBytecodeReferences: %d references from %s was replaced in BP %s"), ReplaceInBPAr.GetCount(), *GetPathNameSafe(ClassToReinstance), *GetPathNameSafe(*DependentBP));
			}

			auto CompiledBlueprint = UBlueprint::GetBlueprintFromClass(ClassToReinstance);
			if (bBPWasChanged && CompiledBlueprint && !CompiledBlueprint->bIsRegeneratingOnLoad)
			{
				DependentBlueprintsToRefresh.Add(*DependentBP);
			}
		}
	}
}

/** 
 * Utility struct that represents a single replacement actor. Used to cache off
 * attachment info for the old actor (the one being replaced), that will be
 * used later for the new actor (after all instances have been replaced).
 */
struct FActorReplacementHelper
{
	/** NOTE: this detaches OldActor from all child/parent attachments. */
	FActorReplacementHelper(AActor* InNewActor, AActor* OldActor)
		: NewActor(InNewActor)
		, TargetWorldTransform(FTransform::Identity)
		, TargetAttachParent(nullptr)
		, TargetParentComponent(nullptr)
		, bSelectNewActor(OldActor->IsSelected())
	{
		CachedActorData = StaticCastSharedPtr<AActor::FActorTransactionAnnotation>(OldActor->GetTransactionAnnotation());
		CacheAttachInfo(OldActor);

		for (UActorComponent* OldActorComponent : OldActor->GetComponents())
		{
			if (OldActorComponent)
			{
				OldActorComponentNameMap.Add(OldActorComponent->GetFName(), OldActorComponent);
			}
		}
	}

	/**
	 * Runs construction scripts on the new actor and then finishes it off by
	 * attaching it to the same attachments that its predecessor was set with. 
	 */
	void Finalize(const TMap<UObject*, UObject*>& OldToNewInstanceMap);


private:
	/**
	 * Stores off the old actor's children, and its AttachParent; so that we can
	 * apply them to the new actor in Finalize().
	 *
	 * NOTE: this detaches OldActor from all child/parent attachments.
	 *
	 * @param  OldActor		The actor whose attachment setup you want reproduced.
	 */
	void CacheAttachInfo(const AActor* OldActor);

	/**
	 * Stores off the old actor's children; so that in Finalize(), we may 
	 * reattach them under the new actor.
	 *
	 * @param  OldActor		The actor whose child actors you want moved.
	 */
	void CacheChildAttachments(const AActor* OldActor);

	/**
	 * Takes the cached child actors, as well as the old AttachParent, and sets
	 * up the new actor so that its attachment hierarchy reflects the old actor
	 * that it is replacing.
	 *
	 * @param OldToNewInstanceMap Mapping of reinstanced objects.
	 */
	void ApplyAttachments(const TMap<UObject*, UObject*>& OldToNewInstanceMap);
	
	/**
	 * Takes the cached child actors, and attaches them under the new actor.
	 *
	 * @param  RootComponent	The new actor's root, which the child actors should attach to.
	 * @param  OldToNewInstanceMap	Mapping of reinstanced objects. Used for when child and parent actor are of the same type (and thus parent may have been reinstanced, so we can't reattach to the old instance).
	 */
	void AttachChildActors(USceneComponent* RootComponent, const TMap<UObject*, UObject*>& OldToNewInstanceMap);

private:
	AActor*          NewActor;
	FTransform       TargetWorldTransform;
	AActor*          TargetAttachParent;
	USceneComponent* TargetParentComponent; // should belong to TargetAttachParent
	FName            TargetAttachSocket;
	bool             bSelectNewActor;

	/** Info store about attached actors */
	struct FAttachedActorInfo
	{
		AActor* AttachedActor;
		FName   AttachedToSocket;
	};
	TArray<FAttachedActorInfo> PendingChildAttachments;

	/** Holds actor component data, etc. that we use to apply */
	TSharedPtr<AActor::FActorTransactionAnnotation> CachedActorData;

	TMap<FName, UActorComponent*> OldActorComponentNameMap;
};

void FActorReplacementHelper::Finalize(const TMap<UObject*, UObject*>& OldToNewInstanceMap)
{
	
	// because this is an editor context it's important to use this execution guard
	FEditorScriptExecutionGuard ScriptGuard;

	// run the construction script, which will use the properties we just copied over
	if (CachedActorData.IsValid())
	{
		CachedActorData->ComponentInstanceData.FindAndReplaceInstances(OldToNewInstanceMap);
		NewActor->ExecuteConstruction(TargetWorldTransform, &CachedActorData->ComponentInstanceData);
	}
	else
	{
		FComponentInstanceDataCache DummyComponentData;
		NewActor->ExecuteConstruction(TargetWorldTransform, &DummyComponentData);
	}	

	// make sure that the actor is properly hidden if it's in a hidden sublevel:
	bool bIsInHiddenLevel = false;
	if (ULevel* Level = NewActor->GetLevel())
	{
		bIsInHiddenLevel = !Level->bIsVisible;
	}

	if (bIsInHiddenLevel)
	{
		NewActor->bHiddenEdLevel = true;
		NewActor->MarkComponentsRenderStateDirty();
	}

	if (TargetAttachParent)
	{
		UObject* const* NewTargetAttachParent = OldToNewInstanceMap.Find(TargetAttachParent);
		if (NewTargetAttachParent)
		{
			TargetAttachParent = CastChecked<AActor>(*NewTargetAttachParent);
		}
	}
	if (TargetParentComponent)
	{
		UObject* const* NewTargetParentComponent = OldToNewInstanceMap.Find(TargetParentComponent);
		if (NewTargetParentComponent && *NewTargetParentComponent)
		{
			TargetParentComponent = CastChecked<USceneComponent>(*NewTargetParentComponent);
		}
	}

	ApplyAttachments(OldToNewInstanceMap);

	if (bSelectNewActor)
	{
		GEditor->SelectActor(NewActor, /*bInSelected =*/true, /*bNotify =*/true);
	}

	TMap<UObject*, UObject*> ConstructedComponentReplacementMap;
	for (UActorComponent* NewActorComponent : NewActor->GetComponents())
	{
		if (NewActorComponent)
		{
			if (UActorComponent** OldActorComponent = OldActorComponentNameMap.Find(NewActorComponent->GetFName()))
			{
				ConstructedComponentReplacementMap.Add(*OldActorComponent, NewActorComponent);
			}
		}
	}
	GEditor->NotifyToolsOfObjectReplacement(ConstructedComponentReplacementMap);
	
	// Destroy actor and clear references.
	NewActor->Modify();
	if (GEditor->Layers.IsValid()) // ensure(NULL != GEditor->Layers) ?? While cooking the Layers is NULL.
	{
		GEditor->Layers->InitializeNewActorLayers(NewActor);
	}
}

void FActorReplacementHelper::CacheAttachInfo(const AActor* OldActor)
{
	CacheChildAttachments(OldActor);

	if (USceneComponent* OldRootComponent = OldActor->GetRootComponent())
	{
		if (OldRootComponent->AttachParent != nullptr)
		{
			TargetAttachParent = OldRootComponent->AttachParent->GetOwner();
			// Root component should never be attached to another component in the same actor!
			if (TargetAttachParent == OldActor)
			{
				UE_LOG(LogBlueprint, Warning, TEXT("ReplaceInstancesOfClass: RootComponent (%s) attached to another component in this Actor (%s)."), *OldRootComponent->GetPathName(), *TargetAttachParent->GetPathName());
				TargetAttachParent = nullptr;
			}

			TargetAttachSocket    = OldRootComponent->AttachSocketName;
			TargetParentComponent = OldRootComponent->AttachParent;
			
			// detach it to remove any scaling
			OldRootComponent->DetachFromParent(/*bMaintainWorldPosition =*/true);
		}

		// Save off transform
		TargetWorldTransform = OldRootComponent->ComponentToWorld;
		TargetWorldTransform.SetTranslation(OldRootComponent->GetComponentLocation()); // take into account any custom location
	}
}

void FActorReplacementHelper::CacheChildAttachments(const AActor* OldActor)
{
	TArray<AActor*> AttachedActors;
	OldActor->GetAttachedActors(AttachedActors);

	// if there are attached objects detach them and store the socket names
	for (AActor* AttachedActor : AttachedActors)
	{
		USceneComponent* AttachedActorRoot = AttachedActor->GetRootComponent();
		if (AttachedActorRoot && AttachedActorRoot->AttachParent)
		{
			// Save info about actor to reattach
			FAttachedActorInfo Info;
			Info.AttachedActor = AttachedActor;
			Info.AttachedToSocket = AttachedActorRoot->AttachSocketName;
			PendingChildAttachments.Add(Info);

			// Now detach it
			AttachedActorRoot->DetachFromParent(/*bMaintainWorldPosition =*/true);
		}
	}
}

void FActorReplacementHelper::ApplyAttachments(const TMap<UObject*, UObject*>& OldToNewInstanceMap)
{
	USceneComponent* NewRootComponent = NewActor->GetRootComponent();
	if (NewRootComponent == nullptr)
	{
		return;
	}
	// attach the new instance to original parent
	if (TargetAttachParent != nullptr)
	{
		if (TargetParentComponent == nullptr)
		{
			TargetParentComponent = TargetAttachParent->GetRootComponent();
		}
		else
		{
			NewRootComponent->AttachTo(TargetParentComponent, TargetAttachSocket, EAttachLocation::KeepWorldPosition);
		}
	}

	AttachChildActors(NewRootComponent, OldToNewInstanceMap);
}

void FActorReplacementHelper::AttachChildActors(USceneComponent* RootComponent, const TMap<UObject*, UObject*>& OldToNewInstanceMap)
{
	// if we had attached children reattach them now - unless they are already attached
	for (FAttachedActorInfo& Info : PendingChildAttachments)
	{
		// Check for a reinstanced attachment, and redirect to the new instance if found
		AActor* NewAttachedActor = Cast<AActor>(OldToNewInstanceMap.FindRef(Info.AttachedActor));
		if (NewAttachedActor)
		{
			Info.AttachedActor = NewAttachedActor;
		}

		// If this actor is no longer attached to anything, reattach
		if (!Info.AttachedActor->IsPendingKill() && Info.AttachedActor->GetAttachParentActor() == nullptr)
		{
			USceneComponent* ChildRoot = Info.AttachedActor->GetRootComponent();
			if (ChildRoot && ChildRoot->AttachParent != RootComponent)
			{
				ChildRoot->AttachTo(RootComponent, Info.AttachedToSocket, EAttachLocation::KeepWorldPosition);
				ChildRoot->UpdateComponentToWorld();
			}
		}
	}
}

// 
namespace InstancedPropertyUtils
{
	typedef TMap<FName, UObject*> FInstancedPropertyMap;

	/** 
	 * Aids in finding instanced property values that will not be duplicated nor
	 * copied in CopyPropertiesForUnRelatedObjects().
	 */
	class FArchiveInstancedSubObjCollector : public FArchiveUObject
	{
	public:
		//----------------------------------------------------------------------
		FArchiveInstancedSubObjCollector(UObject* TargetObj, FInstancedPropertyMap& PropertyMapOut, bool bAutoSerialize = true)
			: Target(TargetObj)
			, InstancedPropertyMap(PropertyMapOut)
		{
			ArIsObjectReferenceCollector = true;
			ArIsPersistent = false;
			ArIgnoreArchetypeRef = false;

			if (bAutoSerialize)
			{
				RunSerialization();
			}
		}

		//----------------------------------------------------------------------
		FArchive& operator<<(UObject*& Obj)
		{
			if (Obj != nullptr)
			{
				UProperty* SerializingProperty = GetSerializedProperty();
				const bool bHasInstancedValue = SerializingProperty->HasAnyPropertyFlags(CPF_PersistentInstance);

				// default sub-objects are handled by CopyPropertiesForUnrelatedObjects()
				if (bHasInstancedValue && !Obj->IsDefaultSubobject())
				{
					
					UObject* ObjOuter = Obj->GetOuter();
					bool bIsSubObject = (ObjOuter == Target);
					// @TODO: handle nested sub-objects when we're more clear on 
					//        how this'll affect the makeup of the reinstanced object
// 					while (!bIsSubObject && (ObjOuter != nullptr))
// 					{
// 						ObjOuter = ObjOuter->GetOuter();
// 						bIsSubObject |= (ObjOuter == Target);
// 					}

					if (bIsSubObject)
					{
						InstancedPropertyMap.Add(SerializingProperty->GetFName(), Obj);
					}
				}
			}
			return *this;
		}

		//----------------------------------------------------------------------
		void RunSerialization()
		{
			InstancedPropertyMap.Empty();
			if (Target != nullptr)
			{
				Target->Serialize(*this);
			}
		}

	private:
		UObject* Target;
		FInstancedPropertyMap& InstancedPropertyMap;
	};

	/** 
	 * Duplicates and assigns instanced property values that may have been 
	 * missed by CopyPropertiesForUnRelatedObjects().
	 */
	class FArchiveInsertInstancedSubObjects : public FArchiveUObject
	{
	public:
		//----------------------------------------------------------------------
		FArchiveInsertInstancedSubObjects(UObject* TargetObj, const FInstancedPropertyMap& OldInstancedSubObjs, bool bAutoSerialize = true)
			: TargetCDO(TargetObj->GetClass()->GetDefaultObject())
			, Target(TargetObj)
			, OldInstancedSubObjects(OldInstancedSubObjs)
		{
			ArIsObjectReferenceCollector = true;
			ArIsModifyingWeakAndStrongReferences = true;

			if (bAutoSerialize)
			{
				RunSerialization();
			}
		}

		//----------------------------------------------------------------------
		FArchive& operator<<(UObject*& Obj)
		{
			if (Obj == nullptr)
			{
				UProperty* SerializingProperty = GetSerializedProperty();
				if (UObject* const* OldInstancedObjPtr = OldInstancedSubObjects.Find(SerializingProperty->GetFName()))
				{
					const UObject* OldInstancedObj = *OldInstancedObjPtr;
					check(SerializingProperty->HasAnyPropertyFlags(CPF_PersistentInstance));

					UClass* TargetClass = TargetCDO->GetClass();
					// @TODO: Handle nested instances when we have more time to flush this all out  
					if ( TargetClass->IsChildOf(SerializingProperty->GetOwnerClass()) )
					{
						UObjectPropertyBase* SerializingObjProperty = CastChecked<UObjectPropertyBase>(SerializingProperty);
						// being extra careful, not to create our own instanced version when we expect one from the CDO
						if (SerializingObjProperty->GetObjectPropertyValue_InContainer(TargetCDO) == nullptr)
						{
							// @TODO: What if the instanced object is of the same type 
							//        that we're currently reinstancing
							Obj = StaticDuplicateObject(OldInstancedObj, Target, nullptr);// NewObject<UObject>(Target, OldInstancedObj->GetClass()->GetAuthoritativeClass(), OldInstancedObj->GetFName());
						}
					}
				}
			}
			return *this;
		}

		//----------------------------------------------------------------------
		void RunSerialization()
		{
			if ((Target != nullptr) && (OldInstancedSubObjects.Num() != 0))
			{
				Target->Serialize(*this);
			}
		}

	private:
		UObject* TargetCDO;
		UObject* Target;
		const FInstancedPropertyMap& OldInstancedSubObjects;
	};
}

void FBlueprintCompileReinstancer::ReplaceInstancesOfClass(UClass* OldClass, UClass* NewClass, UObject*	OriginalCDO, TSet<UObject*>* ObjectsThatShouldUseOldStuff, bool bClassObjectReplaced, bool bPreserveRootComponent)
{
	USelection* SelectedActors;
	bool bSelectionChanged = false;
	TArray<UObject*> ObjectsToReplace;
	const bool bLogConversions = false; // for debugging

	// Map of old objects to new objects
	TMap<UObject*, UObject*> OldToNewInstanceMap;
	TMap<UClass*, UClass*>   OldToNewClassMap;
	OldToNewClassMap.Add(OldClass, NewClass);

	TMap<FStringAssetReference, UObject*> ReinstancedObjectsWeakReferenceMap;

	// actors being replace
	TArray<FActorReplacementHelper> ReplacementActors;

	// A list of objects (e.g. Blueprints) that potentially have editors open that we need to refresh
	TArray<UObject*> PotentialEditorsForRefreshing;

	// A list of component owners that need their construction scripts re-ran (because a component of theirs has been reinstanced)
	TSet<AActor*> OwnersToRerunConstructionScript;

	// Set global flag to let system know we are reconstructing blueprint instances
	TGuardValue<bool> GuardTemplateNameFlag(GIsReconstructingBlueprintInstances, true);

	struct FObjectRemappingHelper
	{
		void OnObjectsReplaced(const TMap<UObject*, UObject*>& InReplacedObjects)
		{
			ReplacedObjects.Append(InReplacedObjects);
		}

		TMap<UObject*, UObject*> ReplacedObjects;
	} ObjectRemappingHelper;

	FDelegateHandle OnObjectsReplacedHandle = GEditor->OnObjectsReplaced().AddRaw(&ObjectRemappingHelper,&FObjectRemappingHelper::OnObjectsReplaced);

	{ BP_SCOPED_COMPILER_EVENT_STAT(EKismetReinstancerStats_ReplaceInstancesOfClass);


		const bool bIncludeDerivedClasses = false;
		GetObjectsOfClass(OldClass, ObjectsToReplace, bIncludeDerivedClasses);
	
		SelectedActors = GEditor->GetSelectedActors();
		SelectedActors->BeginBatchSelectOperation();
		SelectedActors->Modify();
		
		// Then fix 'real' (non archetype) instances of the class
		for (UObject* OldObject : ObjectsToReplace)
		{
			// Skip non-archetype instances, EXCEPT for component templates
			const bool bIsComponent = NewClass->IsChildOf(UActorComponent::StaticClass());
			if ((!bIsComponent && OldObject->IsTemplate()) || OldObject->IsPendingKill())
			{
				continue;
			}

			UBlueprint* CorrespondingBlueprint  = Cast<UBlueprint>(OldObject->GetClass()->ClassGeneratedBy);
			UObject*    OldBlueprintDebugObject = nullptr;
			// If this object is being debugged, cache it off so we can preserve the 'object being debugged' association
			if ((CorrespondingBlueprint != nullptr) && (CorrespondingBlueprint->GetObjectBeingDebugged() == OldObject))
			{
				OldBlueprintDebugObject = OldObject;
			}

			AActor*  OldActor = Cast<AActor>(OldObject);
			UObject* NewUObject = nullptr;
			// if the object to replace is an actor...
			if (OldActor != nullptr)
			{
				FVector  Location = FVector::ZeroVector;
				FRotator Rotation = FRotator::ZeroRotator;
				if (USceneComponent* OldRootComponent = OldActor->GetRootComponent())
				{
					// We need to make sure that the ComponentToWorld transform is up to date, but we don't want to run any initialization logic
					// so we silence the update, cache it off, revert the change (so no events are raised), and then directly update the transform
					// with the value calculated in ConditionalUpdateComponentToWorld:
					FScopedMovementUpdate SilenceMovement(OldRootComponent);
					
					OldRootComponent->ConditionalUpdateComponentToWorld();
					FTransform OldComponentToWorld = OldRootComponent->ComponentToWorld;
					SilenceMovement.RevertMove();
					
					OldRootComponent->ComponentToWorld = OldComponentToWorld;
					Location = OldActor->GetActorLocation();
					Rotation = OldActor->GetActorRotation();
				}

				// If this actor was spawned from an Archetype, we spawn the new actor from the new version of that archetype
				UObject* OldArchetype = OldActor->GetArchetype();
				UWorld*  World        = OldActor->GetWorld();
				AActor*  NewArchetype = Cast<AActor>(OldToNewInstanceMap.FindRef(OldArchetype));
				// Check that either this was an instance of the class directly, or we found a new archetype for it
				check(OldArchetype == OldClass->GetDefaultObject() || NewArchetype);

				// Spawn the new actor instance, in the same level as the original, but deferring running the construction script until we have transferred modified properties
				ULevel*  ActorLevel  = OldActor->GetLevel();
				UClass** MappedClass = OldToNewClassMap.Find(OldActor->GetClass());
				UClass*  SpawnClass  = MappedClass ? *MappedClass : NewClass;

				FActorSpawnParameters SpawnInfo;
				SpawnInfo.OverrideLevel      = ActorLevel;
				SpawnInfo.Template           = NewArchetype;
				SpawnInfo.SpawnCollisionHandlingOverride = ESpawnActorCollisionHandlingMethod::AlwaysSpawn;
				SpawnInfo.bDeferConstruction = true;

				// Temporarily remove the deprecated flag so we can respawn the Blueprint in the level
				const bool bIsClassDeprecated = SpawnClass->HasAnyClassFlags(CLASS_Deprecated);
				SpawnClass->ClassFlags &= ~CLASS_Deprecated;

				AActor* NewActor = World->SpawnActor(SpawnClass, &Location, &Rotation, SpawnInfo);
				// Reassign the deprecated flag if it was previously assigned
				if (bIsClassDeprecated)
				{
					SpawnClass->ClassFlags |= CLASS_Deprecated;
				}

				check(NewActor != nullptr);
				NewUObject = NewActor;
				// store the new actor for the second pass (NOTE: this detaches 
				// OldActor from all child/parent attachments)
				//
				// running the NewActor's construction-script is saved for that 
				// second pass (because the construction-script may reference 
				// another instance that hasn't been replaced yet).
				ReplacementActors.Add(FActorReplacementHelper(NewActor, OldActor));

				ReinstancedObjectsWeakReferenceMap.Add(OldObject, NewUObject);

				OldActor->DestroyConstructedComponents(); // don't want to serialize components from the old actor
				// Unregister native components so we don't copy any sub-components they generate for themselves (like UCameraComponent does)
				OldActor->UnregisterAllComponents();

				// Unregister any native components, might have cached state based on properties we are going to overwrite
				NewActor->UnregisterAllComponents(); 

				UEngine::FCopyPropertiesForUnrelatedObjectsParams Params;
				Params.bPreserveRootComponent = bPreserveRootComponent;
				UEngine::CopyPropertiesForUnrelatedObjects(OldActor, NewActor, Params);

				// reset properties/streams
				NewActor->ResetPropertiesForConstruction(); 
				// register native components
				NewActor->RegisterAllComponents(); 

				// 
				// clean up the old actor (unselect it, remove it from the world, etc.)...

				if (OldActor->IsSelected())
				{
					GEditor->SelectActor(OldActor, /*bInSelected =*/false, /*bNotify =*/false);
					bSelectionChanged = true;
				}
				if (GEditor->Layers.IsValid()) // ensure(NULL != GEditor->Layers) ?? While cooking the Layers is NULL.
				{
					GEditor->Layers->DisassociateActorFromLayers(OldActor);
				}

 				World->EditorDestroyActor(OldActor, /*bShouldModifyLevel =*/true);
 				OldToNewInstanceMap.Add(OldActor, NewActor);
			}
			else
			{
				auto OldFlags = OldObject->GetFlags();

				FName OldName(OldObject->GetFName());
				OldObject->Rename(NULL, OldObject->GetOuter(), REN_DoNotDirty | REN_DontCreateRedirectors);
				NewUObject = NewObject<UObject>(OldObject->GetOuter(), NewClass, OldName);
				check(NewUObject != nullptr);

				auto FlagMask = RF_Public | RF_ArchetypeObject | RF_Transactional | RF_Transient | RF_TextExportTransient | RF_InheritableComponentTemplate; //TODO: what about RF_RootSet and RF_Standalone ?
				NewUObject->SetFlags(OldFlags & FlagMask);

				InstancedPropertyUtils::FInstancedPropertyMap InstancedPropertyMap;
				InstancedPropertyUtils::FArchiveInstancedSubObjCollector  InstancedSubObjCollector(OldObject, InstancedPropertyMap);
				UEditorEngine::CopyPropertiesForUnrelatedObjects(OldObject, NewUObject);
				InstancedPropertyUtils::FArchiveInsertInstancedSubObjects InstancedSubObjSpawner(NewUObject, InstancedPropertyMap);

				if (UAnimInstance* AnimTree = Cast<UAnimInstance>(NewUObject))
				{
					// Initialising the anim instance isn't enough to correctly set up the skeletal mesh again in a
					// paused world, need to initialise the skeletal mesh component that contains the anim instance.
					if (USkeletalMeshComponent* SkelComponent = Cast<USkeletalMeshComponent>(AnimTree->GetOuter()))
					{
						SkelComponent->InitAnim(true);
					}
				}

				bool bWasRegistered = false;
				if (bIsComponent)
				{
					UActorComponent* OldComponent = CastChecked<UActorComponent>(OldObject);
					if (OldComponent->IsRegistered())
					{
						bWasRegistered = true;
						OldComponent->UnregisterComponent();
					}
				}

				OldObject->RemoveFromRoot();
				OldObject->MarkPendingKill();

				OldToNewInstanceMap.Add(OldObject, NewUObject);

				if (bIsComponent)
				{
					UActorComponent* Component = CastChecked<UActorComponent>(NewUObject);
					AActor* OwningActor = Component->GetOwner();
					if (OwningActor)
					{
						OwningActor->ResetOwnedComponents();

						// Check to see if they have an editor that potentially needs to be refreshed
						if (OwningActor->GetClass()->ClassGeneratedBy)
						{
							PotentialEditorsForRefreshing.AddUnique(OwningActor->GetClass()->ClassGeneratedBy);
						}

						// we need to keep track of actor instances that need 
						// their construction scripts re-ran (since we've just 
						// replaced a component they own)
						
						// Skipping CDOs as CSs are not allowed for them.
						if (!OwningActor->HasAnyFlags(RF_ClassDefaultObject))
						{
							OwnersToRerunConstructionScript.Add(OwningActor);
						}
<<<<<<< HEAD
=======
					}

					if (bWasRegistered)
					{
						Component->RegisterComponent();
>>>>>>> a8a797ea
					}
				}
			}

			// If this original object came from a blueprint and it was in the selected debug set, change the debugging to the new object.
			if ((CorrespondingBlueprint) && (OldBlueprintDebugObject) && (NewUObject))
			{
				CorrespondingBlueprint->SetObjectBeingDebugged(NewUObject);
			}

			if (bLogConversions)
			{
				UE_LOG(LogBlueprint, Log, TEXT("Converted instance '%s' to '%s'"), *OldObject->GetPathName(), *NewUObject->GetPathName());
			}
		}
	}

	GEditor->OnObjectsReplaced().Remove(OnObjectsReplacedHandle);

	// Now replace any pointers to the old archetypes/instances with pointers to the new one
	TArray<UObject*> SourceObjects;
	TArray<UObject*> DstObjects;

	OldToNewInstanceMap.GenerateKeyArray(SourceObjects);
	OldToNewInstanceMap.GenerateValueArray(DstObjects); // Also look for references in new spawned objects.

	SourceObjects.Append(DstObjects);

	FReplaceReferenceHelper::IncludeCDO(OldClass, NewClass, OldToNewInstanceMap, SourceObjects, OriginalCDO);
	
	if (bClassObjectReplaced)
	{
		FReplaceReferenceHelper::IncludeClass(OldClass, NewClass, OldToNewInstanceMap, SourceObjects, ObjectsToReplace);
	}

	FReplaceReferenceHelper::FindAndReplaceReferences(SourceObjects, ObjectsThatShouldUseOldStuff, ObjectsToReplace, OldToNewInstanceMap, ReinstancedObjectsWeakReferenceMap);

	{ BP_SCOPED_COMPILER_EVENT_STAT(EKismetReinstancerStats_ReplacementConstruction);

		// the process of setting up new replacement actors is split into two 
		// steps (this here, is the second)...
		// 
		// the "finalization" here runs the replacement actor's construction-
		// script and is left until late to account for a scenario where the 
		// construction-script attempts to modify another instance of the 
		// same class... if this were to happen above, in the ObjectsToReplace 
		// loop, then accessing that other instance would cause an assert in 
		// UProperty::ContainerPtrToValuePtrInternal() (which appropriatly 
		// complains that the other instance's type doesn't match because it 
		// hasn't been replaced yet... that's why we wait until after 
		// FArchiveReplaceObjectRef to run construction-scripts).
		for (FActorReplacementHelper& ReplacementActor : ReplacementActors)
		{
			ReplacementActor.Finalize(ObjectRemappingHelper.ReplacedObjects);
		}
	}

	SelectedActors->EndBatchSelectOperation();
	if (bSelectionChanged && GEditor)
	{
		GEditor->NoteSelectionChange();
	}

	if (GEditor)
	{
		// Refresh any editors for objects that we've updated components for
		for (auto BlueprintAsset : PotentialEditorsForRefreshing)
		{
			FBlueprintEditor* BlueprintEditor = static_cast<FBlueprintEditor*>(FAssetEditorManager::Get().FindEditorForAsset(BlueprintAsset, /*bFocusIfOpen =*/false));
			if (BlueprintEditor)
			{
				BlueprintEditor->RefreshEditors();
			}
		}
	}

	// in the case where we're replacing component instances, we need to make 
	// sure to re-run their owner's construction scripts
	for (AActor* ActorInstance : OwnersToRerunConstructionScript)
	{
		ActorInstance->RerunConstructionScripts();
	}
}

void FBlueprintCompileReinstancer::ReconstructOwnerInstances(TSubclassOf<UActorComponent> ComponentClass)
{
	if (ComponentClass == nullptr)
	{
		return;
	}

	TArray<UObject*> ComponentInstances;
	GetObjectsOfClass(ComponentClass, ComponentInstances, /*bIncludeDerivedClasses =*/false);

	TSet<AActor*> OwnerInstances;
	for (UObject* ComponentObj : ComponentInstances)
	{
	
		UActorComponent* Component = CastChecked<UActorComponent>(ComponentObj);
			
		if (AActor* OwningActor = Component->GetOwner())
		{
			// we don't just rerun construction here, because we could end up 
			// doing it twice for the same actor (if it had multiple components 
			// of this kind), so we put that off as a secondary pass
			OwnerInstances.Add(OwningActor);
		}
	}

	for (AActor* ComponentOwner : OwnerInstances)
	{
		ComponentOwner->RerunConstructionScripts();
	}
}

void FBlueprintCompileReinstancer::VerifyReplacement()
{
	TArray<UObject*> SourceObjects;

	// Find all instances of the old class
	for( TObjectIterator<UObject> it; it; ++it )
	{
		UObject* CurrentObj = *it;

		if( (CurrentObj->GetClass() == DuplicatedClass) )
		{
			SourceObjects.Add(CurrentObj);
		}
	}

	// For each instance, track down references
	if( SourceObjects.Num() > 0 )
	{
		TFindObjectReferencers<UObject> Referencers(SourceObjects, NULL, false);
		for (TFindObjectReferencers<UObject>::TIterator It(Referencers); It; ++It)
		{
			UObject* CurrentObject = It.Key();
			UObject* ReferencedObj = It.Value();
			FPlatformMisc::LowLevelOutputDebugStringf(TEXT("- Object %s is referencing %s ---"), *CurrentObject->GetName(), *ReferencedObj->GetName());
		}
	}
}
void FBlueprintCompileReinstancer::ReparentChild(UBlueprint* ChildBP)
{
	check(ChildBP);

	UClass* SkeletonClass = ChildBP->SkeletonGeneratedClass;
	UClass* GeneratedClass = ChildBP->GeneratedClass;

	if( bIsReinstancingSkeleton && SkeletonClass )
	{
		ReparentChild(SkeletonClass);
	}

	if( !bIsReinstancingSkeleton && GeneratedClass )
	{
		ReparentChild(GeneratedClass);
	}
}

void FBlueprintCompileReinstancer::ReparentChild(UClass* ChildClass)
{
	check(ChildClass && ClassToReinstance && DuplicatedClass && ChildClass->GetSuperClass());
	bool bIsReallyAChild = ChildClass->GetSuperClass() == ClassToReinstance || ChildClass->GetSuperClass() == DuplicatedClass;
	const auto SuperClassBP = Cast<UBlueprint>(ChildClass->GetSuperClass()->ClassGeneratedBy);
	if (SuperClassBP && !bIsReallyAChild)
	{
		bIsReallyAChild |= (SuperClassBP->SkeletonGeneratedClass == ClassToReinstance) || (SuperClassBP->SkeletonGeneratedClass == DuplicatedClass);
		bIsReallyAChild |= (SuperClassBP->GeneratedClass == ClassToReinstance) || (SuperClassBP->GeneratedClass == DuplicatedClass);
	}
	check(bIsReallyAChild);

	ChildClass->AssembleReferenceTokenStream();
	ChildClass->SetSuperStruct(DuplicatedClass);
	ChildClass->Bind();
	ChildClass->StaticLink(true);
}

UObject* FBlueprintCompileReinstancer::GetClassCDODuplicate(UClass* Class, FName Name)
{
	UObject* DupCDO = nullptr;

	FCDODuplicatesProvider& CDODupProvider = GetCDODuplicatesProviderDelegate();

	if (!CDODupProvider.IsBound() || (DupCDO = CDODupProvider.Execute(Class, Name)) == nullptr)
	{
		GIsDuplicatingClassForReinstancing = true;
		DupCDO = (UObject*)StaticDuplicateObject(Class->GetDefaultObject(), GetTransientPackage(), *Name.ToString());
		GIsDuplicatingClassForReinstancing = false;
	}

	return DupCDO;
}

FBlueprintCompileReinstancer::FCDODuplicatesProvider& FBlueprintCompileReinstancer::GetCDODuplicatesProviderDelegate()
{
	static FCDODuplicatesProvider Delegate;
	return Delegate;
<<<<<<< HEAD
=======
}

FRecreateUberGraphFrameScope::FRecreateUberGraphFrameScope(UClass* InClass, bool bRecreate)
	: Class(InClass)
{
	if (bRecreate && ensure(Class))
	{
		BP_SCOPED_COMPILER_EVENT_STAT(EKismetCompilerStats_RecreateUberGraphPersistentFrame);

		const bool bIncludeDerivedClasses = true;
		GetObjectsOfClass(Class, Objects, bIncludeDerivedClasses);

		for (auto Obj : Objects)
		{
			Class->DestroyPersistentUberGraphFrame(Obj, true);
		}
	}
}

FRecreateUberGraphFrameScope::~FRecreateUberGraphFrameScope()
{
	BP_SCOPED_COMPILER_EVENT_STAT(EKismetCompilerStats_RecreateUberGraphPersistentFrame);
	for (auto Obj : Objects)
	{
		if (IsValid(Obj))
		{
			Class->CreatePersistentUberGraphFrame(Obj, false, true);
		}
	}
>>>>>>> a8a797ea
}<|MERGE_RESOLUTION|>--- conflicted
+++ resolved
@@ -1301,14 +1301,11 @@
 						{
 							OwnersToRerunConstructionScript.Add(OwningActor);
 						}
-<<<<<<< HEAD
-=======
 					}
 
 					if (bWasRegistered)
 					{
 						Component->RegisterComponent();
->>>>>>> a8a797ea
 					}
 				}
 			}
@@ -1507,8 +1504,6 @@
 {
 	static FCDODuplicatesProvider Delegate;
 	return Delegate;
-<<<<<<< HEAD
-=======
 }
 
 FRecreateUberGraphFrameScope::FRecreateUberGraphFrameScope(UClass* InClass, bool bRecreate)
@@ -1538,5 +1533,4 @@
 			Class->CreatePersistentUberGraphFrame(Obj, false, true);
 		}
 	}
->>>>>>> a8a797ea
 }