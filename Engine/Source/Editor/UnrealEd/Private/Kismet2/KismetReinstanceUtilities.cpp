--- conflicted
+++ resolved
@@ -143,11 +143,7 @@
 	, bHasReinstanced(false)
 	, bSkipGarbageCollection(bSkipGC)
 	, ClassToReinstanceDefaultValuesCRC(0)
-<<<<<<< HEAD
-	, bIsSourceReinstancer(false)
-=======
 	, bIsRootReinstancer(false)
->>>>>>> e58dcb1b
 	, bAllowResaveAtTheEndIfRequested(false)
 {
 	if( InClassToReinstance != NULL )
@@ -348,11 +344,7 @@
 
 FBlueprintCompileReinstancer::~FBlueprintCompileReinstancer()
 {
-<<<<<<< HEAD
-	if (bIsSourceReinstancer && bAllowResaveAtTheEndIfRequested)
-=======
 	if (bIsRootReinstancer && bAllowResaveAtTheEndIfRequested)
->>>>>>> e58dcb1b
 	{
 		if (CompiledBlueprintsToSave.Num() > 0)
 		{
@@ -700,40 +692,6 @@
 					int32 LHS_Depth = 0;
 					int32 RHS_Depth = 0;
 
-<<<<<<< HEAD
-			if (!bIsReinstancingSkeleton)
-			{
-				TGuardValue<bool> ReinstancingGuard(GIsReinstancing, true);
-
-				TArray<TSharedPtr<FReinstanceFinalizer>> Finalizers;
-
-				// All children were recompiled. It's safe to reinstance.
-				for (int32 Idx = 0; Idx < QueueToReinstance.Num(); ++Idx)
-				{
-					auto Finalizer = QueueToReinstance[Idx]->ReinstanceInner(bForceAlwaysReinstance);
-					if (Finalizer.IsValid())
-					{
-						Finalizers.Push(Finalizer);
-					}
-					QueueToReinstance[Idx]->bHasReinstanced = true;
-				}
-				QueueToReinstance.Empty();
-
-				for (auto Finalizer : Finalizers)
-				{
-					if (Finalizer.IsValid())
-					{
-						Finalizer->Finalize();
-					}
-				}
-
-				for (auto CompiledBP : CompiledBlueprints)
-				{
-					CompiledBP->BroadcastCompiled();
-				}
-
-				{
-=======
 					UStruct* Iter = LHS.ParentClass;
 					while (Iter)
 					{
@@ -797,7 +755,6 @@
 				}
 
 				{
->>>>>>> e58dcb1b
 					BP_SCOPED_COMPILER_EVENT_STAT(EKismetCompilerStats_RefreshDependentBlueprintsInReinstancer);
 					for (auto BPPtr : DependentBlueprintsToRefresh)
 					{
@@ -1598,13 +1555,8 @@
 									{
 										if (USceneComponent* SceneComponent = Cast<USceneComponent>(OldObject))
 										{
-<<<<<<< HEAD
-											SceneComponent->AttachChildren.Empty();
-											SceneComponent->AttachParent = nullptr;
-=======
 											FDirectAttachChildrenAccessor::Get(SceneComponent).Empty();
 											SceneComponent->SetupAttachment(nullptr);
->>>>>>> e58dcb1b
 										}
 									}
 
