// Copyright 1998-2016 Epic Games, Inc. All Rights Reserved.

#include "UnrealEd.h"
#include "PreviewScene.h"
#include "EditorViewportClient.h"
#include "MouseDeltaTracker.h"
#include "CameraController.h"
#include "Editor/Matinee/Public/IMatinee.h"
#include "Editor/Matinee/Public/MatineeConstants.h"
#include "HighResScreenshot.h"
#include "EditorDragTools.h"
#include "Editor/MeshPaint/Public/MeshPaintEdMode.h"
#include "EngineAnalytics.h"
#include "AnalyticsEventAttribute.h"
#include "IAnalyticsProvider.h"
#include "Matinee/MatineeActor.h"
#include "EngineModule.h"
#include "RendererInterface.h"
#include "SNotificationList.h"
#include "NotificationManager.h"
#include "CanvasItem.h"
#include "CanvasTypes.h"
#include "Components/LineBatchComponent.h"
#include "Debug/DebugDrawService.h"
#include "Components/BillboardComponent.h"
#include "EngineUtils.h"
#include "SEditorViewport.h"
#include "AssetEditorModeManager.h"
#include "Components/DirectionalLightComponent.h"
#include "PixelInspectorModule.h"
#include "IHeadMountedDisplay.h"
#include "SceneViewExtension.h"
#include "ComponentRecreateRenderStateContext.h"

#define LOCTEXT_NAMESPACE "EditorViewportClient"

const EViewModeIndex FEditorViewportClient::DefaultPerspectiveViewMode = VMI_Lit;
const EViewModeIndex FEditorViewportClient::DefaultOrthoViewMode = VMI_BrushWireframe;

static TAutoConsoleVariable<int32> CVarAlignedOrthoZoom(
	TEXT("r.Editor.AlignedOrthoZoom"),
	1,
	TEXT("Only affects the editor ortho viewports.\n")
	TEXT(" 0: Each ortho viewport zoom in defined by the viewport width\n")
	TEXT(" 1: All ortho viewport zoom are locked to each other to allow axis lines to be aligned with each other."),
	ECVF_RenderThreadSafe);

float ComputeOrthoZoomFactor(const float ViewportWidth)
{
	float Ret = 1.0f;

	if(CVarAlignedOrthoZoom.GetValueOnGameThread())
	{
		// We want to have all ortho view ports scale the same way to have the axis aligned with each other.
		// So we take out the usual scaling of a view based on it's width.
		// That means when a view port is resized in x or y it shows more content, not the same content larger (for x) or has no effect (for y).
		// 500 is to get good results with existing view port settings.
		Ret = ViewportWidth / 500.0f;
	}

	return Ret;
}

void PixelInspectorRealtimeManagement(FEditorViewportClient *CurrentViewport, bool bMouseEnter)
{
	FPixelInspectorModule* PixelInspectorModule = &FModuleManager::LoadModuleChecked<FPixelInspectorModule>(TEXT("PixelInspectorModule"));
	if (PixelInspectorModule != nullptr)
	{
		bool bViewportIsRealtime = CurrentViewport->IsRealtime();
		bool bViewportShouldBeRealtime = PixelInspectorModule->GetViewportRealtime(CurrentViewport->ViewIndex, bViewportIsRealtime, bMouseEnter);
		if (bViewportIsRealtime != bViewportShouldBeRealtime)
		{
			CurrentViewport->SetRealtime(bViewportShouldBeRealtime);
		}
	}
}

namespace {
	static const float GridSize = 2048.0f;
	static const int32 CellSize = 16;
	static const float AutoViewportOrbitCameraTranslate = 256.0f;
	static const float LightRotSpeed = 0.22f;
}

#define MIN_ORTHOZOOM				250.0					/* Limit of 2D viewport zoom in */
#define MAX_ORTHOZOOM				MAX_FLT					/* Limit of 2D viewport zoom out */

namespace OrbitConstants
{
	const float OrbitPanSpeed = 1.0f;
	const float IntialLookAtDistance = 1024.f;
}

namespace FocusConstants
{
	const float TransitionTime = 0.25f;
}

namespace PreviewLightConstants
{
	const float MovingPreviewLightTimerDuration = 1.0f;

	const float MinMouseRadius = 100.0f;
	const float MinArrowLength = 10.0f;
	const float ArrowLengthToSizeRatio = 0.1f;
	const float MouseLengthToArrowLenghtRatio = 0.2f;

	const float ArrowLengthToThicknessRatio = 0.05f;
	const float MinArrowThickness = 2.0f;

	// Note: MinMouseRadius must be greater than MinArrowLength
}

/**
 * Cached off joystick input state
 */
class FCachedJoystickState
{
public:
	uint32 JoystickType;
	TMap <FKey, float> AxisDeltaValues;
	TMap <FKey, EInputEvent> KeyEventValues;
};

FViewportCameraTransform::FViewportCameraTransform()
	: TransitionCurve( new FCurveSequence( 0.0f, FocusConstants::TransitionTime, ECurveEaseFunction::CubicOut ) )
	, ViewLocation( FVector::ZeroVector )
	, ViewRotation( FRotator::ZeroRotator )
	, DesiredLocation( FVector::ZeroVector )
	, LookAt( FVector::ZeroVector )
	, StartLocation( FVector::ZeroVector )
	, OrthoZoom( DEFAULT_ORTHOZOOM )
{}

void FViewportCameraTransform::SetLocation( const FVector& Position )
{
	ViewLocation = Position;
	DesiredLocation = ViewLocation;
}

void FViewportCameraTransform::TransitionToLocation(const FVector& InDesiredLocation, TWeakPtr<SWidget> EditorViewportWidget, bool bInstant)
{
	if( bInstant || !EditorViewportWidget.IsValid() )
	{
		SetLocation( InDesiredLocation );
		TransitionCurve->JumpToEnd();
	}
	else
	{
		DesiredLocation = InDesiredLocation;
		StartLocation = ViewLocation;

		TransitionCurve->Play(EditorViewportWidget.Pin().ToSharedRef());
	}
}


bool FViewportCameraTransform::UpdateTransition()
{
	bool bIsAnimating = false;
	if (TransitionCurve->IsPlaying() || ViewLocation != DesiredLocation)
	{
		float LerpWeight = TransitionCurve->GetLerp();

		if( LerpWeight == 1.0f )
		{
			// Failsafe for the value not being exact on lerps
			ViewLocation = DesiredLocation;
		}
		else
		{
			ViewLocation = FMath::Lerp( StartLocation, DesiredLocation, LerpWeight );
		}

		
		bIsAnimating = true;
	}

	return bIsAnimating;
}

FMatrix FViewportCameraTransform::ComputeOrbitMatrix() const
{
	FTransform Transform =
	FTransform( -LookAt ) * 
	FTransform( FRotator(0,ViewRotation.Yaw,0) ) * 
	FTransform( FRotator(0, 0, ViewRotation.Pitch) ) *
	FTransform( FVector(0,(ViewLocation - LookAt).Size(), 0) );

	return Transform.ToMatrixNoScale() * FInverseRotationMatrix( FRotator(0,90.f,0) );
}

bool FViewportCameraTransform::IsPlaying()
{
	return TransitionCurve->IsPlaying();
}

/**The Maximum Mouse/Camera Speeds Setting supported */
const uint32 FEditorViewportClient::MaxCameraSpeeds = 8;

float FEditorViewportClient::GetCameraSpeed() const
{
	return GetCameraSpeed(GetCameraSpeedSetting());
}

float FEditorViewportClient::GetCameraSpeed(int32 SpeedSetting) const
{
	//previous mouse speed values were as follows...
	//(note: these were previously all divided by 4 when used be the viewport)
	//#define MOVEMENTSPEED_SLOW			4	~ 1
	//#define MOVEMENTSPEED_NORMAL			12	~ 3
	//#define MOVEMENTSPEED_FAST			32	~ 8
	//#define MOVEMENTSPEED_VERYFAST		64	~ 16

	const int32 SpeedToUse = FMath::Clamp<int32>(SpeedSetting, 1, MaxCameraSpeeds);
	const float Speed[] = { 0.03125f, 0.09375f, 0.33f, 1.f, 3.f, 8.f, 16.f, 32.f };

	return Speed[SpeedToUse - 1];
}

void FEditorViewportClient::SetCameraSpeedSetting(int32 SpeedSetting)
{
	CameraSpeedSetting = SpeedSetting;
}

int32 FEditorViewportClient::GetCameraSpeedSetting() const
{
	return CameraSpeedSetting;
}

float const FEditorViewportClient::SafePadding = 0.075f;

FEditorViewportClient::FEditorViewportClient(FEditorModeTools* InModeTools, FPreviewScene* InPreviewScene, const TWeakPtr<SEditorViewport>& InEditorViewportWidget)
	: bAllowCinematicPreview(false)
	, CameraSpeedSetting(4)
	, ImmersiveDelegate()
	, VisibilityDelegate()
	, Viewport(NULL)
	, ViewportType(LVT_Perspective)
	, ViewState()
	, StereoViewState()
	, EngineShowFlags(ESFIM_Editor)
	, LastEngineShowFlags(ESFIM_Game)
	, ExposureSettings()
	, CurrentBufferVisualizationMode(NAME_None)
	, FramesSinceLastDraw(0)
	, ViewIndex(INDEX_NONE)
	, ViewFOV(EditorViewportDefs::DefaultPerspectiveFOVAngle)
	, FOVAngle(EditorViewportDefs::DefaultPerspectiveFOVAngle)
	, AspectRatio(1.777777f)
	, bForcingUnlitForNewMap(false)
	, bWidgetAxisControlledByDrag(false)
	, bNeedsRedraw(true)
	, bNeedsLinkedRedraw(false)
	, bNeedsInvalidateHitProxy(false)
	, bUsingOrbitCamera(false)
	, bDisableInput(false)
	, bDrawAxes(true)
	, bSetListenerPosition(false)
	, LandscapeLODOverride(-1)
	, bDrawVertices(false)
	, bOwnsModeTools(false)
	, ModeTools(InModeTools)
	, Widget(new FWidget)
	, MouseDeltaTracker(new FMouseDeltaTracker)
	, RecordingInterpEd(NULL)
	, bHasMouseMovedSinceClick(false)
	, CameraController(new FEditorCameraController())
	, CameraUserImpulseData(new FCameraControllerUserImpulseData())
	, TimeForForceRedraw(0.0)
	, FlightCameraSpeedScale(1.0f)
	, bUseControllingActorViewInfo(false)
	, LastMouseX(0)
	, LastMouseY(0)
	, CachedMouseX(0)
	, CachedMouseY(0)
	, CurrentMousePos(-1, -1)
	, bIsTracking(false)
	, bDraggingByHandle(false)
	, CurrentGestureDragDelta(FVector::ZeroVector)
	, CurrentGestureRotDelta(FRotator::ZeroRotator)
	, GestureMoveForwardBackwardImpulse(0.0f)
	, bForceAudioRealtime(false)
	, bIsRealtime(false)
	, bStoredRealtime(false)
	, bStoredShowStats(false)
	, bShowStats(false)
	, bHasAudioFocus(false)
	, bShouldCheckHitProxy(false)
	, bUsesDrawHelper(true)
	, bIsSimulateInEditorViewport(false)
	, bCameraLock(false)
	, bIsCameraMoving(false)
	, bIsCameraMovingOnTick(false)
	, EditorViewportWidget(InEditorViewportWidget)
	, PreviewScene(InPreviewScene)
	, MovingPreviewLightSavedScreenPos(ForceInitToZero)
	, MovingPreviewLightTimer(0.0f)
	, PerspViewModeIndex(DefaultPerspectiveViewMode)
	, OrthoViewModeIndex(DefaultOrthoViewMode)
	, NearPlane(-1.0f)
	, FarPlane(0.0f)
	, bInGameViewMode(false)
	, bShouldInvalidateViewportWidget(false)
{
	if (ModeTools == nullptr)
	{
		ModeTools = new FAssetEditorModeManager();
		bOwnsModeTools = true;
	}

	//@TODO: MODETOOLS: Would like to make this the default, and have specific editors opt-out, but for now opt-in is the safer choice
	//Widget->SetUsesEditorModeTools(ModeTools);

	ViewState.Allocate();

	// NOTE: StereoViewState will be allocated on demand, for viewports than end up drawing in stereo

	// add this client to list of views, and remember the index
	ViewIndex = GEditor->AllViewportClients.Add(this);

	// Initialize the Cursor visibility struct
	RequiredCursorVisibiltyAndAppearance.bSoftwareCursorVisible = false;
	RequiredCursorVisibiltyAndAppearance.bHardwareCursorVisible = true;
	RequiredCursorVisibiltyAndAppearance.bDontResetCursor = false;
	RequiredCursorVisibiltyAndAppearance.bOverrideAppearance = false;
	RequiredCursorVisibiltyAndAppearance.RequiredCursor = EMouseCursor::Default;

	// Setup defaults for the common draw helper.
	DrawHelper.bDrawPivot = false;
	DrawHelper.bDrawWorldBox = false;
	DrawHelper.bDrawKillZ = false;
	DrawHelper.bDrawGrid = true;
	DrawHelper.GridColorAxis = FColor(160, 160, 160);
	DrawHelper.GridColorMajor = FColor(144, 144, 144);
	DrawHelper.GridColorMinor = FColor(128, 128, 128);
	DrawHelper.PerspectiveGridSize = GridSize;
	DrawHelper.NumCells = DrawHelper.PerspectiveGridSize / ( CellSize * 2 );

	// Most editor viewports do not want motion blur.
	EngineShowFlags.MotionBlur = 0;

	EngineShowFlags.SetSnap(1);

	SetViewMode(IsPerspective() ? PerspViewModeIndex : OrthoViewModeIndex);

	ModeTools->OnEditorModeChanged().AddRaw(this, &FEditorViewportClient::OnEditorModeChanged);

	FCoreDelegates::StatCheckEnabled.AddRaw(this, &FLevelEditorViewportClient::HandleViewportStatCheckEnabled);
	FCoreDelegates::StatEnabled.AddRaw(this, &FLevelEditorViewportClient::HandleViewportStatEnabled);
	FCoreDelegates::StatDisabled.AddRaw(this, &FLevelEditorViewportClient::HandleViewportStatDisabled);
	FCoreDelegates::StatDisableAll.AddRaw(this, &FLevelEditorViewportClient::HandleViewportStatDisableAll);
}

FEditorViewportClient::~FEditorViewportClient()
{
	if (bOwnsModeTools)
	{
		ModeTools->SetDefaultMode(FBuiltinEditorModes::EM_Default);
		ModeTools->DeactivateAllModes(); // this also activates the default mode
	}

	ModeTools->OnEditorModeChanged().RemoveAll(this);

	delete Widget;
	delete MouseDeltaTracker;

	delete CameraController;
	CameraController = NULL;

	delete CameraUserImpulseData;
	CameraUserImpulseData = NULL;

	if(Viewport)
	{
		UE_LOG(LogEditorViewport, Fatal, TEXT("Viewport != NULL in FLevelEditorViewportClient destructor."));
	}

	GEditor->AllViewportClients.Remove(this);

	// fix up the other viewport indices
	for (int32 ViewportIndex = ViewIndex; ViewportIndex < GEditor->AllViewportClients.Num(); ViewportIndex++)
	{
		GEditor->AllViewportClients[ViewportIndex]->ViewIndex = ViewportIndex;
	}

	FCoreDelegates::StatCheckEnabled.RemoveAll(this);
	FCoreDelegates::StatEnabled.RemoveAll(this);
	FCoreDelegates::StatDisabled.RemoveAll(this);
	FCoreDelegates::StatDisableAll.RemoveAll(this);

	if (bOwnsModeTools)
	{
		delete ModeTools;
	}
}

bool FEditorViewportClient::ToggleRealtime()
{
	SetRealtime(!bIsRealtime);
	return bIsRealtime;
}

void FEditorViewportClient::SetRealtime(bool bInRealtime, bool bStoreCurrentValue)
{
	if (bStoreCurrentValue)
	{
		//Cache the Realtime and ShowStats flags
		bStoredRealtime = bIsRealtime;
		bStoredShowStats = bShowStats;
	}

	bIsRealtime = bInRealtime;

	if (!bIsRealtime)
	{
		SetShowStats(false);
	}
	else
	{
		bShouldInvalidateViewportWidget = true;
	}
}

void FEditorViewportClient::RestoreRealtime(const bool bAllowDisable)
{
	if (bAllowDisable)
	{
		bIsRealtime = bStoredRealtime;
		bShowStats = bStoredShowStats;
	}
	else
	{
		bIsRealtime |= bStoredRealtime;
		bShowStats |= bStoredShowStats;
	}	

	if (bIsRealtime)
	{
		bShouldInvalidateViewportWidget = true;
	}
}

void FEditorViewportClient::SetShowStats(bool bWantStats)
{
	bShowStats = bWantStats;
}

void FEditorViewportClient::InvalidateViewportWidget()
{
	if (EditorViewportWidget.IsValid())
	{
		// Invalidate the viewport widget to register its active timer
		EditorViewportWidget.Pin()->Invalidate();
	}
	bShouldInvalidateViewportWidget = false;
}

void FEditorViewportClient::RedrawRequested(FViewport* InViewport)
{
	bNeedsRedraw = true;
}

void FEditorViewportClient::RequestInvalidateHitProxy(FViewport* InViewport)
{
	bNeedsInvalidateHitProxy = true;
}

void FEditorViewportClient::OnEditorModeChanged(FEdMode* EditorMode, bool bIsEntering)
{
	if (Viewport)
	{
		RequestInvalidateHitProxy(Viewport);
	}
}

float FEditorViewportClient::GetOrthoUnitsPerPixel(const FViewport* InViewport) const
{
	const float SizeX = InViewport->GetSizeXY().X;

	// 15.0f was coming from the CAMERA_ZOOM_DIV marco, seems it was chosen arbitrarily
	return (GetOrthoZoom() / (SizeX * 15.f)) * ComputeOrthoZoomFactor(SizeX);
}

void FEditorViewportClient::SetViewLocationForOrbiting(const FVector& LookAtPoint, float DistanceToCamera )
{
	FMatrix Matrix = FTranslationMatrix(-GetViewLocation());
	Matrix = Matrix * FInverseRotationMatrix(GetViewRotation());
	FMatrix CamRotMat = Matrix.InverseFast();
	FVector CamDir = FVector(CamRotMat.M[0][0],CamRotMat.M[0][1],CamRotMat.M[0][2]);
	SetViewLocation( LookAtPoint - DistanceToCamera * CamDir );
	SetLookAtLocation( LookAtPoint );
}

void FEditorViewportClient::SetInitialViewTransform(ELevelViewportType InViewportType, const FVector& ViewLocation, const FRotator& ViewRotation, float InOrthoZoom )
{
	check(InViewportType < LVT_MAX);

	FViewportCameraTransform& ViewTransform = (InViewportType == LVT_Perspective) ? ViewTransformPerspective : ViewTransformOrthographic;

	ViewTransform.SetLocation(ViewLocation);
	ViewTransform.SetRotation(ViewRotation);

	// Make a look at location in front of the camera
	const FQuat CameraOrientation = FQuat::MakeFromEuler(ViewRotation.Euler());
	FVector Direction = CameraOrientation.RotateVector( FVector(1,0,0) );

	ViewTransform.SetLookAt(ViewLocation + Direction * OrbitConstants::IntialLookAtDistance);
	ViewTransform.SetOrthoZoom(InOrthoZoom);
}

void FEditorViewportClient::ToggleOrbitCamera( bool bEnableOrbitCamera )
{
	if( bUsingOrbitCamera != bEnableOrbitCamera )
	{
		FViewportCameraTransform& ViewTransform = GetViewTransform();

		bUsingOrbitCamera = bEnableOrbitCamera;

		// Convert orbit view to regular view
		FMatrix OrbitMatrix = ViewTransform.ComputeOrbitMatrix();
		OrbitMatrix = OrbitMatrix.InverseFast();

		if( !bUsingOrbitCamera )
		{
			// Ensure that the view location and rotation is up to date to ensure smooth transition in and out of orbit mode
			ViewTransform.SetRotation(OrbitMatrix.Rotator());
		}
		else
		{
			FRotator ViewRotation = ViewTransform.GetRotation();

			bool bUpsideDown = (ViewRotation.Pitch < -90.0f || ViewRotation.Pitch > 90.0f || !FMath::IsNearlyZero(ViewRotation.Roll, KINDA_SMALL_NUMBER));

			// if the camera is upside down compute the rotation differently to preserve pitch
			// otherwise the view will pop to right side up when transferring to orbit controls
			if( bUpsideDown )
			{
				FMatrix OrbitViewMatrix = FTranslationMatrix(-ViewTransform.GetLocation());
				OrbitViewMatrix *= FInverseRotationMatrix(ViewRotation);
				OrbitViewMatrix *= FRotationMatrix( FRotator(0,90.f,0) );

				FMatrix RotMat = FTranslationMatrix(-ViewTransform.GetLookAt()) * OrbitViewMatrix;
				FMatrix RotMatInv = RotMat.InverseFast();
				FRotator RollVec = RotMatInv.Rotator();
				FMatrix YawMat = RotMatInv * FInverseRotationMatrix( FRotator(0, 0, -RollVec.Roll));
				FMatrix YawMatInv = YawMat.InverseFast();
				FRotator YawVec = YawMat.Rotator();
				FRotator rotYawInv = YawMatInv.Rotator();
				ViewTransform.SetRotation(FRotator(-RollVec.Roll, YawVec.Yaw, 0));
			}
			else
			{
				ViewTransform.SetRotation(OrbitMatrix.Rotator());
			}
		}
		
		ViewTransform.SetLocation(OrbitMatrix.GetOrigin());
	}
}

void FEditorViewportClient::FocusViewportOnBox( const FBox& BoundingBox, bool bInstant /* = false */ )
{
	const FVector Position = BoundingBox.GetCenter();
	float Radius = BoundingBox.GetExtent().Size();

	float AspectToUse = AspectRatio;
	FIntPoint ViewportSize = Viewport->GetSizeXY();
	if(!bUseControllingActorViewInfo && ViewportSize.X > 0 && ViewportSize.Y > 0)
	{
		AspectToUse = Viewport->GetDesiredAspectRatio();
	}

	const bool bEnable=false;
	ToggleOrbitCamera(bEnable);

	{
		FViewportCameraTransform& ViewTransform = GetViewTransform();

		if(!IsOrtho())
		{
		   /** 
			* We need to make sure we are fitting the sphere into the viewport completely, so if the height of the viewport is less
			* than the width of the viewport, we scale the radius by the aspect ratio in order to compensate for the fact that we have
			* less visible vertically than horizontally.
			*/
			if( AspectToUse > 1.0f )
			{
				Radius *= AspectToUse;
			}

			/** 
			 * Now that we have a adjusted radius, we are taking half of the viewport's FOV,
			 * converting it to radians, and then figuring out the camera's distance from the center
			 * of the bounding sphere using some simple trig.  Once we have the distance, we back up
			 * along the camera's forward vector from the center of the sphere, and set our new view location.
			 */

			const float HalfFOVRadians = FMath::DegreesToRadians( ViewFOV / 2.0f);
			const float DistanceFromSphere = Radius / FMath::Tan( HalfFOVRadians );
			FVector CameraOffsetVector = ViewTransform.GetRotation().Vector() * -DistanceFromSphere;

			ViewTransform.SetLookAt(Position);
			ViewTransform.TransitionToLocation(Position + CameraOffsetVector, EditorViewportWidget, bInstant);

		}
		else
		{
			// For ortho viewports just set the camera position to the center of the bounding volume.
			//SetViewLocation( Position );
			ViewTransform.TransitionToLocation(Position, EditorViewportWidget, bInstant);

			if( !(Viewport->KeyState(EKeys::LeftControl) || Viewport->KeyState(EKeys::RightControl)) )
			{
				/** 			
				* We also need to zoom out till the entire volume is in view.  The following block of code first finds the minimum dimension
				* size of the viewport.  It then calculates backwards from what the view size should be (The radius of the bounding volume),
				* to find the new OrthoZoom value for the viewport. The 15.0f is a fudge factor.
				*/
				float NewOrthoZoom;
				uint32 MinAxisSize = (AspectToUse > 1.0f) ? Viewport->GetSizeXY().Y : Viewport->GetSizeXY().X;
				float Zoom = Radius / (MinAxisSize / 2.0f);

				NewOrthoZoom = Zoom * (Viewport->GetSizeXY().X*15.0f);
				NewOrthoZoom = FMath::Clamp<float>( NewOrthoZoom, MIN_ORTHOZOOM, MAX_ORTHOZOOM );
				ViewTransform.SetOrthoZoom(NewOrthoZoom);
			}
		}
	}

	// Tell the viewport to redraw itself.
	Invalidate();
}

//////////////////////////////////////////////////////////////////////////
//
// Configures the specified FSceneView object with the view and projection matrices for this viewport. 

FSceneView* FEditorViewportClient::CalcSceneView(FSceneViewFamily* ViewFamily, const EStereoscopicPass StereoPass)
{
    const bool bStereoRendering = StereoPass != eSSP_FULL;

	FSceneViewInitOptions ViewInitOptions;

	FViewportCameraTransform& ViewTransform = GetViewTransform();
	const ELevelViewportType EffectiveViewportType = GetViewportType();

	ViewInitOptions.ViewOrigin = ViewTransform.GetLocation();
	FRotator ViewRotation = ViewTransform.GetRotation();


	// Apply head tracking!  Note that this won't affect what the editor *thinks* the view location and rotation is, it will
	// only affect the rendering of the scene.
	if( bStereoRendering && GEngine->HMDDevice.IsValid() && GEngine->HMDDevice->IsHeadTrackingAllowed() )
	{
		FQuat CurrentHmdOrientation;
		FVector CurrentHmdPosition;
		GEngine->HMDDevice->GetCurrentOrientationAndPosition( CurrentHmdOrientation, CurrentHmdPosition );

		const FQuat VisualRotation = ViewRotation.Quaternion() * CurrentHmdOrientation;
		ViewRotation = VisualRotation.Rotator();
		ViewRotation.Normalize();
	}



	const FIntPoint ViewportSizeXY = Viewport->GetSizeXY();

	FIntRect ViewRect = FIntRect(0, 0, ViewportSizeXY.X, ViewportSizeXY.Y);
	ViewInitOptions.SetViewRectangle(ViewRect);

	// no matter how we are drawn (forced or otherwise), reset our time here
	TimeForForceRedraw = 0.0;

	const bool bConstrainAspectRatio = bUseControllingActorViewInfo && ControllingActorViewInfo.bConstrainAspectRatio;
	const EAspectRatioAxisConstraint AspectRatioAxisConstraint = GetDefault<ULevelEditorViewportSettings>()->AspectRatioAxisConstraint;

	AWorldSettings* WorldSettings = nullptr;
	if( GetScene() != nullptr && GetScene()->GetWorld() != nullptr )
	{
		WorldSettings = GetScene()->GetWorld()->GetWorldSettings();
	}
	if( WorldSettings != nullptr )
	{
		ViewInitOptions.WorldToMetersScale = WorldSettings->WorldToMeters;
	}

	if (bUseControllingActorViewInfo)
	{
		// @todo vreditor: Not stereo friendly yet
		ViewInitOptions.ViewRotationMatrix = FInverseRotationMatrix(ViewRotation) * FMatrix(
			FPlane(0, 0, 1, 0),
			FPlane(1, 0, 0, 0),
			FPlane(0, 1, 0, 0),
			FPlane(0, 0, 0, 1));

		FMinimalViewInfo::CalculateProjectionMatrixGivenView(ControllingActorViewInfo, AspectRatioAxisConstraint, Viewport, /*inout*/ ViewInitOptions);
	}
	else
	{
		//
		if (EffectiveViewportType == LVT_Perspective)
		{
		    // If stereo rendering is enabled, update the size and offset appropriately for this pass
		    // @todo vreditor: Also need to update certain other use cases of ViewFOV like culling, streaming, etc.  (needs accessor)
		    float ActualFOV = ViewFOV;
		    if( bStereoRendering )
		    {
				if( GEngine->HMDDevice.IsValid() )
				{
					float HMDVerticalFOV, HMDHorizontalFOV;
					GEngine->HMDDevice->GetFieldOfView( HMDHorizontalFOV, HMDVerticalFOV );
					if( HMDHorizontalFOV > 0 )
					{
						ActualFOV = HMDHorizontalFOV;
					}
				}

		        int32 X = 0;
		        int32 Y = 0;
		        uint32 SizeX = ViewportSizeXY.X;
		        uint32 SizeY = ViewportSizeXY.Y;
			    GEngine->StereoRenderingDevice->AdjustViewRect( StereoPass, X, Y, SizeX, SizeY );
		        const FIntRect StereoViewRect = FIntRect( X, Y, X + SizeX, Y + SizeY );
		        ViewInitOptions.SetViewRectangle( StereoViewRect );
			
				GEngine->StereoRenderingDevice->CalculateStereoViewOffset( StereoPass, ViewRotation, ViewInitOptions.WorldToMetersScale, ViewInitOptions.ViewOrigin );
			}

			if (bUsingOrbitCamera)
			{
				// @todo vreditor: Not stereo friendly yet
				ViewInitOptions.ViewRotationMatrix = FTranslationMatrix( ViewInitOptions.ViewOrigin ) * ViewTransform.ComputeOrbitMatrix();
			}
			else
			{
			    // Create the view matrix
			    ViewInitOptions.ViewRotationMatrix = FInverseRotationMatrix( ViewRotation );
			}

		    // Rotate view 90 degrees
			ViewInitOptions.ViewRotationMatrix = ViewInitOptions.ViewRotationMatrix * FMatrix(
				FPlane(0, 0, 1, 0),
				FPlane(1, 0, 0, 0),
				FPlane(0, 1, 0, 0),
				FPlane(0, 0, 0, 1));
    
		    if( bStereoRendering )
		    {
			    // @todo vreditor: bConstrainAspectRatio is ignored in this path, as it is in the game client as well currently
			    // Let the stereoscopic rendering device handle creating its own projection matrix, as needed
			    ViewInitOptions.ProjectionMatrix = GEngine->StereoRenderingDevice->GetStereoProjectionMatrix( StereoPass, ActualFOV );
		    }
		    else
		    {
			    const float MinZ = GetNearClipPlane();
			    const float MaxZ = MinZ;
			    // Avoid zero ViewFOV's which cause divide by zero's in projection matrix
			    const float MatrixFOV = FMath::Max(0.001f, ActualFOV) * (float)PI / 360.0f;
    
			    if (bConstrainAspectRatio)
			    {
				    if ((int32)ERHIZBuffer::IsInverted != 0)
				    {
					    ViewInitOptions.ProjectionMatrix = FReversedZPerspectiveMatrix(
						    MatrixFOV,
						    MatrixFOV,
						    1.0f,
						    AspectRatio,
						    MinZ,
						    MaxZ
						    );
				    }
				    else
				    {
					    ViewInitOptions.ProjectionMatrix = FPerspectiveMatrix(
						    MatrixFOV,
						    MatrixFOV,
						    1.0f,
						    AspectRatio,
						    MinZ,
						    MaxZ
						    );
				    }
			    }
			    else
			    {
				    float XAxisMultiplier;
				    float YAxisMultiplier;
    
				    if (((ViewportSizeXY.X > ViewportSizeXY.Y) && (AspectRatioAxisConstraint == AspectRatio_MajorAxisFOV)) || (AspectRatioAxisConstraint == AspectRatio_MaintainXFOV))
				    {
					    //if the viewport is wider than it is tall
					    XAxisMultiplier = 1.0f;
					    YAxisMultiplier = ViewportSizeXY.X / (float)ViewportSizeXY.Y;
				    }
				    else
				    {
					    //if the viewport is taller than it is wide
					    XAxisMultiplier = ViewportSizeXY.Y / (float)ViewportSizeXY.X;
					    YAxisMultiplier = 1.0f;
				    }
    
				    if ((int32)ERHIZBuffer::IsInverted != 0)
				    {
					    ViewInitOptions.ProjectionMatrix = FReversedZPerspectiveMatrix(
						    MatrixFOV,
						    MatrixFOV,
						    XAxisMultiplier,
						    YAxisMultiplier,
						    MinZ,
						    MaxZ
						    );
				    }
				    else
				    {
					    ViewInitOptions.ProjectionMatrix = FPerspectiveMatrix(
						    MatrixFOV,
						    MatrixFOV,
						    XAxisMultiplier,
						    YAxisMultiplier,
						    MinZ,
						    MaxZ
						    );
				    }
			    }
			}
		}
		else
		{
			static_assert((int32)ERHIZBuffer::IsInverted != 0, "Check all the Rotation Matrix transformations!");
			float ZScale = 0.5f / HALF_WORLD_MAX;
			float ZOffset = HALF_WORLD_MAX;

			//The divisor for the matrix needs to match the translation code.
			const float Zoom = GetOrthoUnitsPerPixel(Viewport);

			float OrthoWidth = Zoom * ViewportSizeXY.X / 2.0f;
			float OrthoHeight = Zoom * ViewportSizeXY.Y / 2.0f;

			if (EffectiveViewportType == LVT_OrthoXY)
			{
				ViewInitOptions.ViewRotationMatrix = FMatrix(
					FPlane(1, 0, 0, 0),
					FPlane(0, -1, 0, 0),
					FPlane(0, 0, -1, 0),
					FPlane(0, 0, -ViewInitOptions.ViewOrigin.Z, 1));
			}
			else if (EffectiveViewportType == LVT_OrthoXZ)
			{
				ViewInitOptions.ViewRotationMatrix = FMatrix(
					FPlane(1, 0, 0, 0),
					FPlane(0, 0, -1, 0),
					FPlane(0, 1, 0, 0),
					FPlane(0, 0, -ViewInitOptions.ViewOrigin.Y, 1));
			}
			else if (EffectiveViewportType == LVT_OrthoYZ)
			{
				ViewInitOptions.ViewRotationMatrix = FMatrix(
					FPlane(0, 0, 1, 0),
					FPlane(1, 0, 0, 0),
					FPlane(0, 1, 0, 0),
					FPlane(0, 0, ViewInitOptions.ViewOrigin.X, 1));
			}
			else if (EffectiveViewportType == LVT_OrthoNegativeXY)
			{
				ViewInitOptions.ViewRotationMatrix = FMatrix(
					FPlane(-1, 0, 0, 0),
					FPlane(0, -1, 0, 0),
					FPlane(0, 0, 1, 0),
					FPlane(0, 0, -ViewInitOptions.ViewOrigin.Z, 1));
			}
			else if (EffectiveViewportType == LVT_OrthoNegativeXZ)
			{
				ViewInitOptions.ViewRotationMatrix = FMatrix(
					FPlane(-1, 0, 0, 0),
					FPlane(0, 0, 1, 0),
					FPlane(0, 1, 0, 0),
					FPlane(0, 0, -ViewInitOptions.ViewOrigin.Y, 1));
			}
			else if (EffectiveViewportType == LVT_OrthoNegativeYZ)
			{
				ViewInitOptions.ViewRotationMatrix = FMatrix(
					FPlane(0, 0, -1, 0),
					FPlane(-1, 0, 0, 0),
					FPlane(0, 1, 0, 0),
					FPlane(0, 0, ViewInitOptions.ViewOrigin.X, 1));
			}
			else if (EffectiveViewportType == LVT_OrthoFreelook)
			{
				ViewInitOptions.ViewRotationMatrix = FMatrix(
					FPlane(0, 0, 1, 0),
					FPlane(1, 0, 0, 0),
					FPlane(0, 1, 0, 0),
					FPlane(0, 0, ViewInitOptions.ViewOrigin.X, 1));
			}
			else
			{
				// Unknown viewport type
				check(false);
			}

			ViewInitOptions.ProjectionMatrix = FReversedZOrthoMatrix(
				OrthoWidth,
				OrthoHeight,
				ZScale,
				ZOffset
				);
		}

		if (bConstrainAspectRatio)
		{
			ViewInitOptions.SetConstrainedViewRectangle(Viewport->CalculateViewExtents(AspectRatio, ViewRect));
		}
	}

	// Allocate our stereo view state on demand, so that only viewports that actually use stereo features have one
	if( bStereoRendering && StereoViewState.GetReference() == nullptr )
	{
		StereoViewState.Allocate();
	}

	ViewInitOptions.ViewFamily = ViewFamily;
	ViewInitOptions.SceneViewStateInterface = ( ( StereoPass != eSSP_RIGHT_EYE ) ? ViewState.GetReference() : StereoViewState.GetReference() );
	ViewInitOptions.StereoPass = StereoPass;
	
	ViewInitOptions.ViewElementDrawer = this;

	ViewInitOptions.BackgroundColor = GetBackgroundColor();

	ViewInitOptions.EditorViewBitflag = (uint64)1 << ViewIndex, // send the bit for this view - each actor will check it's visibility bits against this

	// for ortho views to steal perspective view origin
	ViewInitOptions.OverrideLODViewOrigin = FVector::ZeroVector;
	ViewInitOptions.bUseFauxOrthoViewPos = true;

	if (bUseControllingActorViewInfo)
	{
		ViewInitOptions.bUseFieldOfViewForLOD = ControllingActorViewInfo.bUseFieldOfViewForLOD;
	}

	ViewInitOptions.OverrideFarClippingPlaneDistance = FarPlane;
	ViewInitOptions.CursorPos = CurrentMousePos;

	FSceneView* View = new FSceneView(ViewInitOptions);

	View->ViewLocation = ViewTransform.GetLocation();
	View->ViewRotation = ViewRotation;

	View->SubduedSelectionOutlineColor = GEngine->GetSubduedSelectionOutlineColor();

	ViewFamily->Views.Add(View);

	View->StartFinalPostprocessSettings( View->ViewLocation );

	if (bUseControllingActorViewInfo)
	{
		View->OverridePostProcessSettings(ControllingActorViewInfo.PostProcessSettings, ControllingActorViewInfo.PostProcessBlendWeight);

		for (int32 ExtraPPBlendIdx = 0; ExtraPPBlendIdx < ControllingActorExtraPostProcessBlends.Num(); ++ExtraPPBlendIdx)
		{
			FPostProcessSettings const& PPSettings = ControllingActorExtraPostProcessBlends[ExtraPPBlendIdx];
			float const Weight = ControllingActorExtraPostProcessBlendWeights[ExtraPPBlendIdx];
			View->OverridePostProcessSettings(PPSettings, Weight);
		}
	}
	else
	{
		OverridePostProcessSettings(*View);
	}

	View->EndFinalPostprocessSettings(ViewInitOptions);

	for (int ViewExt = 0; ViewExt < ViewFamily->ViewExtensions.Num(); ViewExt++)
	{
		ViewFamily->ViewExtensions[ViewExt]->SetupView(*ViewFamily, *View);
	}

	return View;
}

/** Determines if the new MoveCanvas movement should be used 
 * @return - true if we should use the new drag canvas movement.  Returns false for combined object-camera movement and marquee selection
 */
bool FLevelEditorViewportClient::ShouldUseMoveCanvasMovement()
{
	const bool LeftMouseButtonDown = Viewport->KeyState(EKeys::LeftMouseButton) ? true : false;
	const bool MiddleMouseButtonDown = Viewport->KeyState(EKeys::MiddleMouseButton) ? true : false;
	const bool RightMouseButtonDown = Viewport->KeyState(EKeys::RightMouseButton) ? true : false;
	const bool bMouseButtonDown = (LeftMouseButtonDown || MiddleMouseButtonDown || RightMouseButtonDown );

	const bool AltDown = IsAltPressed();
	const bool ShiftDown = IsShiftPressed();
	const bool ControlDown = IsCtrlPressed();

	//if we're using the new move canvas mode, we're in an ortho viewport, and the mouse is down
	if (GetDefault<ULevelEditorViewportSettings>()->bPanMovesCanvas && IsOrtho() && bMouseButtonDown)
	{
		//MOVING CAMERA
		if ( !MouseDeltaTracker->UsingDragTool() && AltDown == false && ShiftDown == false && ControlDown == false && (Widget->GetCurrentAxis() == EAxisList::None) && (LeftMouseButtonDown ^ RightMouseButtonDown))
		{
			return true;
		}

		//OBJECT MOVEMENT CODE
		if ( ( AltDown == false && ShiftDown == false && ( LeftMouseButtonDown ^ RightMouseButtonDown ) ) && 
			( ( GetWidgetMode() == FWidget::WM_Translate && Widget->GetCurrentAxis() != EAxisList::None ) ||
			( GetWidgetMode() == FWidget::WM_TranslateRotateZ && Widget->GetCurrentAxis() != EAxisList::ZRotation &&  Widget->GetCurrentAxis() != EAxisList::None ) ||
			( GetWidgetMode() == FWidget::WM_2D && Widget->GetCurrentAxis() != EAxisList::Rotate2D &&  Widget->GetCurrentAxis() != EAxisList::None ) ) )
		{
			return true;
		}


		//ALL other cases hide the mouse
		return false;
	}
	else
	{
		//current system - do not show cursor when mouse is down
		return false;
	}
}

void FEditorViewportClient::ReceivedFocus(FViewport* InViewport)
{
	// Viewport has changed got to reset the cursor as it could of been left in any state
	UpdateRequiredCursorVisibility();
	ApplyRequiredCursorVisibility( true );

	// Force a cursor update to make sure its returned to default as it could of been left in any state and wont update itself till an action is taken
	SetRequiredCursorOverride(false, EMouseCursor::Default);
	FSlateApplication::Get().QueryCursor();

	if( IsMatineeRecordingWindow() )
	{
		// Allow the joystick to be used for matinee capture
		InViewport->SetUserFocus( true );
	}

	ModeTools->ReceivedFocus(this, Viewport);
}

void FEditorViewportClient::LostFocus(FViewport* InViewport)
{
	StopTracking();
	ModeTools->LostFocus(this, Viewport);
}

void FEditorViewportClient::Tick(float DeltaTime)
{
	ConditionalCheckHoveredHitProxy();

	FViewportCameraTransform& ViewTransform = GetViewTransform();
	const bool bIsAnimating = ViewTransform.UpdateTransition();
	if (bIsAnimating && GetViewportType() == LVT_Perspective)
	{
		PerspectiveCameraMoved();
	}

	if ( bIsTracking )
	{
		FEditorViewportStats::BeginFrame();
	}

	if( !bIsAnimating )
	{
		bIsCameraMovingOnTick = bIsCameraMoving;

		// Update any real-time camera movement
		UpdateCameraMovement( DeltaTime );

		UpdateMouseDelta();
		
		UpdateGestureDelta();

		EndCameraMovement();
	}

	const bool bStereoRendering = GEngine->HMDDevice.IsValid() && GEngine->IsStereoscopic3D( Viewport );
	if( bStereoRendering )
	{
		// Every frame, we'll push our camera position to the HMD device, so that it can properly compute a head-relative offset for each eye
		if( GEngine->HMDDevice->IsHeadTrackingAllowed() )
		{
			GEngine->HMDDevice->UseImplicitHmdPosition( false );

			FQuat PlayerOrientation = GetViewRotation().Quaternion();
			FVector PlayerLocation = GetViewLocation();

			GEngine->HMDDevice->UpdatePlayerCamera( PlayerOrientation, PlayerLocation );
		}
	}

	if ( bIsTracking )
	{
		// If a mouse button or modifier is pressed we want to assume the user is still in a mode 
		// they haven't left to perform a non-action in the frame to keep the last used operation 
		// from being reset.
		const bool LeftMouseButtonDown = Viewport->KeyState(EKeys::LeftMouseButton) ? true : false;
		const bool MiddleMouseButtonDown = Viewport->KeyState(EKeys::MiddleMouseButton) ? true : false;
		const bool RightMouseButtonDown = Viewport->KeyState(EKeys::RightMouseButton) ? true : false;
		const bool bMouseButtonDown = ( LeftMouseButtonDown || MiddleMouseButtonDown || RightMouseButtonDown );

		const bool AltDown = IsAltPressed();
		const bool ShiftDown = IsShiftPressed();
		const bool ControlDown = IsCtrlPressed();
		const bool bModifierDown = AltDown || ShiftDown || ControlDown;
		if ( bMouseButtonDown || bModifierDown )
		{
			FEditorViewportStats::NoOpUsing();
		}

		FEditorViewportStats::EndFrame();
	}

	// refresh ourselves if animating or told to from another view
	if ( bIsAnimating || ( TimeForForceRedraw != 0.0 && FPlatformTime::Seconds() > TimeForForceRedraw ) )
	{
		Invalidate();
	}

	// Update the fade out animation
	if (MovingPreviewLightTimer > 0.0f)
	{
		MovingPreviewLightTimer = FMath::Max(MovingPreviewLightTimer - DeltaTime, 0.0f);

		if (MovingPreviewLightTimer == 0.0f)
		{
			Invalidate();
		}
	}

	// Invalidate the viewport widget if pending
	if (bShouldInvalidateViewportWidget)
	{
		InvalidateViewportWidget();
	}

	// Tick the editor modes
	ModeTools->Tick(this, DeltaTime);
}

namespace ViewportDeadZoneConstants
{
	enum
	{
		NO_DEAD_ZONE,
		STANDARD_DEAD_ZONE
	};
};

float GetFilteredDelta(const float DefaultDelta, const uint32 DeadZoneType, const float StandardDeadZoneSize)
{
	if (DeadZoneType == ViewportDeadZoneConstants::NO_DEAD_ZONE)
	{
		return DefaultDelta;
	}
	else
	{
		//can't be one or normalizing won't work
		check(FMath::IsWithin<float>(StandardDeadZoneSize, 0.0f, 1.0f));
		//standard dead zone
		float ClampedAbsValue = FMath::Clamp(FMath::Abs(DefaultDelta), StandardDeadZoneSize, 1.0f);
		float NormalizedClampedAbsValue = (ClampedAbsValue - StandardDeadZoneSize)/(1.0f-StandardDeadZoneSize);
		float ClampedSignedValue = (DefaultDelta >= 0.0f) ? NormalizedClampedAbsValue : -NormalizedClampedAbsValue;
		return ClampedSignedValue;
	}
}


/**Applies Joystick axis control to camera movement*/
void FEditorViewportClient::UpdateCameraMovementFromJoystick(const bool bRelativeMovement, FCameraControllerConfig& InConfig)
{
	for(TMap<int32,FCachedJoystickState*>::TConstIterator JoystickIt(JoystickStateMap);JoystickIt;++JoystickIt)
	{
		FCachedJoystickState* JoystickState = JoystickIt.Value();
		check(JoystickState);
		for(TMap<FKey,float>::TConstIterator AxisIt(JoystickState->AxisDeltaValues);AxisIt;++AxisIt)
		{
			FKey Key = AxisIt.Key();
			float UnfilteredDelta = AxisIt.Value();
			const float StandardDeadZone = CameraController->GetConfig().ImpulseDeadZoneAmount;

			if (bRelativeMovement)
			{
				//XBOX Controller
				if (Key == EKeys::Gamepad_LeftX)
				{
					CameraUserImpulseData->MoveRightLeftImpulse += GetFilteredDelta(UnfilteredDelta, ViewportDeadZoneConstants::STANDARD_DEAD_ZONE, StandardDeadZone) * InConfig.TranslationMultiplier;
				}
				else if (Key == EKeys::Gamepad_LeftY)
				{
					CameraUserImpulseData->MoveForwardBackwardImpulse += GetFilteredDelta(UnfilteredDelta, ViewportDeadZoneConstants::STANDARD_DEAD_ZONE, StandardDeadZone) * InConfig.TranslationMultiplier;
				}
				else if (Key == EKeys::Gamepad_RightX)
				{
					float DeltaYawImpulse = GetFilteredDelta(UnfilteredDelta, ViewportDeadZoneConstants::STANDARD_DEAD_ZONE, StandardDeadZone) * InConfig.RotationMultiplier * (InConfig.bInvertX ? -1.0f : 1.0f);
					CameraUserImpulseData->RotateYawImpulse += DeltaYawImpulse;
					InConfig.bForceRotationalPhysics |= (DeltaYawImpulse != 0.0f);
				}
				else if (Key == EKeys::Gamepad_RightY)
				{
					float DeltaPitchImpulse = GetFilteredDelta(UnfilteredDelta, ViewportDeadZoneConstants::STANDARD_DEAD_ZONE, StandardDeadZone) * InConfig.RotationMultiplier * (InConfig.bInvertY ? -1.0f : 1.0f);
					CameraUserImpulseData->RotatePitchImpulse -= DeltaPitchImpulse;
					InConfig.bForceRotationalPhysics |= (DeltaPitchImpulse != 0.0f);
				}
				else if (Key == EKeys::Gamepad_LeftTriggerAxis)
				{
					CameraUserImpulseData->MoveUpDownImpulse -= GetFilteredDelta(UnfilteredDelta, ViewportDeadZoneConstants::STANDARD_DEAD_ZONE, StandardDeadZone) * InConfig.TranslationMultiplier;
				}
				else if (Key == EKeys::Gamepad_RightTriggerAxis)
				{
					CameraUserImpulseData->MoveUpDownImpulse += GetFilteredDelta(UnfilteredDelta, ViewportDeadZoneConstants::STANDARD_DEAD_ZONE, StandardDeadZone) * InConfig.TranslationMultiplier;
				}
			}
		}

		if (bRelativeMovement)
		{
			for(TMap<FKey,EInputEvent>::TConstIterator KeyIt(JoystickState->KeyEventValues);KeyIt;++KeyIt)
			{
				FKey Key = KeyIt.Key();
				EInputEvent KeyState = KeyIt.Value();

				const bool bPressed = (KeyState==IE_Pressed);
				const bool bRepeat = (KeyState == IE_Repeat);

				if ((Key == EKeys::Gamepad_LeftShoulder) && (bPressed || bRepeat))
				{
					CameraUserImpulseData->ZoomOutInImpulse +=  InConfig.ZoomMultiplier;
				}
				else if ((Key == EKeys::Gamepad_RightShoulder) && (bPressed || bRepeat))
				{
					CameraUserImpulseData->ZoomOutInImpulse -= InConfig.ZoomMultiplier;
				}
				else if (RecordingInterpEd)
				{
					bool bRepeatAllowed = RecordingInterpEd->IsRecordMenuChangeAllowedRepeat();
					if ((Key == EKeys::Gamepad_DPad_Up) && bPressed)
					{
						const bool bNextMenuItem = false;
						RecordingInterpEd->ChangeRecordingMenu(bNextMenuItem);
						bRepeatAllowed = false;
					}
					else if ((Key == EKeys::Gamepad_DPad_Down) && bPressed)
					{
						const bool bNextMenuItem = true;
						RecordingInterpEd->ChangeRecordingMenu(bNextMenuItem);
						bRepeatAllowed = false;
					}
					else if ((Key == EKeys::Gamepad_DPad_Right) && (bPressed || (bRepeat && bRepeatAllowed)))
					{
						const bool bIncrease= true;
						RecordingInterpEd->ChangeRecordingMenuValue(this, bIncrease);
					}
					else if ((Key == EKeys::Gamepad_DPad_Left) && (bPressed || (bRepeat && bRepeatAllowed)))
					{
						const bool bIncrease= false;
						RecordingInterpEd->ChangeRecordingMenuValue(this, bIncrease);
					}
					else if ((Key == EKeys::Gamepad_RightThumbstick) && (bPressed))
					{
						const bool bIncrease= true;
						RecordingInterpEd->ResetRecordingMenuValue(this);
					}
					else if ((Key == EKeys::Gamepad_LeftThumbstick) && (bPressed))
					{
						RecordingInterpEd->ToggleRecordMenuDisplay();
					}
					else if ((Key == EKeys::Gamepad_FaceButton_Bottom) && (bPressed))
					{
						RecordingInterpEd->ToggleRecordInterpValues();
					}
					else if ((Key == EKeys::Gamepad_FaceButton_Right) && (bPressed))
					{
						if (!RecordingInterpEd->GetMatineeActor()->bIsPlaying)
						{
							bool bLoop = true;
							bool bForward = true;
							RecordingInterpEd->StartPlaying(bLoop, bForward);
						}
						else
						{
							RecordingInterpEd->StopPlaying();
						}
					}

					if (!bRepeatAllowed)
					{
						//only respond to this event ONCE
						JoystickState->KeyEventValues.Remove(Key);
					}
				}
				if (bPressed)
				{
					//instantly set to repeat to stock rapid flickering until the time out
					JoystickState->KeyEventValues.Add(Key, IE_Repeat);
				}
			}
		}
	}
}

EMouseCursor::Type FEditorViewportClient::GetCursor(FViewport* InViewport,int32 X,int32 Y)
{
	EMouseCursor::Type MouseCursor = EMouseCursor::Default;

	bool bMoveCanvasMovement = ShouldUseMoveCanvasMovement();
	
	if (RequiredCursorVisibiltyAndAppearance.bOverrideAppearance &&
		RequiredCursorVisibiltyAndAppearance.bHardwareCursorVisible)
	{
		MouseCursor = RequiredCursorVisibiltyAndAppearance.RequiredCursor;
	}
	else if( MouseDeltaTracker->UsingDragTool() )
	{
		MouseCursor = EMouseCursor::Default;
	}
	else if (!RequiredCursorVisibiltyAndAppearance.bHardwareCursorVisible)
	{
		MouseCursor = EMouseCursor::None;
	}
	//only camera movement gets the hand icon
	else if (bMoveCanvasMovement && (Widget->GetCurrentAxis() == EAxisList::None) && bHasMouseMovedSinceClick)
	{
		//We're grabbing the canvas so the icon should look "grippy"
		MouseCursor = EMouseCursor::GrabHandClosed;
	}
	else if (bMoveCanvasMovement && 
		bHasMouseMovedSinceClick &&
		(GetWidgetMode() == FWidget::WM_Translate || GetWidgetMode() == FWidget::WM_TranslateRotateZ || GetWidgetMode() == FWidget::WM_2D))
	{
		MouseCursor = EMouseCursor::CardinalCross;
	}
	//wyisyg mode
	else if (IsUsingAbsoluteTranslation() && bHasMouseMovedSinceClick)
	{
		MouseCursor = EMouseCursor::CardinalCross;
	}
	// Don't select widget axes by mouse over while they're being controlled by a mouse drag.
	else if( InViewport->IsCursorVisible() && !bWidgetAxisControlledByDrag )
	{
		// allow editor modes to override cursor
		EMouseCursor::Type EditorModeCursor = EMouseCursor::Default;
		if(ModeTools->GetCursor(EditorModeCursor))
		{
			MouseCursor = EditorModeCursor;
		}
		else
		{
			HHitProxy* HitProxy = InViewport->GetHitProxy(X,Y);

			// Change the mouse cursor if the user is hovering over something they can interact with.
			if( HitProxy && !bUsingOrbitCamera )
			{
				MouseCursor = HitProxy->GetMouseCursor();
				bShouldCheckHitProxy = true;
			}
			else
			{
				// Turn off widget highlight if there currently is one
				if( Widget->GetCurrentAxis() != EAxisList::None )
				{
					SetCurrentWidgetAxis( EAxisList::None );
					Invalidate( false, false );
				}			

				// Turn off any hover effects as we are no longer over them.
				// @todo Viewport Cleanup

	/*
				if( HoveredObjects.Num() > 0 )
				{
					ClearHoverFromObjects();
					Invalidate( false, false );
				}			*/
			}
		}
	}



	CachedMouseX = X;
	CachedMouseY = Y;

	return MouseCursor;
}

bool FEditorViewportClient::IsOrtho() const
{
	return !IsPerspective();
}

bool FEditorViewportClient::IsPerspective() const
{
	return (GetViewportType() == LVT_Perspective);
}

bool FEditorViewportClient::IsAspectRatioConstrained() const
{
	return bUseControllingActorViewInfo && ControllingActorViewInfo.bConstrainAspectRatio;
}

ELevelViewportType FEditorViewportClient::GetViewportType() const
{
	ELevelViewportType EffectiveViewportType = ViewportType;
	if (bUseControllingActorViewInfo)
	{
		EffectiveViewportType = (ControllingActorViewInfo.ProjectionMode == ECameraProjectionMode::Perspective) ? LVT_Perspective : LVT_OrthoFreelook;
	}
	return EffectiveViewportType;
}

void FEditorViewportClient::SetViewportType( ELevelViewportType InViewportType )
{
	ViewportType = InViewportType;

	// Changing the type may also change the active view mode; re-apply that now
	ApplyViewMode(GetViewMode(), IsPerspective(), EngineShowFlags);

	// We might have changed to an orthographic viewport; if so, update any viewport links
	UpdateLinkedOrthoViewports(true);

	Invalidate();
}

bool FEditorViewportClient::IsActiveViewportType(ELevelViewportType InViewportType) const
{
	return GetViewportType() == InViewportType;
}

// Updates real-time camera movement.  Should be called every viewport tick!
void FEditorViewportClient::UpdateCameraMovement( float DeltaTime )
{
	// We only want to move perspective cameras around like this
	if( Viewport != NULL && IsPerspective() && !ShouldOrbitCamera() )
	{
		const bool bEnable = false;
		ToggleOrbitCamera(bEnable);

		const bool bIsUsingTrackpad = FSlateApplication::Get().IsUsingTrackpad();
		
		// Certain keys are only available while the flight camera input mode is active
		const bool bUsingFlightInput = IsFlightCameraInputModeActive() || bIsUsingTrackpad;

		// Is the current press unmodified?
		const bool bUnmodifiedPress = !IsAltPressed() && !IsShiftPressed() && !IsCtrlPressed() && !IsCmdPressed();

		// Do we want to use the regular arrow keys for flight input?
		// Because the arrow keys are used for things like nudging actors, we'll only do this while the press is unmodified
		const bool bRemapArrowKeys = bUnmodifiedPress;

		// Do we want to remap the various WASD keys for flight input?
		const bool bRemapWASDKeys =
			(bUnmodifiedPress) &&
			(GetDefault<ULevelEditorViewportSettings>()->FlightCameraControlType == WASD_Always ||
			( bUsingFlightInput &&
			( GetDefault<ULevelEditorViewportSettings>()->FlightCameraControlType == WASD_RMBOnly && (Viewport->KeyState(EKeys::RightMouseButton ) ||Viewport->KeyState(EKeys::MiddleMouseButton) || Viewport->KeyState(EKeys::LeftMouseButton) || bIsUsingTrackpad ) ) ) ) &&
			!MouseDeltaTracker->UsingDragTool();

		// Apply impulse from magnify gesture and reset impulses if we're using WASD keys
		CameraUserImpulseData->MoveForwardBackwardImpulse = GestureMoveForwardBackwardImpulse;
		CameraUserImpulseData->MoveRightLeftImpulse = 0.0f;
		CameraUserImpulseData->MoveUpDownImpulse = 0.0f;
		CameraUserImpulseData->ZoomOutInImpulse = 0.0f;
		CameraUserImpulseData->RotateYawImpulse = 0.0f;
		CameraUserImpulseData->RotatePitchImpulse = 0.0f;
		CameraUserImpulseData->RotateRollImpulse = 0.0f;

		GestureMoveForwardBackwardImpulse = 0.0f;

		// Forward/back
		if( ( bRemapWASDKeys && Viewport->KeyState( FViewportNavigationCommands::Get().Forward->GetActiveChord()->Key ) ) ||
			( bRemapArrowKeys && Viewport->KeyState( EKeys::Up ) ) ||
			( bUnmodifiedPress && Viewport->KeyState(EKeys::NumPadEight) ) )
		{
			CameraUserImpulseData->MoveForwardBackwardImpulse += 1.0f;
		}
		if( ( bRemapWASDKeys && Viewport->KeyState( FViewportNavigationCommands::Get().Backward->GetActiveChord()->Key ) ) ||
			( bRemapArrowKeys && Viewport->KeyState( EKeys::Down ) ) ||
			( bUnmodifiedPress && Viewport->KeyState( EKeys::NumPadTwo ) ) )
		{
			CameraUserImpulseData->MoveForwardBackwardImpulse -= 1.0f;
		}

		// Right/left
		if ( ( bRemapWASDKeys && Viewport->KeyState( FViewportNavigationCommands::Get().Right->GetActiveChord()->Key) ) ||
			( bRemapArrowKeys && Viewport->KeyState( EKeys::Right ) ) ||
			( bUnmodifiedPress && Viewport->KeyState( EKeys::NumPadSix ) ) )
		{
			CameraUserImpulseData->MoveRightLeftImpulse += 1.0f;
		}
		if( ( bRemapWASDKeys && Viewport->KeyState( FViewportNavigationCommands::Get().Left->GetActiveChord()->Key ) ) ||
			( bRemapArrowKeys && Viewport->KeyState( EKeys::Left ) ) ||
			( bUnmodifiedPress && Viewport->KeyState( EKeys::NumPadFour ) ) )
		{
			CameraUserImpulseData->MoveRightLeftImpulse -= 1.0f;
		}

		// Up/down
		if( ( bRemapWASDKeys && Viewport->KeyState( FViewportNavigationCommands::Get().Up->GetActiveChord()->Key ) ) ||
			( bUnmodifiedPress && ( Viewport->KeyState( EKeys::PageUp ) || Viewport->KeyState( EKeys::NumPadNine ) || Viewport->KeyState( EKeys::Add ) ) ) )
		{
			CameraUserImpulseData->MoveUpDownImpulse += 1.0f;
		}
		if( ( bRemapWASDKeys && Viewport->KeyState( FViewportNavigationCommands::Get().Down->GetActiveChord()->Key) ) ||
			( bUnmodifiedPress && ( Viewport->KeyState( EKeys::PageDown ) || Viewport->KeyState( EKeys::NumPadSeven ) || Viewport->KeyState( EKeys::Subtract ) ) ) )
		{
			CameraUserImpulseData->MoveUpDownImpulse -= 1.0f;
		}

		// Zoom FOV out/in
		if( ( bRemapWASDKeys && Viewport->KeyState( FViewportNavigationCommands::Get().FovZoomOut->GetActiveChord()->Key ) ) ||
			( bUnmodifiedPress && Viewport->KeyState( EKeys::NumPadOne ) ) )
		{
			CameraUserImpulseData->ZoomOutInImpulse += 1.0f;
		}
		if( ( bRemapWASDKeys && Viewport->KeyState( FViewportNavigationCommands::Get().FovZoomIn->GetActiveChord()->Key ) ) ||
			( bUnmodifiedPress && Viewport->KeyState( EKeys::NumPadThree ) ) )
		{
			CameraUserImpulseData->ZoomOutInImpulse -= 1.0f;
		}

		// Record Stats
		if ( CameraUserImpulseData->MoveForwardBackwardImpulse != 0 || CameraUserImpulseData->MoveRightLeftImpulse != 0 )
		{
			FEditorViewportStats::Using(FEditorViewportStats::CAT_PERSPECTIVE_KEYBOARD_WASD);
		}
		else if ( CameraUserImpulseData->MoveUpDownImpulse != 0 )
		{
			FEditorViewportStats::Using(FEditorViewportStats::CAT_PERSPECTIVE_KEYBOARD_UP_DOWN);
		}
		else if ( CameraUserImpulseData->ZoomOutInImpulse != 0 )
		{
			FEditorViewportStats::Using(FEditorViewportStats::CAT_PERSPECTIVE_KEYBOARD_FOV_ZOOM);
		}

		if (!CameraController->IsRotating())
		{
			CameraController->GetConfig().bForceRotationalPhysics = false;
		}

		bool bIgnoreJoystickControls = false;
		//if we're playing back (without recording), stop input from being processed
		if (RecordingInterpEd && RecordingInterpEd->GetMatineeActor())
		{
			if (RecordingInterpEd->GetMatineeActor()->bIsPlaying && !RecordingInterpEd->IsRecordingInterpValues())
			{
				bIgnoreJoystickControls = true;
			}

			CameraController->GetConfig().bPlanarCamera = (RecordingInterpEd->GetCameraMovementScheme() == MatineeConstants::ECameraScheme::CAMERA_SCHEME_PLANAR_CAM);
		}

		if( GetDefault<ULevelEditorViewportSettings>()->bLevelEditorJoystickControls )
		{
			//Now update for cached joystick info (relative movement first)
			UpdateCameraMovementFromJoystick(true, CameraController->GetConfig());

			//if we're not playing any cinematics right now
			if (!bIgnoreJoystickControls)
			{
				//Now update for cached joystick info (absolute movement second)
				UpdateCameraMovementFromJoystick(false, CameraController->GetConfig());
			}
		}

		FVector NewViewLocation = GetViewLocation();
		FRotator NewViewRotation = GetViewRotation();
		FVector NewViewEuler = GetViewRotation().Euler();
		float NewViewFOV = ViewFOV;

		// We'll combine the regular camera speed scale (controlled by viewport toolbar setting) with
		// the flight camera speed scale (controlled by mouse wheel).
		const float CameraSpeed = GetCameraSpeed();
		const float FinalCameraSpeedScale = FlightCameraSpeedScale * CameraSpeed;

		// Only allow FOV recoil if flight camera mode is currently inactive.
		const bool bAllowRecoilIfNoImpulse = (!bUsingFlightInput) && (!IsMatineeRecordingWindow());

		// Update the camera's position, rotation and FOV
		float EditorMovementDeltaUpperBound = 1.0f;	// Never "teleport" the camera further than a reasonable amount after a large quantum

#if UE_BUILD_DEBUG
		// Editor movement is very difficult in debug without this, due to hitching
		// It is better to freeze movement during a hitch than to fly off past where you wanted to go 
		// (considering there will be further hitching trying to get back to where you were)
		EditorMovementDeltaUpperBound = .15f;
#endif

		// Check whether the camera is being moved by the mouse or keyboard
		bool bHasMovement = bIsTracking;

		if ((*CameraUserImpulseData).RotateYawVelocityModifier != 0.0f ||
			(*CameraUserImpulseData).RotatePitchVelocityModifier != 0.0f ||
			(*CameraUserImpulseData).RotateRollVelocityModifier != 0.0f ||
			(*CameraUserImpulseData).MoveForwardBackwardImpulse != 0.0f ||
			(*CameraUserImpulseData).MoveRightLeftImpulse != 0.0f ||
			(*CameraUserImpulseData).MoveUpDownImpulse != 0.0f ||
			(*CameraUserImpulseData).ZoomOutInImpulse != 0.0f ||
			(*CameraUserImpulseData).RotateYawImpulse != 0.0f ||
			(*CameraUserImpulseData).RotatePitchImpulse != 0.0f ||
			(*CameraUserImpulseData).RotateRollImpulse != 0.0f
			)
		{
			bHasMovement = true;
		}

		BeginCameraMovement(bHasMovement);

		CameraController->UpdateSimulation(
			*CameraUserImpulseData,
			FMath::Min(DeltaTime, EditorMovementDeltaUpperBound),
			bAllowRecoilIfNoImpulse,
			FinalCameraSpeedScale,
			NewViewLocation,
			NewViewEuler,
			NewViewFOV );


		// We'll zero out rotation velocity modifier after updating the simulation since these actions
		// are always momentary -- that is, when the user mouse looks some number of pixels,
		// we increment the impulse value right there
		{
			CameraUserImpulseData->RotateYawVelocityModifier = 0.0f;
			CameraUserImpulseData->RotatePitchVelocityModifier = 0.0f;
			CameraUserImpulseData->RotateRollVelocityModifier = 0.0f;
		}


		// Check for rotation difference within a small tolerance, ignoring winding
		if( !GetViewRotation().GetDenormalized().Equals( FRotator::MakeFromEuler( NewViewEuler ).GetDenormalized(), SMALL_NUMBER ) )
		{
			NewViewRotation = FRotator::MakeFromEuler( NewViewEuler );
		}

		// See if translation/rotation have changed
		const bool bTransformDifferent = !NewViewLocation.Equals(GetViewLocation(), SMALL_NUMBER) || NewViewRotation != GetViewRotation();
		// See if FOV has changed
		const bool bFOVDifferent = !FMath::IsNearlyEqual( NewViewFOV, ViewFOV, float(SMALL_NUMBER) );

		// If something has changed, tell the actor
		if(bTransformDifferent || bFOVDifferent)
		{
			// Something has changed!
			const bool bInvalidateChildViews=true;

			// When flying the camera around the hit proxies dont need to be invalidated since we are flying around and not clicking on anything
			const bool bInvalidateHitProxies=!IsFlightCameraActive();
			Invalidate(bInvalidateChildViews,bInvalidateHitProxies);

			// Update the FOV
			ViewFOV = NewViewFOV;

			// Actually move/rotate the camera
			if(bTransformDifferent)
			{
				MoveViewportPerspectiveCamera(
					NewViewLocation - GetViewLocation(),
					NewViewRotation - GetViewRotation() );
			}

			// Invalidate the viewport widget
			if (EditorViewportWidget.IsValid())
			{
				EditorViewportWidget.Pin()->Invalidate();
			}
		}
	}
}

/**
 * Forcibly disables lighting show flags if there are no lights in the scene, or restores lighting show
 * flags if lights are added to the scene.
 */
void FEditorViewportClient::UpdateLightingShowFlags( FEngineShowFlags& InOutShowFlags )
{
	bool bViewportNeedsRefresh = false;

	if( bForcingUnlitForNewMap && !bInGameViewMode && IsPerspective() )
	{
		// We'll only use default lighting for viewports that are viewing the main world
		if (GWorld != NULL && GetScene() != NULL && GetScene()->GetWorld() != NULL && GetScene()->GetWorld() == GWorld )
		{
			// Check to see if there are any lights in the scene
			bool bAnyLights = GetScene()->HasAnyLights();
			if (bAnyLights)
			{
				// Is unlit mode currently enabled?  We'll make sure that all of the regular unlit view
				// mode show flags are set (not just EngineShowFlags.Lighting), so we don't disrupt other view modes
				if (!InOutShowFlags.Lighting)
				{
					// We have lights in the scene now so go ahead and turn lighting back on
					// designer can see what they're interacting with!
					InOutShowFlags.SetLighting(true);
				}

				// No longer forcing lighting to be off
				bForcingUnlitForNewMap = false;
			}
			else
			{
				// Is lighting currently enabled?
				if (InOutShowFlags.Lighting)
				{
					// No lights in the scene, so make sure that lighting is turned off so the level
					// designer can see what they're interacting with!
					InOutShowFlags.SetLighting(false);
				}
			}
		}
	}
}

bool FEditorViewportClient::CalculateEditorConstrainedViewRect(FSlateRect& OutSafeFrameRect, FViewport* InViewport)
{
	const int32 SizeX = InViewport->GetSizeXY().X;
	const int32 SizeY = InViewport->GetSizeXY().Y;

	OutSafeFrameRect = FSlateRect(0, 0, SizeX, SizeY);
	float FixedAspectRatio;
	bool bSafeFrameActive = GetActiveSafeFrame(FixedAspectRatio);
	
	if (bSafeFrameActive)
	{
		// Get the size of the viewport
		float ActualAspectRatio = (float)SizeX / (float)SizeY;

		float SafeWidth = SizeX;
		float SafeHeight = SizeY;

		if (FixedAspectRatio < ActualAspectRatio)
		{
			// vertical bars required on left and right
			SafeWidth = FixedAspectRatio * SizeY;
			float CorrectedHalfWidth = SafeWidth * 0.5f;
			float CentreX = SizeX * 0.5f;
			float X1 = CentreX - CorrectedHalfWidth;
			float X2 = CentreX + CorrectedHalfWidth;
			OutSafeFrameRect = FSlateRect(X1, 0, X2, SizeY);
		}
		else
		{
			// horizontal bars required on top and bottom
			SafeHeight = SizeX / FixedAspectRatio;
			float CorrectedHalfHeight = SafeHeight * 0.5f;
			float CentreY = SizeY * 0.5f;
			float Y1 = CentreY - CorrectedHalfHeight;
			float Y2 = CentreY + CorrectedHalfHeight;
			OutSafeFrameRect = FSlateRect(0, Y1, SizeX, Y2);
		}
	}

	return bSafeFrameActive;
}

void FEditorViewportClient::DrawSafeFrames(FViewport& InViewport, FSceneView& View, FCanvas& Canvas)
{
	if (EngineShowFlags.CameraAspectRatioBars || EngineShowFlags.CameraSafeFrames)
	{
		FSlateRect SafeRect;
		if (CalculateEditorConstrainedViewRect(SafeRect, &InViewport))
		{
			if (EngineShowFlags.CameraSafeFrames)
			{
				FSlateRect InnerRect = SafeRect.InsetBy(FMargin(0.5f * SafePadding * SafeRect.GetSize().Size()));
				FCanvasBoxItem BoxItem(FVector2D(InnerRect.Left, InnerRect.Top), InnerRect.GetSize());
				BoxItem.SetColor(FLinearColor(0.0f, 0.0f, 0.0f, 0.5f));
				Canvas.DrawItem(BoxItem);
			}

			if (EngineShowFlags.CameraAspectRatioBars)
			{
				const int32 SizeX = InViewport.GetSizeXY().X;
				const int32 SizeY = InViewport.GetSizeXY().Y;
				FCanvasLineItem LineItem;
				LineItem.SetColor(FLinearColor(0.0f, 0.0f, 0.0f, 0.75f));

				if (SafeRect.GetSize().X < SizeX)
				{
					DrawSafeFrameQuad(Canvas, FVector2D(0, SafeRect.Top), FVector2D(SafeRect.Left, SafeRect.Bottom));
					DrawSafeFrameQuad(Canvas, FVector2D(SafeRect.Right, SafeRect.Top), FVector2D(SizeX, SafeRect.Bottom));
					LineItem.Draw(&Canvas, FVector2D(SafeRect.Left, 0), FVector2D(SafeRect.Left, SizeY));
					LineItem.Draw(&Canvas, FVector2D(SafeRect.Right, 0), FVector2D(SafeRect.Right, SizeY));
				}
				
				if (SafeRect.GetSize().Y < SizeY)
				{
					DrawSafeFrameQuad(Canvas, FVector2D(SafeRect.Left, 0), FVector2D(SafeRect.Right, SafeRect.Top));
					DrawSafeFrameQuad(Canvas, FVector2D(SafeRect.Left, SafeRect.Bottom), FVector2D(SafeRect.Right, SizeY));
					LineItem.Draw(&Canvas, FVector2D(0, SafeRect.Top), FVector2D(SizeX, SafeRect.Top));
					LineItem.Draw(&Canvas, FVector2D(0, SafeRect.Bottom), FVector2D(SizeX, SafeRect.Bottom));
				}
			}
		}
	}
}

void FEditorViewportClient::DrawSafeFrameQuad( FCanvas &Canvas, FVector2D V1, FVector2D V2 )
{
	static const FLinearColor SafeFrameColor(0.0f, 0.0f, 0.0f, 1.0f);
	FCanvasUVTri UVTriItem;
	UVTriItem.V0_Pos = FVector2D(V1.X, V1.Y);
	UVTriItem.V1_Pos = FVector2D(V2.X, V1.Y);
	UVTriItem.V2_Pos = FVector2D(V1.X, V2.Y);		
	FCanvasTriangleItem TriItem( UVTriItem, GWhiteTexture );
	UVTriItem.V0_Pos = FVector2D(V2.X, V1.Y);
	UVTriItem.V1_Pos = FVector2D(V2.X, V2.Y);
	UVTriItem.V2_Pos = FVector2D(V1.X, V2.Y);
	TriItem.TriangleList.Add( UVTriItem );
	TriItem.SetColor( SafeFrameColor );
	TriItem.Draw( &Canvas );
}

int32 FEditorViewportClient::SetStatEnabled(const TCHAR* InName, const bool bEnable, const bool bAll)
{
	if (bEnable)
	{
		check(!bAll);	// Not possible to enable all
		EnabledStats.AddUnique(InName);
	}
	else
	{
		if (bAll)
		{
			EnabledStats.Empty();
		}
		else
		{
			EnabledStats.Remove(InName);
		}
	}
	return EnabledStats.Num();
}


void FEditorViewportClient::HandleViewportStatCheckEnabled(const TCHAR* InName, bool& bOutCurrentEnabled, bool& bOutOthersEnabled)
{
	// Check to see which viewports have this enabled (current, non-current)
	const bool bEnabled = IsStatEnabled(InName);
	if (GStatProcessingViewportClient == this)
	{
		// Only if realtime and stats are also enabled should we show the stat as visible
		bOutCurrentEnabled = IsRealtime() && ShouldShowStats() && bEnabled;
	}
	else
	{
		bOutOthersEnabled |= bEnabled;
	}
}

void FEditorViewportClient::HandleViewportStatEnabled(const TCHAR* InName)
{
	// Just enable this on the active viewport
	if (GStatProcessingViewportClient == this)
	{
		SetShowStats(true);
		SetRealtime(true);
		SetStatEnabled(InName, true);
	}
}

void FEditorViewportClient::HandleViewportStatDisabled(const TCHAR* InName)
{
	// Just disable this on the active viewport
	if (GStatProcessingViewportClient == this)
	{
		if (SetStatEnabled(InName, false) == 0)
		{
			SetShowStats(false);
			// Note: we can't disable realtime as we don't know the setting it was previously
		}
	}
}

void FEditorViewportClient::HandleViewportStatDisableAll(const bool bInAnyViewport)
{
	// Disable all on either all or the current viewport (depending on the flag)
	if (bInAnyViewport || GStatProcessingViewportClient == this)
	{
		SetShowStats(false);
		// Note: we can't disable realtime as we don't know the setting it was previously
		SetStatEnabled(NULL, false, true);
	}
}

void FEditorViewportClient::UpdateMouseDelta()
{
	// Do nothing if a drag tool is being used.
	if (MouseDeltaTracker->UsingDragTool() || ModeTools->DisallowMouseDeltaTracking())
	{
		return;
	}

	// Stop tracking and do nothing else if we're tracking and the widget mode has changed mid-track.
	// It can confuse the widget code that handles the mouse movements.
	if (bIsTracking && MouseDeltaTracker->GetTrackingWidgetMode() != GetWidgetMode())
	{
		StopTracking();
		return;
	}

	FVector DragDelta = MouseDeltaTracker->GetDelta();

	GEditor->MouseMovement += DragDelta.GetAbs();

	if( Viewport )
	{
		if( !DragDelta.IsNearlyZero() )
		{
			const bool LeftMouseButtonDown = Viewport->KeyState(EKeys::LeftMouseButton);
			const bool MiddleMouseButtonDown = Viewport->KeyState(EKeys::MiddleMouseButton);
			const bool RightMouseButtonDown = Viewport->KeyState(EKeys::RightMouseButton);
			const bool bIsUsingTrackpad = FSlateApplication::Get().IsUsingTrackpad();
			const bool bIsNonOrbitMiddleMouse = MiddleMouseButtonDown && !IsAltPressed();

			// Convert the movement delta into drag/rotation deltas
			FVector Drag;
			FRotator Rot;
			FVector Scale;
			EAxisList::Type CurrentAxis = Widget->GetCurrentAxis();
			if ( IsOrtho() && ( LeftMouseButtonDown || bIsUsingTrackpad ) && RightMouseButtonDown )
			{
				bWidgetAxisControlledByDrag = false;
				Widget->SetCurrentAxis( EAxisList::None );
				MouseDeltaTracker->ConvertMovementDeltaToDragRot(this, DragDelta, Drag, Rot, Scale);
				Widget->SetCurrentAxis( CurrentAxis );
				CurrentAxis = EAxisList::None;
			}
			else
			{
				//if Absolute Translation, and not just moving the camera around
				if (IsUsingAbsoluteTranslation())
				{
					// Compute a view.
					FSceneViewFamilyContext ViewFamily(FSceneViewFamily::ConstructionValues(
						Viewport,
						GetScene(),
						EngineShowFlags)
						.SetRealtimeUpdate( IsRealtime() ) );
					FSceneView* View = CalcSceneView( &ViewFamily );

					MouseDeltaTracker->AbsoluteTranslationConvertMouseToDragRot(View, this, Drag, Rot, Scale);
				} 
				else
				{
					MouseDeltaTracker->ConvertMovementDeltaToDragRot(this, DragDelta, Drag, Rot, Scale);
				}
			}

			const bool bInputHandledByGizmos = InputWidgetDelta( Viewport, CurrentAxis, Drag, Rot, Scale );
					
			if( !Rot.IsZero() )
			{
				Widget->UpdateDeltaRotation();
			}

			if( !bInputHandledByGizmos )
			{
				if ( ShouldOrbitCamera() )
				{
					bool bHasMovement = !DragDelta.IsNearlyZero();

					BeginCameraMovement(bHasMovement);

					FVector TempDrag;
					FRotator TempRot;
					InputAxisForOrbit( Viewport, DragDelta, TempDrag, TempRot );
				}
				else
				{
					// Disable orbit camera
					const bool bEnable=false;
					ToggleOrbitCamera(bEnable);

					if ( ShouldPanOrDollyCamera() )
					{
						bool bHasMovement = !Drag.IsNearlyZero() || !Rot.IsNearlyZero();

						BeginCameraMovement(bHasMovement);

						if( !IsOrtho())
						{
							const float CameraSpeed = GetCameraSpeed();
							Drag *= CameraSpeed;
						}
						MoveViewportCamera( Drag, Rot );

						if ( IsPerspective() && LeftMouseButtonDown && !MiddleMouseButtonDown && !RightMouseButtonDown )
						{
							FEditorViewportStats::Using(FEditorViewportStats::CAT_PERSPECTIVE_MOUSE_DOLLY);
						}
						else
						{
							if ( !Drag.IsZero() )
							{
								FEditorViewportStats::Using(IsPerspective() ? FEditorViewportStats::CAT_PERSPECTIVE_MOUSE_PAN : FEditorViewportStats::CAT_ORTHOGRAPHIC_MOUSE_PAN);
							}
						}
					}
				}
			}

			// Clean up
			MouseDeltaTracker->ReduceBy( DragDelta );

			Invalidate( false, false );
		}
	}
}


static bool IsOrbitRotationMode( FViewport* Viewport )
{
	bool	LeftMouseButton = Viewport->KeyState(EKeys::LeftMouseButton),
		MiddleMouseButton = Viewport->KeyState(EKeys::MiddleMouseButton),
		RightMouseButton = Viewport->KeyState(EKeys::RightMouseButton);
	return LeftMouseButton && !MiddleMouseButton && !RightMouseButton ;
}

static bool IsOrbitPanMode( FViewport* Viewport )
{
	bool	LeftMouseButton = Viewport->KeyState(EKeys::LeftMouseButton),
		MiddleMouseButton = Viewport->KeyState(EKeys::MiddleMouseButton),
		RightMouseButton = Viewport->KeyState(EKeys::RightMouseButton);

	bool bAltPressed = Viewport->KeyState(EKeys::LeftAlt) || Viewport->KeyState(EKeys::RightAlt);

	return  (MiddleMouseButton && !LeftMouseButton && !RightMouseButton) || (!bAltPressed && MiddleMouseButton );
}

static bool IsOrbitZoomMode( FViewport* Viewport )
{	
	bool	LeftMouseButton = Viewport->KeyState(EKeys::LeftMouseButton),
		MiddleMouseButton = Viewport->KeyState(EKeys::MiddleMouseButton),
		RightMouseButton = Viewport->KeyState(EKeys::RightMouseButton);

	 return RightMouseButton || (LeftMouseButton && MiddleMouseButton);
}


void FEditorViewportClient::InputAxisForOrbit(FViewport* InViewport, const FVector& DragDelta, FVector& Drag, FRotator& Rot)
{
	// Ensure orbit is enabled
	const bool bEnable=true;
	ToggleOrbitCamera(bEnable);

	FRotator TempRot = GetViewRotation();

	SetViewRotation( FRotator(0,90,0) );
	ConvertMovementToOrbitDragRot(DragDelta, Drag, Rot);
	SetViewRotation( TempRot );

	Drag.X = DragDelta.X;

	FViewportCameraTransform& ViewTransform = GetViewTransform();

	if ( IsOrbitRotationMode( InViewport ) )
	{
		SetViewRotation( GetViewRotation() + FRotator( Rot.Pitch, -Rot.Yaw, Rot.Roll ) );
		FEditorViewportStats::Using(IsPerspective() ? FEditorViewportStats::CAT_PERSPECTIVE_MOUSE_ORBIT_ROTATION : FEditorViewportStats::CAT_ORTHOGRAPHIC_MOUSE_ORBIT_ROTATION);
		
		/*
		 * Recalculates the view location according to the new SetViewRotation() did earlier.
		 */
		SetViewLocation(ViewTransform.ComputeOrbitMatrix().Inverse().GetOrigin());
	}
	else if ( IsOrbitPanMode( InViewport ) )
	{
		bool bInvert = GetDefault<ULevelEditorViewportSettings>()->bInvertMiddleMousePan;

		FVector DeltaLocation = bInvert ? FVector(Drag.X, 0, -Drag.Z ) : FVector(-Drag.X, 0, Drag.Z);

		FVector LookAt = ViewTransform.GetLookAt();

		FMatrix RotMat =
			FTranslationMatrix( -LookAt ) *
			FRotationMatrix( FRotator(0,GetViewRotation().Yaw,0) ) * 
			FRotationMatrix( FRotator(0, 0, GetViewRotation().Pitch));

		FVector TransformedDelta = RotMat.InverseFast().TransformVector(DeltaLocation);

		SetLookAtLocation( GetLookAtLocation() + TransformedDelta );
		SetViewLocation(ViewTransform.ComputeOrbitMatrix().Inverse().GetOrigin());

		FEditorViewportStats::Using(IsPerspective() ? FEditorViewportStats::CAT_PERSPECTIVE_MOUSE_ORBIT_PAN : FEditorViewportStats::CAT_ORTHOGRAPHIC_MOUSE_ORBIT_PAN);
	}
	else if ( IsOrbitZoomMode( InViewport ) )
	{
		FMatrix OrbitMatrix = ViewTransform.ComputeOrbitMatrix().InverseFast();

		FVector DeltaLocation = FVector(0, Drag.X+ -Drag.Y, 0);

		FVector LookAt = ViewTransform.GetLookAt();

		// Orient the delta down the view direction towards the look at
		FMatrix RotMat =
			FTranslationMatrix( -LookAt ) *
			FRotationMatrix( FRotator(0,GetViewRotation().Yaw,0) ) * 
			FRotationMatrix( FRotator(0, 0, GetViewRotation().Pitch));

		FVector TransformedDelta = RotMat.InverseFast().TransformVector(DeltaLocation);

		SetViewLocation( OrbitMatrix.GetOrigin() + TransformedDelta );

		FEditorViewportStats::Using(IsPerspective() ? FEditorViewportStats::CAT_PERSPECTIVE_MOUSE_ORBIT_ZOOM : FEditorViewportStats::CAT_ORTHOGRAPHIC_MOUSE_ORBIT_ZOOM);
	}

	if ( IsPerspective() )
	{
		PerspectiveCameraMoved();
	}
}

/**
 * forces a cursor update and marks the window as a move has occurred
 */
void FEditorViewportClient::MarkMouseMovedSinceClick()
{
	if (!bHasMouseMovedSinceClick )
	{
		bHasMouseMovedSinceClick = true;
		//if we care about the cursor
		if (Viewport->IsCursorVisible() && Viewport->HasMouseCapture())
		{
			//force a refresh
			Viewport->UpdateMouseCursor(true);
		}
	}
}

/** Determines whether this viewport is currently allowed to use Absolute Movement */
bool FEditorViewportClient::IsUsingAbsoluteTranslation() const
{
	bool bIsHotKeyAxisLocked = Viewport->KeyState(EKeys::LeftControl) || Viewport->KeyState(EKeys::RightControl);
	bool bCameraLockedToWidget = Viewport->KeyState(EKeys::LeftShift) || Viewport->KeyState(EKeys::RightShift);
	// Screen-space movement must always use absolute translation
	bool bScreenSpaceTransformation = Widget && (Widget->GetCurrentAxis() == EAxisList::Screen);
	bool bAbsoluteMovementEnabled = GetDefault<ULevelEditorViewportSettings>()->bUseAbsoluteTranslation || bScreenSpaceTransformation;
	bool bCurrentWidgetSupportsAbsoluteMovement = FWidget::AllowsAbsoluteTranslationMovement( GetWidgetMode() ) || bScreenSpaceTransformation;
	bool bWidgetActivelyTrackingAbsoluteMovement = Widget && (Widget->GetCurrentAxis() != EAxisList::None);

	const bool LeftMouseButtonDown = Viewport->KeyState(EKeys::LeftMouseButton);
	const bool MiddleMouseButtonDown = Viewport->KeyState(EKeys::MiddleMouseButton);
	const bool RightMouseButtonDown = Viewport->KeyState(EKeys::RightMouseButton);

	const bool bAnyMouseButtonsDown = (LeftMouseButtonDown || MiddleMouseButtonDown || RightMouseButtonDown);

	return (!bCameraLockedToWidget && !bIsHotKeyAxisLocked && bAbsoluteMovementEnabled && bCurrentWidgetSupportsAbsoluteMovement && bWidgetActivelyTrackingAbsoluteMovement && !IsOrtho() && bAnyMouseButtonsDown);
}

void FEditorViewportClient::SetMatineeRecordingWindow (IMatineeBase* InInterpEd)
{
	RecordingInterpEd = InInterpEd;
	if (CameraController)
	{
		FCameraControllerConfig Config = CameraController->GetConfig();
		RecordingInterpEd->LoadRecordingSettings(OUT Config);
		CameraController->SetConfig(Config);
	}
}

bool FEditorViewportClient::IsFlightCameraActive() const
{
	bool bIsFlightMovementKey = 
		( Viewport->KeyState( FViewportNavigationCommands::Get().Forward->GetActiveChord()->Key )
		|| Viewport->KeyState( FViewportNavigationCommands::Get().Backward->GetActiveChord()->Key )
		|| Viewport->KeyState( FViewportNavigationCommands::Get().Left->GetActiveChord()->Key )
		|| Viewport->KeyState( FViewportNavigationCommands::Get().Right->GetActiveChord()->Key )
		|| Viewport->KeyState( FViewportNavigationCommands::Get().Up->GetActiveChord()->Key )
		|| Viewport->KeyState( FViewportNavigationCommands::Get().Down->GetActiveChord()->Key )
		|| Viewport->KeyState( FViewportNavigationCommands::Get().FovZoomIn->GetActiveChord()->Key )
		|| Viewport->KeyState( FViewportNavigationCommands::Get().FovZoomOut->GetActiveChord()->Key ) );

	const bool bIsUsingTrackpad = FSlateApplication::Get().IsUsingTrackpad();

	// Movement key pressed and automatic movement enabled
	bIsFlightMovementKey &= (GetDefault<ULevelEditorViewportSettings>()->FlightCameraControlType == WASD_Always) | bIsUsingTrackpad;

	// Not using automatic movement but the flight camera is active
	bIsFlightMovementKey |= IsFlightCameraInputModeActive() && (GetDefault<ULevelEditorViewportSettings>()->FlightCameraControlType == WASD_RMBOnly );

	return
		!(Viewport->KeyState( EKeys::LeftControl ) || Viewport->KeyState( EKeys::RightControl ) ) &&
		!(Viewport->KeyState( EKeys::LeftShift ) || Viewport->KeyState( EKeys::RightShift ) ) &&
		!(Viewport->KeyState( EKeys::LeftAlt ) || Viewport->KeyState( EKeys::RightAlt ) ) &&
		bIsFlightMovementKey;
}


bool FEditorViewportClient::InputKey(FViewport* InViewport, int32 ControllerId, FKey Key, EInputEvent Event, float/*AmountDepressed*/, bool/*Gamepad*/)
{
	if (bDisableInput)
	{
		return true;
	}

	// Let the current mode have a look at the input before reacting to it.
	if (ModeTools->InputKey(this, Viewport, Key, Event))
	{
		return true;
	}

	FInputEventState InputState(InViewport, Key, Event);

	bool bHandled = false;

	if ((IsOrtho() || InputState.IsAltButtonPressed()) && (Key == EKeys::Left || Key == EKeys::Right || Key == EKeys::Up || Key == EKeys::Down))
	{
		NudgeSelectedObjects(InputState);

		bHandled = true;
	}
	else if (Key == EKeys::Escape && Event == IE_Pressed && bIsTracking)
	{
		// Pressing Escape cancels the current operation
		AbortTracking();
		bHandled = true;
	}

	// If in ortho and right mouse button and ctrl is pressed
	if (!InputState.IsAltButtonPressed()
		&& InputState.IsCtrlButtonPressed()
		&& !InputState.IsButtonPressed(EKeys::LeftMouseButton)
		&& !InputState.IsButtonPressed(EKeys::MiddleMouseButton)
		&& InputState.IsButtonPressed(EKeys::RightMouseButton)
		&& IsOrtho())
	{
		ModeTools->SetWidgetModeOverride(FWidget::WM_Rotate);
	}
	else
	{
		ModeTools->SetWidgetModeOverride(FWidget::WM_None);
	}

	const int32	HitX = InViewport->GetMouseX();
	const int32	HitY = InViewport->GetMouseY();

	FCachedJoystickState* JoystickState = GetJoystickState(ControllerId);
	if (JoystickState)
	{
		JoystickState->KeyEventValues.Add(Key, Event);
	}

	const bool bWasCursorVisible = InViewport->IsCursorVisible();
	const bool bWasSoftwareCursorVisible = InViewport->IsSoftwareCursorVisible();

	const bool AltDown = InputState.IsAltButtonPressed();
	const bool ShiftDown = InputState.IsShiftButtonPressed();
	const bool ControlDown = InputState.IsCtrlButtonPressed();

	RequiredCursorVisibiltyAndAppearance.bDontResetCursor = false;
	UpdateRequiredCursorVisibility();

	if( bWasCursorVisible != RequiredCursorVisibiltyAndAppearance.bHardwareCursorVisible || bWasSoftwareCursorVisible != RequiredCursorVisibiltyAndAppearance.bSoftwareCursorVisible )
	{
		bHandled = true;	
	}

	
	// Compute a view.
	FSceneViewFamilyContext ViewFamily(FSceneViewFamily::ConstructionValues(
		InViewport,
		GetScene(),
		EngineShowFlags )
		.SetRealtimeUpdate( IsRealtime() ) );
	FSceneView* View = CalcSceneView( &ViewFamily );


	if (!InputState.IsAnyMouseButtonDown())
	{
		bHasMouseMovedSinceClick = false;
	}


	// Start tracking if any mouse button is down and it was a tracking event (MouseButton/Ctrl/Shift/Alt):
	if ( InputState.IsAnyMouseButtonDown() 
		&& (Event == IE_Pressed || Event == IE_Released)
		&& (InputState.IsMouseButtonEvent() || InputState.IsCtrlButtonEvent() || InputState.IsAltButtonEvent() || InputState.IsShiftButtonEvent() ) )		
	{
		StartTrackingDueToInput( InputState, *View );
		return true;
	}

	
	// If we are tracking and no mouse button is down and this input event released the mouse button stop tracking and process any clicks if necessary
	if ( bIsTracking && !InputState.IsAnyMouseButtonDown() && InputState.IsMouseButtonEvent() )
	{
		// Handle possible mouse click viewport
		ProcessClickInViewport( InputState, *View );

		// Stop tracking if no mouse button is down
		StopTracking();

		bHandled |= true;
	}


	if ( Event == IE_DoubleClick )
	{
		ProcessDoubleClickInViewport( InputState, *View );
		return true;
	}

	if( ( Key == EKeys::MouseScrollUp || Key == EKeys::MouseScrollDown || Key == EKeys::Add || Key == EKeys::Subtract ) && (Event == IE_Pressed || Event == IE_Repeat ) && IsOrtho() )
	{
		OnOrthoZoom( InputState );
		bHandled |= true;

		if ( Key == EKeys::MouseScrollUp || Key == EKeys::MouseScrollDown )
		{
			FEditorViewportStats::Using(FEditorViewportStats::CAT_ORTHOGRAPHIC_MOUSE_SCROLL);
		}
	}
	else if( ( Key == EKeys::MouseScrollUp || Key == EKeys::MouseScrollDown ) && Event == IE_Pressed && IsPerspective() )
	{
		// If flight camera input is active, then the mouse wheel will control the speed of camera
		// movement
		if( IsFlightCameraInputModeActive() )
		{
			OnChangeCameraSpeed( InputState );
		}
		else
		{
			OnDollyPerspectiveCamera( InputState );

			FEditorViewportStats::Using(FEditorViewportStats::CAT_PERSPECTIVE_MOUSE_SCROLL);
		}

		bHandled |= true;
	}
	else if( IsFlightCameraActive() && Event != IE_Repeat )
	{
		// Flight camera control is active, so simply absorb the key.  The camera will update based
		// on currently pressed keys (Viewport->KeyState) in the Tick function.

		//mark "externally moved" so context menu doesn't come up
		MouseDeltaTracker->SetExternalMovement();
		bHandled |= true;
	}
	
	//apply the visibility and set the cursor positions
	ApplyRequiredCursorVisibility( true );
	return bHandled;
}


void FEditorViewportClient::StopTracking()
{
	if( bIsTracking )
	{
		//cache the axis of any widget we might be moving
		EAxisList::Type DraggingAxis = EAxisList::None;
		if( Widget != NULL )
		{
			DraggingAxis = Widget->GetCurrentAxis();
		}

		MouseDeltaTracker->EndTracking( this );

		Widget->SetCurrentAxis( EAxisList::None );

		// Force an immediate redraw of the viewport and hit proxy.
		// The results are required straight away, so it is not sufficient to defer the redraw until the next tick.
		if (Viewport)
		{
			Viewport->InvalidateHitProxy();
			Viewport->Draw();

			// If there are child viewports, force a redraw on those too
			FSceneViewStateInterface* ParentView = ViewState.GetReference();
			if (ParentView->IsViewParent())
			{
				for (FEditorViewportClient* ViewportClient : GEditor->AllViewportClients)
				{
					if (ViewportClient != nullptr)
					{
						FSceneViewStateInterface* ViewportParentView = ViewportClient->ViewState.GetReference();

						if (ViewportParentView != nullptr &&
							ViewportParentView->HasViewParent() &&
							ViewportParentView->GetViewParent() == ParentView &&
							!ViewportParentView->IsViewParent())
						{
							ViewportClient->Viewport->InvalidateHitProxy();
							ViewportClient->Viewport->Draw();
						}
					}
				}
			}
		}

		SetRequiredCursorOverride( false );

		bWidgetAxisControlledByDrag = false;

 		// Update the hovered hit proxy here.  If the user didnt move the mouse
 		// they still need to be able to pick up the gizmo without moving the mouse again
 		HHitProxy* HitProxy = Viewport->GetHitProxy(CachedMouseX,CachedMouseY);
  		CheckHoveredHitProxy(HitProxy);

		bIsTracking = false;	
	}

	bHasMouseMovedSinceClick = false;
}

void FEditorViewportClient::AbortTracking()
{
	StopTracking();
}

bool FEditorViewportClient::IsInImmersiveViewport() const
{
	return ImmersiveDelegate.IsBound() ? ImmersiveDelegate.Execute() : false;
}

void FEditorViewportClient::StartTrackingDueToInput( const struct FInputEventState& InputState, FSceneView& View )
{
	// Check to see if the current event is a modifier key and that key was already in the
	// same state.
	EInputEvent Event = InputState.GetInputEvent();
	FViewport* InputStateViewport = InputState.GetViewport();
	FKey Key = InputState.GetKey();

	bool bIsRedundantModifierEvent = 
		( InputState.IsAltButtonEvent() && ( ( Event != IE_Released ) == IsAltPressed() ) ) ||
		( InputState.IsCtrlButtonEvent() && ( ( Event != IE_Released ) == IsCtrlPressed() ) ) ||
		( InputState.IsShiftButtonEvent() && ( ( Event != IE_Released ) == IsShiftPressed() ) );

	if( MouseDeltaTracker->UsingDragTool() && InputState.IsLeftMouseButtonPressed() && Event != IE_Released )
	{
		bIsRedundantModifierEvent = true;
	}

	const int32	HitX = InputStateViewport->GetMouseX();
	const int32	HitY = InputStateViewport->GetMouseY();


	//First mouse down, note where they clicked
	LastMouseX = HitX;
	LastMouseY = HitY;

	// Only start (or restart) tracking mode if the current event wasn't a modifier key that
	// was already pressed or released.
	if( !bIsRedundantModifierEvent )
	{
		const bool bWasTracking = bIsTracking;

		// Stop current tracking
		if ( bIsTracking )
		{
			MouseDeltaTracker->EndTracking( this );
			bIsTracking = false;
		}

		bDraggingByHandle = (Widget && Widget->GetCurrentAxis() != EAxisList::None);

		if( Event == IE_Pressed )
		{
			// Tracking initialization:
			GEditor->MouseMovement = FVector::ZeroVector;
		}

		// Start new tracking. Potentially reset the widget so that StartTracking can pick a new axis.
		if ( Widget && ( !bDraggingByHandle || InputState.IsCtrlButtonPressed() ) ) 
		{
			bWidgetAxisControlledByDrag = false;
			Widget->SetCurrentAxis( EAxisList::None );
		}
		const bool bNudge = false;
		MouseDeltaTracker->StartTracking( this, HitX, HitY, InputState, bNudge, !bWasTracking );
		bIsTracking = true;

		//if we are using a widget to drag by axis ensure the cursor is correct
		if( bDraggingByHandle == true )
		{
			//reset the flag to say we used a drag modifier	if we are using the widget handle
			if( bWidgetAxisControlledByDrag == false )
			{
				MouseDeltaTracker->ResetUsedDragModifier();
			}

			SetRequiredCursorOverride( true , EMouseCursor::CardinalCross );
		}

		//only reset the initial point when the mouse is actually clicked
		if (InputState.IsAnyMouseButtonDown() && Widget)
		{
			Widget->ResetInitialTranslationOffset();				
		}

		//Don't update the cursor visibility if we don't have focus or mouse capture 
		if( InputStateViewport->HasFocus() ||  InputStateViewport->HasMouseCapture())
		{
			//Need to call this one more time as the axis variable for the widget has just been updated
			UpdateRequiredCursorVisibility();
		}
	}
	ApplyRequiredCursorVisibility( true );
}



void FEditorViewportClient::ProcessClickInViewport( const FInputEventState& InputState, FSceneView& View )
{
	// Ignore actor manipulation if we're using a tool
	if ( !MouseDeltaTracker->UsingDragTool() )
	{
		EInputEvent Event = InputState.GetInputEvent();
		FViewport* InputStateViewport = InputState.GetViewport();
		FKey Key = InputState.GetKey();

		const int32	HitX = InputStateViewport->GetMouseX();
		const int32	HitY = InputStateViewport->GetMouseY();
		
		// Calc the raw delta from the mouse to detect if there was any movement
		FVector RawMouseDelta = MouseDeltaTracker->GetRawDelta();

		// Note: We are using raw mouse movement to double check distance moved in low performance situations.  In low performance situations its possible 
		// that we would get a mouse down and a mouse up before the next tick where GEditor->MouseMovment has not been updated.  
		// In that situation, legitimate drags are incorrectly considered clicks
		bool bNoMouseMovment = RawMouseDelta.SizeSquared() < MOUSE_CLICK_DRAG_DELTA && GEditor->MouseMovement.SizeSquared() < MOUSE_CLICK_DRAG_DELTA;

		// If the mouse haven't moved too far, treat the button release as a click.
		if( bNoMouseMovment && !MouseDeltaTracker->WasExternalMovement() )
		{
			HHitProxy* HitProxy = InputStateViewport->GetHitProxy(HitX,HitY);

			// When clicking, the cursor should always appear at the location of the click and not move out from undere the user
			InputStateViewport->SetPreCaptureMousePosFromSlateCursor();
			ProcessClick(View,HitProxy,Key,Event,HitX,HitY);
		}
	}

}

bool FEditorViewportClient::IsAltPressed() const
{
	return Viewport->KeyState(EKeys::LeftAlt) || Viewport->KeyState(EKeys::RightAlt);
}

bool FEditorViewportClient::IsCtrlPressed() const
{
	return Viewport->KeyState(EKeys::LeftControl) || Viewport->KeyState(EKeys::RightControl);
}

bool FEditorViewportClient::IsShiftPressed() const
{
	return Viewport->KeyState(EKeys::LeftShift) || Viewport->KeyState(EKeys::RightShift);
}

bool FEditorViewportClient::IsCmdPressed() const
{
	return Viewport->KeyState(EKeys::LeftCommand) || Viewport->KeyState(EKeys::RightCommand);
}


void FEditorViewportClient::ProcessDoubleClickInViewport( const struct FInputEventState& InputState, FSceneView& View )
{
	// Stop current tracking
	if ( bIsTracking )
	{
		MouseDeltaTracker->EndTracking( this );
		bIsTracking = false;
	}

	FViewport* InputStateViewport = InputState.GetViewport();
	EInputEvent Event = InputState.GetInputEvent();
	FKey Key = InputState.GetKey();

	const int32	HitX = InputStateViewport->GetMouseX();
	const int32	HitY = InputStateViewport->GetMouseY();

	MouseDeltaTracker->StartTracking( this, HitX, HitY, InputState );
	bIsTracking = true;
	GEditor->MouseMovement = FVector::ZeroVector;
	HHitProxy*	HitProxy = InputStateViewport->GetHitProxy(HitX,HitY);
	ProcessClick(View,HitProxy,Key,Event,HitX,HitY);
	MouseDeltaTracker->EndTracking( this );
	bIsTracking = false;

	// This needs to be set to false to allow the axes to update
	bWidgetAxisControlledByDrag = false;
	MouseDeltaTracker->ResetUsedDragModifier();
	RequiredCursorVisibiltyAndAppearance.bHardwareCursorVisible = true;
	RequiredCursorVisibiltyAndAppearance.bSoftwareCursorVisible = false;
	ApplyRequiredCursorVisibility();
}


/** Determines if the new MoveCanvas movement should be used 
 * @return - true if we should use the new drag canvas movement.  Returns false for combined object-camera movement and marquee selection
 */
bool FEditorViewportClient::ShouldUseMoveCanvasMovement() const
{
	const bool LeftMouseButtonDown = Viewport->KeyState(EKeys::LeftMouseButton) ? true : false;
	const bool MiddleMouseButtonDown = Viewport->KeyState(EKeys::MiddleMouseButton) ? true : false;
	const bool RightMouseButtonDown = Viewport->KeyState(EKeys::RightMouseButton) ? true : false;
	const bool bMouseButtonDown = (LeftMouseButtonDown || MiddleMouseButtonDown || RightMouseButtonDown );

	const bool AltDown = IsAltPressed();
	const bool ShiftDown = IsShiftPressed();
	const bool ControlDown = IsCtrlPressed();

	//if we're using the new move canvas mode, we're in an ortho viewport, and the mouse is down
	if (GetDefault<ULevelEditorViewportSettings>()->bPanMovesCanvas && IsOrtho() && bMouseButtonDown)
	{
		//MOVING CAMERA
		if ( !MouseDeltaTracker->UsingDragTool() && AltDown == false && ShiftDown == false && ControlDown == false && (Widget->GetCurrentAxis() == EAxisList::None) && (LeftMouseButtonDown ^ RightMouseButtonDown))
		{
			return true;
		}

		//OBJECT MOVEMENT CODE
		if ( ( AltDown == false && ShiftDown == false && ( LeftMouseButtonDown ^ RightMouseButtonDown ) ) && 
			( ( GetWidgetMode() == FWidget::WM_Translate && Widget->GetCurrentAxis() != EAxisList::None ) ||
			( GetWidgetMode() == FWidget::WM_TranslateRotateZ && Widget->GetCurrentAxis() != EAxisList::ZRotation &&  Widget->GetCurrentAxis() != EAxisList::None ) ||
			( GetWidgetMode() == FWidget::WM_2D && Widget->GetCurrentAxis() != EAxisList::Rotate2D &&  Widget->GetCurrentAxis() != EAxisList::None ) ) )
		{
			return true;
		}


		//ALL other cases hide the mouse
		return false;
	}
	else
	{
		//current system - do not show cursor when mouse is down
		return false;
	}
}

void FEditorViewportClient::DrawAxes(FViewport* InViewport, FCanvas* Canvas, const FRotator* InRotation, EAxisList::Type InAxis)
{
	FMatrix ViewTM = FMatrix::Identity;
	if ( bUsingOrbitCamera)
	{
		FViewportCameraTransform& ViewTransform = GetViewTransform();
		ViewTM = FRotationMatrix(ViewTransform.ComputeOrbitMatrix().InverseFast().Rotator());
	}
	else
	{
		ViewTM = FRotationMatrix( GetViewRotation() );
	}


	if( InRotation )
	{
		ViewTM = FRotationMatrix( *InRotation );
	}

	const int32 SizeX = InViewport->GetSizeXY().X;
	const int32 SizeY = InViewport->GetSizeXY().Y;

	const FIntPoint AxisOrigin( 30, SizeY - 30 );
	const float AxisSize = 25.f;

	UFont* Font = GEngine->GetSmallFont();
	int32 XL, YL;
	StringSize(Font, XL, YL, TEXT("Z"));

	FVector AxisVec;
	FIntPoint AxisEnd;
	FCanvasLineItem LineItem;
	FCanvasTextItem TextItem( FVector2D::ZeroVector, FText::GetEmpty(), Font, FLinearColor::White );
	if( ( InAxis & EAxisList::X ) ==  EAxisList::X)
	{
		AxisVec = AxisSize * ViewTM.InverseTransformVector( FVector(1,0,0) );
		AxisEnd = AxisOrigin + FIntPoint( AxisVec.Y, -AxisVec.Z );
		LineItem.SetColor( FLinearColor::Red );
		TextItem.SetColor( FLinearColor::Red );
		LineItem.Draw( Canvas, AxisOrigin, AxisEnd );
		TextItem.Text = LOCTEXT("XAxis","X");
		TextItem.Draw( Canvas, FVector2D(AxisEnd.X + 2, AxisEnd.Y - 0.5*YL) );
	}

	if( ( InAxis & EAxisList::Y ) == EAxisList::Y)
	{
		AxisVec = AxisSize * ViewTM.InverseTransformVector( FVector(0,1,0) );
		AxisEnd = AxisOrigin + FIntPoint( AxisVec.Y, -AxisVec.Z );
		LineItem.SetColor( FLinearColor::Green );
		TextItem.SetColor( FLinearColor::Green );
		LineItem.Draw( Canvas, AxisOrigin, AxisEnd );
		TextItem.Text = LOCTEXT("YAxis","Y");
		TextItem.Draw( Canvas, FVector2D(AxisEnd.X + 2, AxisEnd.Y - 0.5*YL) );
		
	}

	if( ( InAxis & EAxisList::Z ) == EAxisList::Z )
	{
		AxisVec = AxisSize * ViewTM.InverseTransformVector( FVector(0,0,1) );
		AxisEnd = AxisOrigin + FIntPoint( AxisVec.Y, -AxisVec.Z );
		LineItem.SetColor( FLinearColor::Blue );
		TextItem.SetColor( FLinearColor::Blue );
		LineItem.Draw( Canvas, AxisOrigin, AxisEnd );
		TextItem.Text = LOCTEXT("ZAxis","Z");
		TextItem.Draw( Canvas, FVector2D(AxisEnd.X + 2, AxisEnd.Y - 0.5*YL) );
	}
}

/** Convert the specified number (in cm or unreal units) into a readable string with relevant si units */
FString FEditorViewportClient::UnrealUnitsToSiUnits(float UnrealUnits)
{
	// Put it in mm to start off with
	UnrealUnits *= 10.f;

	const int32 OrderOfMagnitude = UnrealUnits > 0 ? FMath::TruncToInt(FMath::LogX(10.0f, UnrealUnits)) : 0;

	// Get an exponent applied to anything >= 1,000,000,000mm (1000km)
	const int32 Exponent = (OrderOfMagnitude - 6)  / 3;
	const FString ExponentString = Exponent > 0 ? FString::Printf(TEXT("e+%d"), Exponent*3) : TEXT("");

	float ScaledNumber = UnrealUnits;

	// Factor the order of magnitude into thousands and clamp it to km
	const int32 OrderOfThousands = OrderOfMagnitude / 3;
	if (OrderOfThousands != 0)
	{
		// Scale units to m or km (with the order of magnitude in 1000s)
		ScaledNumber /= FMath::Pow(1000.f, OrderOfThousands);
	}

	// Round to 2 S.F.
	const TCHAR* Approximation = TEXT("");
	{
		const int32 ScaledOrder = OrderOfMagnitude % (FMath::Max(OrderOfThousands, 1) * 3);
		const float RoundingDivisor = FMath::Pow(10.f, ScaledOrder) / 10.f;
		const int32 Rounded = FMath::TruncToInt(ScaledNumber / RoundingDivisor) * RoundingDivisor;
		if (ScaledNumber - Rounded > KINDA_SMALL_NUMBER)
		{
			ScaledNumber = Rounded;
			Approximation = TEXT("~");
		}
	}

	if (OrderOfMagnitude <= 2)
	{
		// Always show cm not mm
		ScaledNumber /= 10;
	}

	static const TCHAR* UnitText[] = { TEXT("cm"), TEXT("m"), TEXT("km") };
	if (FMath::Fmod(ScaledNumber, 1.f) > KINDA_SMALL_NUMBER)
	{
		return FString::Printf(TEXT("%s%.1f%s%s"), Approximation, ScaledNumber, *ExponentString, UnitText[FMath::Min(OrderOfThousands, 2)]);
	}
	else
	{
		return FString::Printf(TEXT("%s%d%s%s"), Approximation, FMath::TruncToInt(ScaledNumber), *ExponentString, UnitText[FMath::Min(OrderOfThousands, 2)]);
	}
}

void FEditorViewportClient::DrawScaleUnits(FViewport* InViewport, FCanvas* Canvas, const FSceneView& InView)
{
	const float UnitsPerPixel = GetOrthoUnitsPerPixel(InViewport);

	// Find the closest power of ten to our target width
	static const int32 ApproxTargetMarkerWidthPx = 100;
	const float SegmentWidthUnits = UnitsPerPixel > 0 ? FMath::Pow(10.f, FMath::RoundToFloat(FMath::LogX(10.f, UnitsPerPixel * ApproxTargetMarkerWidthPx))) : 0.f;

	const FString DisplayText = UnrealUnitsToSiUnits(SegmentWidthUnits);
	
	UFont* Font = GEngine->GetTinyFont();
	int32 TextWidth, TextHeight;
	StringSize(Font, TextWidth, TextHeight, *DisplayText);

	// Origin is the bottom left of the scale
	const FIntPoint StartPoint(80, InViewport->GetSizeXY().Y - 30);
	const FIntPoint EndPoint = StartPoint + (UnitsPerPixel != 0 ? FIntPoint(SegmentWidthUnits / UnitsPerPixel, 0) : FIntPoint(0,0));

	// Sort out the color for the text and widget
	FLinearColor HSVBackground = InView.BackgroundColor.LinearRGBToHSV().CopyWithNewOpacity(1.f);
	const int32 Sign = (0.5f - HSVBackground.B) / FMath::Abs(HSVBackground.B - 0.5f);
	HSVBackground.B = HSVBackground.B + Sign*0.4f;
	const FLinearColor SegmentColor = HSVBackground.HSVToLinearRGB();

	const FIntPoint VerticalTickOffset(0, -3);

	// Draw the scale
	FCanvasLineItem LineItem;
	LineItem.SetColor(SegmentColor);
	LineItem.Draw(Canvas, StartPoint, StartPoint + VerticalTickOffset);
	LineItem.Draw(Canvas, StartPoint, EndPoint);
	LineItem.Draw(Canvas, EndPoint, EndPoint + VerticalTickOffset);

	// Draw the text
	FCanvasTextItem TextItem(EndPoint + FIntPoint(-(TextWidth + 3), -TextHeight), FText::FromString(DisplayText), Font, SegmentColor);
	TextItem.Draw(Canvas);
}

void FEditorViewportClient::OnOrthoZoom( const struct FInputEventState& InputState, float Scale )
{
	FViewport* InputStateViewport = InputState.GetViewport();
	FKey Key = InputState.GetKey();

	// Scrolling the mousewheel up/down zooms the orthogonal viewport in/out.
	int32 Delta = 25 * Scale;
	if( Key == EKeys::MouseScrollUp || Key == EKeys::Add )
	{
		Delta *= -1;
	}

	//Extract current state
	int32 ViewportWidth = InputStateViewport->GetSizeXY().X;
	int32 ViewportHeight = InputStateViewport->GetSizeXY().Y;

	FVector OldOffsetFromCenter;

	const bool bCenterZoomAroundCursor = GetDefault<ULevelEditorViewportSettings>()->bCenterZoomAroundCursor && (Key == EKeys::MouseScrollDown || Key == EKeys::MouseScrollUp );

	if (bCenterZoomAroundCursor)
	{
		//Y is actually backwards, but since we're move the camera opposite the cursor to center, we negate both
		//therefore the x is negated
		//X Is backwards, negate it
		//default to viewport mouse position
		int32 CenterX = InputStateViewport->GetMouseX();
		int32 CenterY = InputStateViewport->GetMouseY();
		if (ShouldUseMoveCanvasMovement())
		{
			//use virtual mouse while dragging (normal mouse is clamped when invisible)
			CenterX = LastMouseX;
			CenterY = LastMouseY;
		}
		int32 DeltaFromCenterX = -(CenterX - (ViewportWidth>>1));
		int32 DeltaFromCenterY =  (CenterY - (ViewportHeight>>1));
		switch( GetViewportType() )
		{
		case LVT_OrthoXY:
			OldOffsetFromCenter.Set(DeltaFromCenterX, -DeltaFromCenterY, 0.0f);
			break;
		case LVT_OrthoXZ:
			OldOffsetFromCenter.Set(DeltaFromCenterX, 0.0f, DeltaFromCenterY);
			break;
		case LVT_OrthoYZ:
			OldOffsetFromCenter.Set(0.0f, DeltaFromCenterX, DeltaFromCenterY);
			break;
		case LVT_OrthoNegativeXY:
			OldOffsetFromCenter.Set(-DeltaFromCenterX, -DeltaFromCenterY, 0.0f);
			break;
		case LVT_OrthoNegativeXZ:
			OldOffsetFromCenter.Set(-DeltaFromCenterX, 0.0f, DeltaFromCenterY);
			break;
		case LVT_OrthoNegativeYZ:
			OldOffsetFromCenter.Set(0.0f, -DeltaFromCenterX, DeltaFromCenterY);
			break;
		case LVT_OrthoFreelook:
			//@TODO: CAMERA: How to handle this
			break;
		case LVT_Perspective:
			break;
		}
	}

	//save off old zoom
	const float OldUnitsPerPixel = GetOrthoUnitsPerPixel(Viewport);

	//update zoom based on input
	SetOrthoZoom( GetOrthoZoom() + (GetOrthoZoom() / CAMERA_ZOOM_DAMPEN) * Delta );
	SetOrthoZoom( FMath::Clamp<float>( GetOrthoZoom(), MIN_ORTHOZOOM, MAX_ORTHOZOOM ) );

	if (bCenterZoomAroundCursor)
	{
		//This is the equivalent to moving the viewport to center about the cursor, zooming, and moving it back a proportional amount towards the cursor
		FVector FinalDelta = (GetOrthoUnitsPerPixel(Viewport) - OldUnitsPerPixel)*OldOffsetFromCenter;

		//now move the view location proportionally
		SetViewLocation( GetViewLocation() + FinalDelta );
	}

	const bool bInvalidateViews = true;

	// Update linked ortho viewport movement based on updated zoom and view location, 
	UpdateLinkedOrthoViewports( bInvalidateViews );

	const bool bInvalidateHitProxies = true;

	Invalidate( bInvalidateViews, bInvalidateHitProxies );

	//mark "externally moved" so context menu doesn't come up
	MouseDeltaTracker->SetExternalMovement();
}

void FEditorViewportClient::OnDollyPerspectiveCamera( const FInputEventState& InputState )
{
	FKey Key = InputState.GetKey();

	// Scrolling the mousewheel up/down moves the perspective viewport forwards/backwards.
	FVector Drag(0,0,0);

	const FRotator& ViewRotation = GetViewRotation();
	Drag.X = FMath::Cos( ViewRotation.Yaw * PI / 180.f ) * FMath::Cos( ViewRotation.Pitch * PI / 180.f );
	Drag.Y = FMath::Sin( ViewRotation.Yaw * PI / 180.f ) * FMath::Cos( ViewRotation.Pitch * PI / 180.f );
	Drag.Z = FMath::Sin( ViewRotation.Pitch * PI / 180.f );

	if( Key == EKeys::MouseScrollDown )
	{
		Drag = -Drag;
	}

	const float CameraSpeed = GetCameraSpeed(GetDefault<ULevelEditorViewportSettings>()->MouseScrollCameraSpeed);
	Drag *= CameraSpeed * 32.f;

	const bool bDollyCamera = true;
	MoveViewportCamera( Drag, FRotator::ZeroRotator, bDollyCamera );
	Invalidate( true, true );

	FEditorDelegates::OnDollyPerspectiveCamera.Broadcast(Drag, ViewIndex);
}

void FEditorViewportClient::OnChangeCameraSpeed( const struct FInputEventState& InputState )
{
	const float MinCameraSpeedScale = 0.1f;
	const float MaxCameraSpeedScale = 10.0f;

	FKey Key = InputState.GetKey();

	// Adjust and clamp the camera speed scale
	if( Key == EKeys::MouseScrollUp )
	{
		if( FlightCameraSpeedScale >= 2.0f )
		{
			FlightCameraSpeedScale += 0.5f;
		}
		else if( FlightCameraSpeedScale >= 1.0f )
		{
			FlightCameraSpeedScale += 0.2f;
		}
		else
		{
			FlightCameraSpeedScale += 0.1f;
		}
	}
	else
	{
		if( FlightCameraSpeedScale > 2.49f )
		{
			FlightCameraSpeedScale -= 0.5f;
		}
		else if( FlightCameraSpeedScale >= 1.19f )
		{
			FlightCameraSpeedScale -= 0.2f;
		}
		else
		{
			FlightCameraSpeedScale -= 0.1f;
		}
	}

	FlightCameraSpeedScale = FMath::Clamp( FlightCameraSpeedScale, MinCameraSpeedScale, MaxCameraSpeedScale );

	if( FMath::IsNearlyEqual( FlightCameraSpeedScale, 1.0f, 0.01f ) )
	{
		// Snap to 1.0 if we're really close to that
		FlightCameraSpeedScale = 1.0f;
	}
}

void FEditorViewportClient::AddReferencedObjects( FReferenceCollector& Collector )
{
	if( PreviewScene )
	{
		PreviewScene->AddReferencedObjects( Collector );
	}

	if (ViewState.GetReference())
	{
		ViewState.GetReference()->AddReferencedObjects(Collector);
	}
	if (StereoViewState.GetReference())
	{
		StereoViewState.GetReference()->AddReferencedObjects(Collector);
	}
}

void FEditorViewportClient::ProcessClick(class FSceneView& View, class HHitProxy* HitProxy, FKey Key, EInputEvent Event, uint32 HitX, uint32 HitY)
{
	const FViewportClick Click(&View, this, Key, Event, HitX, HitY);
	ModeTools->HandleClick(this, HitProxy, Click);
}

bool FEditorViewportClient::InputWidgetDelta(FViewport* InViewport, EAxisList::Type CurrentAxis, FVector& Drag, FRotator& Rot, FVector& Scale)
{
	if (ModeTools->InputDelta(this, Viewport, Drag, Rot, Scale))
	{
		if (ModeTools->AllowWidgetMove())
		{
			ModeTools->PivotLocation += Drag;
			ModeTools->SnappedLocation += Drag;
		}

		// Update visuals of the rotate widget 
		ApplyDeltaToRotateWidget(Rot);
		return true;
	}
	else
	{
		return false;
	}
}

void FEditorViewportClient::SetWidgetMode(FWidget::EWidgetMode NewMode)
{
	if (!ModeTools->IsTracking() && !IsFlightCameraActive())
	{
		ModeTools->SetWidgetMode(NewMode);

		// force an invalidation (non-deferred) of the hit proxy here, otherwise we will
		// end up checking against an incorrect hit proxy if the cursor is not moved
		Viewport->InvalidateHitProxy();
		bShouldCheckHitProxy = true;

		// Fire event delegate
		ModeTools->BroadcastWidgetModeChanged(NewMode);
	}

	RedrawAllViewportsIntoThisScene();
}

bool FEditorViewportClient::CanSetWidgetMode(FWidget::EWidgetMode NewMode) const
{
	return ModeTools->GetShowWidget() == true;
}

FWidget::EWidgetMode FEditorViewportClient::GetWidgetMode() const
{
	return ModeTools->GetWidgetMode();
}

FVector FEditorViewportClient::GetWidgetLocation() const
{
	return ModeTools->GetWidgetLocation();
}

FMatrix FEditorViewportClient::GetWidgetCoordSystem() const
{
	return ModeTools->GetCustomInputCoordinateSystem();
}

void FEditorViewportClient::SetWidgetCoordSystemSpace(ECoordSystem NewCoordSystem)
{
	ModeTools->SetCoordSystem(NewCoordSystem);
	RedrawAllViewportsIntoThisScene();
}

ECoordSystem FEditorViewportClient::GetWidgetCoordSystemSpace() const
{
	return ModeTools->GetCoordSystem();
}

void FEditorViewportClient::ApplyDeltaToRotateWidget(const FRotator& InRot)
{
	//apply rotation to translate rotate widget
	if (!InRot.IsZero())
	{
		FRotator TranslateRotateWidgetRotation(0, ModeTools->TranslateRotateXAxisAngle, 0);
		TranslateRotateWidgetRotation += InRot;
		ModeTools->TranslateRotateXAxisAngle = TranslateRotateWidgetRotation.Yaw;

		FRotator Widget2DRotation(ModeTools->TranslateRotate2DAngle, 0, 0);
		Widget2DRotation += InRot;
		ModeTools->TranslateRotate2DAngle = Widget2DRotation.Pitch;
	}
}

void FEditorViewportClient::RedrawAllViewportsIntoThisScene()
{
	Invalidate();
}

FSceneInterface* FEditorViewportClient::GetScene() const
{
	UWorld* World = GetWorld();
	if( World )
	{
		return World->Scene;
	}
	
	return NULL;
}

UWorld* FEditorViewportClient::GetWorld() const
{
	UWorld* OutWorldPtr = NULL;
	// If we have a valid scene get its world
	if( PreviewScene )
	{
		OutWorldPtr = PreviewScene->GetWorld();
	}
	if ( OutWorldPtr == NULL )
	{
		OutWorldPtr = GWorld;
	}
	return OutWorldPtr;
}

void FEditorViewportClient::DrawCanvas(FViewport& InViewport, FSceneView& View, FCanvas& Canvas)
{
	// Information string
	Canvas.DrawShadowedString(4, 4, *ModeTools->InfoString, GEngine->GetSmallFont(), FColor::White);

	ModeTools->DrawHUD(this, &InViewport, &View, &Canvas);
}

void FEditorViewportClient::SetupViewForRendering( FSceneViewFamily& ViewFamily, FSceneView& View )
{
	if(ViewFamily.EngineShowFlags.Wireframe)
	{
		// Wireframe color is emissive-only, and mesh-modifying materials do not use material substitution, hence...
		View.DiffuseOverrideParameter = FVector4(0.f, 0.f, 0.f, 0.f);
		View.SpecularOverrideParameter = FVector4(0.f, 0.f, 0.f, 0.f);
	}
	else if (ViewFamily.EngineShowFlags.OverrideDiffuseAndSpecular)
	{
		View.DiffuseOverrideParameter = FVector4(GEngine->LightingOnlyBrightness.R, GEngine->LightingOnlyBrightness.G, GEngine->LightingOnlyBrightness.B, 0.0f);
		View.SpecularOverrideParameter = FVector4(.1f, .1f, .1f, 0.0f);
	}
	else if( ViewFamily.EngineShowFlags.ReflectionOverride)
	{
		View.DiffuseOverrideParameter = FVector4(0.f, 0.f, 0.f, 0.f);
		View.SpecularOverrideParameter = FVector4(1, 1, 1, 0.0f);
		View.NormalOverrideParameter = FVector4(0, 0, 1, 0.0f);
		View.RoughnessOverrideParameter = FVector2D(0.0f, 0.0f);
	}

	if (!ViewFamily.EngineShowFlags.Diffuse)
	{
		View.DiffuseOverrideParameter = FVector4(0.f, 0.f, 0.f, 0.f);
	}

	if (!ViewFamily.EngineShowFlags.Specular)
	{
		View.SpecularOverrideParameter = FVector4(0.f, 0.f, 0.f, 0.f);
	}

	View.CurrentBufferVisualizationMode = CurrentBufferVisualizationMode;

	//Look if the pixel inspector tool is on
	View.bUsePixelInspector = false;
	FPixelInspectorModule* PixelInspectorModule = &FModuleManager::LoadModuleChecked<FPixelInspectorModule>(TEXT("PixelInspectorModule"));
	if (PixelInspectorModule != nullptr)
	{
		bool IsInspectorActive = PixelInspectorModule->IsPixelInspectorEnable();
		View.bUsePixelInspector = IsInspectorActive;
		FIntPoint InspectViewportPos = FIntPoint(-1, -1);
		if (IsInspectorActive)
		{
			if (CurrentMousePos == FIntPoint(-1, -1))
			{
				uint32 CoordinateViewportId = 0;
				PixelInspectorModule->GetCoordinatePosition(InspectViewportPos, CoordinateViewportId);
				bool IsCoordinateInViewport = InspectViewportPos.X <= Viewport->GetSizeXY().X && InspectViewportPos.Y <= Viewport->GetSizeXY().Y;
				IsInspectorActive = IsCoordinateInViewport && (CoordinateViewportId == View.State->GetViewKey());
				if (IsInspectorActive)
				{
					PixelInspectorModule->SetViewportInformation(View.State->GetViewKey(), Viewport->GetSizeXY());
				}
			}
			else
			{
				InspectViewportPos = CurrentMousePos;
				PixelInspectorModule->SetViewportInformation(View.State->GetViewKey(), Viewport->GetSizeXY());
				PixelInspectorModule->SetCoordinatePosition(CurrentMousePos, false);
			}
		}

		if (IsInspectorActive)
		{
			// Ready to send a request
			FSceneInterface *SceneInterface = GetScene();
			PixelInspectorModule->CreatePixelInspectorRequest(InspectViewportPos, View.State->GetViewKey(), SceneInterface);
		}
		else if (!View.bUsePixelInspector && CurrentMousePos != FIntPoint(-1, -1))
		{
			//Track in case the user hit esc key to stop inspecting pixel
			PixelInspectorRealtimeManagement(this, true);
		}
	}
}

void FEditorViewportClient::Draw(FViewport* InViewport, FCanvas* Canvas)
{
	FViewport* ViewportBackup = Viewport;
	Viewport = InViewport ? InViewport : Viewport;

	// Determine whether we should use world time or real time based on the scene.
	float TimeSeconds;
	float RealTimeSeconds;
	float DeltaTimeSeconds;

	UWorld* World = GetWorld();
	if (( GetScene() != World->Scene) || (IsRealtime() == true))
	{
		// Use time relative to start time to avoid issues with float vs double
		TimeSeconds = FApp::GetCurrentTime() - GStartTime;
		RealTimeSeconds = FApp::GetCurrentTime() - GStartTime;
		DeltaTimeSeconds = FApp::GetDeltaTime();
	}
	else
	{
		TimeSeconds = World->GetTimeSeconds();
		RealTimeSeconds = World->GetRealTimeSeconds();
		DeltaTimeSeconds = World->GetDeltaSeconds();
	}

	// Allow HMD to modify the view later, just before rendering
	const bool bStereoRendering = GEngine->IsStereoscopic3D( InViewport );
	FCanvas* DebugCanvas = Viewport->GetDebugCanvas();
	if (DebugCanvas)
	{
		DebugCanvas->SetScaledToRenderTarget(bStereoRendering);
		DebugCanvas->SetStereoRendering(bStereoRendering);
	}
	if (Canvas)
	{
		Canvas->SetScaledToRenderTarget(bStereoRendering);
		Canvas->SetStereoRendering(bStereoRendering);
	}

	// Setup a FSceneViewFamily/FSceneView for the viewport.
	FSceneViewFamilyContext ViewFamily(FSceneViewFamily::ConstructionValues(
		Canvas->GetRenderTarget(),
		GetScene(),
		EngineShowFlags)
		.SetWorldTimes( TimeSeconds, DeltaTimeSeconds, RealTimeSeconds )
		.SetRealtimeUpdate( IsRealtime() ));

	ViewFamily.EngineShowFlags = EngineShowFlags;

	if( ModeTools->GetActiveMode( FBuiltinEditorModes::EM_InterpEdit ) == 0 || !AllowsCinematicPreview() )
	{
		if( !EngineShowFlags.Game )
		{
			// in the editor, disable camera motion blur and other rendering features that rely on the former frame
			// unless the view port is Matinee controlled
			ViewFamily.EngineShowFlags.CameraInterpolation = 0;
		}

		if( !bStereoRendering )
		{
			// Keep the image sharp - ScreenPercentage is an optimization and should not affect the editor (except when
			// stereo is enabled, as many HMDs require this for proper visuals
			ViewFamily.EngineShowFlags.SetScreenPercentage( false );
		}
	}

	// Allow HMD to modify the view later, just before rendering
	if (GEngine->HMDDevice.IsValid() && GEngine->IsStereoscopic3D(InViewport))
	{
		auto HmdViewExt = GEngine->HMDDevice->GetViewExtension();
		if (HmdViewExt.IsValid())
		{
			ViewFamily.ViewExtensions.Add(HmdViewExt);
		}

		// Allow HMD to modify screen settings
		GEngine->HMDDevice->UpdateScreenSettings(Viewport);
	}

	if (GEngine->ViewExtensions.Num())
	{
		ViewFamily.ViewExtensions.Append(GEngine->ViewExtensions.GetData(), GEngine->ViewExtensions.Num());
	}

	for (auto ViewExt : ViewFamily.ViewExtensions)
	{
		ViewExt->SetupViewFamily(ViewFamily);
	}

	EngineShowFlagOverride(ESFIM_Editor, GetViewMode(), ViewFamily.EngineShowFlags, CurrentBufferVisualizationMode);
	EngineShowFlagOrthographicOverride(IsPerspective(), ViewFamily.EngineShowFlags);

	UpdateLightingShowFlags( ViewFamily.EngineShowFlags );

	ViewFamily.ExposureSettings = ExposureSettings;

	ViewFamily.LandscapeLODOverride = LandscapeLODOverride;

	FSceneView* View = nullptr;

	// Stereo rendering
	int32 NumViews = bStereoRendering ? 2 : 1;
	for( int StereoViewIndex = 0; StereoViewIndex < NumViews; ++StereoViewIndex )
	{
		const EStereoscopicPass StereoPass = !bStereoRendering ? eSSP_FULL : ( ( StereoViewIndex == 0 ) ? eSSP_LEFT_EYE : eSSP_RIGHT_EYE );

		View = CalcSceneView( &ViewFamily, StereoPass );

		SetupViewForRendering(ViewFamily,*View);

	    FSlateRect SafeFrame;
	    View->CameraConstrainedViewRect = View->UnscaledViewRect;
	    if (CalculateEditorConstrainedViewRect(SafeFrame, Viewport))
	    {
		    View->CameraConstrainedViewRect = FIntRect(SafeFrame.Left, SafeFrame.Top, SafeFrame.Right, SafeFrame.Bottom);
	    }
 	}

	if (IsAspectRatioConstrained())
	{
		// Clear the background to black if the aspect ratio is constrained, as the scene view won't write to all pixels.
		Canvas->Clear(FLinearColor::Black);
	}
	
	// Draw the 3D scene
	GetRendererModule().BeginRenderingViewFamily(Canvas,&ViewFamily);

	DrawCanvas( *Viewport, *View, *Canvas );

	DrawSafeFrames(*Viewport, *View, *Canvas);

	// Remove temporary debug lines.
	// Possibly a hack. Lines may get added without the scene being rendered etc.
	if (World->LineBatcher != NULL && (World->LineBatcher->BatchedLines.Num() || World->LineBatcher->BatchedPoints.Num() || World->LineBatcher->BatchedMeshes.Num() ) )
	{
		World->LineBatcher->Flush();
	}

	if (World->ForegroundLineBatcher != NULL && (World->ForegroundLineBatcher->BatchedLines.Num() || World->ForegroundLineBatcher->BatchedPoints.Num() || World->ForegroundLineBatcher->BatchedMeshes.Num() ) )
	{
		World->ForegroundLineBatcher->Flush();
	}

	
	// Draw the widget.
	if (Widget)
	{
		Widget->DrawHUD( Canvas );
	}
    
	// Axes indicators
	if (bDrawAxes && !ViewFamily.EngineShowFlags.Game && !GLevelEditorModeTools().IsViewportUIHidden())
	{
		switch (GetViewportType())
		{
		case LVT_OrthoXY:
			{
				const FRotator XYRot(-90.0f, -90.0f, 0.0f);
				DrawAxes(Viewport, Canvas, &XYRot, EAxisList::XY);
				DrawScaleUnits(Viewport, Canvas, *View);
				break;
			}
		case LVT_OrthoXZ:
			{
				const FRotator XZRot(0.0f, -90.0f, 0.0f);
				DrawAxes(Viewport, Canvas, &XZRot, EAxisList::XZ);
				DrawScaleUnits(Viewport, Canvas, *View);
				break;
			}
		case LVT_OrthoYZ:
			{
				const FRotator YZRot(0.0f, 0.0f, 0.0f);
				DrawAxes(Viewport, Canvas, &YZRot, EAxisList::YZ);
				DrawScaleUnits(Viewport, Canvas, *View);
				break;
			}
		case LVT_OrthoNegativeXY:
			{
				const FRotator XYRot(90.0f, 90.0f, 0.0f);
				DrawAxes(Viewport, Canvas, &XYRot, EAxisList::XY);
				DrawScaleUnits(Viewport, Canvas, *View);
				break;
			}
		case LVT_OrthoNegativeXZ:
			{
				const FRotator XZRot(0.0f, 90.0f, 0.0f);
				DrawAxes(Viewport, Canvas, &XZRot, EAxisList::XZ);
				DrawScaleUnits(Viewport, Canvas, *View);
				break;
			}
		case LVT_OrthoNegativeYZ:
			{
				const FRotator YZRot(0.0f, 180.0f, 0.0f);
				DrawAxes(Viewport, Canvas, &YZRot, EAxisList::YZ);
				DrawScaleUnits(Viewport, Canvas, *View);
				break;
			}
		default:
			{
				DrawAxes(Viewport, Canvas);
				break;
			}
		}
	}    
   
	// NOTE: DebugCanvasObject will be created by UDebugDrawService::Draw() if it doesn't already exist.
	UDebugDrawService::Draw(ViewFamily.EngineShowFlags, Viewport, View, DebugCanvas);
	UCanvas* DebugCanvasObject = FindObjectChecked<UCanvas>(GetTransientPackage(),TEXT("DebugCanvasObject"));
	DebugCanvasObject->Canvas = DebugCanvas;
	DebugCanvasObject->Init( Viewport->GetSizeXY().X, Viewport->GetSizeXY().Y, View );
    
	// Stats display
	if( IsRealtime() && ShouldShowStats() && DebugCanvas)
	{
		const int32 XPos = 4;
		TArray< FDebugDisplayProperty > EmptyPropertyArray;
		DrawStatsHUD( World, Viewport, DebugCanvas, NULL, EmptyPropertyArray, GetViewLocation(), GetViewRotation() );
	}

	if( bStereoRendering && GEngine->HMDDevice.IsValid() )
	{
#if !UE_BUILD_SHIPPING
		GEngine->HMDDevice->DrawDebug(DebugCanvasObject);
#endif
	}

	if(!IsRealtime())
	{
		// Wait for the rendering thread to finish drawing the view before returning.
		// This reduces the apparent latency of dragging the viewport around.
		FlushRenderingCommands();
	}

	Viewport = ViewportBackup;
}

void FEditorViewportClient::Draw(const FSceneView* View, FPrimitiveDrawInterface* PDI)
{
	// Draw the drag tool.
	MouseDeltaTracker->Render3DDragTool( View, PDI );

	// Draw the widget.
	Widget->Render( View, PDI, this );

	if( bUsesDrawHelper )
	{
		DrawHelper.Draw( View, PDI );
	}

	ModeTools->DrawActiveModes(View, PDI);

	// Draw the current editor mode.
	ModeTools->Render(View, Viewport, PDI);

	// Draw the preview scene light visualization
	DrawPreviewLightVisualization(View, PDI);

	// This viewport was just rendered, reset this value.
	FramesSinceLastDraw = 0;
}

void FEditorViewportClient::DrawPreviewLightVisualization(const FSceneView* View, FPrimitiveDrawInterface* PDI)
{
	// Draw the indicator of the current light direction if it was recently moved
	if ((PreviewScene != nullptr) && (PreviewScene->DirectionalLight != nullptr) && (MovingPreviewLightTimer > 0.0f))
	{
		const float A = MovingPreviewLightTimer / PreviewLightConstants::MovingPreviewLightTimerDuration;

		ULightComponent* Light = PreviewScene->DirectionalLight;

		const FLinearColor ArrowColor = Light->LightColor;

		// Figure out where the light is (ignoring position for directional lights)
		const FTransform LightLocalToWorldRaw = Light->GetComponentToWorld();
		FTransform LightLocalToWorld = LightLocalToWorldRaw;
		if (Light->IsA(UDirectionalLightComponent::StaticClass()))
		{
			LightLocalToWorld.SetTranslation(FVector::ZeroVector);
		}
		LightLocalToWorld.SetScale3D(FVector(1.0f));

		// Project the last mouse position during the click into world space
		FVector LastMouseWorldPos;
		FVector LastMouseWorldDir;
		View->DeprojectFVector2D(MovingPreviewLightSavedScreenPos, /*out*/ LastMouseWorldPos, /*out*/ LastMouseWorldDir);

		// The world pos may be nuts due to a super distant near plane for orthographic cameras, so find the closest
		// point to the origin along the ray
		LastMouseWorldPos = FMath::ClosestPointOnLine(LastMouseWorldPos, LastMouseWorldPos + LastMouseWorldDir * WORLD_MAX, FVector::ZeroVector);

		// Figure out the radius to draw the light preview ray at
		const FVector LightToMousePos = LastMouseWorldPos - LightLocalToWorld.GetTranslation();
		const float LightToMouseRadius = FMath::Max(LightToMousePos.Size(), PreviewLightConstants::MinMouseRadius);

		const float ArrowLength = FMath::Max(PreviewLightConstants::MinArrowLength, LightToMouseRadius * PreviewLightConstants::MouseLengthToArrowLenghtRatio);
		const float ArrowSize = PreviewLightConstants::ArrowLengthToSizeRatio * ArrowLength;
		const float ArrowThickness = FMath::Max(PreviewLightConstants::ArrowLengthToThicknessRatio * ArrowLength, PreviewLightConstants::MinArrowThickness);

		const FVector ArrowOrigin = LightLocalToWorld.TransformPosition(FVector(-LightToMouseRadius - 0.5f * ArrowLength, 0.0f, 0.0f));
		const FVector ArrowDirection = LightLocalToWorld.TransformVector(FVector(-1.0f, 0.0f, 0.0f));

		const FQuatRotationTranslationMatrix ArrowToWorld(LightLocalToWorld.GetRotation(), ArrowOrigin);

		DrawDirectionalArrow(PDI, ArrowToWorld, ArrowColor, ArrowLength, ArrowSize, SDPG_World, ArrowThickness);
	}
}

void FEditorViewportClient::RenderDragTool(const FSceneView* View, FCanvas* Canvas)
{
	MouseDeltaTracker->RenderDragTool(View, Canvas);
}

FLinearColor FEditorViewportClient::GetBackgroundColor() const
{
	FLinearColor BackgroundColor = FColor(55, 55, 55);

	return BackgroundColor;
}

void FEditorViewportClient::SetCameraSetup(
	const FVector& LocationForOrbiting, 
	const FRotator& InOrbitRotation, 
	const FVector& InOrbitZoom, 
	const FVector& InOrbitLookAt, 
	const FVector& InViewLocation, 
	const FRotator &InViewRotation )
{
	if( bUsingOrbitCamera )
	{
		SetViewRotation( InOrbitRotation );
		SetViewLocation( InViewLocation + InOrbitZoom );
		SetLookAtLocation( InOrbitLookAt );
	}
	else
	{
		SetViewLocation( InViewLocation );
		SetViewRotation( InViewRotation );
	}

	
	// Save settings for toggling between orbit and unlocked camera
	DefaultOrbitLocation = InViewLocation;
	DefaultOrbitRotation = InOrbitRotation;
	DefaultOrbitZoom = InOrbitZoom;
	DefaultOrbitLookAt = InOrbitLookAt;
}

// Determines which axis InKey and InDelta most refer to and returns
// a corresponding FVector.  This vector represents the mouse movement
// translated into the viewports/widgets axis space.
//
// @param InNudge		If 1, this delta is coming from a keyboard nudge and not the mouse

FVector FEditorViewportClient::TranslateDelta( FKey InKey, float InDelta, bool InNudge )
{
	const bool LeftMouseButtonDown = Viewport->KeyState(EKeys::LeftMouseButton);
	const bool RightMouseButtonDown = Viewport->KeyState(EKeys::RightMouseButton);
	const bool bIsUsingTrackpad = FSlateApplication::Get().IsUsingTrackpad();

	FVector vec(0.0f, 0.0f, 0.0f);

	float X = InKey == EKeys::MouseX ? InDelta : 0.f;
	float Y = InKey == EKeys::MouseY ? InDelta : 0.f;

	switch( GetViewportType() )
	{
	case LVT_OrthoXY:
	case LVT_OrthoXZ:
	case LVT_OrthoYZ:
	case LVT_OrthoNegativeXY:
	case LVT_OrthoNegativeXZ:
	case LVT_OrthoNegativeYZ:
		{
			LastMouseX += X;
			LastMouseY -= Y;

			if ((X != 0.0f) || (Y!=0.0f))
			{
				MarkMouseMovedSinceClick();
			}

			//only invert x,y if we're moving the camera
			if( ShouldUseMoveCanvasMovement() )
			{
				if(Widget->GetCurrentAxis() == EAxisList::None) 
				{
					X = -X;
					Y = -Y;
				}
			}

			//update the position
			Viewport->SetSoftwareCursorPosition( FVector2D( LastMouseX, LastMouseY ) );
			//UE_LOG(LogEditorViewport, Log, *FString::Printf( TEXT("can:%d %d") , LastMouseX , LastMouseY ));
			//change to grab hand
			SetRequiredCursorOverride( true , EMouseCursor::CardinalCross );
			//update and apply cursor visibility
			UpdateAndApplyCursorVisibility();

			FWidget::EWidgetMode WidgetMode = GetWidgetMode();
			bool bIgnoreOrthoScaling = (WidgetMode == FWidget::WM_Scale) && (Widget->GetCurrentAxis() != EAxisList::None);

			if( InNudge || bIgnoreOrthoScaling )
			{
				vec = FVector( X, Y, 0.f );
			}
			else
			{
				const float UnitsPerPixel = GetOrthoUnitsPerPixel(Viewport);
				vec = FVector( X * UnitsPerPixel, Y * UnitsPerPixel, 0.f );

				if( Widget->GetCurrentAxis() == EAxisList::None )
				{
					switch( GetViewportType() )
					{
					case LVT_OrthoXY:
						vec.Y *= -1.0f;
						break;
					case LVT_OrthoXZ:
						vec = FVector(X * UnitsPerPixel, 0.f, Y * UnitsPerPixel);
						break;
					case LVT_OrthoYZ:
						vec = FVector(0.f, X * UnitsPerPixel, Y * UnitsPerPixel);
						break;
 					case LVT_OrthoNegativeXY:
 						vec = FVector(-X * UnitsPerPixel, -Y * UnitsPerPixel, 0.0f);
 						break;
					case LVT_OrthoNegativeXZ:
						vec = FVector(-X * UnitsPerPixel, 0.f, Y * UnitsPerPixel);
						break;
					case LVT_OrthoNegativeYZ:
						vec = FVector(0.f, -X * UnitsPerPixel, Y * UnitsPerPixel);
						break;
					case LVT_OrthoFreelook:
					case LVT_Perspective:
						break;
					}
				}
			}
		}
		break;

	case LVT_OrthoFreelook://@TODO: CAMERA: Not sure what to do here
	case LVT_Perspective:
		// Update the software cursor position
		Viewport->SetSoftwareCursorPosition( FVector2D(Viewport->GetMouseX() , Viewport->GetMouseY() ) );
		vec = FVector( X, Y, 0.f );
		break;

	default:
		check(0);		// Unknown viewport type
		break;
	}

	if( IsOrtho() && ((LeftMouseButtonDown || bIsUsingTrackpad) && RightMouseButtonDown) && Y != 0.f )
	{
		vec = FVector(0,0,Y);
	}

	return vec;
}

bool FEditorViewportClient::InputAxis(FViewport* InViewport, int32 ControllerId, FKey Key, float Delta, float DeltaTime, int32 NumSamples, bool bGamepad)
{
	if (bDisableInput)
	{
		return true;
	}

	// Let the current mode have a look at the input before reacting to it.
	if (ModeTools->InputAxis(this, Viewport, ControllerId, Key, Delta, DeltaTime))
	{
		return true;
	}

	const bool bMouseButtonDown = InViewport->KeyState( EKeys::LeftMouseButton ) || InViewport->KeyState( EKeys::MiddleMouseButton ) || InViewport->KeyState( EKeys::RightMouseButton );
	const bool bLightMoveDown = InViewport->KeyState(EKeys::L);

	// Look at which axis is being dragged and by how much
	const float DragX = (Key == EKeys::MouseX) ? Delta : 0.f;
	const float DragY = (Key == EKeys::MouseY) ? Delta : 0.f;

	if( bLightMoveDown && bMouseButtonDown && PreviewScene )
	{
		// Adjust the preview light direction
		FRotator LightDir = PreviewScene->GetLightDirection();

		LightDir.Yaw += -DragX * LightRotSpeed;
		LightDir.Pitch += -DragY * LightRotSpeed;

		PreviewScene->SetLightDirection( LightDir );
		
		// Remember that we adjusted it for the visualization
		MovingPreviewLightTimer = PreviewLightConstants::MovingPreviewLightTimerDuration;
		MovingPreviewLightSavedScreenPos = FVector2D(LastMouseX, LastMouseY);

		Invalidate();
	}
	else
	{
		/**Save off axis commands for future camera work*/
		FCachedJoystickState* JoystickState = GetJoystickState(ControllerId);
		if (JoystickState)
		{
			JoystickState->AxisDeltaValues.Add(Key, Delta);
		}

		if( bIsTracking	)
		{
			// Accumulate and snap the mouse movement since the last mouse button click.
			MouseDeltaTracker->AddDelta( this, Key, Delta, 0 );
		}
	}

	// If we are using a drag tool, paint the viewport so we can see it update.
	if( MouseDeltaTracker->UsingDragTool() )
	{
		Invalidate( false, false );
	}

	return true;
}

static float AdjustGestureCameraRotation(float Delta, float AdjustLimit, float DeltaCutoff)
{
	const float AbsDelta = FMath::Abs(Delta);
	const float Scale = AbsDelta * (1.0f / AdjustLimit);
	if (AbsDelta > 0.0f && AbsDelta <= AdjustLimit)
	{
		return Delta * Scale;
	}
	const bool bIsUsingTrackpad = FSlateApplication::Get().IsUsingTrackpad();
	return bIsUsingTrackpad ? Delta : FMath::Clamp(Delta, -DeltaCutoff, DeltaCutoff);
}

bool FEditorViewportClient::InputGesture(FViewport* InViewport, EGestureEvent::Type GestureType, const FVector2D& GestureDelta, bool bIsDirectionInvertedFromDevice)
{
	if (bDisableInput)
	{
		return true;
	}

	const FRotator& ViewRotation = GetViewRotation();

	const bool LeftMouseButtonDown = InViewport->KeyState(EKeys::LeftMouseButton);
	const bool RightMouseButtonDown = InViewport->KeyState(EKeys::RightMouseButton);

	const ELevelViewportType LevelViewportType = GetViewportType();

	const ULevelEditorViewportSettings* ViewportSettings = GetDefault<ULevelEditorViewportSettings>();

	switch (LevelViewportType)
	{
	case LVT_OrthoXY:
	case LVT_OrthoXZ:
	case LVT_OrthoYZ:
	case LVT_OrthoNegativeXY:
	case LVT_OrthoNegativeXZ:
	case LVT_OrthoNegativeYZ:
		{
			if (GestureType == EGestureEvent::Scroll && !LeftMouseButtonDown && !RightMouseButtonDown)
			{
				const float UnitsPerPixel = GetOrthoUnitsPerPixel(InViewport);
<<<<<<< HEAD
				
=======

				const EScrollGestureDirection DirectionSetting = GetDefault<ULevelEditorViewportSettings>()->ScrollGestureDirectionForOrthoViewports;
				const bool bUseDirectionInvertedFromDevice = DirectionSetting == EScrollGestureDirection::Natural || (DirectionSetting == EScrollGestureDirection::UseSystemSetting && bIsDirectionInvertedFromDevice);

>>>>>>> e58dcb1b
				// GestureDelta is in window pixel coords.  Adjust for ortho units.
				const FVector2D AdjustedGestureDelta = (bUseDirectionInvertedFromDevice == bIsDirectionInvertedFromDevice ? GestureDelta : -GestureDelta) * UnitsPerPixel;

				switch (LevelViewportType)
				{
					case LVT_OrthoXY:
						CurrentGestureDragDelta += FVector(-AdjustedGestureDelta.X, -AdjustedGestureDelta.Y, 0);
						break;
					case LVT_OrthoXZ:
						CurrentGestureDragDelta += FVector(-AdjustedGestureDelta.X, 0, AdjustedGestureDelta.Y);
						break;
					case LVT_OrthoYZ:
						CurrentGestureDragDelta += FVector(0, -AdjustedGestureDelta.X, AdjustedGestureDelta.Y);
						break;
					case LVT_OrthoNegativeXY:
						CurrentGestureDragDelta += FVector(AdjustedGestureDelta.X, -AdjustedGestureDelta.Y, 0);
						break;
					case LVT_OrthoNegativeXZ:
						CurrentGestureDragDelta += FVector(AdjustedGestureDelta.X, 0, AdjustedGestureDelta.Y);
						break;
					case LVT_OrthoNegativeYZ:
						CurrentGestureDragDelta += FVector(0, AdjustedGestureDelta.X, AdjustedGestureDelta.Y);
						break;
					case LVT_OrthoFreelook:
					case LVT_Perspective:
						break;
				}

				FEditorViewportStats::Used(FEditorViewportStats::CAT_ORTHOGRAPHIC_GESTURE_SCROLL);
			}
			else if (GestureType == EGestureEvent::Magnify)
			{
				OnOrthoZoom(FInputEventState(InViewport, EKeys::MouseScrollDown, IE_Released), -10.0f * GestureDelta.X);
				FEditorViewportStats::Used(FEditorViewportStats::CAT_ORTHOGRAPHIC_GESTURE_MAGNIFY);
			}
		}
		break;

	case LVT_Perspective:
	case LVT_OrthoFreelook:
		{
			if (GestureType == EGestureEvent::Scroll)
			{
				const EScrollGestureDirection DirectionSetting = GetDefault<ULevelEditorViewportSettings>()->ScrollGestureDirectionFor3DViewports;
				const bool bUseDirectionInvertedFromDevice = DirectionSetting == EScrollGestureDirection::Natural || (DirectionSetting == EScrollGestureDirection::UseSystemSetting && bIsDirectionInvertedFromDevice);
				const FVector2D AdjustedGestureDelta = bUseDirectionInvertedFromDevice == bIsDirectionInvertedFromDevice ? GestureDelta : -GestureDelta;

				if( LeftMouseButtonDown )
				{
					// Pan left/right/up/down
					
					CurrentGestureDragDelta.X += AdjustedGestureDelta.X * -FMath::Sin( ViewRotation.Yaw * PI / 180.f );
					CurrentGestureDragDelta.Y += AdjustedGestureDelta.X *  FMath::Cos( ViewRotation.Yaw * PI / 180.f );
					CurrentGestureDragDelta.Z += -AdjustedGestureDelta.Y;
				}
				else
				{
					// Change viewing angle
					
					CurrentGestureRotDelta.Yaw += AdjustGestureCameraRotation( AdjustedGestureDelta.X, 20.0f, 35.0f ) * -0.35f;
					CurrentGestureRotDelta.Pitch += AdjustGestureCameraRotation( AdjustedGestureDelta.Y, 20.0f, 35.0f ) * 0.35f;
				}

				FEditorViewportStats::Used(FEditorViewportStats::CAT_ORTHOGRAPHIC_GESTURE_SCROLL);
			}
			else if (GestureType == EGestureEvent::Magnify)
			{
				GestureMoveForwardBackwardImpulse = GestureDelta.X * 4.0f;
			}
		}
		break;

	default:
		// Not a 3D viewport receiving this gesture.  Could be a canvas window.  Bail out.
		return false;
	}

	//mark "externally moved" so context menu doesn't come up
	MouseDeltaTracker->SetExternalMovement();

	return true;
}

void FEditorViewportClient::UpdateGestureDelta()
{
	if( CurrentGestureDragDelta != FVector::ZeroVector || CurrentGestureRotDelta != FRotator::ZeroRotator )
	{
		MoveViewportCamera( CurrentGestureDragDelta, CurrentGestureRotDelta, false );
		
		Invalidate( true, true );
		
		CurrentGestureDragDelta = FVector::ZeroVector;
		CurrentGestureRotDelta = FRotator::ZeroRotator;
	}
}

// Converts a generic movement delta into drag/rotation deltas based on the viewport and keys held down

void FEditorViewportClient::ConvertMovementToDragRot(const FVector& InDelta,
													 FVector& InDragDelta,
													 FRotator& InRotDelta) const
{
	const FRotator& ViewRotation = GetViewRotation();

	const bool LeftMouseButtonDown = Viewport->KeyState(EKeys::LeftMouseButton);
	const bool MiddleMouseButtonDown = Viewport->KeyState(EKeys::MiddleMouseButton);
	const bool RightMouseButtonDown = Viewport->KeyState(EKeys::RightMouseButton);
	const bool bIsUsingTrackpad = FSlateApplication::Get().IsUsingTrackpad();

	InDragDelta = FVector::ZeroVector;
	InRotDelta = FRotator::ZeroRotator;

	switch( GetViewportType() )
	{
	case LVT_OrthoXY:
	case LVT_OrthoXZ:
	case LVT_OrthoYZ:
	case LVT_OrthoNegativeXY:
	case LVT_OrthoNegativeXZ:
	case LVT_OrthoNegativeYZ:
		{
			if( ( LeftMouseButtonDown || bIsUsingTrackpad ) && RightMouseButtonDown )
			{
				// Both mouse buttons change the ortho viewport zoom.
				InDragDelta = FVector(0,0,InDelta.Z);
			}
			else if( RightMouseButtonDown )
			{
				// @todo: set RMB to move opposite to the direction of drag, in other words "grab and pull".
				InDragDelta = InDelta;
			}
			else if( LeftMouseButtonDown )
			{
				// LMB moves in the direction of the drag.
				InDragDelta = InDelta;
			}
		}
		break;

	case LVT_Perspective:
	case LVT_OrthoFreelook:
		{
			const ULevelEditorViewportSettings* ViewportSettings = GetDefault<ULevelEditorViewportSettings>();

			if( LeftMouseButtonDown && !RightMouseButtonDown )
			{
				// Move forward and yaw

				InDragDelta.X = InDelta.Y * FMath::Cos( ViewRotation.Yaw * PI / 180.f );
				InDragDelta.Y = InDelta.Y * FMath::Sin( ViewRotation.Yaw * PI / 180.f );

				InRotDelta.Yaw = InDelta.X * ViewportSettings->MouseSensitivty;
			}
			else if( MiddleMouseButtonDown || bIsUsingTrackpad || ( ( LeftMouseButtonDown || bIsUsingTrackpad ) && RightMouseButtonDown ) )
			{
				// Pan left/right/up/down
				bool bInvert = !bIsUsingTrackpad && MiddleMouseButtonDown && GetDefault<ULevelEditorViewportSettings>()->bInvertMiddleMousePan;


				float Direction = bInvert ? 1 : -1;
				InDragDelta.X = InDelta.X * Direction * FMath::Sin( ViewRotation.Yaw * PI / 180.f );
				InDragDelta.Y = InDelta.X * -Direction * FMath::Cos( ViewRotation.Yaw * PI / 180.f );
				InDragDelta.Z = -Direction * InDelta.Y;
			}
			else if( RightMouseButtonDown && !LeftMouseButtonDown )
			{
				// Change viewing angle

				InRotDelta.Yaw = InDelta.X * ViewportSettings->MouseSensitivty;
				InRotDelta.Pitch = InDelta.Y * ViewportSettings->MouseSensitivty;
			}
		}
		break;

	default:
		check(0);	// unknown viewport type
		break;
	}
}

void FEditorViewportClient::ConvertMovementToOrbitDragRot(const FVector& InDelta,
																 FVector& InDragDelta,
																 FRotator& InRotDelta) const
{
	const FRotator& ViewRotation = GetViewRotation();

	const bool LeftMouseButtonDown = Viewport->KeyState(EKeys::LeftMouseButton);
	const bool RightMouseButtonDown = Viewport->KeyState(EKeys::RightMouseButton);
	const bool MiddleMouseButtonDown = Viewport->KeyState(EKeys::MiddleMouseButton);
	const bool bIsUsingTrackpad = FSlateApplication::Get().IsUsingTrackpad();

	InDragDelta = FVector::ZeroVector;
	InRotDelta = FRotator::ZeroRotator;

	const float YawRadians = FMath::DegreesToRadians( ViewRotation.Yaw );

	switch( GetViewportType() )
	{
	case LVT_OrthoXY:
	case LVT_OrthoXZ:
	case LVT_OrthoYZ:
	case LVT_OrthoNegativeXY:
	case LVT_OrthoNegativeXZ:
	case LVT_OrthoNegativeYZ:
		{
			if( ( LeftMouseButtonDown || bIsUsingTrackpad ) && RightMouseButtonDown )
			{
				// Change ortho zoom.
				InDragDelta = FVector(0,0,InDelta.Z);
			}
			else if( RightMouseButtonDown )
			{
				// Move camera.
				InDragDelta = InDelta;
			}
			else if( LeftMouseButtonDown )
			{
				// Move actors.
				InDragDelta = InDelta;
			}
		}
		break;

	case LVT_Perspective:
		{
			const ULevelEditorViewportSettings* ViewportSettings = GetDefault<ULevelEditorViewportSettings>();

			if( IsOrbitRotationMode( Viewport ) )
			{
				// Change the viewing angle
				InRotDelta.Yaw = InDelta.X * ViewportSettings->MouseSensitivty;
				InRotDelta.Pitch = InDelta.Y * ViewportSettings->MouseSensitivty;
			}
			else if( IsOrbitPanMode( Viewport ) )
			{
				// Pan left/right/up/down
				InDragDelta.X = InDelta.X * -FMath::Sin( YawRadians );
				InDragDelta.Y = InDelta.X *  FMath::Cos( YawRadians );
				InDragDelta.Z = InDelta.Y;
			}
			else if( IsOrbitZoomMode( Viewport ) )
			{
				// Zoom in and out.
				InDragDelta.X = InDelta.Y * FMath::Cos( YawRadians );
				InDragDelta.Y = InDelta.Y* FMath::Sin( YawRadians );
			}
		}
		break;

	default:
		check(0);	// unknown viewport type
		break;
	}
}

bool FEditorViewportClient::ShouldPanOrDollyCamera() const
{
	const bool bIsCtrlDown = IsCtrlPressed();
	
	const bool bLeftMouseButtonDown = Viewport->KeyState( EKeys::LeftMouseButton );
	const bool bRightMouseButtonDown = Viewport->KeyState( EKeys::RightMouseButton );
	const bool bIsMarqueeSelect = IsOrtho() && bLeftMouseButtonDown;

	const bool bOrthoRotateObjectMode = IsOrtho() && IsCtrlPressed() && bRightMouseButtonDown && !bLeftMouseButtonDown;
	// Pan the camera if not marquee selecting or the left and right mouse buttons are down
	return !bOrthoRotateObjectMode && !bIsCtrlDown && (!bIsMarqueeSelect || (bLeftMouseButtonDown && bRightMouseButtonDown) );
}

TSharedPtr<FDragTool> FEditorViewportClient::MakeDragTool(EDragTool::Type)
{
	return MakeShareable( new FDragTool(GetModeTools()) );
}

bool FEditorViewportClient::CanUseDragTool() const
{
	return !ShouldOrbitCamera() && (GetCurrentWidgetAxis() == EAxisList::None) && ((ModeTools == nullptr) || ModeTools->AllowsViewportDragTool());
}

bool FEditorViewportClient::ShouldOrbitCamera() const
{
	if( bCameraLock )
	{
		return true;
	}
	else
	{
		bool bDesireOrbit = false;

		if (!GetDefault<ULevelEditorViewportSettings>()->bUseUE3OrbitControls)
		{
			bDesireOrbit = IsAltPressed() && !IsCtrlPressed() && !IsShiftPressed();
		}
		else
		{
			bDesireOrbit = Viewport->KeyState(EKeys::U) || Viewport->KeyState(EKeys::L);
		}

		return bDesireOrbit && !IsFlightCameraInputModeActive() && !IsOrtho();
	}
}

/** Returns true if perspective flight camera input mode is currently active in this viewport */
bool FEditorViewportClient::IsFlightCameraInputModeActive() const
{
	if( (Viewport != NULL) && IsPerspective() )
	{
		if( CameraController != NULL )
		{
			// Also check that we're not currently using a ModeWidget (for Vertex Paint etc)
			const FEdMode* Mode = ModeTools->GetActiveMode(FBuiltinEditorModes::EM_MeshPaint);
			const bool bIsPaintingMesh = ( Mode ) ? ((FEdModeMeshPaint*)Mode)->IsPainting() : false;
			const bool bLeftMouseButtonDown = Viewport->KeyState(EKeys::LeftMouseButton) && !bIsPaintingMesh;
			const bool bMiddleMouseButtonDown = Viewport->KeyState( EKeys::MiddleMouseButton );
			const bool bRightMouseButtonDown = Viewport->KeyState( EKeys::RightMouseButton );
			const bool bIsUsingTrackpad = FSlateApplication::Get().IsUsingTrackpad();
			
			const bool bIsNonOrbitMiddleMouse = bMiddleMouseButtonDown && !IsAltPressed();

			const bool bIsMouseLooking =
				bIsTracking &&
				Widget->GetCurrentAxis() == EAxisList::None &&
				( bLeftMouseButtonDown || bMiddleMouseButtonDown || bRightMouseButtonDown || bIsUsingTrackpad ) &&
				!IsCtrlPressed() && !IsShiftPressed() && !IsAltPressed();

			return bIsMouseLooking;
		}
	}

	return false;
}

bool FEditorViewportClient::IsMovingCamera() const
{
	return bUsingOrbitCamera || IsFlightCameraActive();
}

/** True if the window is maximized or floating */
bool FEditorViewportClient::IsVisible() const
{
	bool bIsVisible = false;

	if( VisibilityDelegate.IsBound() )
	{
		// Call the visibility delegate to see if our parent viewport and layout configuration says we arevisible
		bIsVisible = VisibilityDelegate.Execute();
	}

	return bIsVisible;
}

void FEditorViewportClient::GetViewportDimensions( FIntPoint& OutOrigin, FIntPoint& Outize )
{
	OutOrigin = FIntPoint(0,0);
	if ( Viewport != NULL )
	{
		Outize.X = Viewport->GetSizeXY().X;
		Outize.Y = Viewport->GetSizeXY().Y;
	}
	else
	{
		Outize = FIntPoint(0,0);
	}
}

void FEditorViewportClient::UpdateAndApplyCursorVisibility()
{
	UpdateRequiredCursorVisibility();
	ApplyRequiredCursorVisibility();	
}

void FEditorViewportClient::UpdateRequiredCursorVisibility()
{
	const bool LeftMouseButtonDown = Viewport->KeyState(EKeys::LeftMouseButton) ? true : false;
	const bool MiddleMouseButtonDown = Viewport->KeyState(EKeys::MiddleMouseButton) ? true : false;
	const bool RightMouseButtonDown = Viewport->KeyState(EKeys::RightMouseButton) ? true : false;
	const bool bMouseButtonDown = (LeftMouseButtonDown || MiddleMouseButtonDown || RightMouseButtonDown );
	const bool bIsUsingTrackpad = FSlateApplication::Get().IsUsingTrackpad();

	bool AltDown = IsAltPressed();
	bool ShiftDown = IsShiftPressed();
	bool ControlDown = IsCtrlPressed();

	if (GetViewportType() == LVT_None)
	{
		RequiredCursorVisibiltyAndAppearance.bHardwareCursorVisible = true;
		RequiredCursorVisibiltyAndAppearance.bSoftwareCursorVisible = false;
		return;
	}

	//if we're using the new move canvas mode, we're in an ortho viewport, and the mouse is down
	if (IsOrtho() && bMouseButtonDown && !MouseDeltaTracker->UsingDragTool())
	{
		//Translating an object, but NOT moving the camera AND the object (shift)
		if ( ( AltDown == false && ShiftDown == false && ( LeftMouseButtonDown ^ RightMouseButtonDown ) ) && 
			( ( GetWidgetMode() == FWidget::WM_Translate && Widget->GetCurrentAxis() != EAxisList::None ) ||
			(  GetWidgetMode() == FWidget::WM_TranslateRotateZ && Widget->GetCurrentAxis() != EAxisList::ZRotation &&  Widget->GetCurrentAxis() != EAxisList::None ) ||
			( GetWidgetMode() == FWidget::WM_2D && Widget->GetCurrentAxis() != EAxisList::Rotate2D &&  Widget->GetCurrentAxis() != EAxisList::None ) ) )
		{
			RequiredCursorVisibiltyAndAppearance.bHardwareCursorVisible = false;
			RequiredCursorVisibiltyAndAppearance.bSoftwareCursorVisible = true;								
			SetRequiredCursorOverride( true , EMouseCursor::CardinalCross );
			return;
		}

		if (GetDefault<ULevelEditorViewportSettings>()->bPanMovesCanvas)
		{
			bool bMovingCamera = RightMouseButtonDown && GetCurrentWidgetAxis() == EAxisList::None;
			bool bIsZoomingCamera = bMovingCamera && ( LeftMouseButtonDown || bIsUsingTrackpad ) && RightMouseButtonDown;
			//moving camera without  zooming
			if ( bMovingCamera && !bIsZoomingCamera )
			{
				// Always turn the hardware cursor on before turning the software cursor off
				// so the hardware cursor will be be set where the software cursor was
				RequiredCursorVisibiltyAndAppearance.bHardwareCursorVisible = !bHasMouseMovedSinceClick;
				RequiredCursorVisibiltyAndAppearance.bSoftwareCursorVisible = bHasMouseMovedSinceClick;
				SetRequiredCursorOverride( true , EMouseCursor::GrabHand );
				return;
			}
			RequiredCursorVisibiltyAndAppearance.bHardwareCursorVisible = false;
			RequiredCursorVisibiltyAndAppearance.bSoftwareCursorVisible = false;
			return;
		}
	}

	//if Absolute Translation and not just moving the camera around
	if (IsUsingAbsoluteTranslation() && !MouseDeltaTracker->UsingDragTool() )
	{
		//If we are dragging something we should hide the hardware cursor and show the s/w one
		RequiredCursorVisibiltyAndAppearance.bHardwareCursorVisible = false;
		RequiredCursorVisibiltyAndAppearance.bSoftwareCursorVisible = true;
		SetRequiredCursorOverride( true , EMouseCursor::CardinalCross );
	}
	else
	{
		// Calc the raw delta from the mouse since we started dragging to detect if there was any movement
		FVector RawMouseDelta = MouseDeltaTracker->GetRawDelta();

		if (bMouseButtonDown && (RawMouseDelta.SizeSquared() >= MOUSE_CLICK_DRAG_DELTA || IsFlightCameraActive() || ShouldOrbitCamera()) && !MouseDeltaTracker->UsingDragTool())
		{
			//current system - do not show cursor when mouse is down
			RequiredCursorVisibiltyAndAppearance.bHardwareCursorVisible = false;
			RequiredCursorVisibiltyAndAppearance.bSoftwareCursorVisible = false;
			return;
		}

		if( MouseDeltaTracker->UsingDragTool() )
		{
			RequiredCursorVisibiltyAndAppearance.bOverrideAppearance = false;
		}

		RequiredCursorVisibiltyAndAppearance.bHardwareCursorVisible = true;
		RequiredCursorVisibiltyAndAppearance.bSoftwareCursorVisible = false;
	}
}

void FEditorViewportClient::ApplyRequiredCursorVisibility( bool bUpdateSoftwareCursorPostion )
{
	if( RequiredCursorVisibiltyAndAppearance.bDontResetCursor == true )
	{
		Viewport->SetPreCaptureMousePosFromSlateCursor();
	}
	bool bOldCursorVisibility = Viewport->IsCursorVisible();
	bool bOldSoftwareCursorVisibility = Viewport->IsSoftwareCursorVisible();

	Viewport->ShowCursor( RequiredCursorVisibiltyAndAppearance.bHardwareCursorVisible );
	Viewport->ShowSoftwareCursor( RequiredCursorVisibiltyAndAppearance.bSoftwareCursorVisible );
	if( bUpdateSoftwareCursorPostion == true )
	{
		//if we made the software cursor visible set its position
		if( bOldSoftwareCursorVisibility != Viewport->IsSoftwareCursorVisible() )
		{			
			Viewport->SetSoftwareCursorPosition( FVector2D(Viewport->GetMouseX() , Viewport->GetMouseY() ) );			
		}
	}
}


void FEditorViewportClient::SetRequiredCursorOverride( bool WantOverride, EMouseCursor::Type RequiredCursor )
{
	RequiredCursorVisibiltyAndAppearance.bOverrideAppearance = WantOverride;
	RequiredCursorVisibiltyAndAppearance.RequiredCursor = RequiredCursor;
}

EAxisList::Type FEditorViewportClient::GetCurrentWidgetAxis() const
{
	return Widget->GetCurrentAxis();
}

void FEditorViewportClient::SetCurrentWidgetAxis(EAxisList::Type InAxis)
{
	Widget->SetCurrentAxis(InAxis);
	ModeTools->SetCurrentWidgetAxis(InAxis);
}

void FEditorViewportClient::AdjustTransformWidgetSize(const int32 SizeDelta)
{
	 ULevelEditorViewportSettings &ViewportSettings = *GetMutableDefault<ULevelEditorViewportSettings>();
	 ViewportSettings.TransformWidgetSizeAdjustment = FMath::Clamp(ViewportSettings.TransformWidgetSizeAdjustment + SizeDelta, -10, 150);
	 ViewportSettings.PostEditChange();
}

float FEditorViewportClient::GetNearClipPlane() const
{
	return (NearPlane < 0.0f) ? GNearClippingPlane : NearPlane;
}

void FEditorViewportClient::OverrideNearClipPlane(float InNearPlane)
{
	NearPlane = InNearPlane;
}

float FEditorViewportClient::GetFarClipPlaneOverride() const
{
	return FarPlane;
}
	
void FEditorViewportClient::OverrideFarClipPlane(const float InFarPlane)
{
	FarPlane = InFarPlane;
}

float FEditorViewportClient::GetSceneDepthAtLocation(int32 X, int32 Y)
{
	// #todo: in the future we will just sample the depth buffer
	return 0.f;
}

FVector FEditorViewportClient::GetHitProxyObjectLocation(int32 X, int32 Y)
{
	// #todo: for now we are just getting the actor and using its location for 
	// depth. in the future we will just sample the depth buffer
	HHitProxy* const HitProxy = Viewport->GetHitProxy(X, Y);
	if (HitProxy && HitProxy->IsA(HActor::StaticGetType()))
	{
		HActor* const ActorHit = static_cast<HActor*>(HitProxy);

		// dist to component will be more reliable than dist to actor
		if (ActorHit->PrimComponent != nullptr)
		{
			return ActorHit->PrimComponent->GetComponentLocation();
		}

		if (ActorHit->Actor != nullptr)
		{
			return ActorHit->Actor->GetActorLocation();
		}
	}

	return FVector::ZeroVector;
}


void FEditorViewportClient::MoveViewportCamera(const FVector& InDrag, const FRotator& InRot, bool bDollyCamera)
{
	switch( GetViewportType() )
	{
	case LVT_OrthoXY:
	case LVT_OrthoXZ:
	case LVT_OrthoYZ:
	case LVT_OrthoNegativeXY:
	case LVT_OrthoNegativeXZ:
	case LVT_OrthoNegativeYZ:
		{
			const bool LeftMouseButtonDown = Viewport->KeyState(EKeys::LeftMouseButton);
			const bool RightMouseButtonDown = Viewport->KeyState(EKeys::RightMouseButton);
			const bool bIsUsingTrackpad = FSlateApplication::Get().IsUsingTrackpad();

			if( ( LeftMouseButtonDown || bIsUsingTrackpad ) && RightMouseButtonDown )
			{
				SetOrthoZoom( GetOrthoZoom() + (GetOrthoZoom() / CAMERA_ZOOM_DAMPEN) * InDrag.Z );
				SetOrthoZoom( FMath::Clamp<float>( GetOrthoZoom(), MIN_ORTHOZOOM, MAX_ORTHOZOOM ) );
			}
			else
			{
				SetViewLocation( GetViewLocation() + InDrag );
			}

			// Update any linked orthographic viewports.
			UpdateLinkedOrthoViewports();
		}
		break;

	case LVT_OrthoFreelook:
		//@TODO: CAMERA: Not sure how to handle this
		break;

	case LVT_Perspective:
		{
			// If the flight camera is active, we'll update the rotation impulse data for that instead
			// of rotating the camera ourselves here
			if( IsFlightCameraInputModeActive() && CameraController->GetConfig().bUsePhysicsBasedRotation )
			{
				const ULevelEditorViewportSettings* ViewportSettings = GetDefault<ULevelEditorViewportSettings>();

				// NOTE: We damp the rotation for impulse input since the camera controller will
				//	apply its own rotation speed
				const float VelModRotSpeed = 900.0f;
				const FVector RotEuler = InRot.Euler();

				CameraUserImpulseData->RotateRollVelocityModifier += VelModRotSpeed * RotEuler.X / ViewportSettings->MouseSensitivty;
				CameraUserImpulseData->RotatePitchVelocityModifier += VelModRotSpeed * RotEuler.Y / ViewportSettings->MouseSensitivty;
				CameraUserImpulseData->RotateYawVelocityModifier += VelModRotSpeed * RotEuler.Z / ViewportSettings->MouseSensitivty;
			}
			else
			{
				MoveViewportPerspectiveCamera( InDrag, InRot, bDollyCamera );
			}
		}
		break;
	}
}

bool FEditorViewportClient::ShouldLockPitch() const
{
	return CameraController->GetConfig().bLockedPitch;
}


void FEditorViewportClient::CheckHoveredHitProxy( HHitProxy* HoveredHitProxy )
{
	const EAxisList::Type SaveAxis = Widget->GetCurrentAxis();
	EAxisList::Type NewAxis = EAxisList::None;

	const bool LeftMouseButtonDown = Viewport->KeyState(EKeys::LeftMouseButton) ? true : false;
	const bool MiddleMouseButtonDown = Viewport->KeyState(EKeys::MiddleMouseButton) ? true : false;
	const bool RightMouseButtonDown = Viewport->KeyState(EKeys::RightMouseButton) ? true : false;
	const bool bMouseButtonDown = (LeftMouseButtonDown || MiddleMouseButtonDown || RightMouseButtonDown );

	// Change the mouse cursor if the user is hovering over something they can interact with.
	if( HoveredHitProxy )
	{
		if( HoveredHitProxy->IsA(HWidgetAxis::StaticGetType() ) && !bUsingOrbitCamera && !bMouseButtonDown )
		{
			// In the case of the widget mode being overridden we can have a hit proxy
			// from the previous mode with an inappropriate axis for rotation.
			EAxisList::Type ProxyAxis = ((HWidgetAxis*)HoveredHitProxy)->Axis;
			if ( !IsOrtho() || GetWidgetMode() != FWidget::WM_Rotate
				|| ProxyAxis == EAxisList::X || ProxyAxis == EAxisList::Y || ProxyAxis == EAxisList::Z )
			{
				NewAxis = ProxyAxis;
			}
			else
			{
				switch( GetViewportType() )
				{
				case LVT_OrthoXY:
				case LVT_OrthoNegativeXY:
					NewAxis = EAxisList::Z;
					break;
				case LVT_OrthoXZ:
				case LVT_OrthoNegativeXZ:
					NewAxis = EAxisList::Y;
					break;
				case LVT_OrthoYZ:
				case LVT_OrthoNegativeYZ:
					NewAxis = EAxisList::X;
					break;
				default:
					break;
				}
			}
		}


		// If the current axis on the widget changed, repaint the viewport.
		if( NewAxis != SaveAxis )
		{
			SetCurrentWidgetAxis( NewAxis );

			Invalidate( false, false );
		}
	}

}

void FEditorViewportClient::ConditionalCheckHoveredHitProxy()
{
	// If it has been decided that there is more important things to do than check hit proxies, then don't check them.
	if( !bShouldCheckHitProxy || bWidgetAxisControlledByDrag == true )
	{
		return;
	}

	HHitProxy* HitProxy = Viewport->GetHitProxy(CachedMouseX,CachedMouseY);

	CheckHoveredHitProxy( HitProxy );

	// We need to set this to false here as if mouse is moved off viewport fast, it will keep doing CheckHoveredOverHitProxy for this viewport when it should not.
	bShouldCheckHitProxy = false;
}

/** Moves a perspective camera */
void FEditorViewportClient::MoveViewportPerspectiveCamera( const FVector& InDrag, const FRotator& InRot, bool bDollyCamera )
{
	check( IsPerspective() );

	FVector ViewLocation = GetViewLocation();
	FRotator ViewRotation = GetViewRotation();

	if ( ShouldLockPitch() )
	{
		// Update camera Rotation
		ViewRotation += FRotator( InRot.Pitch, InRot.Yaw, InRot.Roll );

		// normalize to -180 to 180
		ViewRotation.Pitch = FRotator::NormalizeAxis(ViewRotation.Pitch);
		// Make sure its withing  +/- 90 degrees.
		ViewRotation.Pitch = FMath::Clamp( ViewRotation.Pitch, -90.f, 90.f );		
	}
	else
	{
		//when not constraining the pitch (matinee feature) we need to rotate differently to avoid a gimbal lock
		const FRotator PitchRot(InRot.Pitch, 0, 0);
		const FRotator LateralRot(0, InRot.Yaw, InRot.Roll);

		//update lateral rotation
		ViewRotation += LateralRot;

		//update pitch separately using quaternions
		const FQuat ViewQuat = ViewRotation.Quaternion();
		const FQuat PitchQuat = PitchRot.Quaternion();
		const FQuat ResultQuat = ViewQuat * PitchQuat;

		//get our correctly rotated ViewRotation
		ViewRotation = ResultQuat.Rotator();	
	}

	// Update camera Location
	ViewLocation += InDrag;
	
	if( !bDollyCamera )
	{
		const float DistanceToCurrentLookAt = FVector::Dist( GetViewLocation() , GetLookAtLocation() );

		const FQuat CameraOrientation = FQuat::MakeFromEuler( ViewRotation.Euler() );
		FVector Direction = CameraOrientation.RotateVector( FVector(1,0,0) );

		SetLookAtLocation( ViewLocation + Direction * DistanceToCurrentLookAt );
	}

	SetViewLocation( ViewLocation );
	SetViewRotation( ViewRotation );

	PerspectiveCameraMoved();

}

void FEditorViewportClient::EnableCameraLock(bool bEnable)
{
	bCameraLock = bEnable;

	if(bCameraLock)
	{
		SetViewLocation( DefaultOrbitLocation + DefaultOrbitZoom );
		SetViewRotation( DefaultOrbitRotation );
		SetLookAtLocation( DefaultOrbitLookAt );
	}
	else
	{
		ToggleOrbitCamera( false );
	}

	bUsingOrbitCamera = bCameraLock;
}

FCachedJoystickState* FEditorViewportClient::GetJoystickState(const uint32 InControllerID)
{
	FCachedJoystickState* CurrentState = JoystickStateMap.FindRef(InControllerID);
	if (CurrentState == NULL)
	{
		/** Create new joystick state for cached input*/
		CurrentState = new FCachedJoystickState();
		CurrentState->JoystickType = 0;
		JoystickStateMap.Add(InControllerID, CurrentState);
	}

	return CurrentState;
}

void FEditorViewportClient::SetCameraLock()
{
	EnableCameraLock(!bCameraLock);
	Invalidate();
}

bool FEditorViewportClient::IsCameraLocked() const
{
	return bCameraLock;
}

void FEditorViewportClient::SetShowGrid()
{
	DrawHelper.bDrawGrid = !DrawHelper.bDrawGrid;
	if (FEngineAnalytics::IsAvailable())
	{
		FEngineAnalytics::GetProvider().RecordEvent(TEXT("Editor.Usage.StaticMesh.Toolbar"), TEXT("bDrawGrid"), DrawHelper.bDrawGrid ? TEXT("True") : TEXT("False"));
	}
	Invalidate();
}

bool FEditorViewportClient::IsSetShowGridChecked() const
{
	return DrawHelper.bDrawGrid;
}

void FEditorViewportClient::SetShowBounds(bool bShow)
{
	EngineShowFlags.SetBounds(bShow);
}

void FEditorViewportClient::ToggleShowBounds()
{
	EngineShowFlags.SetBounds(!EngineShowFlags.Bounds);
	if (FEngineAnalytics::IsAvailable())
	{
		FEngineAnalytics::GetProvider().RecordEvent(TEXT("Editor.Usage.StaticMesh.Toolbar"), TEXT("Bounds"), FString::Printf(TEXT("%d"), EngineShowFlags.Bounds));
	}
	Invalidate();
}

bool FEditorViewportClient::IsSetShowBoundsChecked() const
{
	return EngineShowFlags.Bounds;
}

void FEditorViewportClient::UpdateHiddenCollisionDrawing()
{
	FSceneInterface* SceneInterface = GetScene();
	if (SceneInterface != nullptr)
	{
		UWorld* World = SceneInterface->GetWorld();
		if (World != nullptr)
		{
			// See if this is a collision view mode
			bool bCollisionMode = EngineShowFlags.Collision || EngineShowFlags.CollisionVisibility || EngineShowFlags.CollisionPawn;

			// Tell engine to create proxies for hidden components, so we can still draw collision
			World->bCreateRenderStateForHiddenComponents = bCollisionMode;

			// Need to recreate scene proxies when this flag changes.
			FGlobalComponentRecreateRenderStateContext Recreate;
		}
	}
}


void FEditorViewportClient::SetShowCollision()
{
	EngineShowFlags.SetCollision(!EngineShowFlags.Collision);
	UpdateHiddenCollisionDrawing();
	Invalidate();
}

bool FEditorViewportClient::IsSetShowCollisionChecked() const
{
	return EngineShowFlags.Collision;
}

void FEditorViewportClient::SetRealtimePreview()
{
	SetRealtime(!IsRealtime());
	Invalidate();
}

void FEditorViewportClient::SetViewMode(EViewModeIndex InViewModeIndex)
{
	if (IsPerspective())
	{
		PerspViewModeIndex = InViewModeIndex;
		ApplyViewMode(PerspViewModeIndex, true, EngineShowFlags);
		bForcingUnlitForNewMap = false;
	}
	else
	{
		OrthoViewModeIndex = InViewModeIndex;
		ApplyViewMode(OrthoViewModeIndex, false, EngineShowFlags);
	}

	UpdateHiddenCollisionDrawing();
	Invalidate();
}

void FEditorViewportClient::SetViewModes(const EViewModeIndex InPerspViewModeIndex, const EViewModeIndex InOrthoViewModeIndex)
{
	PerspViewModeIndex = InPerspViewModeIndex;
	OrthoViewModeIndex = InOrthoViewModeIndex;

	if (IsPerspective())
	{
		ApplyViewMode(PerspViewModeIndex, true, EngineShowFlags);
	}
	else
	{
		ApplyViewMode(OrthoViewModeIndex, false, EngineShowFlags);
	}

	UpdateHiddenCollisionDrawing();
	Invalidate();
}

EViewModeIndex FEditorViewportClient::GetViewMode() const
{
	return (IsPerspective()) ? PerspViewModeIndex : OrthoViewModeIndex;
}

void FEditorViewportClient::Invalidate(bool bInvalidateChildViews, bool bInvalidateHitProxies)
{
	if ( Viewport )
	{
		if ( bInvalidateHitProxies )
		{
			// Invalidate hit proxies and display pixels.
			Viewport->Invalidate();
		}
		else
		{
			// Invalidate only display pixels.
			Viewport->InvalidateDisplay();
		}

		// If this viewport is a view parent . . .
		if ( bInvalidateChildViews &&
			ViewState.GetReference()->IsViewParent() )
		{
			GEditor->InvalidateChildViewports( ViewState.GetReference(), bInvalidateHitProxies );	
		}
	}
}

void FEditorViewportClient::MouseEnter(FViewport* InViewport,int32 x, int32 y)
{
	ModeTools->MouseEnter(this, Viewport, x, y);

	MouseMove(InViewport, x, y);

	PixelInspectorRealtimeManagement(this, true);
}

void FEditorViewportClient::MouseMove(FViewport* InViewport,int32 x, int32 y)
{
	check(IsInGameThread());

	CurrentMousePos = FIntPoint(x, y);

	// Let the current editor mode know about the mouse movement.
	ModeTools->MouseMove(this, Viewport, x, y);
}

void FEditorViewportClient::MouseLeave(FViewport* InViewport)
{
	check(IsInGameThread());

	ModeTools->MouseLeave(this, Viewport);

	CurrentMousePos = FIntPoint(-1, -1);

	FCommonViewportClient::MouseLeave(InViewport);

	PixelInspectorRealtimeManagement(this, false);
}

void FEditorViewportClient::CapturedMouseMove( FViewport* InViewport, int32 InMouseX, int32 InMouseY )
{
	UpdateRequiredCursorVisibility();
	ApplyRequiredCursorVisibility();

	// Let the current editor mode know about the mouse movement.
	if (ModeTools->CapturedMouseMove(this, InViewport, InMouseX, InMouseY))
	{
		return;
	}
}

void FEditorViewportClient::OpenScreenshot( FString SourceFilePath )
{
	FPlatformProcess::ExploreFolder( *( FPaths::GetPath( SourceFilePath ) ) );
}

void FEditorViewportClient::TakeScreenshot(FViewport* InViewport, bool bInValidatViewport)
{
	// The old method for taking screenshots does this for us on mousedown, so we do not have
	//	to do this for all situations.
	if( bInValidatViewport )
	{
		// We need to invalidate the viewport in order to generate the correct pixel buffer for picking.
		Invalidate( false, true );
	}

	// Redraw the viewport so we don't end up with clobbered data from other viewports using the same frame buffer.
	InViewport->Draw();

	// Default the result to fail it will be set to  SNotificationItem::CS_Success if saved ok
	SNotificationItem::ECompletionState SaveResultState = SNotificationItem::CS_Fail;
	// The string we will use to tell the user the result of the save
	FText ScreenshotSaveResultText;
	FString HyperLinkString;

	// Read the contents of the viewport into an array.
	TArray<FColor> Bitmap;
	if( InViewport->ReadPixels(Bitmap) )
	{
		check(Bitmap.Num() == InViewport->GetSizeXY().X * InViewport->GetSizeXY().Y);

		// Initialize alpha channel of bitmap
		for (auto& Pixel : Bitmap)
		{
			Pixel.A = 255;
		}

		// Create screenshot folder if not already present.
		if ( IFileManager::Get().MakeDirectory( *FPaths::ScreenShotDir(), true ) )
		{
			// Save the contents of the array to a bitmap file.
			FHighResScreenshotConfig& HighResScreenshotConfig = GetHighResScreenshotConfig();
			HighResScreenshotConfig.SetHDRCapture(false);

			FString ScreenshotSaveName;
			if (FFileHelper::GenerateNextBitmapFilename(FPaths::ScreenShotDir() / TEXT("ScreenShot"), TEXT("png"), ScreenshotSaveName) &&
				HighResScreenshotConfig.SaveImage(ScreenshotSaveName, Bitmap, InViewport->GetSizeXY()))
			{
				// Setup the string with the path and name of the file
				ScreenshotSaveResultText = NSLOCTEXT( "UnrealEd", "ScreenshotSavedAs", "Screenshot capture saved as" );					
				HyperLinkString = FPaths::ConvertRelativePathToFull( ScreenshotSaveName );	
				// Flag success
				SaveResultState = SNotificationItem::CS_Success;
			}
			else
			{
				// Failed to save the bitmap
				ScreenshotSaveResultText = NSLOCTEXT( "UnrealEd", "ScreenshotFailedBitmap", "Screenshot failed, unable to save" );									
			}
		}
		else
		{
			// Failed to make save directory
			ScreenshotSaveResultText = NSLOCTEXT( "UnrealEd", "ScreenshotFailedFolder", "Screenshot capture failed, unable to create save directory (see log)" );					
			UE_LOG(LogEditorViewport, Warning, TEXT("Failed to create directory %s"), *FPaths::ConvertRelativePathToFull(FPaths::ScreenShotDir()));
		}
	}
	else
	{
		// Failed to read the image from the viewport
		ScreenshotSaveResultText = NSLOCTEXT( "UnrealEd", "ScreenshotFailedViewport", "Screenshot failed, unable to read image from viewport" );					
	}

	// Inform the user of the result of the operation
	FNotificationInfo Info( ScreenshotSaveResultText );
	Info.ExpireDuration = 5.0f;
	Info.bUseSuccessFailIcons = false;
	Info.bUseLargeFont = false;
	if ( !HyperLinkString.IsEmpty() )
	{
		Info.Hyperlink = FSimpleDelegate::CreateRaw(this, &FEditorViewportClient::OpenScreenshot, HyperLinkString );
		Info.HyperlinkText = FText::FromString( HyperLinkString );
	}

	TWeakPtr<SNotificationItem> SaveMessagePtr;
	SaveMessagePtr = FSlateNotificationManager::Get().AddNotification(Info);
	SaveMessagePtr.Pin()->SetCompletionState(SaveResultState);
}

/**
 * Implements screenshot capture for editor viewports.
 */
bool FEditorViewportClient::InputTakeScreenshot(FViewport* InViewport, FKey Key, EInputEvent Event)
{
	const bool F9Down = InViewport->KeyState(EKeys::F9);

	// Whether or not we accept the key press
	bool bHandled = false;

	if ( F9Down )
	{
		if ( Key == EKeys::LeftMouseButton )
		{
			if( Event == IE_Pressed )
			{
				// We need to invalidate the viewport in order to generate the correct pixel buffer for picking.
				Invalidate( false, true );
			}
			else if( Event == IE_Released )
			{
				TakeScreenshot(InViewport,false);
			}
			bHandled = true;
		}
	}

	return bHandled;
}

void FEditorViewportClient::TakeHighResScreenShot()
{
	if(Viewport)
	{
		Viewport->TakeHighResScreenShot();
	}
}

void FEditorViewportClient::ProcessScreenShots(FViewport* InViewport)
{
	if (GIsDumpingMovie || FScreenshotRequest::IsScreenshotRequested() || GIsHighResScreenshot)
	{
		// Default capture region is the entire viewport
		FIntRect CaptureRect(0, 0, 0, 0);

		FHighResScreenshotConfig& HighResScreenshotConfig = GetHighResScreenshotConfig();
		bool bCaptureAreaValid = HighResScreenshotConfig.CaptureRegion.Area() > 0;

		// If capture region isn't valid, we need to determine which rectangle to capture from.
		// We need to calculate a proper view rectangle so that we can take into account camera
		// properties, such as it being aspect ratio constrainted
		if (GIsHighResScreenshot && !bCaptureAreaValid)
		{
			FSceneViewFamilyContext ViewFamily(FSceneViewFamily::ConstructionValues(
				InViewport,
				GetScene(),
				EngineShowFlags)
				.SetRealtimeUpdate(IsRealtime()));
			auto* ViewportBak = Viewport;
			Viewport = InViewport;
			FSceneView* View = CalcSceneView(&ViewFamily);
			Viewport = ViewportBak;
			CaptureRect = View->ViewRect;
		}

		FString ScreenShotName = FScreenshotRequest::GetFilename();
		TArray<FColor> Bitmap;
		if (GetViewportScreenShot(InViewport, Bitmap, CaptureRect))
		{
			// Determine the size of the captured viewport data.
			FIntPoint BitmapSize = CaptureRect.Area() > 0 ? CaptureRect.Size() : InViewport->GetSizeXY();
			
			// Determine which region of the captured data we want to save out. If the highres screenshot capture region 
			// is not valid, we want to save out everything in the viewrect that we just grabbed.
			FIntRect SourceRect = FIntRect(0, 0, 0, 0);
			if (GIsHighResScreenshot && bCaptureAreaValid)
			{
				// Highres screenshot capture region is valid, so use that
				SourceRect = HighResScreenshotConfig.CaptureRegion;
			}

			bool bWriteAlpha = false;

			// If this is a high resolution screenshot and we are using the masking feature,
			// Get the results of the mask rendering pass and insert into the alpha channel of the screenshot.
			if (GIsHighResScreenshot && HighResScreenshotConfig.bMaskEnabled)
			{
				bWriteAlpha = HighResScreenshotConfig.MergeMaskIntoAlpha(Bitmap);
			}

			// Clip the bitmap to just the capture region if valid
			if (!SourceRect.IsEmpty())
			{
				FColor* const Data = Bitmap.GetData();
				const int32 OldWidth = BitmapSize.X;
				const int32 OldHeight = BitmapSize.Y;
				const int32 NewWidth = SourceRect.Width();
				const int32 NewHeight = SourceRect.Height();
				const int32 CaptureTopRow = SourceRect.Min.Y;
				const int32 CaptureLeftColumn = SourceRect.Min.X;

				for (int32 Row = 0; Row < NewHeight; Row++)
				{
					FMemory::Memmove(Data + Row * NewWidth, Data + (Row + CaptureTopRow) * OldWidth + CaptureLeftColumn, NewWidth * sizeof(*Data));
				}

				Bitmap.RemoveAt(NewWidth * NewHeight, OldWidth * OldHeight - NewWidth * NewHeight, false);
				BitmapSize = FIntPoint(NewWidth, NewHeight);
			}

			// Set full alpha on the bitmap
			if (!bWriteAlpha)
			{
				for (auto& Pixel : Bitmap)
				{
					Pixel.A = 255;
				}
			}

			// Save the bitmap to disc
			HighResScreenshotConfig.SaveImage(ScreenShotName, Bitmap, BitmapSize);
		}
		
		// Done with the request
		FScreenshotRequest::Reset();

		// Re-enable screen messages - if we are NOT capturing a movie
		GAreScreenMessagesEnabled = GScreenMessagesRestoreState;

		InViewport->InvalidateHitProxy();
	}
}

void FEditorViewportClient::DrawBoundingBox(FBox &Box, FCanvas* InCanvas, const FSceneView* InView, const FViewport* InViewport, const FLinearColor& InColor, const bool bInDrawBracket, const FString &InLabelText)
{
	FVector BoxCenter, BoxExtents;
	Box.GetCenterAndExtents( BoxCenter, BoxExtents );

	// Project center of bounding box onto screen.
	const FVector4 ProjBoxCenter = InView->WorldToScreen(BoxCenter);
		
	// Do nothing if behind camera
	if( ProjBoxCenter.W > 0.f )
	{
		// Project verts of world-space bounding box onto screen and take their bounding box
		const FVector Verts[8] = {	FVector( 1, 1, 1),
			FVector( 1, 1,-1),
			FVector( 1,-1, 1),
			FVector( 1,-1,-1),
			FVector(-1, 1, 1),
			FVector(-1, 1,-1),
			FVector(-1,-1, 1),
			FVector(-1,-1,-1) };

		const int32 HalfX = 0.5f * InViewport->GetSizeXY().X;
		const int32 HalfY = 0.5f * InViewport->GetSizeXY().Y;

		FVector2D ScreenBoxMin(1000000000, 1000000000);
		FVector2D ScreenBoxMax(-1000000000, -1000000000);

		for(int32 j=0; j<8; j++)
		{
			// Project vert into screen space.
			const FVector WorldVert = BoxCenter + (Verts[j]*BoxExtents);
			FVector2D PixelVert;
			if(InView->ScreenToPixel(InView->WorldToScreen(WorldVert),PixelVert))
			{
				// Update screen-space bounding box with with transformed vert.
				ScreenBoxMin.X = FMath::Min<int32>(ScreenBoxMin.X, PixelVert.X);
				ScreenBoxMin.Y = FMath::Min<int32>(ScreenBoxMin.Y, PixelVert.Y);

				ScreenBoxMax.X = FMath::Max<int32>(ScreenBoxMax.X, PixelVert.X);
				ScreenBoxMax.Y = FMath::Max<int32>(ScreenBoxMax.Y, PixelVert.Y);
			}
		}


		FCanvasLineItem LineItem( FVector2D( 0.0f, 0.0f ), FVector2D( 0.0f, 0.0f ) );
		LineItem.SetColor( InColor );
		if( bInDrawBracket )
		{
			// Draw a bracket when considering the non-current level.
			const float DeltaX = ScreenBoxMax.X - ScreenBoxMin.X;
			const float DeltaY = ScreenBoxMax.X - ScreenBoxMin.X;
			const FIntPoint Offset( DeltaX * 0.2f, DeltaY * 0.2f );

			LineItem.Draw( InCanvas, FVector2D(ScreenBoxMin.X, ScreenBoxMin.Y), FVector2D(ScreenBoxMin.X + Offset.X, ScreenBoxMin.Y) );
			LineItem.Draw( InCanvas, FVector2D(ScreenBoxMin.X, ScreenBoxMax.Y), FVector2D(ScreenBoxMin.X + Offset.X, ScreenBoxMax.Y) );

			LineItem.Draw( InCanvas, FVector2D(ScreenBoxMax.X, ScreenBoxMin.Y), FVector2D(ScreenBoxMax.X - Offset.X, ScreenBoxMin.Y) );
			LineItem.Draw( InCanvas, FVector2D(ScreenBoxMax.X, ScreenBoxMax.Y), FVector2D(ScreenBoxMax.X - Offset.X, ScreenBoxMax.Y) );

			LineItem.Draw( InCanvas, FVector2D(ScreenBoxMin.X, ScreenBoxMin.Y), FVector2D(ScreenBoxMin.X, ScreenBoxMin.Y + Offset.Y) );
			LineItem.Draw( InCanvas, FVector2D(ScreenBoxMax.X, ScreenBoxMin.Y), FVector2D(ScreenBoxMax.X, ScreenBoxMin.Y + Offset.Y) );

			LineItem.Draw( InCanvas, FVector2D(ScreenBoxMin.X, ScreenBoxMax.Y), FVector2D(ScreenBoxMin.X, ScreenBoxMax.Y - Offset.Y) );
			LineItem.Draw( InCanvas, FVector2D(ScreenBoxMax.X, ScreenBoxMax.Y), FVector2D(ScreenBoxMax.X, ScreenBoxMax.Y - Offset.Y) );
		}
		else
		{
			// Draw a box when considering the current level.
			LineItem.Draw( InCanvas, FVector2D(ScreenBoxMin.X, ScreenBoxMin.Y), FVector2D(ScreenBoxMin.X, ScreenBoxMax.Y) );
			LineItem.Draw( InCanvas, FVector2D(ScreenBoxMin.X, ScreenBoxMax.Y), FVector2D(ScreenBoxMax.X, ScreenBoxMax.Y) );
			LineItem.Draw( InCanvas, FVector2D(ScreenBoxMax.X, ScreenBoxMax.Y), FVector2D(ScreenBoxMax.X, ScreenBoxMin.Y) );
			LineItem.Draw( InCanvas, FVector2D(ScreenBoxMax.X, ScreenBoxMin.Y), FVector2D(ScreenBoxMin.X, ScreenBoxMin.Y) );
		}


		if (InLabelText.Len() > 0)
		{
			FCanvasTextItem TextItem( FVector2D( ScreenBoxMin.X + ((ScreenBoxMax.X - ScreenBoxMin.X) * 0.5f),ScreenBoxMin.Y), FText::FromString( InLabelText ), GEngine->GetMediumFont(), InColor );
			TextItem.bCentreX = true;
			InCanvas->DrawItem( TextItem );
		}
	}
}

void FEditorViewportClient::DrawActorScreenSpaceBoundingBox( FCanvas* InCanvas, const FSceneView* InView, FViewport* InViewport, AActor* InActor, const FLinearColor& InColor, const bool bInDrawBracket, const FString& InLabelText )
{
	check( InActor != NULL );


	// First check to see if we're dealing with a sprite, otherwise just use the normal bounding box
	UBillboardComponent* Sprite = InActor->FindComponentByClass<UBillboardComponent>();

	FBox ActorBox;
	if( Sprite != NULL )
	{
		ActorBox = Sprite->Bounds.GetBox();
	}
	else
	{
		const bool bNonColliding = true;
		ActorBox = InActor->GetComponentsBoundingBox( bNonColliding );
	}


	// If we didn't get a valid bounding box, just make a little one around the actor location
	if( !ActorBox.IsValid || ActorBox.GetExtent().GetMin() < KINDA_SMALL_NUMBER )
	{
		ActorBox = FBox( InActor->GetActorLocation() - FVector( -20 ), InActor->GetActorLocation() + FVector( 20 ) );
	}

	DrawBoundingBox(ActorBox, InCanvas, InView, InViewport, InColor, bInDrawBracket, InLabelText);
}

void FEditorViewportClient::SetGameView(bool bGameViewEnable)
{
	// backup this state as we want to preserve it
	bool bCompositeEditorPrimitives = EngineShowFlags.CompositeEditorPrimitives;

	// defaults
	FEngineShowFlags GameFlags(ESFIM_Game);
	FEngineShowFlags EditorFlags(ESFIM_Editor);
	{
		// likely we can take the existing state
		if(EngineShowFlags.Game)
		{
			GameFlags = EngineShowFlags;
			EditorFlags = LastEngineShowFlags;
		}
		else if(LastEngineShowFlags.Game)
		{
			GameFlags = LastEngineShowFlags;
			EditorFlags = EngineShowFlags;
		}
	}

	// toggle between the game and engine flags
	if(bGameViewEnable)
	{
		EngineShowFlags = GameFlags;
		LastEngineShowFlags = EditorFlags;
	}
	else
	{
		EngineShowFlags = EditorFlags;
		LastEngineShowFlags = GameFlags;
	}

	// maintain this state
	EngineShowFlags.SetCompositeEditorPrimitives(bCompositeEditorPrimitives);
	LastEngineShowFlags.SetCompositeEditorPrimitives(bCompositeEditorPrimitives);

	//reset game engine show flags that may have been turned on by making a selection in game view
	if(bGameViewEnable)
	{
		EngineShowFlags.SetModeWidgets(false);
		EngineShowFlags.SetSelection(false);
	}

	EngineShowFlags.SetSelectionOutline(bGameViewEnable ? false : GetDefault<ULevelEditorViewportSettings>()->bUseSelectionOutline);

	ApplyViewMode(GetViewMode(), IsPerspective(), EngineShowFlags);

	bInGameViewMode = bGameViewEnable;

	Invalidate();
}

FStatUnitData* FEditorViewportClient::GetStatUnitData() const
{
	return &StatUnitData;
}

FStatHitchesData* FEditorViewportClient::GetStatHitchesData() const
{
	return &StatHitchesData;
}

const TArray<FString>* FEditorViewportClient::GetEnabledStats() const
{
	return &EnabledStats;
}

void FEditorViewportClient::SetEnabledStats(const TArray<FString>& InEnabledStats)
{
	EnabledStats = InEnabledStats;
}

bool FEditorViewportClient::IsStatEnabled(const FString& InName) const
{
	return EnabledStats.Contains(InName);
}

////////////////

bool FEditorViewportStats::bInitialized(false);
bool FEditorViewportStats::bUsingCalledThisFrame(false);
FEditorViewportStats::Category FEditorViewportStats::LastUsing(FEditorViewportStats::CAT_MAX);
int32 FEditorViewportStats::DataPoints[FEditorViewportStats::CAT_MAX];

void FEditorViewportStats::Initialize()
{
	if ( !bInitialized )
	{
		bInitialized = true;
		FMemory::Memzero(DataPoints);
	}
}

void FEditorViewportStats::Used(FEditorViewportStats::Category InCategory)
{
	Initialize();
	DataPoints[InCategory] += 1;
}

void FEditorViewportStats::BeginFrame()
{
	Initialize();
	bUsingCalledThisFrame = false;
}

void FEditorViewportStats::Using(Category InCategory)
{
	Initialize();

	bUsingCalledThisFrame = true;

	if ( LastUsing != InCategory )
	{
		LastUsing = InCategory;
		DataPoints[InCategory] += 1;
	}
}

void FEditorViewportStats::NoOpUsing()
{
	Initialize();

	bUsingCalledThisFrame = true;
}

void FEditorViewportStats::EndFrame()
{
	Initialize();

	if ( !bUsingCalledThisFrame )
	{
		LastUsing = FEditorViewportStats::CAT_MAX;
	}
}

void FEditorViewportStats::SendUsageData()
{
	Initialize();

	static_assert(FEditorViewportStats::CAT_MAX == 22, "If the number of categories change you need to add more entries below!");

	TArray<FAnalyticsEventAttribute> PerspectiveUsage;
	PerspectiveUsage.Add(FAnalyticsEventAttribute(FString("Keyboard.WASD"),			DataPoints[FEditorViewportStats::CAT_PERSPECTIVE_KEYBOARD_WASD]));
	PerspectiveUsage.Add(FAnalyticsEventAttribute(FString("Keyboard.UpDown"),		DataPoints[FEditorViewportStats::CAT_PERSPECTIVE_KEYBOARD_UP_DOWN]));
	PerspectiveUsage.Add(FAnalyticsEventAttribute(FString("Keyboard.FovZoom"),		DataPoints[FEditorViewportStats::CAT_PERSPECTIVE_KEYBOARD_FOV_ZOOM]));
	PerspectiveUsage.Add(FAnalyticsEventAttribute(FString("Mouse.Dolly"),			DataPoints[FEditorViewportStats::CAT_PERSPECTIVE_MOUSE_DOLLY]));
	PerspectiveUsage.Add(FAnalyticsEventAttribute(FString("Mouse.Pan"),				DataPoints[FEditorViewportStats::CAT_PERSPECTIVE_MOUSE_PAN]));
	PerspectiveUsage.Add(FAnalyticsEventAttribute(FString("Mouse.Scroll"),			DataPoints[FEditorViewportStats::CAT_PERSPECTIVE_MOUSE_SCROLL]));
	PerspectiveUsage.Add(FAnalyticsEventAttribute(FString("Mouse.Orbit.Rotation"),	DataPoints[FEditorViewportStats::CAT_PERSPECTIVE_MOUSE_ORBIT_ROTATION]));
	PerspectiveUsage.Add(FAnalyticsEventAttribute(FString("Mouse.Orbit.Pan"),		DataPoints[FEditorViewportStats::CAT_PERSPECTIVE_MOUSE_ORBIT_PAN]));
	PerspectiveUsage.Add(FAnalyticsEventAttribute(FString("Mouse.Orbit.Zoom"),		DataPoints[FEditorViewportStats::CAT_PERSPECTIVE_MOUSE_ORBIT_ZOOM]));
	PerspectiveUsage.Add(FAnalyticsEventAttribute(FString("Gesture.Scroll"),		DataPoints[FEditorViewportStats::CAT_PERSPECTIVE_GESTURE_SCROLL]));
	PerspectiveUsage.Add(FAnalyticsEventAttribute(FString("Gesture.Magnify"),		DataPoints[FEditorViewportStats::CAT_PERSPECTIVE_GESTURE_MAGNIFY]));

	TArray<FAnalyticsEventAttribute> OrthographicUsage;
	OrthographicUsage.Add(FAnalyticsEventAttribute(FString("Keyboard.WASD"),		DataPoints[FEditorViewportStats::CAT_ORTHOGRAPHIC_KEYBOARD_WASD]));
	OrthographicUsage.Add(FAnalyticsEventAttribute(FString("Keyboard.UpDown"),		DataPoints[FEditorViewportStats::CAT_ORTHOGRAPHIC_KEYBOARD_UP_DOWN]));
	OrthographicUsage.Add(FAnalyticsEventAttribute(FString("Keyboard.FovZoom"),		DataPoints[FEditorViewportStats::CAT_ORTHOGRAPHIC_KEYBOARD_FOV_ZOOM]));
	OrthographicUsage.Add(FAnalyticsEventAttribute(FString("Mouse.Zoom"),			DataPoints[FEditorViewportStats::CAT_ORTHOGRAPHIC_MOUSE_ZOOM]));
	OrthographicUsage.Add(FAnalyticsEventAttribute(FString("Mouse.Pan"),			DataPoints[FEditorViewportStats::CAT_ORTHOGRAPHIC_MOUSE_PAN]));
	OrthographicUsage.Add(FAnalyticsEventAttribute(FString("Mouse.Scroll"),			DataPoints[FEditorViewportStats::CAT_ORTHOGRAPHIC_MOUSE_SCROLL]));
	OrthographicUsage.Add(FAnalyticsEventAttribute(FString("Mouse.Orbit.Rotation"), DataPoints[FEditorViewportStats::CAT_ORTHOGRAPHIC_MOUSE_ORBIT_ROTATION]));
	OrthographicUsage.Add(FAnalyticsEventAttribute(FString("Mouse.Orbit.Pan"),		DataPoints[FEditorViewportStats::CAT_ORTHOGRAPHIC_MOUSE_ORBIT_PAN]));
	OrthographicUsage.Add(FAnalyticsEventAttribute(FString("Mouse.Orbit.Zoom"),		DataPoints[FEditorViewportStats::CAT_ORTHOGRAPHIC_MOUSE_ORBIT_ZOOM]));
	OrthographicUsage.Add(FAnalyticsEventAttribute(FString("Gesture.Scroll"),		DataPoints[FEditorViewportStats::CAT_ORTHOGRAPHIC_GESTURE_SCROLL]));
	OrthographicUsage.Add(FAnalyticsEventAttribute(FString("Gesture.Magnify"),		DataPoints[FEditorViewportStats::CAT_ORTHOGRAPHIC_GESTURE_MAGNIFY]));

	FEngineAnalytics::GetProvider().RecordEvent(FString("Editor.Usage.Viewport.Perspective"), PerspectiveUsage);
	FEngineAnalytics::GetProvider().RecordEvent(FString("Editor.Usage.Viewport.Orthographic"), OrthographicUsage);

	// Clear all the usage data in case we do it twice.
	FMemory::Memzero(DataPoints);
}


FViewportNavigationCommands::FViewportNavigationCommands()
	: TCommands<FViewportNavigationCommands>(
		"EditorViewportClient", // Context name for fast lookup
		NSLOCTEXT("Contexts", "ViewportNavigation", "Viewport Navigation"), // Localized context name for displaying
		FName(),
		FEditorStyle::GetStyleSetName() // Icon Style Set
	)
{
}

void FViewportNavigationCommands::RegisterCommands()
{
	UI_COMMAND(Forward, "Forward", "Moves the camera Forward", EUserInterfaceActionType::Button, FInputChord(EKeys::W));
	UI_COMMAND(Backward, "Backward", "Moves the camera Backward", EUserInterfaceActionType::Button, FInputChord(EKeys::S));
	UI_COMMAND(Left, "Left", "Moves the camera Left", EUserInterfaceActionType::Button, FInputChord(EKeys::A));
	UI_COMMAND(Right, "Right", "Moves the camera Right", EUserInterfaceActionType::Button, FInputChord(EKeys::D));

	UI_COMMAND(Up, "Up", "Moves the camera Up", EUserInterfaceActionType::Button, FInputChord(EKeys::E));
	UI_COMMAND(Down, "Down", "Moves the camera Down", EUserInterfaceActionType::Button, FInputChord(EKeys::Q));

	UI_COMMAND(FovZoomIn, "FOV Zoom In", "Narrows the camers FOV", EUserInterfaceActionType::Button, FInputChord(EKeys::C));
	UI_COMMAND(FovZoomOut, "FOV Zoom Out", "Widens the camera FOV", EUserInterfaceActionType::Button, FInputChord(EKeys::Z));
}

#undef LOCTEXT_NAMESPACE <|MERGE_RESOLUTION|>--- conflicted
+++ resolved
@@ -3744,14 +3744,10 @@
 			if (GestureType == EGestureEvent::Scroll && !LeftMouseButtonDown && !RightMouseButtonDown)
 			{
 				const float UnitsPerPixel = GetOrthoUnitsPerPixel(InViewport);
-<<<<<<< HEAD
-				
-=======
 
 				const EScrollGestureDirection DirectionSetting = GetDefault<ULevelEditorViewportSettings>()->ScrollGestureDirectionForOrthoViewports;
 				const bool bUseDirectionInvertedFromDevice = DirectionSetting == EScrollGestureDirection::Natural || (DirectionSetting == EScrollGestureDirection::UseSystemSetting && bIsDirectionInvertedFromDevice);
 
->>>>>>> e58dcb1b
 				// GestureDelta is in window pixel coords.  Adjust for ortho units.
 				const FVector2D AdjustedGestureDelta = (bUseDirectionInvertedFromDevice == bIsDirectionInvertedFromDevice ? GestureDelta : -GestureDelta) * UnitsPerPixel;
 
