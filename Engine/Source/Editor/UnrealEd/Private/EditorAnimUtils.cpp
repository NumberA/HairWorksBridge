--- conflicted
+++ resolved
@@ -177,17 +177,6 @@
 			// Copy curve data from source asset, preserving data in the target if present.
 			if (OldSkeleton)
 			{
-<<<<<<< HEAD
-				FSmartNameMapping* OldNameMapping = OldSkeleton->SmartNames.GetContainer(USkeleton::AnimCurveMappingName);
-				FSmartNameMapping* NewNameMapping = NewSkeleton->SmartNames.GetContainer(USkeleton::AnimCurveMappingName);
-				AssetToRetarget->RawCurveData.UpdateLastObservedNames(OldNameMapping);
-
-				for(FFloatCurve& Curve : AssetToRetarget->RawCurveData.FloatCurves)
-				{
-					NewNameMapping->AddName(Curve.LastObservedName, Curve.CurveUid);
-				}
-			}
-=======
 				EditorAnimUtils::CopyAnimCurves(OldSkeleton, NewSkeleton, AssetToRetarget, USkeleton::AnimCurveMappingName, FRawCurveTracks::FloatType);
 
 				// clear transform curves since those curves won't work in new skeleton
@@ -197,7 +186,6 @@
 				// I can't copy transform curves yet because transform curves need retargeting. 
 				//EditorAnimUtils::CopyAnimCurves(OldSkeleton, NewSkeleton, AssetToRetarget, USkeleton::AnimTrackCurveMappingName, FRawCurveTracks::TransformType);
 			}	
->>>>>>> 2e95d669
 
 			AssetToRetarget->ReplaceReferredAnimations(DuplicatedSequences);
 			AssetToRetarget->ReplaceSkeleton(NewSkeleton, bConvertAnimationDataInComponentSpaces);
