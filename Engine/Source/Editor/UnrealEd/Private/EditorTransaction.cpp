// Copyright 1998-2016 Epic Games, Inc. All Rights Reserved.


#include "UnrealEd.h"
#include "BSPOps.h"
#include "Engine/BlueprintGeneratedClass.h"

DEFINE_LOG_CATEGORY_STATIC(LogEditorTransaction, Log, All);

inline UObject* BuildSubobjectKey(UObject* InObj, TArray<FName>& OutHierarchyNames)
{
	auto UseOuter = [](const UObject* Obj)
	{
		if (Obj == nullptr)
		{
			return false;
		}

		const bool bIsCDO = Obj->HasAllFlags(RF_ClassDefaultObject);
		const UObject* CDO = bIsCDO ? Obj : nullptr;
		const bool bIsClassCDO = (CDO != nullptr) ? (CDO->GetClass()->ClassDefaultObject == CDO) : false;
		if(!bIsClassCDO && CDO)
		{
			// Likely a trashed CDO, try to recover. Only known cause of this is
			// ambiguous use of DSOs:
			CDO = CDO->GetClass()->ClassDefaultObject;
		}
		const UActorComponent* AsComponent = Cast<UActorComponent>(Obj);
		const bool bIsDSO = Obj->HasAnyFlags(RF_DefaultSubObject);
		const bool bIsSCSComponent = AsComponent && AsComponent->IsCreatedByConstructionScript();
		return (bIsCDO && bIsClassCDO) || bIsDSO || bIsSCSComponent;
	};
	
	UObject* Outermost = nullptr;

	UObject* Iter = InObj;
	while (UseOuter(Iter))
	{
		OutHierarchyNames.Add(Iter->GetFName());
		Iter = Iter->GetOuter();
		Outermost = Iter;
	}

	return Outermost;
}

/*-----------------------------------------------------------------------------
	A single transaction.
-----------------------------------------------------------------------------*/

FTransaction::FObjectRecord::FObjectRecord(FTransaction* Owner, UObject* InObject, FScriptArray* InArray, int32 InIndex, int32 InCount, int32 InOper, int32 InElementSize, STRUCT_DC InDefaultConstructor, STRUCT_AR InSerializer, STRUCT_DTOR InDestructor)
	:	Object				( InObject )
	,	Array				( InArray )
	,	Index				( InIndex )
	,	Count				( InCount )
	,	Oper				( InOper )
	,	ElementSize			( InElementSize )
	,	DefaultConstructor	( InDefaultConstructor )
	,	Serializer			( InSerializer )
	,	Destructor			( InDestructor )
	,	bRestored			( false )
	,	bWantsBinarySerialization ( true )
{
	// Blueprint compile-in-place can alter class layout so use tagged serialization for objects relying on a UBlueprint's Class
	if (UBlueprintGeneratedClass* Class = Cast<UBlueprintGeneratedClass>(InObject->GetClass()))
	{
		bWantsBinarySerialization = false; 
	}
	ObjectAnnotation = Object->GetTransactionAnnotation();
	FWriter Writer( Data, ReferencedObjects, ReferencedNames, bWantsBinarySerialization );
	SerializeContents( Writer, Oper );
}

void FTransaction::FObjectRecord::SerializeContents( FArchive& Ar, int32 InOper )
{
	// Cache to restore at the end
	bool bWasArIgnoreOuterRef = Ar.ArIgnoreOuterRef;

	if (Object.SubObjectHierarchyID.Num() != 0)
	{
		Ar.ArIgnoreOuterRef = true;
	}

	if( Array )
	{
		//UE_LOG( LogEditorTransaction, Log, TEXT("Array %s %i*%i: %i"), Object ? *Object->GetFullName() : TEXT("Invalid Object"), Index, ElementSize, InOper);

		check((SIZE_T)Array >= (SIZE_T)Object.Get() + sizeof(UObject));
		check((SIZE_T)Array + sizeof(FScriptArray) <= (SIZE_T)Object.Get() + Object->GetClass()->GetPropertiesSize());
		check(ElementSize!=0);
		check(DefaultConstructor!=NULL);
		check(Serializer!=NULL);
		check(Index>=0);
		check(Count>=0);
		if( InOper==1 )
		{
			// "Saving add order" or "Undoing add order" or "Redoing remove order".
			if( Ar.IsLoading() )
			{
				checkSlow(Index+Count<=Array->Num());
				for( int32 i=Index; i<Index+Count; i++ )
				{
					Destructor( (uint8*)Array->GetData() + i*ElementSize );
				}
				Array->Remove( Index, Count, ElementSize );
			}
		}
		else
		{
			// "Undo/Redo Modify" or "Saving remove order" or "Undoing remove order" or "Redoing add order".
			if( InOper==-1 && Ar.IsLoading() )
			{
				Array->InsertZeroed( Index, Count, ElementSize );
				for( int32 i=Index; i<Index+Count; i++ )
				{
					DefaultConstructor( (uint8*)Array->GetData() + i*ElementSize );
				}
			}

			// Serialize changed items.
			check(Index+Count<=Array->Num());
			for( int32 i=Index; i<Index+Count; i++ )
			{
				Serializer( Ar, (uint8*)Array->GetData() + i*ElementSize );
			}
		}
	}
	else
	{
		//UE_LOG(LogEditorTransaction, Log,  TEXT("Object %s"), *Object->GetFullName());
		check(Index==0);
		check(ElementSize==0);
		check(DefaultConstructor==NULL);
		check(Serializer==NULL);
		Object->Serialize( Ar );
	}
	Ar.ArIgnoreOuterRef = bWasArIgnoreOuterRef;
}

void FTransaction::FObjectRecord::Restore( FTransaction* Owner )
{
	if( !bRestored )
	{
		bRestored = true;
		TArray<uint8> FlipData;
		TArray<FPersistentObjectRef> FlipReferencedObjects;
		TArray<FName> FlipReferencedNames;
		TSharedPtr<ITransactionObjectAnnotation> FlipObjectAnnotation;
		if( Owner->bFlip )
		{
			FlipObjectAnnotation = Object->GetTransactionAnnotation();
			FWriter Writer( FlipData, FlipReferencedObjects, FlipReferencedNames, bWantsBinarySerialization );
			SerializeContents( Writer, -Oper );
		}
		FTransaction::FObjectRecord::FReader Reader( Owner, Data, ReferencedObjects, ReferencedNames, bWantsBinarySerialization );
		SerializeContents( Reader, Oper );
		if( Owner->bFlip )
		{
			Exchange( ObjectAnnotation, FlipObjectAnnotation );
			Exchange( Data, FlipData );
			Exchange( ReferencedObjects, FlipReferencedObjects );
			Exchange( ReferencedNames, FlipReferencedNames );
			Oper *= -1;
		}
	}
}

int32 FTransaction::GetRecordCount() const
{
	return Records.Num();
}

bool FTransaction::ContainsPieObject() const
{
	for( const FObjectRecord& Record : Records )
	{
		if( Record.ContainsPieObject() )
		{
			return true;
		}
	}

	return false;
}


void FTransaction::RemoveRecords( int32 Count /* = 1  */ )
{
	if ( Count > 0 && Records.Num() >= Count )
	{
		// Remove anything from the ObjectMap which is about to be removed from the Records array
		for (int32 Index = 0; Index < Count; Index++)
		{
			ObjectMap.Remove( Records[Records.Num() - Count + Index].Object.Get() );
		}

		Records.RemoveAt( Records.Num() - Count, Count );
	}
}

/**
 * Outputs the contents of the ObjectMap to the specified output device.
 */
void FTransaction::DumpObjectMap(FOutputDevice& Ar) const
{
	Ar.Logf( TEXT("===== DumpObjectMap %s ==== "), *Title.ToString() );
	for ( ObjectMapType::TConstIterator It(ObjectMap) ; It ; ++It )
	{
		const UObject* CurrentObject	= It.Key();
		const int32 SaveCount				= It.Value();
		Ar.Logf( TEXT("%i\t: %s"), SaveCount, *CurrentObject->GetPathName() );
	}
	Ar.Logf( TEXT("=== EndDumpObjectMap %s === "), *Title.ToString() );
}

FArchive& operator<<( FArchive& Ar, FTransaction::FObjectRecord& R )
{
	FMemMark Mark(FMemStack::Get());
	Ar << R.Object;
	Ar << R.Data;
	Ar << R.ReferencedObjects;
	Ar << R.ReferencedNames;
	Mark.Pop();
	return Ar;
}

FTransaction::FObjectRecord::FPersistentObjectRef::FPersistentObjectRef(UObject* InObject)
	: ReferenceType(EReferenceType::Unknown)
	, Object(nullptr)
{
	check(InObject);
	UObject* Outermost = BuildSubobjectKey(InObject, SubObjectHierarchyID);

	if (SubObjectHierarchyID.Num()>0)
	{
		check(Outermost);
		//check(Outermost != GetTransientPackage());
		ReferenceType = EReferenceType::SubObject;
		Object = Outermost;
	}
	else
	{
		SubObjectHierarchyID.Empty();
		ReferenceType = EReferenceType::RootObject;
		Object = InObject;
	}

	// Make sure that when we look up the object we find the same thing:
	checkSlow(Get() == InObject);
}

UObject* FTransaction::FObjectRecord::FPersistentObjectRef::Get() const
{
	if (ReferenceType == EReferenceType::SubObject)
	{
		check (SubObjectHierarchyID.Num() > 0)
		// find the subobject:
		UObject* CurrentObject = Object;
		bool bFoundTargetSubObject = (SubObjectHierarchyID.Num() == 0);
		if (!bFoundTargetSubObject)
		{
			// Current increasing depth into sub-objects, starts at 1 to avoid the sub-object found and placed in NextObject.
			int SubObjectDepth = SubObjectHierarchyID.Num() - 1;
			UObject* NextObject = CurrentObject;
			while (NextObject != nullptr && !bFoundTargetSubObject)
			{
				// Look for any UObject with the CurrentObject's outer to find the next sub-object:
				NextObject = StaticFindObjectFast(UObject::StaticClass(), CurrentObject, SubObjectHierarchyID[SubObjectDepth]);
				bFoundTargetSubObject = SubObjectDepth == 0;
				--SubObjectDepth;
				CurrentObject = NextObject;
			}
		}

		return bFoundTargetSubObject ? CurrentObject : nullptr;
	}

	return Object;
}

void FTransaction::FObjectRecord::AddReferencedObjects( FReferenceCollector& Collector )
{
	UObject* Obj = Object.Object;
	Collector.AddReferencedObject(Obj);
	Object.Object = Obj;

	for (FPersistentObjectRef& ReferencedObject : ReferencedObjects)
	{
		UObject* RefObj = ReferencedObject.Object;
		Collector.AddReferencedObject(RefObj);
		ReferencedObject.Object = RefObj;
	}

	if (ObjectAnnotation.IsValid())
	{
		ObjectAnnotation->AddReferencedObjects(Collector);
	}
}

bool FTransaction::FObjectRecord::ContainsPieObject() const
{
	{
		UObject* Obj = Object.Object;

		if(Obj && Obj->GetOutermost()->HasAnyPackageFlags(PKG_PlayInEditor))
		{
			return true;
		}
	}

	for (const FPersistentObjectRef& ReferencedObject : ReferencedObjects)
	{
		const UObject* Obj = ReferencedObject.Object;
		if( Obj && Obj->GetOutermost()->HasAnyPackageFlags(PKG_PlayInEditor))
		{
			return true;
		}
	}

	return false;
}

void FTransaction::AddReferencedObjects( FReferenceCollector& Collector )
{
	for( FObjectRecord& ObjectRecord : Records )
	{
		ObjectRecord.AddReferencedObjects( Collector );
	}
	Collector.AddReferencedObjects(ObjectMap);
}

// FTransactionBase interface.
void FTransaction::SaveObject( UObject* Object )
{
	check(Object);
	Object->CheckDefaultSubobjects();

	int32* SaveCount = ObjectMap.Find(Object);
	if ( !SaveCount )
	{
		ObjectMap.Add(Object,1);
		// Save the object.
		new( Records )FObjectRecord( this, Object, NULL, 0, 0, 0, 0, NULL, NULL, NULL );
	}
	else
	{
		++(*SaveCount);
	}
}

void FTransaction::SaveArray( UObject* Object, FScriptArray* Array, int32 Index, int32 Count, int32 Oper, int32 ElementSize, STRUCT_DC DefaultConstructor, STRUCT_AR Serializer, STRUCT_DTOR Destructor )
{
	check(Object);
	check(Array);
	check(ElementSize);
	check(DefaultConstructor);
	check(Serializer);
	check(Object->IsValidLowLevel());
	check((SIZE_T)Array>=(SIZE_T)Object);
	check((SIZE_T)Array+sizeof(FScriptArray)<=(SIZE_T)Object+Object->GetClass()->PropertiesSize);
	check(Index>=0);
	check(Count>=0);
	check(Index+Count<=Array->Num());

	// don't serialize the array if the object is contained within a PIE package
	if( Object->HasAnyFlags(RF_Transactional) && !Object->GetOutermost()->HasAnyPackageFlags(PKG_PlayInEditor))
	{
		// Save the array.
		new( Records )FObjectRecord( this, Object, Array, Index, Count, Oper, ElementSize, DefaultConstructor, Serializer, Destructor );
	}
}

void FTransaction::SetPrimaryObject(UObject* InObject)
{
	if (PrimaryObject == NULL)
	{
		PrimaryObject = InObject;
	}
}

/**
 * Enacts the transaction.
 */
void FTransaction::Apply()
{
	checkSlow(Inc==1||Inc==-1);

	// Figure out direction.
	const int32 Start = Inc==1 ? 0             : Records.Num()-1;
	const int32 End   = Inc==1 ? Records.Num() :              -1;

	// Init objects.
	TMap<UObject*, TSharedPtr<ITransactionObjectAnnotation>> ChangedObjects;
	for( int32 i=Start; i!=End; i+=Inc )
	{
		FObjectRecord& Record = Records[i];
		Record.bRestored = false;

		UObject* Object = Record.Object.Get();
		if (Object)
		{
			if (!ChangedObjects.Contains(Object))
			{
				Object->CheckDefaultSubobjects();
				Object->PreEditUndo();
			}

			ChangedObjects.Add(Object, Record.ObjectAnnotation);
		}
	}
	for( int32 i=Start; i!=End; i+=Inc )
	{
		Records[i].Restore( this );
	}

	// An Actor's components must always get its PostEditUndo before the owning Actor so do a quick sort
	ChangedObjects.KeySort([](UObject& A, UObject& B)
	{
		UActorComponent* BAsComponent = Cast<UActorComponent>(&B);
		return (BAsComponent ? (BAsComponent->GetOwner() != &A) : true);
	});

	TArray<ULevel*> LevelsToCommitModelSurface;
	NumModelsModified = 0;		// Count the number of UModels that were changed.
	for (auto ChangedObjectIt : ChangedObjects)
	{
		UObject* ChangedObject = ChangedObjectIt.Key;
		UModel* Model = Cast<UModel>(ChangedObject);
		if (Model && Model->Nodes.Num())
		{
			FBSPOps::bspBuildBounds(Model);
			++NumModelsModified;
		}
		
		if (UModelComponent* ModelComponent = Cast<UModelComponent>(ChangedObject))
		{
			ULevel* Level = ModelComponent->GetTypedOuter<ULevel>();
			check(Level);
			LevelsToCommitModelSurface.AddUnique(Level);
		}

		TSharedPtr<ITransactionObjectAnnotation> ChangedObjectTransactionAnnotation = ChangedObjectIt.Value;
		if (ChangedObjectTransactionAnnotation.IsValid())
		{
			ChangedObject->PostEditUndo(ChangedObjectTransactionAnnotation);
		}
		else
		{
			ChangedObject->PostEditUndo();
		}
	}

	// Commit model surfaces for unique levels within the transaction
	for (ULevel* Level : LevelsToCommitModelSurface)
	{
		Level->CommitModelSurfaces();
	}

	// Flip it.
	if (bFlip)
	{
		Inc *= -1;
	}
	for (auto ChangedObjectIt : ChangedObjects)
	{
		UObject* ChangedObject = ChangedObjectIt.Key;
		ChangedObject->CheckDefaultSubobjects();
	}
}

SIZE_T FTransaction::DataSize() const
{
	SIZE_T Result=0;
	for( int32 i=0; i<Records.Num(); i++ )
	{
		Result += Records[i].Data.Num();
	}
	return Result;
}

/**
 * Get all the objects that are part of this transaction.
 * @param	Objects		[out] Receives the object list.  Previous contents are cleared.
 */
void FTransaction::GetTransactionObjects(TArray<UObject*>& Objects) const
{
	Objects.Empty(); // Just in case.

	for(int32 i=0; i<Records.Num(); i++)
	{
		UObject* Obj = Records[i].Object.Get();
		if (Obj)
		{
			Objects.AddUnique(Obj);
		}
	}
}


/*-----------------------------------------------------------------------------
	Transaction tracking system.
-----------------------------------------------------------------------------*/
UTransactor::UTransactor(const FObjectInitializer& ObjectInitializer)
	: Super(ObjectInitializer)
{
}

void UTransBuffer::Initialize(SIZE_T InMaxMemory)
{
	MaxMemory = InMaxMemory;
	// Reset.
	Reset( NSLOCTEXT("UnrealEd", "Startup", "Startup") );
	CheckState();

	UE_LOG(LogInit, Log, TEXT("Transaction tracking system initialized") );
}

// UObject interface.
void UTransBuffer::Serialize( FArchive& Ar )
{
	check( !Ar.IsPersistent() );

	CheckState();

	Super::Serialize( Ar );

	if ( IsObjectSerializationEnabled() || !Ar.IsObjectReferenceCollector() )
	{
		Ar << UndoBuffer;
	}
	Ar << ResetReason << UndoCount << ActiveCount << ActiveRecordCounts;

	CheckState();
}

void UTransBuffer::FinishDestroy()
{
	if ( !HasAnyFlags(RF_ClassDefaultObject) )
	{
		CheckState();
		UE_LOG(LogExit, Log, TEXT("Transaction tracking system shut down") );
	}
	Super::FinishDestroy();
}

void UTransBuffer::AddReferencedObjects(UObject* InThis, FReferenceCollector& Collector)
{	
	UTransBuffer* This = CastChecked<UTransBuffer>(InThis);
	This->CheckState();

	if ( This->IsObjectSerializationEnabled() )
	{
		// We cannot support undoing across GC if we allow it to eliminate references so we need
		// to suppress it.
		Collector.AllowEliminatingReferences(false);
		for( int32 Index = 0; Index < This->UndoBuffer.Num(); Index++ )
		{
			This->UndoBuffer[ Index ].AddReferencedObjects( Collector );
		}
		Collector.AllowEliminatingReferences(true);
	}

	This->CheckState();

	Super::AddReferencedObjects( This, Collector );
}

int32 UTransBuffer::Begin( const TCHAR* SessionContext, const FText& Description )
{
	return BeginInternal<FTransaction>(SessionContext, Description);
}


int32 UTransBuffer::End()
{
	CheckState();
	const int32 Result = ActiveCount;
	// Don't assert as we now purge the buffer when resetting.
	// So, the active count could be 0, but the code path may still call end.
	if (ActiveCount >= 1)
	{
		if( --ActiveCount==0 )
		{
#if 0 // @todo DB: please don't remove this code -- thanks! :)
			// End the current transaction.
			if ( GUndo && GLog )
			{
				// @todo DB: Fix this potentially unsafe downcast.
				static_cast<FTransaction*>(GUndo)->DumpObjectMap( *GLog );
			}
#endif
			GUndo = NULL;
		}
		ActiveRecordCounts.Pop();
		CheckState();
	}
	return Result;
}


void UTransBuffer::Reset( const FText& Reason )
{
	CheckState();

	if( ActiveCount != 0 )
	{
		FString ErrorMessage = TEXT("");
		ErrorMessage += FString::Printf(TEXT("Non zero active count in UTransBuffer::Reset") LINE_TERMINATOR );
		ErrorMessage += FString::Printf(TEXT("ActiveCount : %d"	) LINE_TERMINATOR, ActiveCount );
		ErrorMessage += FString::Printf(TEXT("SessionName : %s"	) LINE_TERMINATOR, *GetUndoContext(false).Context );
		ErrorMessage += FString::Printf(TEXT("Reason      : %s"	) LINE_TERMINATOR, *Reason.ToString() );

		ErrorMessage += FString::Printf( LINE_TERMINATOR );
		ErrorMessage += FString::Printf(TEXT("Purging the undo buffer...") LINE_TERMINATOR );

		UE_LOG(LogEditorTransaction, Log, TEXT("%s"), *ErrorMessage);

	
		// Clear out the transaction buffer...
		Cancel(0);
	}

	// Reset all transactions.
	UndoBuffer.Empty();
	UndoCount    = 0;
	ResetReason  = Reason;
	ActiveCount  = 0;
	ActiveRecordCounts.Empty();

	CheckState();
}


void UTransBuffer::Cancel( int32 StartIndex /*=0*/ )
{
	CheckState();

	// if we don't have any active actions, we shouldn't have an active transaction at all
	if ( ActiveCount > 0 )
	{
		if ( StartIndex == 0 )
		{
			// clear the global pointer to the soon-to-be-deleted transaction
			GUndo = NULL;
			
			// remove the currently active transaction from the buffer
			UndoBuffer.Pop();
		}
		else
		{
			int32 RecordsToKeep = 0;
			for (int32 ActiveIndex = 0; ActiveIndex <= StartIndex; ++ActiveIndex)
			{
				RecordsToKeep += ActiveRecordCounts[ActiveIndex];
			}

			FTransaction& Transaction = UndoBuffer.Last();
			Transaction.RemoveRecords(Transaction.GetRecordCount() - RecordsToKeep);
		}

		// reset the active count
		ActiveCount = StartIndex;
		ActiveRecordCounts.SetNum(StartIndex);
	}

	CheckState();
}


bool UTransBuffer::CanUndo( FText* Text )
{
	CheckState();
	if( ActiveCount )
	{
		if( Text )
		{
			*Text = NSLOCTEXT("TransactionSystem", "CantUndoDuringTransaction", "(Can't undo while action is in progress)");
		}
		return false;
	}
	
	if (UndoBarrierStack.Num())
	{
		const int32 UndoBarrier = UndoBarrierStack.Last();
		if (UndoBuffer.Num() - UndoCount <= UndoBarrier)
		{
			if (Text)
			{
				*Text = NSLOCTEXT("TransactionSystem", "HitUndoBarrier", "(Hit Undo barrier; can't undo any further)");
			}
			return false;
		}
	}

	if( UndoBuffer.Num()==UndoCount )
	{
		if( Text )
		{
			*Text = FText::Format( NSLOCTEXT("TransactionSystem", "CantUndoAfter", "(Can't undo after: {0})"), ResetReason );
		}
		return false;
	}
	return true;
}


bool UTransBuffer::CanRedo( FText* Text )
{
	CheckState();
	if( ActiveCount )
	{
		if( Text )
		{
			*Text = NSLOCTEXT("TransactionSystem", "CantRedoDuringTransaction", "(Can't redo while action is in progress)");
		}
		return 0;
	}
	if( UndoCount==0 )
	{
		if( Text )
		{
			*Text = NSLOCTEXT("TransactionSystem", "NothingToRedo", "(Nothing to redo)");
		}
		return 0;
	}
	return 1;
}


const FTransaction* UTransBuffer::GetTransaction( int32 QueueIndex ) const
{
	if (UndoBuffer.Num() > QueueIndex && QueueIndex != INDEX_NONE)
	{
		return &UndoBuffer[QueueIndex];
	}

	return NULL;
}


FUndoSessionContext UTransBuffer::GetUndoContext( bool bCheckWhetherUndoPossible )
{
	FUndoSessionContext Context;
	FText Title;
	if( bCheckWhetherUndoPossible && !CanUndo( &Title ) )
	{
		Context.Title = Title;
		return Context;
	}

	const FTransaction* Transaction = &UndoBuffer[ UndoBuffer.Num() - (UndoCount + 1) ];
	return Transaction->GetContext();
}


FUndoSessionContext UTransBuffer::GetRedoContext()
{
	FUndoSessionContext Context;
	FText Title;
	if( !CanRedo( &Title ) )
	{
		Context.Title = Title;
		return Context;
	}

	const FTransaction* Transaction = &UndoBuffer[ UndoBuffer.Num() - UndoCount ];
	return Transaction->GetContext();
}


void UTransBuffer::SetUndoBarrier()
{
	UndoBarrierStack.Push(UndoBuffer.Num() - UndoCount);
}


void UTransBuffer::RemoveUndoBarrier()
{
	if (UndoBarrierStack.Num() > 0)
	{
		UndoBarrierStack.Pop();
	}
}


void UTransBuffer::ClearUndoBarriers()
{
	UndoBarrierStack.Empty();
}


<<<<<<< HEAD
bool UTransBuffer::Undo()
=======
bool UTransBuffer::Undo(bool bCanRedo)
>>>>>>> e58dcb1b
{
	CheckState();

	if (!CanUndo())
	{
		UndoDelegate.Broadcast(FUndoSessionContext(), false);

		return false;
	}

	// Apply the undo changes.
	GIsTransacting = true;
	{
		FTransaction& Transaction = UndoBuffer[ UndoBuffer.Num() - ++UndoCount ];
		UE_LOG(LogEditorTransaction, Log,  TEXT("Undo %s"), *Transaction.GetTitle().ToString() );

		BeforeRedoUndoDelegate.Broadcast(Transaction.GetContext());
		Transaction.Apply();
		UndoDelegate.Broadcast(Transaction.GetContext(), true);

		if (!bCanRedo)
		{
			UndoBuffer.RemoveAt(UndoBuffer.Num() - UndoCount, UndoCount);
			UndoCount = 0;
		}
	}
	GIsTransacting = false;

	CheckState();

	return true;
}

bool UTransBuffer::Redo()
{
	CheckState();

	if (!CanRedo())
	{
		RedoDelegate.Broadcast(FUndoSessionContext(), false);

		return false;
	}

	// Apply the redo changes.
	GIsTransacting = true;
	{
		FTransaction& Transaction = UndoBuffer[ UndoBuffer.Num() - UndoCount-- ];
		UE_LOG(LogEditorTransaction, Log,  TEXT("Redo %s"), *Transaction.GetTitle().ToString() );

		BeforeRedoUndoDelegate.Broadcast(Transaction.GetContext());
		Transaction.Apply();
		RedoDelegate.Broadcast(Transaction.GetContext(), true);
	}
	GIsTransacting = false;

	CheckState();

	return true;
}

bool UTransBuffer::EnableObjectSerialization()
{
	return --DisallowObjectSerialization == 0;
}

bool UTransBuffer::DisableObjectSerialization()
{
	return ++DisallowObjectSerialization == 0;
}

ITransaction* UTransBuffer::CreateInternalTransaction()
{
	return new FTransaction( TEXT("Internal") );
}


SIZE_T UTransBuffer::GetUndoSize() const
{
	SIZE_T Result=0;
	for( int32 i=0; i<UndoBuffer.Num(); i++ )
	{
		Result += UndoBuffer[i].DataSize();
	}
	return Result;
}


void UTransBuffer::CheckState() const
{
	// Validate the internal state.
	check(UndoBuffer.Num()>=UndoCount);
	check(ActiveCount>=0);
	check(ActiveRecordCounts.Num() == ActiveCount);
}


void UTransBuffer::SetPrimaryUndoObject(UObject* PrimaryObject)
{
	// Only record the primary object if its transactional, not in any of the temporary packages and theres an active transaction
	if ( PrimaryObject && PrimaryObject->HasAnyFlags( RF_Transactional ) &&
		(PrimaryObject->GetOutermost()->HasAnyPackageFlags( PKG_PlayInEditor|PKG_ContainsScript|PKG_CompiledIn ) == false) )
	{
		const int32 NumTransactions = UndoBuffer.Num();
		const int32 CurrentTransactionIdx = NumTransactions - (UndoCount + 1);

		if ( CurrentTransactionIdx >= 0 )
		{
			FTransaction* Transaction = &UndoBuffer[ CurrentTransactionIdx ];
			Transaction->SetPrimaryObject(PrimaryObject);
		}
	}
}

bool UTransBuffer::IsObjectInTransationBuffer( const UObject* Object ) const
{
	TArray<UObject*> TransactionObjects;
	for( const FTransaction& Transaction : UndoBuffer )
	{
		Transaction.GetTransactionObjects(TransactionObjects);

		if( TransactionObjects.Contains(Object) )
		{
			return true;
		}
		
		TransactionObjects.Reset();
	}

	return false;
}

bool UTransBuffer::ContainsPieObject() const
{
	for( const FTransaction& Transaction : UndoBuffer )
	{
		if( Transaction.ContainsPieObject() )
		{
			return true;
		}
	}

	return false;
}<|MERGE_RESOLUTION|>--- conflicted
+++ resolved
@@ -789,11 +789,7 @@
 }
 
 
-<<<<<<< HEAD
-bool UTransBuffer::Undo()
-=======
 bool UTransBuffer::Undo(bool bCanRedo)
->>>>>>> e58dcb1b
 {
 	CheckState();
 
