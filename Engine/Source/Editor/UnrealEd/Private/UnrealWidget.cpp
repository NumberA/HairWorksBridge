// Copyright 1998-2015 Epic Games, Inc. All Rights Reserved.

#include "UnrealEd.h"
#include "SnappingUtils.h"
#include "DynamicMeshBuilder.h"
#include "CanvasTypes.h"
#include "Materials/MaterialInstanceDynamic.h"

IMPLEMENT_HIT_PROXY(HWidgetAxis,HHitProxy);

static const float AXIS_LENGTH = 35.0f;
static const float TRANSLATE_ROTATE_AXIS_CIRCLE_RADIUS = 20.0f;
static const float TWOD_AXIS_CIRCLE_RADIUS = 10.0f;
static const float INNER_AXIS_CIRCLE_RADIUS = 48.0f;
static const float OUTER_AXIS_CIRCLE_RADIUS = 56.0f;
static const float ROTATION_TEXT_RADIUS = 75.0f;
static const int32 AXIS_CIRCLE_SIDES = 24;

FWidget::FWidget()
{
	EditorModeTools = NULL;
	TotalDeltaRotation = 0;
	CurrentDeltaRotation = 0;

	AxisColorX = FLinearColor(0.594f,0.0197f,0.0f);
	AxisColorY = FLinearColor(0.1349f,0.3959f,0.0f);
	AxisColorZ = FLinearColor(0.0251f,0.207f,0.85f);
	PlaneColorXY = FColor::Yellow;
	ScreenSpaceColor  = FColor(196, 196, 196);
	CurrentColor = FColor::Yellow;

	UMaterial* AxisMaterialBase = GEngine->ArrowMaterial;

	AxisMaterialX = UMaterialInstanceDynamic::Create( AxisMaterialBase, NULL );
	AxisMaterialX->SetVectorParameterValue( "GizmoColor", AxisColorX );

	AxisMaterialY = UMaterialInstanceDynamic::Create( AxisMaterialBase, NULL );
	AxisMaterialY->SetVectorParameterValue( "GizmoColor", AxisColorY );

	AxisMaterialZ = UMaterialInstanceDynamic::Create( AxisMaterialBase, NULL );
	AxisMaterialZ->SetVectorParameterValue( "GizmoColor", AxisColorZ );

	CurrentAxisMaterial = UMaterialInstanceDynamic::Create( AxisMaterialBase, NULL );
	CurrentAxisMaterial->SetVectorParameterValue("GizmoColor", CurrentColor );

	OpaquePlaneMaterialXY = UMaterialInstanceDynamic::Create( AxisMaterialBase, NULL );
	OpaquePlaneMaterialXY->SetVectorParameterValue( "GizmoColor", FLinearColor::White );

	TransparentPlaneMaterialXY = (UMaterial*)StaticLoadObject( UMaterial::StaticClass(),NULL,TEXT("/Engine/EditorMaterials/WidgetVertexColorMaterial.WidgetVertexColorMaterial"),NULL,LOAD_None,NULL );
	
	GridMaterial = (UMaterial*)StaticLoadObject( UMaterial::StaticClass(),NULL,TEXT("/Engine/EditorMaterials/WidgetGridVertexColorMaterial_Ma.WidgetGridVertexColorMaterial_Ma"),NULL,LOAD_None,NULL );
	if (!GridMaterial)
	{
		GridMaterial = TransparentPlaneMaterialXY;
	}

	CurrentAxis = EAxisList::None;

	CustomCoordSystem = FMatrix::Identity;
	CustomCoordSystemSpace = COORD_World;

	bAbsoluteTranslationInitialOffsetCached = false;
	InitialTranslationOffset = FVector::ZeroVector;
	InitialTranslationPosition = FVector(0, 0, 0);

	bDragging = false;
	bSnapEnabled = false;
	bDefaultVisibility = true;
	bIsOrthoDrawingFullRing = false;
}

extern ENGINE_API void StringSize(UFont* Font,int32& XL,int32& YL,const TCHAR* Text, FCanvas* Canvas);

void FWidget::SetUsesEditorModeTools( FEditorModeTools* InEditorModeTools )
{	
	EditorModeTools = InEditorModeTools;
}

/**
 * Renders any widget specific HUD text
 * @param Canvas - Canvas to use for 2d rendering
 */
void FWidget::DrawHUD (FCanvas* Canvas)
{
	if (HUDString.Len())
	{
		int32 StringPosX = FMath::FloorToInt(HUDInfoPos.X);
		int32 StringPosY = FMath::FloorToInt(HUDInfoPos.Y);

		//measure string size
		int32 StringSizeX, StringSizeY;
		StringSize(GEngine->GetSmallFont(), StringSizeX, StringSizeY, *HUDString);
		
		//add some padding to the outside
		const int32 Border = 5;
		int32 FillMinX = StringPosX - Border - (StringSizeX>>1);
		int32 FillMinY = StringPosY - Border;// - (StringSizeY>>1);
		StringSizeX += 2*Border;
		StringSizeY += 2*Border;

		//mostly alpha'ed black
		FCanvasTileItem TileItem( FVector2D( FillMinX, FillMinY), GWhiteTexture, FVector2D( StringSizeX, StringSizeY ), FLinearColor( 0.0f, 0.0f, 0.0f, .25f ) );
		TileItem.BlendMode = SE_BLEND_Translucent;
		Canvas->DrawItem( TileItem );
		FCanvasTextItem TextItem( FVector2D( StringPosX, StringPosY), FText::FromString( HUDString ), GEngine->GetSmallFont(), FLinearColor::White );
		TextItem.bCentreX = true;
		Canvas->DrawItem( TextItem );	
	}
}

void FWidget::Render( const FSceneView* View,FPrimitiveDrawInterface* PDI, FEditorViewportClient* ViewportClient )
{
	check(ViewportClient);

	TArray<FEdMode*> ActiveModes;
	if( EditorModeTools )
	{
		EditorModeTools->GetActiveModes( ActiveModes );
	}

	//reset HUD text
	HUDString.Empty();

	bool bDrawModeSupportsWidgetDrawing = bDefaultVisibility;

	if( EditorModeTools && ActiveModes.Num() > 0)
	{
		bDrawModeSupportsWidgetDrawing = false;
		// Check to see of any active modes support widget drawing
		for( int32 ModeIndex = 0; ModeIndex < ActiveModes.Num(); ++ModeIndex )
		{
			bDrawModeSupportsWidgetDrawing |= ActiveModes[ModeIndex]->ShouldDrawWidget();
		}
	}


	const bool bShowFlagsSupportsWidgetDrawing = View->Family->EngineShowFlags.ModeWidgets;
	const bool bEditorModeToolsSupportsWidgetDrawing = EditorModeTools ? EditorModeTools->GetShowWidget() : true;
	bool bDrawWidget;

	// Because the movement routines use the widget axis to determine how to transform mouse movement into
	// editor object movement, we need to still run through the Render routine even though widget drawing may be
	// disabled.  So we keep a flag that is used to determine whether or not to actually render anything.  This way
	// we can still update the widget axis' based on the Context's transform matrices, even though drawing is disabled.
	if(bDrawModeSupportsWidgetDrawing && bShowFlagsSupportsWidgetDrawing && bEditorModeToolsSupportsWidgetDrawing)
	{
		bDrawWidget = true;

		// See if there is a custom coordinate system we should be using, only change it if we are drawing widgets.
		CustomCoordSystem = ViewportClient->GetWidgetCoordSystem();
	}
	else
	{
		bDrawWidget = false;
	}

	CustomCoordSystemSpace = ViewportClient->GetWidgetCoordSystemSpace();

	// If the current modes don't want to use the widget, don't draw it.
	if( EditorModeTools && !EditorModeTools->UsesTransformWidget() )
	{
		CurrentAxis = EAxisList::None;
		return;
	}

	FVector Loc = ViewportClient->GetWidgetLocation();
	if(!View->ScreenToPixel(View->WorldToScreen(Loc),Origin))
	{
		Origin.X = Origin.Y = 0;
	}

	switch( ViewportClient->GetWidgetMode() )
	{
		case WM_Translate:
			Render_Translate( View, PDI, ViewportClient, Loc, bDrawWidget );
			break;

		case WM_Rotate:
			Render_Rotate( View, PDI, ViewportClient, Loc, bDrawWidget );
			break;

		case WM_Scale:
			Render_Scale( View, PDI, ViewportClient, Loc, bDrawWidget );
			break;

		case WM_TranslateRotateZ:
			Render_TranslateRotateZ( View, PDI, ViewportClient, Loc, bDrawWidget );
			break;

		case WM_2D:
			Render_2D( View, PDI, ViewportClient, Loc, bDrawWidget );
			break;

		default:
			break;
	}
};

/**
 * Draws an arrow head line for a specific axis.
 */
void FWidget::Render_Axis( const FSceneView* View, FPrimitiveDrawInterface* PDI, EAxisList::Type InAxis, FMatrix& InMatrix, UMaterialInterface* InMaterial, const FLinearColor& InColor, FVector2D& OutAxisDir, const FVector& InScale, bool bDrawWidget, bool bCubeHead )
{
	FMatrix AxisRotation = FMatrix::Identity;
	if( InAxis == EAxisList::Y )
	{
		AxisRotation = FRotationMatrix::MakeFromXZ(FVector(0, 1, 0), FVector(0, 0, 1));
	}
	else if( InAxis == EAxisList::Z )
	{
		AxisRotation = FRotationMatrix::MakeFromXY(FVector(0, 0, 1), FVector(0, 1, 0));
	}

	FMatrix ArrowToWorld = AxisRotation * InMatrix;

	// The scale that is passed in potentially leaves one component with a scale of 1, if that happens
	// we need to extract the inform scale and use it to construct the scale that transforms the primitives
	float UniformScale = InScale.GetMax() > 1.0f ? InScale.GetMax() : InScale.GetMin() < 1.0f ? InScale.GetMin() : 1.0f;
	// After the primitives have been scaled and transformed, we apply this inverse scale that flattens the dimension
	// that was scaled up to prevent it from intersecting with the near plane.  In perspective this won't have any effect,
	// but in the ortho viewports it will prevent scaling in the direction of the camera and thus intersecting the near plane.
	FVector FlattenScale = FVector(InScale.Component(0) == 1.0f ? 1.0f / UniformScale : 1.0f, InScale.Component(1) == 1.0f ? 1.0f / UniformScale : 1.0f, InScale.Component(2) == 1.0f ? 1.0f / UniformScale : 1.0f);

	FScaleMatrix Scale(UniformScale);
	ArrowToWorld = Scale * ArrowToWorld;

	if( bDrawWidget )
	{
		const bool bDisabled = EditorModeTools ? (EditorModeTools->IsDefaultModeActive() && GEditor->HasLockedActors() ) : false;
		PDI->SetHitProxy( new HWidgetAxis( InAxis, bDisabled) );

		const float AxisLength = AXIS_LENGTH + GetDefault<ULevelEditorViewportSettings>()->TransformWidgetSizeAdjustment;
		const float HalfHeight = AxisLength/2.0f;
		const float CylinderRadius = 1.2f;
		const FVector Offset( 0,0,HalfHeight );

		switch( InAxis )
		{
			case EAxisList::X:
			{
				DrawCylinder(PDI, ( Scale * FRotationMatrix(FRotator(-90, 0.f, 0)) * InMatrix ) * FScaleMatrix(FlattenScale), Offset, FVector(1, 0, 0), FVector(0, 1, 0), FVector(0, 0, 1), CylinderRadius, HalfHeight, 16, InMaterial->GetRenderProxy(false), SDPG_Foreground);
				break;
			}
			case EAxisList::Y:
			{
				DrawCylinder(PDI, (Scale * FRotationMatrix(FRotator(0, 0, 90)) * InMatrix)* FScaleMatrix(FlattenScale), Offset, FVector(1, 0, 0), FVector(0, 1, 0), FVector(0, 0, 1), CylinderRadius, HalfHeight, 16, InMaterial->GetRenderProxy(false), SDPG_Foreground );
				break;
			}
			case EAxisList::Z:
			{
				DrawCylinder(PDI, ( Scale * InMatrix ) * FScaleMatrix(FlattenScale), Offset, FVector(1, 0, 0), FVector(0, 1, 0), FVector(0, 0, 1), CylinderRadius, HalfHeight, 16, InMaterial->GetRenderProxy(false), SDPG_Foreground);
				break;
			}
		}

		if ( bCubeHead )
		{
			const float CubeHeadOffset = 3.0f;
			FVector RootPos(AxisLength + CubeHeadOffset, 0, 0);

			Render_Cube(PDI, (FTranslationMatrix(RootPos) * ArrowToWorld) * FScaleMatrix(FlattenScale), InMaterial, FVector(4.0f));
		}
		else
		{
			const float ConeHeadOffset = 12.0f;
			FVector RootPos(AxisLength + ConeHeadOffset, 0, 0);

			float Angle = FMath::DegreesToRadians( PI * 5 );
			DrawCone(PDI, ( FScaleMatrix(-13) * FTranslationMatrix(RootPos) * ArrowToWorld ) * FScaleMatrix(FlattenScale), Angle, Angle, 32, false, FColor::White, InMaterial->GetRenderProxy(false), SDPG_Foreground);
		}
	
		PDI->SetHitProxy( NULL );
	}

	FVector2D AxisEnd;
	if(!View->ScreenToPixel(View->WorldToScreen(ArrowToWorld.TransformPosition(FVector(64,0,0))),AxisEnd))
	{
		AxisEnd.X = AxisEnd.Y = 0;
	}

	OutAxisDir = (AxisEnd - Origin).GetSafeNormal();
}

void FWidget::Render_Cube( FPrimitiveDrawInterface* PDI, const FMatrix& InMatrix, const UMaterialInterface* InMaterial, const FVector& InScale )
{
	const FMatrix CubeToWorld = FScaleMatrix(InScale) * InMatrix;
	DrawBox( PDI, CubeToWorld, FVector(1,1,1), InMaterial->GetRenderProxy( false ), SDPG_Foreground );
}

void DrawCornerHelper( FPrimitiveDrawInterface* PDI, const FMatrix& LocalToWorld, const FVector& Length, float Thickness, const FMaterialRenderProxy* MaterialRenderProxy,uint8 DepthPriorityGroup  )
{
	const float TH = Thickness;

	float TX = Length.X/2;
	float TY = Length.Y/2;
	float TZ = Length.Z/2;

	FDynamicMeshBuilder MeshBuilder;

	// Top
	{
		int32 VertexIndices[4];
		VertexIndices[0] = MeshBuilder.AddVertex( FVector(-TX, -TY, +TZ), FVector2D::ZeroVector, FVector(1,0,0), FVector(0,1,0), FVector(0,0,1), FColor::White );
		VertexIndices[1] = MeshBuilder.AddVertex( FVector(-TX, +TY, +TZ), FVector2D::ZeroVector, FVector(1,0,0), FVector(0,1,0), FVector(0,0,1), FColor::White );
		VertexIndices[2] = MeshBuilder.AddVertex( FVector(+TX, +TY, +TZ), FVector2D::ZeroVector, FVector(1,0,0), FVector(0,1,0), FVector(0,0,1), FColor::White );
		VertexIndices[3] = MeshBuilder.AddVertex( FVector(+TX, -TY, +TZ), FVector2D::ZeroVector, FVector(1,0,0), FVector(0,1,0), FVector(0,0,1), FColor::White );

		MeshBuilder.AddTriangle(VertexIndices[0],VertexIndices[1],VertexIndices[2]);
		MeshBuilder.AddTriangle(VertexIndices[0],VertexIndices[2],VertexIndices[3]);
	}

	//Left
	{
		int32 VertexIndices[4];
		VertexIndices[0] = MeshBuilder.AddVertex( FVector(-TX,  -TY, TZ-TH),	FVector2D::ZeroVector, FVector(0,0,1), FVector(0,1,0), FVector(-1,0,0), FColor::White );
		VertexIndices[1] = MeshBuilder.AddVertex( FVector(-TX, -TY, TZ),		FVector2D::ZeroVector, FVector(0,0,1), FVector(0,1,0), FVector(-1,0,0), FColor::White );
		VertexIndices[2] = MeshBuilder.AddVertex( FVector(-TX, +TY, TZ),		FVector2D::ZeroVector, FVector(0,0,1), FVector(0,1,0), FVector(-1,0,0), FColor::White );
		VertexIndices[3] = MeshBuilder.AddVertex( FVector(-TX, +TY, TZ-TH),		FVector2D::ZeroVector, FVector(0,0,1), FVector(0,1,0), FVector(-1,0,0), FColor::White );


		MeshBuilder.AddTriangle(VertexIndices[0],VertexIndices[1],VertexIndices[2]);
		MeshBuilder.AddTriangle(VertexIndices[0],VertexIndices[2],VertexIndices[3]);
	}

	// Front
	{
		int32 VertexIndices[5];
		VertexIndices[0] = MeshBuilder.AddVertex( FVector(-TX,	+TY, TZ-TH),	FVector2D::ZeroVector, FVector(1,0,0), FVector(0,0,-1), FVector(0,1,0), FColor::White );
		VertexIndices[1] = MeshBuilder.AddVertex( FVector(-TX,	+TY, +TZ  ),	FVector2D::ZeroVector, FVector(1,0,0), FVector(0,0,-1), FVector(0,1,0), FColor::White );
		VertexIndices[2] = MeshBuilder.AddVertex( FVector(+TX-TH, +TY, +TX  ),	FVector2D::ZeroVector, FVector(1,0,0), FVector(0,0,-1), FVector(0,1,0), FColor::White );
		VertexIndices[3] = MeshBuilder.AddVertex( FVector(+TX,	+TY, +TZ  ),	FVector2D::ZeroVector, FVector(1,0,0), FVector(0,0,-1), FVector(0,1,0), FColor::White );
		VertexIndices[4] = MeshBuilder.AddVertex( FVector(+TX-TH, +TY, TZ-TH),	FVector2D::ZeroVector, FVector(1,0,0), FVector(0,0,-1), FVector(0,1,0), FColor::White );

		MeshBuilder.AddTriangle(VertexIndices[0],VertexIndices[1],VertexIndices[2]);
		MeshBuilder.AddTriangle(VertexIndices[0],VertexIndices[2],VertexIndices[4]);
		MeshBuilder.AddTriangle(VertexIndices[4],VertexIndices[2],VertexIndices[3]);
	}

	// Back
	{
		int32 VertexIndices[5];
		VertexIndices[0] = MeshBuilder.AddVertex( FVector(-TX,	-TY, TZ-TH),	FVector2D::ZeroVector, FVector(1,0,0), FVector(0,0,1), FVector(0,-1,0), FColor::White );
		VertexIndices[1] = MeshBuilder.AddVertex( FVector(-TX,	-TY, +TZ),		FVector2D::ZeroVector, FVector(1,0,0), FVector(0,0,1), FVector(0,-1,0), FColor::White );
		VertexIndices[2] = MeshBuilder.AddVertex( FVector(+TX-TH, -TY, +TX),	FVector2D::ZeroVector, FVector(1,0,0), FVector(0,0,1), FVector(0,-1,0), FColor::White );
		VertexIndices[3] = MeshBuilder.AddVertex( FVector(+TX,	-TY, +TZ),		FVector2D::ZeroVector, FVector(1,0,0), FVector(0,0,1), FVector(0,-1,0), FColor::White );
		VertexIndices[4] = MeshBuilder.AddVertex( FVector(+TX-TH, -TY, TZ-TH),	FVector2D::ZeroVector, FVector(1,0,0), FVector(0,0,1), FVector(0,-1,0), FColor::White );

		MeshBuilder.AddTriangle(VertexIndices[0],VertexIndices[1],VertexIndices[2]);
		MeshBuilder.AddTriangle(VertexIndices[0],VertexIndices[2],VertexIndices[4]);
		MeshBuilder.AddTriangle(VertexIndices[4],VertexIndices[2],VertexIndices[3]);
	}
	// Bottom
	{
		int32 VertexIndices[4];
		VertexIndices[0] = MeshBuilder.AddVertex( FVector(-TX, -TY, TZ-TH),		FVector2D::ZeroVector, FVector(1,0,0), FVector(0,0,-1), FVector(0,0,1), FColor::White );
		VertexIndices[1] = MeshBuilder.AddVertex( FVector(-TX, +TY, TZ-TH),		FVector2D::ZeroVector, FVector(1,0,0), FVector(0,0,-1), FVector(0,0,1), FColor::White );
		VertexIndices[2] = MeshBuilder.AddVertex( FVector(+TX-TH, +TY, TZ-TH),	FVector2D::ZeroVector, FVector(1,0,0), FVector(0,0,-1), FVector(0,0,1), FColor::White );
		VertexIndices[3] = MeshBuilder.AddVertex( FVector(+TX-TH, -TY, TZ-TH),	FVector2D::ZeroVector, FVector(1,0,0), FVector(0,0,-1), FVector(0,0,1), FColor::White );

		MeshBuilder.AddTriangle(VertexIndices[0],VertexIndices[1],VertexIndices[2]);
		MeshBuilder.AddTriangle(VertexIndices[0],VertexIndices[2],VertexIndices[3]);
	}
	MeshBuilder.Draw(PDI,LocalToWorld,MaterialRenderProxy,DepthPriorityGroup,0.f);
}

void DrawDualAxis( FPrimitiveDrawInterface* PDI, const FMatrix& BoxToWorld,const FVector& Length, float Thickness, const FMaterialRenderProxy* AxisMat,const FMaterialRenderProxy* Axis2Mat )
{
	DrawCornerHelper(PDI, BoxToWorld, Length, Thickness, Axis2Mat, SDPG_Foreground);
	DrawCornerHelper(PDI, FScaleMatrix(FVector(-1, 1, 1)) * FRotationMatrix(FRotator(-90, 0, 0)) * BoxToWorld, Length, Thickness, AxisMat, SDPG_Foreground);
}
/**
 * Draws the translation widget.
 */
void FWidget::Render_Translate( const FSceneView* View, FPrimitiveDrawInterface* PDI, FEditorViewportClient* ViewportClient, const FVector& InLocation, bool bDrawWidget )
{
	// Figure out axis colors
	const FLinearColor& XColor = ( CurrentAxis&EAxisList::X ? (FLinearColor)CurrentColor : AxisColorX );
	const FLinearColor& YColor = ( CurrentAxis&EAxisList::Y ? (FLinearColor)CurrentColor : AxisColorY );
	const FLinearColor& ZColor = ( CurrentAxis&EAxisList::Z ? (FLinearColor)CurrentColor : AxisColorZ );
	FColor CurrentScreenColor = ( CurrentAxis & EAxisList::Screen ? CurrentColor : ScreenSpaceColor );

	// Figure out axis matrices
	FMatrix WidgetMatrix = CustomCoordSystem * FTranslationMatrix( InLocation );

	bool bIsPerspective = ( View->ViewMatrices.ProjMatrix.M[3][3] < 1.0f );
	const bool bIsOrthoXY = !bIsPerspective && FMath::Abs(View->ViewMatrices.ViewMatrix.M[2][2]) > 0.0f;
	const bool bIsOrthoXZ = !bIsPerspective && FMath::Abs(View->ViewMatrices.ViewMatrix.M[1][2]) > 0.0f;
	const bool bIsOrthoYZ = !bIsPerspective && FMath::Abs(View->ViewMatrices.ViewMatrix.M[0][2]) > 0.0f;

	// For local space widgets, we always want to draw all three axis, since they may not be aligned with
	// the orthographic projection anyway.
	const bool bIsLocalSpace = ( ViewportClient->GetWidgetCoordSystemSpace() == COORD_Local );

	const EAxisList::Type DrawAxis = GetAxisToDraw( ViewportClient->GetWidgetMode() );

	const bool bDisabled = IsWidgetDisabled();

	FVector Scale;
	float UniformScale = View->WorldToScreen(InLocation).W * ( 4.0f / View->ViewRect.Width() / View->ViewMatrices.ProjMatrix.M[0][0] );

	if ( bIsOrthoXY )
	{
		Scale = FVector(UniformScale, UniformScale, 1.0f);
	}
	else if ( bIsOrthoXZ )
	{
		Scale = FVector(UniformScale, 1.0f, UniformScale);
	}
	else if ( bIsOrthoYZ )
	{
		Scale = FVector(1.0f, UniformScale, UniformScale);
	}
	else
	{
		Scale = FVector(UniformScale, UniformScale, UniformScale);
	}

	// Draw the axis lines with arrow heads
	if( DrawAxis&EAxisList::X && (bIsPerspective || bIsLocalSpace || !bIsOrthoYZ) )
	{
		UMaterialInstanceDynamic* XMaterial = ( CurrentAxis&EAxisList::X ? CurrentAxisMaterial : AxisMaterialX );
		Render_Axis( View, PDI, EAxisList::X, WidgetMatrix, XMaterial, XColor, XAxisDir, Scale, bDrawWidget );
	}

	if( DrawAxis&EAxisList::Y && (bIsPerspective || bIsLocalSpace || !bIsOrthoXZ) )
	{
		UMaterialInstanceDynamic* YMaterial = ( CurrentAxis&EAxisList::Y ? CurrentAxisMaterial : AxisMaterialY );
		Render_Axis( View, PDI, EAxisList::Y, WidgetMatrix, YMaterial, YColor, YAxisDir, Scale, bDrawWidget );
	}

	if( DrawAxis&EAxisList::Z && (bIsPerspective || bIsLocalSpace || !bIsOrthoXY) )
	{
		UMaterialInstanceDynamic* ZMaterial = ( CurrentAxis&EAxisList::Z ? CurrentAxisMaterial : AxisMaterialZ );
		Render_Axis( View, PDI, EAxisList::Z, WidgetMatrix, ZMaterial, ZColor, ZAxisDir, Scale, bDrawWidget );
	}

	// Draw the grabbers
	if( bDrawWidget )
	{
		FVector CornerPos = FVector(7, 0, 7) * UniformScale;
		FVector AxisSize = FVector(12, 1.2, 12) * UniformScale;
		float CornerLength = 1.2f * UniformScale;

		// After the primitives have been scaled and transformed, we apply this inverse scale that flattens the dimension
		// that was scaled up to prevent it from intersecting with the near plane.  In perspective this won't have any effect,
		// but in the ortho viewports it will prevent scaling in the direction of the camera and thus intersecting the near plane.
		FVector FlattenScale = FVector(Scale.Component(0) == 1.0f ? 1.0f / UniformScale : 1.0f, Scale.Component(1) == 1.0f ? 1.0f / UniformScale : 1.0f, Scale.Component(2) == 1.0f ? 1.0f / UniformScale : 1.0f);

		if (bIsPerspective || bIsLocalSpace || bIsOrthoXY)
		{
			if( (DrawAxis&EAxisList::XY) == EAxisList::XY )							// Top
			{
				UMaterialInstanceDynamic* XMaterial = ( (CurrentAxis&EAxisList::XY) == EAxisList::XY ? CurrentAxisMaterial : AxisMaterialX );
				UMaterialInstanceDynamic* YMaterial = ( (CurrentAxis&EAxisList::XY) == EAxisList::XY? CurrentAxisMaterial : AxisMaterialY );

				PDI->SetHitProxy( new HWidgetAxis(EAxisList::XY, bDisabled) );
				{
					DrawDualAxis(PDI, ( FTranslationMatrix(CornerPos) * FRotationMatrix(FRotator(0, 0, 90)) * WidgetMatrix ) * FScaleMatrix(FlattenScale), AxisSize, CornerLength, XMaterial->GetRenderProxy(false), YMaterial->GetRenderProxy(false));
				}
				PDI->SetHitProxy( NULL );
			}
		}

		if (bIsPerspective || bIsLocalSpace || bIsOrthoXZ)		// Front
		{
			if( (DrawAxis&EAxisList::XZ) == EAxisList::XZ ) 
			{
				UMaterialInstanceDynamic* XMaterial = ( (CurrentAxis&EAxisList::XZ) == EAxisList::XZ ? CurrentAxisMaterial : AxisMaterialX );
				UMaterialInstanceDynamic* ZMaterial = ( (CurrentAxis&EAxisList::XZ) == EAxisList::XZ ? CurrentAxisMaterial : AxisMaterialZ );

				PDI->SetHitProxy( new HWidgetAxis(EAxisList::XZ, bDisabled) );
				{
					DrawDualAxis(PDI, (FTranslationMatrix(CornerPos) * WidgetMatrix) * FScaleMatrix(FlattenScale), AxisSize, CornerLength, XMaterial->GetRenderProxy(false), ZMaterial->GetRenderProxy(false) );
				}
				PDI->SetHitProxy( NULL );
			}
		}

		if( bIsPerspective || bIsLocalSpace || bIsOrthoYZ )		// Side
		{
			if( (DrawAxis&EAxisList::YZ) == EAxisList::YZ ) 
			{
				UMaterialInstanceDynamic* YMaterial = ( (CurrentAxis&EAxisList::YZ) == EAxisList::YZ ? CurrentAxisMaterial : AxisMaterialY );
				UMaterialInstanceDynamic* ZMaterial = ( (CurrentAxis&EAxisList::YZ) == EAxisList::YZ ? CurrentAxisMaterial : AxisMaterialZ );

				PDI->SetHitProxy( new HWidgetAxis(EAxisList::YZ, bDisabled) );
				{
					DrawDualAxis(PDI, (FTranslationMatrix(CornerPos) * FRotationMatrix(FRotator(0, 90, 0)) * WidgetMatrix) * FScaleMatrix(FlattenScale), AxisSize, CornerLength, YMaterial->GetRenderProxy(false), ZMaterial->GetRenderProxy(false) );
				}
				PDI->SetHitProxy( NULL );
			}
		}
	}

	// Draw screen-space movement handle (circle)
	if( bDrawWidget && ( DrawAxis & EAxisList::Screen ) && bIsPerspective )
	{
		PDI->SetHitProxy( new HWidgetAxis(EAxisList::Screen, bDisabled) );
		const FVector CameraXAxis = View->ViewMatrices.ViewMatrix.GetColumn(0);
		const FVector CameraYAxis = View->ViewMatrices.ViewMatrix.GetColumn(1);
		const FVector CameraZAxis = View->ViewMatrices.ViewMatrix.GetColumn(2);

		UMaterialInstanceDynamic* XYZMaterial = ( CurrentAxis&EAxisList::Screen) ? CurrentAxisMaterial : OpaquePlaneMaterialXY;
		DrawSphere( PDI, InLocation, 4.0f * Scale, 10, 5, XYZMaterial->GetRenderProxy(false), SDPG_Foreground );

		PDI->SetHitProxy( NULL );
	}
}

/**
 * Draws the rotation widget.
 */
void FWidget::Render_Rotate( const FSceneView* View,FPrimitiveDrawInterface* PDI, FEditorViewportClient* ViewportClient, const FVector& InLocation, bool bDrawWidget )
{
	float Scale = View->WorldToScreen( InLocation ).W * ( 4.0f / View->ViewRect.Width() / View->ViewMatrices.ProjMatrix.M[0][0] );

	//get the axes 
	FVector XAxis = CustomCoordSystem.TransformVector(FVector(1, 0, 0));
	FVector YAxis = CustomCoordSystem.TransformVector(FVector(0, 1, 0));
	FVector ZAxis = CustomCoordSystem.TransformVector(FVector(0, 0, 1));

	EAxisList::Type DrawAxis = GetAxisToDraw( ViewportClient->GetWidgetMode() );

	FVector DirectionToWidget = View->IsPerspectiveProjection() ? (InLocation - View->ViewMatrices.ViewOrigin) : -View->GetViewDirection();
	DirectionToWidget.Normalize();

	// Draw a circle for each axis
	if (bDrawWidget || bDragging)
	{
		bIsOrthoDrawingFullRing = false;

		//no draw the arc segments
		if( DrawAxis&EAxisList::X )
		{
			DrawRotationArc(View, PDI, EAxisList::X, InLocation, ZAxis, YAxis, DirectionToWidget, AxisColorX.ToFColor(true), Scale, XAxisDir);
		}

		if( DrawAxis&EAxisList::Y )
		{
			DrawRotationArc(View, PDI, EAxisList::Y, InLocation, XAxis, ZAxis, DirectionToWidget, AxisColorY.ToFColor(true), Scale, YAxisDir);
		}

		if( DrawAxis&EAxisList::Z )
		{
			DrawRotationArc(View, PDI, EAxisList::Z, InLocation, XAxis, YAxis, DirectionToWidget, AxisColorZ.ToFColor(true), Scale, ZAxisDir);
		}
	}
}

/**
 * Draws the scaling widget.
 */
void FWidget::Render_Scale( const FSceneView* View,FPrimitiveDrawInterface* PDI, FEditorViewportClient* ViewportClient, const FVector& InLocation, bool bDrawWidget )
{
	// Figure out axis colors
	const FLinearColor& XColor = ( CurrentAxis&EAxisList::X ? (FLinearColor)CurrentColor : AxisColorX );
	const FLinearColor& YColor = ( CurrentAxis&EAxisList::Y ? (FLinearColor)CurrentColor : AxisColorY );
	const FLinearColor& ZColor = ( CurrentAxis&EAxisList::Z ? (FLinearColor)CurrentColor : AxisColorZ );
	FColor CurrentScreenColor = ( CurrentAxis & EAxisList::Screen ? CurrentColor : ScreenSpaceColor );

	// Figure out axis materials

	UMaterialInstanceDynamic* XMaterial = ( CurrentAxis&EAxisList::X ? CurrentAxisMaterial : AxisMaterialX );
	UMaterialInstanceDynamic* YMaterial = ( CurrentAxis&EAxisList::Y ? CurrentAxisMaterial : AxisMaterialY );
	UMaterialInstanceDynamic* ZMaterial = ( CurrentAxis&EAxisList::Z ? CurrentAxisMaterial : AxisMaterialZ );
	UMaterialInstanceDynamic* XYZMaterial = ( CurrentAxis&EAxisList::XYZ ? CurrentAxisMaterial : OpaquePlaneMaterialXY );

	// Figure out axis matrices

	FMatrix WidgetMatrix = CustomCoordSystem * FTranslationMatrix( InLocation );
	// Determine viewport

	const EAxisList::Type DrawAxis = GetAxisToDraw( ViewportClient->GetWidgetMode() );
	const bool bIsPerspective = ( View->ViewMatrices.ProjMatrix.M[3][3] < 1.0f );
	const bool bIsOrthoXY = !bIsPerspective && FMath::Abs(View->ViewMatrices.ViewMatrix.M[2][2]) > 0.0f;
	const bool bIsOrthoXZ = !bIsPerspective && FMath::Abs(View->ViewMatrices.ViewMatrix.M[1][2]) > 0.0f;
	const bool bIsOrthoYZ = !bIsPerspective && FMath::Abs(View->ViewMatrices.ViewMatrix.M[0][2]) > 0.0f;

	FVector Scale;
	const float UniformScale = View->WorldToScreen(InLocation).W * ( 4.0f / View->ViewRect.Width() / View->ViewMatrices.ProjMatrix.M[0][0] );

	if ( bIsOrthoXY )
	{
		Scale = FVector(UniformScale, UniformScale, 1.0f);
	}
	else if ( bIsOrthoXZ )
	{
		Scale = FVector(UniformScale, 1.0f, UniformScale);
	}
	else if ( bIsOrthoYZ )
	{
		Scale = FVector(1.0f, UniformScale, UniformScale);
	}
	else
	{
		Scale = FVector(UniformScale, UniformScale, UniformScale);
	}

	// Draw the axis lines with cube heads	
	if( !bIsOrthoYZ && DrawAxis&EAxisList::X )
	{
		Render_Axis( View, PDI, EAxisList::X, WidgetMatrix, XMaterial, XColor, XAxisDir, Scale, bDrawWidget, true );
	}

	if( !bIsOrthoXZ && DrawAxis&EAxisList::Y )
	{
		Render_Axis( View, PDI, EAxisList::Y, WidgetMatrix, YMaterial, YColor, YAxisDir, Scale, bDrawWidget, true );
	}

	if( !bIsOrthoXY &&  DrawAxis&EAxisList::Z )
	{
		Render_Axis( View, PDI, EAxisList::Z, WidgetMatrix, ZMaterial, ZColor, ZAxisDir, Scale, bDrawWidget, true );
	}

	// Draw grabber handles and center cube
	if ( bDrawWidget )
	{
		const bool bDisabled = IsWidgetDisabled();

		// Grabber handles
		if( !bIsOrthoYZ && !bIsOrthoXZ && ((DrawAxis&(EAxisList::X|EAxisList::Y)) == (EAxisList::X|EAxisList::Y)) )
		{
			PDI->SetHitProxy( new HWidgetAxis(EAxisList::XY, bDisabled) );
			{
				PDI->DrawLine( WidgetMatrix.TransformPosition(FVector(24,0,0) * Scale), WidgetMatrix.TransformPosition(FVector(12,12,0) * Scale), XColor, SDPG_Foreground );
				PDI->DrawLine( WidgetMatrix.TransformPosition(FVector(12,12,0) * Scale), WidgetMatrix.TransformPosition(FVector(0,24,0) * Scale), YColor, SDPG_Foreground );
			}
			PDI->SetHitProxy( NULL );
		}

		if( !bIsOrthoYZ && !bIsOrthoXY && ((DrawAxis&(EAxisList::X|EAxisList::Z)) == (EAxisList::X|EAxisList::Z)) )
		{
			PDI->SetHitProxy( new HWidgetAxis(EAxisList::XZ, bDisabled) );
			{
				PDI->DrawLine( WidgetMatrix.TransformPosition(FVector(24,0,0) * Scale), WidgetMatrix.TransformPosition(FVector(12,0,12) * Scale), XColor, SDPG_Foreground );
				PDI->DrawLine( WidgetMatrix.TransformPosition(FVector(12,0,12) * Scale), WidgetMatrix.TransformPosition(FVector(0,0,24) * Scale), ZColor, SDPG_Foreground );
			}
			PDI->SetHitProxy( NULL );
		}

		if( !bIsOrthoXY && !bIsOrthoXZ && ((DrawAxis&(EAxisList::Y|EAxisList::Z)) == (EAxisList::Y|EAxisList::Z)) )
		{
			PDI->SetHitProxy( new HWidgetAxis(EAxisList::YZ, bDisabled) );
			{
				PDI->DrawLine( WidgetMatrix.TransformPosition(FVector(0,24,0) * Scale), WidgetMatrix.TransformPosition(FVector(0,12,12) * Scale), YColor, SDPG_Foreground );
				PDI->DrawLine( WidgetMatrix.TransformPosition(FVector(0,12,12) * Scale), WidgetMatrix.TransformPosition(FVector(0,0,24) * Scale), ZColor, SDPG_Foreground );
			}
			PDI->SetHitProxy( NULL );
		}

		// Center cube
		if( (DrawAxis&(EAxisList::XYZ)) == EAxisList::XYZ )
		{
			PDI->SetHitProxy( new HWidgetAxis(EAxisList::XYZ, bDisabled) );

			Render_Cube(PDI, WidgetMatrix, XYZMaterial, Scale * 4 );

			PDI->SetHitProxy( NULL );
		}
	}
}

/**
* Draws the Translate & Rotate Z widget.
*/

void FWidget::Render_TranslateRotateZ( const FSceneView* View, FPrimitiveDrawInterface* PDI, FEditorViewportClient* ViewportClient, const FVector& InLocation, bool bDrawWidget )
{
	// Figure out axis colors

	FColor XYPlaneColor  = ( (CurrentAxis&EAxisList::XY) ==  EAxisList::XY) ? CurrentColor : PlaneColorXY;
	FColor ZRotateColor  = ( ( CurrentAxis&EAxisList::ZRotation ) == EAxisList::ZRotation ) ? CurrentColor : AxisColorZ.ToFColor(true);
	FColor XColor        = ( ( CurrentAxis&EAxisList::X ) == EAxisList::X ) ? CurrentColor : AxisColorX.ToFColor(true);
	FColor YColor        = ( ( CurrentAxis&EAxisList::Y ) == EAxisList::Y && CurrentAxis != EAxisList::ZRotation ) ? CurrentColor : AxisColorY.ToFColor(true);
	FColor ZColor        = ( ( CurrentAxis&EAxisList::Z ) == EAxisList::Z ) ? CurrentColor : AxisColorZ.ToFColor(true);

	// Figure out axis materials
	UMaterialInterface* ZRotateMaterial = (CurrentAxis&EAxisList::ZRotation) == EAxisList::ZRotation? CurrentAxisMaterial : AxisMaterialZ;
	UMaterialInterface* XMaterial = CurrentAxis&EAxisList::X? CurrentAxisMaterial : AxisMaterialX;
	UMaterialInterface* YMaterial = ( CurrentAxis&EAxisList::Y && CurrentAxis != EAxisList::ZRotation ) ? CurrentAxisMaterial : AxisMaterialY;
	UMaterialInterface* ZMaterial = CurrentAxis&EAxisList::Z ? CurrentAxisMaterial : AxisMaterialZ;

	// Figure out axis matrices
	FMatrix AxisMatrix = CustomCoordSystem * FTranslationMatrix( InLocation );

	bool bIsPerspective = ( View->ViewMatrices.ProjMatrix.M[3][3] < 1.0f );
	const bool bIsOrthoXY = !bIsPerspective && FMath::Abs(View->ViewMatrices.ViewMatrix.M[2][2]) > 0.0f;
	const bool bIsOrthoXZ = !bIsPerspective && FMath::Abs(View->ViewMatrices.ViewMatrix.M[1][2]) > 0.0f;
	const bool bIsOrthoYZ = !bIsPerspective && FMath::Abs(View->ViewMatrices.ViewMatrix.M[0][2]) > 0.0f;

	// For local space widgets, we always want to draw all three axis, since they may not be aligned with
	// the orthographic projection anyway.
	bool bIsLocalSpace = ( ViewportClient->GetWidgetCoordSystemSpace() == COORD_Local );

	EAxisList::Type DrawAxis = GetAxisToDraw( ViewportClient->GetWidgetMode() );

	FVector Scale;
	float UniformScale = View->WorldToScreen(InLocation).W * ( 4.0f / View->ViewRect.Width() / View->ViewMatrices.ProjMatrix.M[0][0] );

	if ( bIsOrthoXY )
	{
		Scale = FVector(UniformScale, UniformScale, 1.0f);
	}
	else if ( bIsOrthoXZ )
	{
		Scale = FVector(UniformScale, 1.0f, UniformScale);
	}
	else if ( bIsOrthoYZ )
	{
		Scale = FVector(1.0f, UniformScale, UniformScale);
	}
	else
	{
		Scale = FVector(UniformScale, UniformScale, UniformScale);
	}

	// Draw the grabbers
	if( bDrawWidget )
	{
		// Draw the axis lines with arrow heads
		if( DrawAxis&EAxisList::X && (bIsPerspective || bIsLocalSpace || View->ViewMatrices.ViewMatrix.M[0][2] != -1.f) )
		{
			Render_Axis( View, PDI, EAxisList::X, AxisMatrix, XMaterial, XColor, XAxisDir, Scale, bDrawWidget );
		}

		if( DrawAxis&EAxisList::Y && (bIsPerspective || bIsLocalSpace || View->ViewMatrices.ViewMatrix.M[1][2] != -1.f) )
		{
			Render_Axis( View, PDI, EAxisList::Y, AxisMatrix, YMaterial, YColor, YAxisDir, Scale, bDrawWidget );
		}

		if( DrawAxis&EAxisList::Z && (bIsPerspective || bIsLocalSpace || View->ViewMatrices.ViewMatrix.M[0][1] != 1.f) )
		{
			Render_Axis( View, PDI, EAxisList::Z, AxisMatrix, ZMaterial, ZColor, ZAxisDir, Scale, bDrawWidget );
		}

		const bool bDisabled = IsWidgetDisabled();

		const float ScaledRadius = (TRANSLATE_ROTATE_AXIS_CIRCLE_RADIUS * UniformScale) + GetDefault<ULevelEditorViewportSettings>()->TransformWidgetSizeAdjustment;

		//ZRotation
		if( DrawAxis&EAxisList::ZRotation && (bIsPerspective || bIsLocalSpace || View->ViewMatrices.ViewMatrix.M[0][2] != -1.f) )
		{
			PDI->SetHitProxy( new HWidgetAxis(EAxisList::ZRotation, bDisabled) );
			{
				FVector XAxis = CustomCoordSystem.TransformPosition( FVector(1,0,0).RotateAngleAxis( (EditorModeTools ? EditorModeTools->TranslateRotateXAxisAngle : 0 ), FVector(0,0,1)) );
				FVector YAxis = CustomCoordSystem.TransformPosition( FVector(0,1,0).RotateAngleAxis( (EditorModeTools ? EditorModeTools->TranslateRotateXAxisAngle : 0 ), FVector(0,0,1)) );
				FVector BaseArrowPoint = InLocation + XAxis * ScaledRadius;
				DrawFlatArrow(PDI, BaseArrowPoint, XAxis, YAxis, ZRotateColor, ScaledRadius, ScaledRadius*.5f, ZRotateMaterial->GetRenderProxy(false), SDPG_Foreground);
			}
			PDI->SetHitProxy( NULL );
		}

		//XY Plane
		if( bIsPerspective || bIsLocalSpace || View->ViewMatrices.ViewMatrix.M[0][1] != 1.f )
		{
			if( (DrawAxis & EAxisList::XY) == EAxisList::XY ) 
			{
				// Add more sides to the circle if we've been scaled up to keep the circle looking circular
				// An extra side for every 5 extra unreal units seems to produce a nice result
				const int32 CircleSides = (GetDefault<ULevelEditorViewportSettings>()->TransformWidgetSizeAdjustment > 0) 
					? AXIS_CIRCLE_SIDES + (GetDefault<ULevelEditorViewportSettings>()->TransformWidgetSizeAdjustment / 5)
					: AXIS_CIRCLE_SIDES;

				PDI->SetHitProxy( new HWidgetAxis(EAxisList::XY, bDisabled) );
				{
					DrawCircle( PDI, InLocation, CustomCoordSystem.TransformPosition( FVector(1,0,0) ), CustomCoordSystem.TransformPosition( FVector(0,1,0) ), XYPlaneColor, ScaledRadius, CircleSides, SDPG_Foreground );
					XYPlaneColor.A = ((CurrentAxis&EAxisList::XY) == EAxisList::XY) ? 0x3f : 0x0f;	//make the disc transparent
					DrawDisc  ( PDI, InLocation, CustomCoordSystem.TransformPosition( FVector(1,0,0) ), CustomCoordSystem.TransformPosition( FVector(0,1,0) ), XYPlaneColor, ScaledRadius, CircleSides, TransparentPlaneMaterialXY->GetRenderProxy(false), SDPG_Foreground );
				}
				PDI->SetHitProxy( NULL );
			}
		}
	}
}

/**
* Draws the 2D widget.
*/

void FWidget::Render_2D(const FSceneView* View, FPrimitiveDrawInterface* PDI, FEditorViewportClient* ViewportClient, const FVector& InLocation, bool bDrawWidget)
{
	//////////////////////////////////////////////////////////////////////////
	// Translation subwidget
	//////////////////////////////////////////////////////////////////////////

	// Figure out axis colors
	const FLinearColor& XColor = (CurrentAxis&EAxisList::X ? (FLinearColor)CurrentColor : AxisColorX);
	const FLinearColor& YColor = (CurrentAxis&EAxisList::Y ? (FLinearColor)CurrentColor : AxisColorY);
	const FLinearColor& ZColor = (CurrentAxis&EAxisList::Z ? (FLinearColor)CurrentColor : AxisColorZ);
	FColor CurrentScreenColor = (CurrentAxis & EAxisList::Screen ? CurrentColor : ScreenSpaceColor);

	// Figure out axis matrices
	FMatrix WidgetMatrix = CustomCoordSystem * FTranslationMatrix(InLocation);

	bool bIsPerspective = (View->ViewMatrices.ProjMatrix.M[3][3] < 1.0f);
	const bool bIsOrthoXY = !bIsPerspective && FMath::Abs(View->ViewMatrices.ViewMatrix.M[2][2]) > 0.0f;
	const bool bIsOrthoXZ = !bIsPerspective && FMath::Abs(View->ViewMatrices.ViewMatrix.M[1][2]) > 0.0f;
	const bool bIsOrthoYZ = !bIsPerspective && FMath::Abs(View->ViewMatrices.ViewMatrix.M[0][2]) > 0.0f;

	// For local space widgets, we always want to draw all three axis, since they may not be aligned with
	// the orthographic projection anyway.
	const bool bIsLocalSpace = (ViewportClient->GetWidgetCoordSystemSpace() == COORD_Local);

	EAxisList::Type DrawAxis = EAxisList::None;
	if (bIsOrthoXY)
	{
		DrawAxis = EAxisList::X;
	}
	else if (bIsOrthoXZ)
	{
		DrawAxis = EAxisList::XZ;
	}
	else if (bIsOrthoYZ)
	{
		DrawAxis = EAxisList::Z;
	}
	else if (bIsPerspective)
	{
		// Find the best plane to move on
		const FVector CameraZAxis = View->ViewMatrices.ViewMatrix.GetColumn(2);
		const FVector LargestAxis = CameraZAxis.GetAbs();
		if (LargestAxis.X > LargestAxis.Y)
		{
			if (LargestAxis.Z > LargestAxis.X)
			{
				DrawAxis = EAxisList::X;
			}
			else
			{
				DrawAxis = EAxisList::Z;
			}
		}
		else
		{
			if (LargestAxis.Y > LargestAxis.Z)
			{
				DrawAxis = EAxisList::XZ;
			}
			else
			{
				DrawAxis = EAxisList::X;
			}
		}
	}

	const bool bDisabled = IsWidgetDisabled();

	FVector Scale;
	float UniformScale = View->WorldToScreen(InLocation).W * (4.0f / View->ViewRect.Width() / View->ViewMatrices.ProjMatrix.M[0][0]);

	if (bIsOrthoXY)
	{
		Scale = FVector(UniformScale, UniformScale, 1.0f);
	}
	else if (bIsOrthoXZ)
	{
		Scale = FVector(UniformScale, 1.0f, UniformScale);
	}
	else if (bIsOrthoYZ)
	{
		Scale = FVector(1.0f, UniformScale, UniformScale);
	}
	else
	{
		Scale = FVector(UniformScale, UniformScale, UniformScale);
	}

	// Radius
	const float ScaledRadius = (TWOD_AXIS_CIRCLE_RADIUS * UniformScale) + GetDefault<ULevelEditorViewportSettings>()->TransformWidgetSizeAdjustment;
	const int32 CircleSides = (GetDefault<ULevelEditorViewportSettings>()->TransformWidgetSizeAdjustment > 0)
		? AXIS_CIRCLE_SIDES + (GetDefault<ULevelEditorViewportSettings>()->TransformWidgetSizeAdjustment / 5)
		: AXIS_CIRCLE_SIDES;

	// Draw the grabbers
	if (bDrawWidget)
	{
		FVector CornerPos = FVector(7, 0, 7) * UniformScale;
		FVector AxisSize = FVector(12, 1.2, 12) * UniformScale;
		float CornerLength = 1.2f * UniformScale;

		// Draw the axis lines with arrow heads
		if (DrawAxis&EAxisList::X && (bIsPerspective || bIsLocalSpace || !bIsOrthoYZ))
		{
			UMaterialInstanceDynamic* XMaterial = (CurrentAxis&EAxisList::X ? CurrentAxisMaterial : AxisMaterialX);
			Render_Axis(View, PDI, EAxisList::X, WidgetMatrix, XMaterial, XColor, XAxisDir, Scale, bDrawWidget);
		}

		if (DrawAxis&EAxisList::Y && (bIsPerspective || bIsLocalSpace || !bIsOrthoXZ))
		{
			UMaterialInstanceDynamic* YMaterial = (CurrentAxis&EAxisList::Y ? CurrentAxisMaterial : AxisMaterialY);
			Render_Axis(View, PDI, EAxisList::Y, WidgetMatrix, YMaterial, YColor, YAxisDir, Scale, bDrawWidget);
		}

		if (DrawAxis&EAxisList::Z && (bIsPerspective || bIsLocalSpace || !bIsOrthoXY))
		{
			UMaterialInstanceDynamic* ZMaterial = (CurrentAxis&EAxisList::Z ? CurrentAxisMaterial : AxisMaterialZ);
			Render_Axis(View, PDI, EAxisList::Z, WidgetMatrix, ZMaterial, ZColor, ZAxisDir, Scale, bDrawWidget);
		}

		// After the primitives have been scaled and transformed, we apply this inverse scale that flattens the dimension
		// that was scaled up to prevent it from intersecting with the near plane.  In perspective this won't have any effect,
		// but in the ortho viewports it will prevent scaling in the direction of the camera and thus intersecting the near plane.
		FVector FlattenScale = FVector(Scale.Component(0) == 1.0f ? 1.0f / UniformScale : 1.0f, Scale.Component(1) == 1.0f ? 1.0f / UniformScale : 1.0f, Scale.Component(2) == 1.0f ? 1.0f / UniformScale : 1.0f);
		float ArrowRadius = ScaledRadius * 2.0f;
		float ArrowStartRadius = ScaledRadius * 1.3f;

		uint8 HoverAlpha = 0xff;
		uint8 NormalAlpha = 0x2f;

		if (((DrawAxis&EAxisList::XZ) == EAxisList::XZ) && (bIsPerspective || bIsLocalSpace || bIsOrthoXZ)) // Front
		{
			uint8 Alpha = ((CurrentAxis&EAxisList::XZ) == EAxisList::XZ ? HoverAlpha : NormalAlpha);
			PDI->SetHitProxy(new HWidgetAxis(EAxisList::XZ, bDisabled));
			{
				FColor Color = YColor.ToFColor(true);
				DrawCircle(PDI, InLocation, CustomCoordSystem.TransformPosition(FVector(1, 0, 0)), CustomCoordSystem.TransformPosition(FVector(0, 0, 1)), Color, ScaledRadius, CircleSides, SDPG_Foreground);
				Color.A = Alpha;
				DrawDisc(PDI, InLocation, CustomCoordSystem.TransformPosition(FVector(1, 0, 0)), CustomCoordSystem.TransformPosition(FVector(0, 0, 1)), Color, ScaledRadius, CircleSides, TransparentPlaneMaterialXY->GetRenderProxy(false), SDPG_Foreground);
			}
			PDI->SetHitProxy(NULL);

			PDI->SetHitProxy(new HWidgetAxis(EAxisList::Rotate2D, bDisabled));
			{
<<<<<<< HEAD
				FColor Color = YColor;
=======
				FColor Color = YColor.ToFColor(true);
>>>>>>> a8a797ea
				Color.A = ((CurrentAxis&EAxisList::Rotate2D) == EAxisList::Rotate2D ? HoverAlpha : NormalAlpha);

				FVector XAxis = CustomCoordSystem.TransformPosition(FVector(1, 0, 0).RotateAngleAxis((EditorModeTools ? EditorModeTools->TranslateRotate2DAngle : 0), FVector(0, -1, 0)));
				FVector YAxis = CustomCoordSystem.TransformPosition(FVector(0, 0, 1).RotateAngleAxis((EditorModeTools ? EditorModeTools->TranslateRotate2DAngle : 0), FVector(0, -1, 0)));
				FVector BaseArrowPoint = InLocation + XAxis * ArrowStartRadius;
				DrawFlatArrow(PDI, BaseArrowPoint, XAxis, YAxis, Color, ArrowRadius, ArrowRadius*.5f, TransparentPlaneMaterialXY->GetRenderProxy(false), SDPG_Foreground);
			}
			PDI->SetHitProxy(NULL);
		}
	}
}

/**
 * Converts mouse movement on the screen to widget axis movement/rotation.
 */
void FWidget::ConvertMouseMovementToAxisMovement( FEditorViewportClient* InViewportClient, bool bInUsedDragModifier, FVector& InOutDelta, FVector& OutDrag, FRotator& OutRotation, FVector& OutScale )
{
	OutDrag = FVector::ZeroVector;
	OutRotation = FRotator::ZeroRotator;
	OutScale = FVector::ZeroVector; 

	const int32 WidgetMode = InViewportClient->GetWidgetMode();

	// Get input delta as 2D vector, adjusted for inverted screen space Y axis
	const FVector2D DragDir = FVector2D(InOutDelta.X, -InOutDelta.Y);

	// Get offset of the drag start position from the widget origin
	const FVector2D DirectionToMousePos = FVector2D(DragStartPos - Origin).GetSafeNormal();

	// For rotations which display as a full ring, calculate the tangent direction representing a clockwise movement
	FVector2D TangentDir;
	if (bInUsedDragModifier)
	{
		// If a drag modifier has been used, this implies we are not actually touching the widget, so don't attempt to
		// calculate the tangent dir based on the relative offset of the cursor from the widget location.
		TangentDir = FVector2D(1, 1).GetSafeNormal();
	}
	else
	{
		// Treat the tangent dir as perpendicular to the relative offset of the cursor from the widget location.
		TangentDir = FVector2D(-DirectionToMousePos.Y, DirectionToMousePos.X);
	}

	switch (WidgetMode)
	{
		case WM_Translate:
		{
			// Get drag delta in widget axis space
			OutDrag = FVector(
				(CurrentAxis & EAxisList::X) ? FVector2D::DotProduct(XAxisDir, DragDir) : 0.0f,
				(CurrentAxis & EAxisList::Y) ? FVector2D::DotProduct(YAxisDir, DragDir) : 0.0f,
				(CurrentAxis & EAxisList::Z) ? FVector2D::DotProduct(ZAxisDir, DragDir) : 0.0f
				);

			// Snap to grid in widget axis space
			const FVector GridSize = FVector(GEditor->GetGridSize());
			FSnappingUtils::SnapPointToGrid(OutDrag, GridSize);

			// Convert to effective screen space delta, and replace input delta, adjusted for inverted screen space Y axis
			const FVector2D EffectiveDelta = OutDrag.X * XAxisDir + OutDrag.Y * YAxisDir + OutDrag.Z * ZAxisDir;
			InOutDelta = FVector(EffectiveDelta.X, -EffectiveDelta.Y, 0.0f);

			// Transform drag delta into world space
			OutDrag = CustomCoordSystem.TransformPosition(OutDrag);
		}
		break;

		case WM_Rotate:
			{
				FRotator Rotation;
				FVector2D EffectiveDelta;

				if (CurrentAxis == EAxisList::X)
				{
					// Get screen direction representing positive rotation
					const FVector2D AxisDir = bIsOrthoDrawingFullRing ? TangentDir : XAxisDir;

					// Get rotation in widget local space
					Rotation = FRotator(0, 0, FVector2D::DotProduct(AxisDir, DragDir));
					FSnappingUtils::SnapRotatorToGrid(Rotation);

					// Record delta rotation (used by the widget to render the accumulated delta)
					CurrentDeltaRotation = Rotation.Roll;

					// Use to calculate the new input delta
					EffectiveDelta = AxisDir * Rotation.Roll;
				}
				else if (CurrentAxis == EAxisList::Y)
				{
					// TODO: Determine why -TangentDir is necessary here, and fix whatever is causing it
					const FVector2D AxisDir = bIsOrthoDrawingFullRing ? -TangentDir : YAxisDir;

					Rotation = FRotator(FVector2D::DotProduct(AxisDir, DragDir), 0, 0);
					FSnappingUtils::SnapRotatorToGrid(Rotation);

					CurrentDeltaRotation = Rotation.Pitch;
					EffectiveDelta = AxisDir * Rotation.Pitch;
				}
				else if (CurrentAxis == EAxisList::Z)
				{
					const FVector2D AxisDir = bIsOrthoDrawingFullRing ? TangentDir : ZAxisDir;

					Rotation = FRotator(0, FVector2D::DotProduct(AxisDir, DragDir), 0);
					FSnappingUtils::SnapRotatorToGrid(Rotation);

					CurrentDeltaRotation = Rotation.Yaw;
					EffectiveDelta = AxisDir * Rotation.Yaw;
				}

				// Adjust the input delta according to how much rotation was actually applied
				InOutDelta = FVector(EffectiveDelta.X, -EffectiveDelta.Y, 0.0f);

				// Need to get the delta rotation in the current coordinate space of the widget
				OutRotation = (CustomCoordSystem.Inverse() * FRotationMatrix(Rotation) * CustomCoordSystem).Rotator();
			}
			break;

		case WM_Scale:
			{
				FVector2D AxisDir = FVector2D::ZeroVector;

				if (CurrentAxis & EAxisList::X)
				{
					AxisDir += XAxisDir;
				}

				if (CurrentAxis & EAxisList::Y)
				{
					AxisDir += YAxisDir;
				}

				if (CurrentAxis & EAxisList::Z)
				{
					AxisDir += ZAxisDir;
				}

				AxisDir.Normalize();
				const float ScaleDelta = FVector2D::DotProduct(AxisDir, DragDir);

				OutScale = FVector(
					(CurrentAxis & EAxisList::X) ? ScaleDelta : 0.0f,
					(CurrentAxis & EAxisList::Y) ? ScaleDelta : 0.0f,
					(CurrentAxis & EAxisList::Z) ? ScaleDelta : 0.0f
					);

				// Snap to grid in widget axis space
				const FVector GridSize = FVector(GEditor->GetGridSize());
				FSnappingUtils::SnapScale(OutScale, GridSize);

				// Convert to effective screen space delta, and replace input delta, adjusted for inverted screen space Y axis
				const float ScaleMax = OutScale.GetMax();
				const float ScaleMin = OutScale.GetMin();
				const float ScaleApplied = (ScaleMax > -ScaleMin) ? ScaleMax : ScaleMin;
				const FVector2D EffectiveDelta = AxisDir * ScaleApplied;
				InOutDelta = FVector(EffectiveDelta.X, -EffectiveDelta.Y, 0.0f);
			}
			break;

		case WM_TranslateRotateZ:
			{
				if( CurrentAxis == EAxisList::ZRotation )
				{

					const FVector2D AxisDir = bIsOrthoDrawingFullRing ? TangentDir : ZAxisDir;
					FRotator Rotation = FRotator(0, FVector2D::DotProduct(AxisDir, DragDir), 0);
					FSnappingUtils::SnapRotatorToGrid(Rotation);
					CurrentDeltaRotation = Rotation.Yaw;

					const FVector2D EffectiveDelta = AxisDir * Rotation.Yaw;
					InOutDelta = FVector(EffectiveDelta.X, -EffectiveDelta.Y, 0.0f);

					OutRotation = (CustomCoordSystem.Inverse() * FRotationMatrix(Rotation) * CustomCoordSystem).Rotator();
				}
				else
				{
					// Get drag delta in widget axis space
					OutDrag = FVector(
						(CurrentAxis & EAxisList::X) ? FVector2D::DotProduct(XAxisDir, DragDir) : 0.0f,
						(CurrentAxis & EAxisList::Y) ? FVector2D::DotProduct(YAxisDir, DragDir) : 0.0f,
						(CurrentAxis & EAxisList::Z) ? FVector2D::DotProduct(ZAxisDir, DragDir) : 0.0f
						);

					// Snap to grid in widget axis space
					const FVector GridSize = FVector(GEditor->GetGridSize());
					FSnappingUtils::SnapPointToGrid(OutDrag, GridSize);

					// Convert to effective screen space delta, and replace input delta, adjusted for inverted screen space Y axis
					const FVector2D EffectiveDelta = OutDrag.X * XAxisDir + OutDrag.Y * YAxisDir + OutDrag.Z * ZAxisDir;
					InOutDelta = FVector(EffectiveDelta.X, -EffectiveDelta.Y, 0.0f);

					// Transform drag delta into world space
					OutDrag = CustomCoordSystem.TransformPosition(OutDrag);
				}
			}
			break;

		case WM_2D:
		{
			if (CurrentAxis == EAxisList::Rotate2D)
			{
				// TODO: Determine why -TangentDir is necessary here, and fix whatever is causing it
				const FVector2D AxisDir = bIsOrthoDrawingFullRing ? -TangentDir : YAxisDir;

				FRotator Rotation = FRotator(FVector2D::DotProduct(AxisDir, DragDir), 0, 0);
				FSnappingUtils::SnapRotatorToGrid(Rotation);

				CurrentDeltaRotation = Rotation.Pitch;
				FVector2D EffectiveDelta = AxisDir * Rotation.Pitch;


				// Adjust the input delta according to how much rotation was actually applied
				InOutDelta = FVector(EffectiveDelta.X, -EffectiveDelta.Y, 0.0f);

				// Need to get the delta rotation in the current coordinate space of the widget
				OutRotation = (CustomCoordSystem.Inverse() * FRotationMatrix(Rotation) * CustomCoordSystem).Rotator();
			}
			else
			{
				// Get drag delta in widget axis space
				OutDrag = FVector(
					(CurrentAxis & EAxisList::X) ? FVector2D::DotProduct(XAxisDir, DragDir) : 0.0f,
					(CurrentAxis & EAxisList::Y) ? FVector2D::DotProduct(YAxisDir, DragDir) : 0.0f,
					(CurrentAxis & EAxisList::Z) ? FVector2D::DotProduct(ZAxisDir, DragDir) : 0.0f
					);

				// Snap to grid in widget axis space
				const FVector GridSize = FVector(GEditor->GetGridSize());
				FSnappingUtils::SnapPointToGrid(OutDrag, GridSize);

				// Convert to effective screen space delta, and replace input delta, adjusted for inverted screen space Y axis
				const FVector2D EffectiveDelta = OutDrag.X * XAxisDir + OutDrag.Y * YAxisDir + OutDrag.Z * ZAxisDir;
				InOutDelta = FVector(EffectiveDelta.X, -EffectiveDelta.Y, 0.0f);

				// Transform drag delta into world space
				OutDrag = CustomCoordSystem.TransformPosition(OutDrag);
			}
		}
			break;


		default:
			break;
	}
}

/**
 * For axis movement, get the "best" planar normal and axis mask
 * @param InAxis - Axis of movement
 * @param InDirToPixel - 
 * @param OutPlaneNormal - Normal of the plane to project the mouse onto
 * @param OutMask - Used to mask out the component of the planar movement we want
 */
void GetAxisPlaneNormalAndMask(const FMatrix& InCoordSystem, const FVector& InAxis, const FVector& InDirToPixel, FVector& OutPlaneNormal, FVector& NormalToRemove)
{
	FVector XAxis = InCoordSystem.TransformVector(FVector(1, 0, 0));
	FVector YAxis = InCoordSystem.TransformVector(FVector(0, 1, 0));
	FVector ZAxis = InCoordSystem.TransformVector(FVector(0, 0, 1));

	float XDot = FMath::Abs(InDirToPixel | XAxis);
	float YDot = FMath::Abs(InDirToPixel | YAxis);
	float ZDot = FMath::Abs(InDirToPixel | ZAxis);

	if ((InAxis|XAxis) > .1f)
	{
		OutPlaneNormal = (YDot > ZDot) ? YAxis : ZAxis;
		NormalToRemove = (YDot > ZDot) ? ZAxis : YAxis;
	}
	else if ((InAxis|YAxis) > .1f)
	{
		OutPlaneNormal = (XDot > ZDot) ? XAxis : ZAxis;
		NormalToRemove = (XDot > ZDot) ? ZAxis : XAxis;
	}
	else
	{
		OutPlaneNormal = (XDot > YDot) ? XAxis : YAxis;
		NormalToRemove = (XDot > YDot) ? YAxis : XAxis;
	}
}

/**
 * For planar movement, get the "best" planar normal and axis mask
 * @param InAxis - Axis of movement
 * @param OutPlaneNormal - Normal of the plane to project the mouse onto
 * @param OutMask - Used to mask out the component of the planar movement we want
 */
void GetPlaneNormalAndMask(const FVector& InAxis, FVector& OutPlaneNormal, FVector& NormalToRemove)
{
	OutPlaneNormal = InAxis;
	NormalToRemove = InAxis;
}

/**
 * Absolute Translation conversion from mouse movement on the screen to widget axis movement/rotation.
 */
void FWidget::AbsoluteTranslationConvertMouseMovementToAxisMovement(FSceneView* InView, FEditorViewportClient* InViewportClient, const FVector& InLocation, const FVector2D& InMousePosition, FVector& OutDrag, FRotator& OutRotation, FVector& OutScale )
{
	// Compute a world space ray from the screen space mouse coordinates
	FViewportCursorLocation MouseViewportRay( InView, InViewportClient, InMousePosition.X, InMousePosition.Y );

	FAbsoluteMovementParams Params;
	Params.EyePos = MouseViewportRay.GetOrigin();
	Params.PixelDir = MouseViewportRay.GetDirection();
	Params.CameraDir = InView->GetViewDirection();
	Params.Position = InLocation;
	//dampen by 
	Params.bMovementLockedToCamera = InViewportClient->IsShiftPressed();
	Params.bPositionSnapping = true;

	FMatrix InputCoordSystem = InViewportClient->GetWidgetCoordSystem();

	Params.XAxis = InputCoordSystem.TransformVector(FVector(1, 0, 0));
	Params.YAxis = InputCoordSystem.TransformVector(FVector(0, 1, 0));
	Params.ZAxis = InputCoordSystem.TransformVector(FVector(0, 0, 1));

	switch( InViewportClient->GetWidgetMode() )
	{
		case WM_Translate:
		{
			switch( CurrentAxis )
			{
			case EAxisList::X:  GetAxisPlaneNormalAndMask(InputCoordSystem, Params.XAxis, Params.CameraDir, Params.PlaneNormal, Params.NormalToRemove); break;
			case EAxisList::Y:  GetAxisPlaneNormalAndMask(InputCoordSystem, Params.YAxis, Params.CameraDir, Params.PlaneNormal, Params.NormalToRemove); break;
			case EAxisList::Z:  GetAxisPlaneNormalAndMask(InputCoordSystem, Params.ZAxis, Params.CameraDir, Params.PlaneNormal, Params.NormalToRemove); break;
			case EAxisList::XY: GetPlaneNormalAndMask(Params.ZAxis, Params.PlaneNormal, Params.NormalToRemove); break;
			case EAxisList::XZ: GetPlaneNormalAndMask(Params.YAxis, Params.PlaneNormal, Params.NormalToRemove); break;
			case EAxisList::YZ: GetPlaneNormalAndMask(Params.XAxis, Params.PlaneNormal, Params.NormalToRemove); break;
			case EAxisList::Screen:
				Params.XAxis = InView->ViewMatrices.ViewMatrix.GetColumn(0);
				Params.YAxis = InView->ViewMatrices.ViewMatrix.GetColumn(1);
				Params.ZAxis = InView->ViewMatrices.ViewMatrix.GetColumn(2);
				GetPlaneNormalAndMask(Params.ZAxis, Params.PlaneNormal, Params.NormalToRemove); break;
				break;
			}

			OutDrag = GetAbsoluteTranslationDelta(Params);

			break;
		}

		case WM_2D:
		{
			switch (CurrentAxis)
			{
				case EAxisList::X:
				{
					GetAxisPlaneNormalAndMask(InputCoordSystem, Params.XAxis, Params.CameraDir, Params.PlaneNormal, Params.NormalToRemove);
					OutDrag = GetAbsoluteTranslationDelta(Params);
					break;
				}
				case EAxisList::Z:
				{
					GetAxisPlaneNormalAndMask(InputCoordSystem, Params.ZAxis, Params.CameraDir, Params.PlaneNormal, Params.NormalToRemove);
					OutDrag = GetAbsoluteTranslationDelta(Params);
					break;
				}
				case EAxisList::XZ:
				{
					GetPlaneNormalAndMask(Params.YAxis, Params.PlaneNormal, Params.NormalToRemove);
					OutDrag = GetAbsoluteTranslationDelta(Params);
					break;
				}
			
				//Rotate about the y-axis
				case EAxisList::Rotate2D:
				{
					//no position snapping, we'll handle the rotation snapping elsewhere
					Params.bPositionSnapping = false;

					GetPlaneNormalAndMask(Params.YAxis, Params.PlaneNormal, Params.NormalToRemove);
					//No DAMPING
					Params.bMovementLockedToCamera = false;
					//this is the one movement type where we want to always use the widget origin and 
					//NOT the "first click" origin
					FVector XZPlaneProjectedPosition = GetAbsoluteTranslationDelta(Params) + InitialTranslationOffset;

					//remove the component along the normal we want to mute
					float MovementAlongMutedAxis = XZPlaneProjectedPosition | Params.NormalToRemove;
					XZPlaneProjectedPosition = XZPlaneProjectedPosition - (Params.NormalToRemove*MovementAlongMutedAxis);

					if (!XZPlaneProjectedPosition.Normalize())
					{
						XZPlaneProjectedPosition = Params.YAxis;
					}

					//NOW, find the rotation around the PlaneNormal to make the xaxis point at InDrag
					OutRotation = FRotator::ZeroRotator;

					float PitchDegrees = -FMath::Atan2(-XZPlaneProjectedPosition.Z, XZPlaneProjectedPosition.X) * 180.f / PI;
					OutRotation.Pitch = PitchDegrees - (EditorModeTools ? EditorModeTools->TranslateRotate2DAngle : 0);

					if (bSnapEnabled)
					{
						FSnappingUtils::SnapRotatorToGrid(OutRotation);
					}

					break;
				}
			}

			break;
		}

		case WM_TranslateRotateZ:
		{
			FVector LineToUse;
			switch( CurrentAxis )
			{
				case EAxisList::X:	
					{
						GetAxisPlaneNormalAndMask(InputCoordSystem, Params.XAxis, Params.CameraDir, Params.PlaneNormal, Params.NormalToRemove);
						OutDrag = GetAbsoluteTranslationDelta (Params);
						break;
					}
				case EAxisList::Y:	
					{
						GetAxisPlaneNormalAndMask(InputCoordSystem, Params.YAxis, Params.CameraDir, Params.PlaneNormal, Params.NormalToRemove);
						OutDrag = GetAbsoluteTranslationDelta (Params);
						break;
					}
				case EAxisList::Z:	
				{
					GetAxisPlaneNormalAndMask(InputCoordSystem, Params.ZAxis, Params.CameraDir, Params.PlaneNormal, Params.NormalToRemove);
					OutDrag = GetAbsoluteTranslationDelta (Params);
					break;
				}
				case EAxisList::XY:
				{
					GetPlaneNormalAndMask(Params.ZAxis, Params.PlaneNormal, Params.NormalToRemove);
					OutDrag = GetAbsoluteTranslationDelta (Params);
					break;
				}
				//Rotate about the z-axis
				case EAxisList::ZRotation:
				{
					//no position snapping, we'll handle the rotation snapping elsewhere
					Params.bPositionSnapping = false;

					//find new point on the 
					GetPlaneNormalAndMask(Params.ZAxis, Params.PlaneNormal, Params.NormalToRemove);
					//No DAMPING
					Params.bMovementLockedToCamera = false;
					//this is the one movement type where we want to always use the widget origin and 
					//NOT the "first click" origin
					FVector XYPlaneProjectedPosition = GetAbsoluteTranslationDelta (Params) + InitialTranslationOffset;

					//remove the component along the normal we want to mute
					float MovementAlongMutedAxis = XYPlaneProjectedPosition|Params.NormalToRemove;
					XYPlaneProjectedPosition = XYPlaneProjectedPosition - (Params.NormalToRemove*MovementAlongMutedAxis);

					if (!XYPlaneProjectedPosition.Normalize())
					{
						XYPlaneProjectedPosition = Params.XAxis;
					}

					//NOW, find the rotation around the PlaneNormal to make the xaxis point at InDrag
					OutRotation = FRotator::ZeroRotator;

					OutRotation.Yaw = XYPlaneProjectedPosition.Rotation().Yaw - (EditorModeTools ? EditorModeTools->TranslateRotateXAxisAngle : 0 );

					if (bSnapEnabled)
					{
						FSnappingUtils::SnapRotatorToGrid( OutRotation );
					}

					break;
				}
				default:
					break;
			}
		}

		case WM_Rotate:
		case WM_Scale:
			break;
	}
}

/** Only some modes support Absolute Translation Movement */
bool FWidget::AllowsAbsoluteTranslationMovement(EWidgetMode WidgetMode)
{
	if ((WidgetMode == WM_Translate) || (WidgetMode == WM_TranslateRotateZ) || (WidgetMode == WM_2D))
	{
		return true;
	}
	return false;
}

/** 
 * Serializes the widget references so they don't get garbage collected.
 *
 * @param Ar	FArchive to serialize with
 */
void FWidget::AddReferencedObjects( FReferenceCollector& Collector )
{
	Collector.AddReferencedObject( AxisMaterialX );
	Collector.AddReferencedObject( AxisMaterialY );
	Collector.AddReferencedObject( AxisMaterialZ );
	Collector.AddReferencedObject( OpaquePlaneMaterialXY );
	Collector.AddReferencedObject( TransparentPlaneMaterialXY );
	Collector.AddReferencedObject( GridMaterial );
	Collector.AddReferencedObject( CurrentAxisMaterial );
}

#define CAMERA_LOCK_DAMPING_FACTOR .1f
#define MAX_CAMERA_MOVEMENT_SPEED 512.0f
/**
 * Returns the Delta from the current position that the absolute movement system wants the object to be at
 * @param InParams - Structure containing all the information needed for absolute movement
 * @return - The requested delta from the current position
 */
FVector FWidget::GetAbsoluteTranslationDelta(const FAbsoluteMovementParams& InParams)
{
	FPlane MovementPlane(InParams.Position, InParams.PlaneNormal);
	FVector ProposedEndofEyeVector = InParams.EyePos + (InParams.PixelDir * (InParams.Position - InParams.EyePos).Size());

	//default to not moving
	FVector RequestedPosition = InParams.Position;

	float DotProductWithPlaneNormal = InParams.PixelDir|InParams.PlaneNormal;
	//check to make sure we're not co-planar
	if (FMath::Abs(DotProductWithPlaneNormal) > DELTA)
	{
		//Get closest point on plane
		RequestedPosition = FMath::LinePlaneIntersection(InParams.EyePos, ProposedEndofEyeVector, MovementPlane);
	}

	//drag is a delta position, so just update the different between the previous position and the new position
	FVector DeltaPosition = RequestedPosition - InParams.Position;

	//Retrieve the initial offset, passing in the current requested position and the current position
	FVector InitialOffset = GetAbsoluteTranslationInitialOffset(RequestedPosition, InParams.Position);

	//subtract off the initial offset (where the widget was clicked) to prevent popping
	DeltaPosition -= InitialOffset;

	//remove the component along the normal we want to mute
	float MovementAlongMutedAxis = DeltaPosition|InParams.NormalToRemove;
	FVector OutDrag = DeltaPosition - (InParams.NormalToRemove*MovementAlongMutedAxis);

	if (InParams.bMovementLockedToCamera)
	{
		//DAMPEN ABSOLUTE MOVEMENT when the camera is locked to the object
		OutDrag *= CAMERA_LOCK_DAMPING_FACTOR;
		OutDrag.X = FMath::Clamp(OutDrag.X, -MAX_CAMERA_MOVEMENT_SPEED, MAX_CAMERA_MOVEMENT_SPEED);
		OutDrag.Y = FMath::Clamp(OutDrag.Y, -MAX_CAMERA_MOVEMENT_SPEED, MAX_CAMERA_MOVEMENT_SPEED);
		OutDrag.Z = FMath::Clamp(OutDrag.Z, -MAX_CAMERA_MOVEMENT_SPEED, MAX_CAMERA_MOVEMENT_SPEED);
	}

	//the they requested position snapping and we're not moving with the camera
	if (InParams.bPositionSnapping && !InParams.bMovementLockedToCamera && bSnapEnabled)
	{
		FVector MovementAlongAxis = FVector(OutDrag|InParams.XAxis, OutDrag|InParams.YAxis, OutDrag|InParams.ZAxis);
		//translation (either xy plane or z)
		FSnappingUtils::SnapPointToGrid( MovementAlongAxis, FVector(GEditor->GetGridSize(),GEditor->GetGridSize(),GEditor->GetGridSize()) );
		OutDrag = MovementAlongAxis.X*InParams.XAxis + MovementAlongAxis.Y*InParams.YAxis + MovementAlongAxis.Z*InParams.ZAxis;
	}

	//get the distance from the original position to the new proposed position 
	FVector DeltaFromStart = InParams.Position + OutDrag - InitialTranslationPosition;

	//Get the vector from the eye to the proposed new position (to make sure it's not behind the camera
	FVector EyeToNewPosition = (InParams.Position + OutDrag) - InParams.EyePos;
	float BehindTheCameraDotProduct = EyeToNewPosition|InParams.CameraDir;

	//Don't let the requested position go behind the camera
	if ( BehindTheCameraDotProduct <= 0 )
	{
		OutDrag = OutDrag.ZeroVector;
	}
	return OutDrag;
}

/**
 * Returns the offset from the initial selection point
 */
FVector FWidget::GetAbsoluteTranslationInitialOffset(const FVector& InNewPosition, const FVector& InCurrentPosition)
{
	if (!bAbsoluteTranslationInitialOffsetCached)
	{
		bAbsoluteTranslationInitialOffsetCached = true;
		InitialTranslationOffset = InNewPosition - InCurrentPosition;
		InitialTranslationPosition = InCurrentPosition;
	}
	return InitialTranslationOffset;
}



/**
 * Returns true if we're in Local Space editing mode
 */
bool FWidget::IsRotationLocalSpace() const
{
	return ( CustomCoordSystemSpace == COORD_Local );
}

void FWidget::UpdateDeltaRotation()
{
	TotalDeltaRotation += CurrentDeltaRotation;
	if ( (TotalDeltaRotation <= -360.f) || (TotalDeltaRotation >= 360.f) )
	{
		TotalDeltaRotation = FRotator::ClampAxis(TotalDeltaRotation);
	}
}

/**
 * Returns the angle in degrees representation of how far we have just rotated
 */
float FWidget::GetDeltaRotation() const
{
	return TotalDeltaRotation;
}


uint8 LargeInnerAlpha = 0x3f;
uint8 SmallInnerAlpha = 0x0f;
uint8 LargeOuterAlpha = 0x7f;
uint8 SmallOuterAlpha = 0x0f;

/**
 * If actively dragging, draws a ring representing the potential rotation of the selected objects, snap ticks, and "delta" markers
 * If not actively dragging, draws a quarter ring representing the closest quadrant to the camera
 * @param View - Information about the scene/camera/etc
 * @param PDI - Drawing interface
 * @param InAxis - Enumeration of axis to rotate about
 * @param InLocation - The Origin of the widget
 * @param Axis0 - The Axis that describes a 0 degree rotation
 * @param Axis1 - The Axis that describes a 90 degree rotation
 * @param InDirectionToWidget - Direction from camera to the widget
 * @param InColor - The color associated with the axis of rotation
 * @param InScale - Multiplier to maintain a constant screen size for rendering the widget
 */
void FWidget::DrawRotationArc(const FSceneView* View, FPrimitiveDrawInterface* PDI, EAxisList::Type InAxis, const FVector& InLocation, const FVector& Axis0, const FVector& Axis1, const FVector& InDirectionToWidget, const FColor& InColor, const float InScale, FVector2D& OutAxisDir)
{
	bool bIsPerspective = ( View->ViewMatrices.ProjMatrix.M[3][3] < 1.0f );
	bool bIsOrtho = !bIsPerspective;

	//if we're in an ortho viewport and the ring is perpendicular to the camera (both Axis0 & Axis1 are perpendicular)
	bIsOrthoDrawingFullRing |= bIsOrtho && (FMath::Abs(Axis0|InDirectionToWidget) < KINDA_SMALL_NUMBER) && (FMath::Abs(Axis1|InDirectionToWidget) < KINDA_SMALL_NUMBER);

	FColor ArcColor = InColor;
	ArcColor.A = LargeOuterAlpha;

	if (bDragging || (bIsOrthoDrawingFullRing))
	{
		if ((CurrentAxis&InAxis) || (bIsOrthoDrawingFullRing))
		{
			float DeltaRotation = GetDeltaRotation();
			float AdjustedDeltaRotation = IsRotationLocalSpace() ? -DeltaRotation : DeltaRotation;
			float AbsRotation = FRotator::ClampAxis(FMath::Abs(DeltaRotation));
			float AngleOfChangeRadians (AbsRotation * PI / 180.f);

			//always draw clockwise, so if we're negative we need to flip the angle
			float StartAngle = AdjustedDeltaRotation < 0.0f ? -AngleOfChangeRadians : 0.0f;
			float FilledAngle = AngleOfChangeRadians;

			//the axis of rotation
			FVector ZAxis = Axis0 ^ Axis1;

			ArcColor.A = LargeOuterAlpha;
			DrawPartialRotationArc(View, PDI, InAxis, InLocation,  Axis0, Axis1, StartAngle, StartAngle + FilledAngle, ArcColor, InScale, InDirectionToWidget);
			ArcColor.A = SmallOuterAlpha;
			DrawPartialRotationArc(View, PDI, InAxis, InLocation,  Axis0, Axis1, StartAngle + FilledAngle, StartAngle + 2*PI, ArcColor, InScale, InDirectionToWidget);

			ArcColor = (CurrentAxis&InAxis) ? CurrentColor : ArcColor;
			//Hallow Arrow
			ArcColor.A = 0;
			DrawStartStopMarker(PDI, InLocation, Axis0, Axis1, 0, ArcColor, InScale);
			//Filled Arrow
			ArcColor.A = LargeOuterAlpha;
			DrawStartStopMarker(PDI, InLocation, Axis0, Axis1, AdjustedDeltaRotation, ArcColor, InScale);

			ArcColor.A = 255;

			FVector SnapLocation = InLocation;

			if (GetDefault<ULevelEditorViewportSettings>()->RotGridEnabled)
			{
				float DeltaAngle = GEditor->GetRotGridSize().Yaw;
				//every 22.5 degrees
				float TickMarker = 22.5f;
				for (float Angle = 0; Angle < 360.f; Angle+=DeltaAngle)
				{ 
					FVector GridAxis = Axis0.RotateAngleAxis(Angle, ZAxis);
					float PercentSize = (FMath::Fmod(Angle, TickMarker)==0) ? .75f : .25f;
					if (FMath::Fmod(Angle, 90.f) != 0)
					{
						DrawSnapMarker(PDI, SnapLocation,  GridAxis,  FVector::ZeroVector, ArcColor, InScale, 0.0f, PercentSize);
					}
				}
			}

			//draw axis tick marks
			FColor AxisColor = InColor;
			//Rotate Colors to match Axis 0
			Swap(AxisColor.R, AxisColor.G);
			Swap(AxisColor.B, AxisColor.R);
			AxisColor.A = (AdjustedDeltaRotation == 0) ? MAX_uint8 : LargeOuterAlpha;
			DrawSnapMarker(PDI, SnapLocation,  Axis0,  Axis1, AxisColor, InScale, .25f);
			AxisColor.A = (AdjustedDeltaRotation == 180.f) ? MAX_uint8 : LargeOuterAlpha;
			DrawSnapMarker(PDI, SnapLocation, -Axis0, -Axis1, AxisColor, InScale, .25f);

			//Rotate Colors to match Axis 1
			Swap(AxisColor.R, AxisColor.G);
			Swap(AxisColor.B, AxisColor.R);
			AxisColor.A = (AdjustedDeltaRotation == 90.f) ? MAX_uint8 : LargeOuterAlpha;
			DrawSnapMarker(PDI, SnapLocation,  Axis1, -Axis0, AxisColor, InScale, .25f);
			AxisColor.A = (AdjustedDeltaRotation == 270.f) ? MAX_uint8 : LargeOuterAlpha;
			DrawSnapMarker(PDI, SnapLocation, -Axis1,  Axis0, AxisColor, InScale, .25f);

			if (bDragging)
			{
				float OffsetAngle = IsRotationLocalSpace() ? 0 : AdjustedDeltaRotation;

				CacheRotationHUDText(View, PDI, InLocation, Axis0.RotateAngleAxis(OffsetAngle, ZAxis), Axis1.RotateAngleAxis(OffsetAngle, ZAxis), DeltaRotation, InScale);
			}
		}
	}
	else
	{
		//Reverse the axes based on camera view
		bool bMirrorAxis0 = ((Axis0 | InDirectionToWidget) <= 0.0f);
		bool bMirrorAxis1 = ((Axis1 | InDirectionToWidget) <= 0.0f);

		FVector RenderAxis0 = bMirrorAxis0 ? Axis0 : -Axis0;
		FVector RenderAxis1 = bMirrorAxis1 ? Axis1 : -Axis1;
		float Direction = (bMirrorAxis0 ^ bMirrorAxis1) ? -1.0f : 1.0f;

		DrawPartialRotationArc(View, PDI, InAxis, InLocation, RenderAxis0, RenderAxis1, 0, PI/2, ArcColor, InScale, InDirectionToWidget);

		FVector2D Axis0ScreenLocation;
		if (!View->ScreenToPixel(View->WorldToScreen(InLocation + RenderAxis0 * 64.0f), Axis0ScreenLocation))
		{
			Axis0ScreenLocation.X = Axis0ScreenLocation.Y = 0;
		}

		FVector2D Axis1ScreenLocation;
		if (!View->ScreenToPixel(View->WorldToScreen(InLocation + RenderAxis1 * 64.0f), Axis1ScreenLocation))
		{
			Axis1ScreenLocation.X = Axis1ScreenLocation.Y = 0;
		}

		OutAxisDir = ((Axis1ScreenLocation - Axis0ScreenLocation) * Direction).GetSafeNormal();
	}
}

/**
 * If actively dragging, draws a ring representing the potential rotation of the selected objects, snap ticks, and "delta" markers
 * If not actively dragging, draws a quarter ring representing the closest quadrant to the camera
 * @param View - Information about the scene/camera/etc
 * @param PDI - Drawing interface
 * @param InAxis - Enumeration of axis to rotate about
 * @param InLocation - The Origin of the widget
 * @param Axis0 - The Axis that describes a 0 degree rotation
 * @param Axis1 - The Axis that describes a 90 degree rotation
 * @param InStartAngle - The starting angle about (Axis0^Axis1) to render the arc, in radians
 * @param InEndAngle - The ending angle about (Axis0^Axis1) to render the arc, in radians
 * @param InColor - The color associated with the axis of rotation
 * @param InScale - Multiplier to maintain a constant screen size for rendering the widget
 */
void FWidget::DrawPartialRotationArc(const FSceneView* View, FPrimitiveDrawInterface* PDI, EAxisList::Type InAxis, const FVector& InLocation, const FVector& Axis0, const FVector& Axis1, const float InStartAngle, const float InEndAngle, const FColor& InColor, const float InScale, const FVector& InDirectionToWidget )
{
	const float InnerRadius = (INNER_AXIS_CIRCLE_RADIUS * InScale) + GetDefault<ULevelEditorViewportSettings>()->TransformWidgetSizeAdjustment;
	const float OuterRadius = (OUTER_AXIS_CIRCLE_RADIUS * InScale) + GetDefault<ULevelEditorViewportSettings>()->TransformWidgetSizeAdjustment;

	bool bIsPerspective = ( View->ViewMatrices.ProjMatrix.M[3][3] < 1.0f );
	PDI->SetHitProxy( new HWidgetAxis( InAxis ) );
	{
		FThickArcParams OuterArcParams(PDI, InLocation, TransparentPlaneMaterialXY, InnerRadius, OuterRadius);
		FColor OuterColor = ( CurrentAxis&InAxis ? CurrentColor : InColor );
		//Pass through alpha
		OuterColor.A = InColor.A;
		DrawThickArc(OuterArcParams, Axis0, Axis1, InStartAngle, InEndAngle, OuterColor, InDirectionToWidget, !bIsPerspective );
	}
	PDI->SetHitProxy( NULL );

	const bool bIsHitProxyView = View->Family->EngineShowFlags.HitProxies;
	if (bIsPerspective && !bIsHitProxyView && !PDI->IsHitTesting())
	{
		FThickArcParams InnerArcParams(PDI, InLocation, GridMaterial, 0.0f, InnerRadius);
		FColor InnerColor = InColor;
		//if something is selected and it's not this
		InnerColor.A = ((CurrentAxis & InAxis) && !bDragging) ? LargeInnerAlpha : SmallInnerAlpha;
		DrawThickArc(InnerArcParams, Axis0, Axis1, InStartAngle, InEndAngle, InnerColor, InDirectionToWidget, false );
	}
}

/**
 * Renders a portion of an arc for the rotation widget
 * @param InParams - Material, Radii, etc
 * @param InStartAxis - Start of the arc, in radians
 * @param InEndAxis - End of the arc, in radians
 * @param InColor - Color to use for the arc
 */
void FWidget::DrawThickArc (const FThickArcParams& InParams, const FVector& Axis0, const FVector& Axis1, const float InStartAngle, const float InEndAngle, const FColor& InColor, const FVector& InDirectionToWidget, bool bIsOrtho )
{
	if (InColor.A == 0)
	{
		return;
	}

	// Add more sides to the circle if we've been scaled up to keep the circle looking circular
	// An extra side for every 5 extra unreal units seems to produce a nice result
	const int32 CircleSides = (GetDefault<ULevelEditorViewportSettings>()->TransformWidgetSizeAdjustment > 0) 
		? AXIS_CIRCLE_SIDES + (GetDefault<ULevelEditorViewportSettings>()->TransformWidgetSizeAdjustment / 5)
		: AXIS_CIRCLE_SIDES;
	const int32 NumPoints = FMath::TruncToInt(CircleSides * (InEndAngle-InStartAngle)/(PI/2)) + 1;

	FColor TriangleColor = InColor;
	FColor RingColor = InColor;
	RingColor.A = MAX_uint8;

	FVector ZAxis = Axis0 ^ Axis1;
	FVector LastVertex;

	FDynamicMeshBuilder MeshBuilder;

	for (int32 RadiusIndex = 0; RadiusIndex < 2; ++RadiusIndex)
	{
		float Radius = (RadiusIndex == 0) ? InParams.OuterRadius : InParams.InnerRadius;
		float TCRadius = Radius / (float) InParams.OuterRadius;
		//Compute vertices for base circle.
		for(int32 VertexIndex = 0;VertexIndex <= NumPoints;VertexIndex++)
		{
			float Percent = VertexIndex/(float)NumPoints;
			float Angle = FMath::Lerp(InStartAngle, InEndAngle, Percent);
			float AngleDeg = FRotator::ClampAxis(Angle * 180.f / PI);

			FVector VertexDir = Axis0.RotateAngleAxis(AngleDeg, ZAxis);
			VertexDir.Normalize();

			float TCAngle = Percent*(PI/2);
			FVector2D TC(TCRadius*FMath::Cos(Angle), TCRadius*FMath::Sin(Angle));

			const FVector VertexPosition = InParams.Position + VertexDir*Radius;
			FVector Normal = VertexPosition - InParams.Position;
			Normal.Normalize();

			FDynamicMeshVertex MeshVertex;
			MeshVertex.Position = VertexPosition;
			MeshVertex.Color = TriangleColor;
			MeshVertex.TextureCoordinate = TC;

			MeshVertex.SetTangents(
				-ZAxis,
				(-ZAxis) ^ Normal,
				Normal
				);

			MeshBuilder.AddVertex(MeshVertex); //Add bottom vertex

			// Push out the arc line borders so they dont z-fight with the mesh arcs
			FVector StartLinePos = LastVertex;
			FVector EndLinePos = VertexPosition;
			if (VertexIndex != 0)
			{
				InParams.PDI->DrawLine(StartLinePos,EndLinePos,RingColor,SDPG_Foreground);
			}
			LastVertex = VertexPosition;
		}
	}

	//Add top/bottom triangles, in the style of a fan.
	int32 InnerVertexStartIndex = NumPoints + 1;
	for(int32 VertexIndex = 0; VertexIndex < NumPoints; VertexIndex++)
	{
		MeshBuilder.AddTriangle(VertexIndex, VertexIndex+1, InnerVertexStartIndex+VertexIndex);
		MeshBuilder.AddTriangle(VertexIndex+1, InnerVertexStartIndex+VertexIndex+1, InnerVertexStartIndex+VertexIndex);
	}

	MeshBuilder.Draw(InParams.PDI, FMatrix::Identity, InParams.Material->GetRenderProxy(false),SDPG_Foreground,0.f);
}

/**
 * Draws protractor like ticks where the rotation widget would snap too.
 * Also, used to draw the wider axis tick marks
 * @param PDI - Drawing interface
 * @param InLocation - The Origin of the widget
 * @param Axis0 - The Axis that describes a 0 degree rotation
 * @param Axis1 - The Axis that describes a 90 degree rotation
 * @param InAngle - The Angle to rotate about the axis of rotation, the vector (Axis0 ^ Axis1)
 * @param InColor - The color to use for line/poly drawing
 * @param InScale - Multiplier to maintain a constant screen size for rendering the widget
 * @param InWidthPercent - The percent of the distance between the outer ring and inner ring to use for tangential thickness
 * @param InPercentSize - The percent of the distance between the outer ring and inner ring to use for radial distance
 */
void FWidget::DrawSnapMarker(FPrimitiveDrawInterface* PDI, const FVector& InLocation, const FVector& Axis0, const FVector& Axis1, const FColor& InColor, const float InScale, const float InWidthPercent, const float InPercentSize)
{
	const float InnerDistance = (INNER_AXIS_CIRCLE_RADIUS * InScale) + GetDefault<ULevelEditorViewportSettings>()->TransformWidgetSizeAdjustment;
	const float OuterDistance = (OUTER_AXIS_CIRCLE_RADIUS * InScale) + GetDefault<ULevelEditorViewportSettings>()->TransformWidgetSizeAdjustment;
	const float MaxMarkerHeight = OuterDistance - InnerDistance;
	const float MarkerWidth = MaxMarkerHeight*InWidthPercent;
	const float MarkerHeight = MaxMarkerHeight*InPercentSize;

	FVector Vertices[4];
	Vertices[0] = InLocation + (OuterDistance)*Axis0 - (MarkerWidth*.5)*Axis1;
	Vertices[1] = Vertices[0] + (MarkerWidth)*Axis1;
	Vertices[2] = InLocation + (OuterDistance-MarkerHeight)*Axis0 - (MarkerWidth*.5)*Axis1;
	Vertices[3] = Vertices[2] + (MarkerWidth)*Axis1;

	//draw at least one line
	PDI->DrawLine(Vertices[0], Vertices[2], InColor, SDPG_Foreground);

	//if there should be thickness, draw the other lines
	if (InWidthPercent > 0.0f)
	{
		PDI->DrawLine(Vertices[0], Vertices[1], InColor, SDPG_Foreground);
		PDI->DrawLine(Vertices[1], Vertices[3], InColor, SDPG_Foreground);
		PDI->DrawLine(Vertices[2], Vertices[3], InColor, SDPG_Foreground);

		//fill in the box
		FDynamicMeshBuilder MeshBuilder;

		for(int32 VertexIndex = 0;VertexIndex < 4; VertexIndex++)
		{
			FDynamicMeshVertex MeshVertex;
			MeshVertex.Position = Vertices[VertexIndex];
			MeshVertex.Color = InColor;
			MeshVertex.TextureCoordinate = FVector2D(0.0f, 0.0f);
			MeshVertex.SetTangents(
				Axis0,
				Axis1,
				(Axis0) ^ Axis1
				);
			MeshBuilder.AddVertex(MeshVertex); //Add bottom vertex
		}

		MeshBuilder.AddTriangle(0, 1, 2);
		MeshBuilder.AddTriangle(1, 3, 2);
		MeshBuilder.Draw(PDI, FMatrix::Identity, TransparentPlaneMaterialXY->GetRenderProxy(false),SDPG_Foreground,0.f);
	}
}

/**
 * Draw Start/Stop Marker to show delta rotations along the arc of rotation
 * @param PDI - Drawing interface
 * @param InLocation - The Origin of the widget
 * @param Axis0 - The Axis that describes a 0 degree rotation
 * @param Axis1 - The Axis that describes a 90 degree rotation
 * @param InAngle - The Angle to rotate about the axis of rotation, the vector (Axis0 ^ Axis1), units are degrees
 * @param InColor - The color to use for line/poly drawing
 * @param InScale - Multiplier to maintain a constant screen size for rendering the widget
 */
void FWidget::DrawStartStopMarker(FPrimitiveDrawInterface* PDI, const FVector& InLocation, const FVector& Axis0, const FVector& Axis1, const float InAngle, const FColor& InColor, const float InScale)
{
	const float ArrowHeightPercent = .8f;
	const float InnerDistance = (INNER_AXIS_CIRCLE_RADIUS * InScale) + GetDefault<ULevelEditorViewportSettings>()->TransformWidgetSizeAdjustment;
	const float OuterDistance = (OUTER_AXIS_CIRCLE_RADIUS * InScale) + GetDefault<ULevelEditorViewportSettings>()->TransformWidgetSizeAdjustment;
	const float RingHeight = OuterDistance - InnerDistance;
	const float ArrowHeight = RingHeight*ArrowHeightPercent;
	const float ThirtyDegrees = PI / 6.0f;
	const float HalfArrowidth = ArrowHeight*FMath::Tan(ThirtyDegrees);

	FVector ZAxis = Axis0 ^ Axis1;
	FVector RotatedAxis0 = Axis0.RotateAngleAxis(InAngle, ZAxis);
	FVector RotatedAxis1 = Axis1.RotateAngleAxis(InAngle, ZAxis);

	FVector Vertices[3];
	Vertices[0] = InLocation + (OuterDistance)*RotatedAxis0;
	Vertices[1] = Vertices[0] + (ArrowHeight)*RotatedAxis0 - HalfArrowidth*RotatedAxis1;
	Vertices[2] = Vertices[1] + (2*HalfArrowidth)*RotatedAxis1;

	PDI->DrawLine(Vertices[0], Vertices[1], InColor, SDPG_Foreground);
	PDI->DrawLine(Vertices[1], Vertices[2], InColor, SDPG_Foreground);
	PDI->DrawLine(Vertices[0], Vertices[2], InColor, SDPG_Foreground);

	if (InColor.A > 0)
	{
		//fill in the box
		FDynamicMeshBuilder MeshBuilder;

		for(int32 VertexIndex = 0;VertexIndex < 3; VertexIndex++)
		{
			FDynamicMeshVertex MeshVertex;
			MeshVertex.Position = Vertices[VertexIndex];
			MeshVertex.Color = InColor;
			MeshVertex.TextureCoordinate = FVector2D(0.0f, 0.0f);
			MeshVertex.SetTangents(
				RotatedAxis0,
				RotatedAxis1,
				(RotatedAxis0) ^ RotatedAxis1
				);
			MeshBuilder.AddVertex(MeshVertex); //Add bottom vertex
		}

		MeshBuilder.AddTriangle(0, 1, 2);
		MeshBuilder.Draw(PDI, FMatrix::Identity, TransparentPlaneMaterialXY->GetRenderProxy(false),SDPG_Foreground,0.f);
	}
}

/**
 * Caches off HUD text to display after 3d rendering is complete
 * @param View - Information about the scene/camera/etc
 * @param PDI - Drawing interface
 * @param InLocation - The Origin of the widget
 * @param Axis0 - The Axis that describes a 0 degree rotation
 * @param Axis1 - The Axis that describes a 90 degree rotation
 * @param AngleOfAngle - angle we've rotated so far (in degrees)
 */
void FWidget::CacheRotationHUDText(const FSceneView* View, FPrimitiveDrawInterface* PDI, const FVector& InLocation, const FVector& Axis0, const FVector& Axis1, const float AngleOfChange, const float InScale)
{
	const float TextDistance = (ROTATION_TEXT_RADIUS * InScale) + GetDefault<ULevelEditorViewportSettings>()->TransformWidgetSizeAdjustment;

	FVector AxisVectors[4] = { Axis0, Axis1, -Axis0, -Axis1};

	for (int i = 0 ; i < 4; ++i)
	{
		FVector PotentialTextPosition = InLocation + (TextDistance)*AxisVectors[i];
		if(View->ScreenToPixel(View->WorldToScreen(PotentialTextPosition), HUDInfoPos))
		{
			if (FMath::IsWithin<float>(HUDInfoPos.X, 0, View->ViewRect.Width()) && FMath::IsWithin<float>(HUDInfoPos.Y, 0, View->ViewRect.Height()))
			{
				//only valid screen locations get a valid string
				HUDString = FString::Printf(TEXT("%3.2f"), AngleOfChange);
				break;
			}
		}
	}
}

uint32 FWidget::GetDominantAxisIndex( const FVector& InDiff, FEditorViewportClient* ViewportClient ) const
{
	uint32 DominantIndex = 0;
	if( FMath::Abs(InDiff.X) < FMath::Abs(InDiff.Y) )
	{
		DominantIndex = 1;
	}

	const int32 WidgetMode = ViewportClient->GetWidgetMode();

	switch( WidgetMode )
	{
		case WM_Translate:
			switch( ViewportClient->ViewportType )
			{
				case LVT_OrthoXY:
					if( CurrentAxis == EAxisList::X )
					{
						DominantIndex = 0;
					}
					else if( CurrentAxis == EAxisList::Y )
					{
						DominantIndex = 1;
					}
					break;
				case LVT_OrthoXZ:
					if( CurrentAxis == EAxisList::X )
					{
						DominantIndex = 0;
					}
					else if( CurrentAxis == EAxisList::Z )
					{
						DominantIndex = 1;
					}
					break;
				case LVT_OrthoYZ:
					if( CurrentAxis == EAxisList::Y )
					{
						DominantIndex = 0;
					}
					else if( CurrentAxis == EAxisList::Z )
					{
						DominantIndex = 1;
					}
					break;
				default:
					break;
			}
			break;
		default:
			break;
	}

	return DominantIndex;
}


EAxisList::Type FWidget::GetAxisToDraw( EWidgetMode WidgetMode ) const
{
	return EditorModeTools ? EditorModeTools->GetWidgetAxisToDraw( WidgetMode ) : EAxisList::All;
}

bool FWidget::IsWidgetDisabled() const
{
	return EditorModeTools ? (EditorModeTools->IsDefaultModeActive() && GEditor->HasLockedActors()) : false;
}
<|MERGE_RESOLUTION|>--- conflicted
+++ resolved
@@ -921,11 +921,7 @@
 
 			PDI->SetHitProxy(new HWidgetAxis(EAxisList::Rotate2D, bDisabled));
 			{
-<<<<<<< HEAD
-				FColor Color = YColor;
-=======
 				FColor Color = YColor.ToFColor(true);
->>>>>>> a8a797ea
 				Color.A = ((CurrentAxis&EAxisList::Rotate2D) == EAxisList::Rotate2D ? HoverAlpha : NormalAlpha);
 
 				FVector XAxis = CustomCoordSystem.TransformPosition(FVector(1, 0, 0).RotateAngleAxis((EditorModeTools ? EditorModeTools->TranslateRotate2DAngle : 0), FVector(0, -1, 0)));
