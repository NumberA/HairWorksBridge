// Copyright 1998-2015 Epic Games, Inc. All Rights Reserved.

#include "UnrealEd.h"
#include "EditorClassUtils.h"

#include "IDocumentation.h"
#include "SourceCodeNavigation.h"
#include "SHyperlink.h"

FString FEditorClassUtils::GetDocumentationPage(const UClass* Class)
{
	return (Class ? FString::Printf( TEXT("Shared/Types/%s%s"), Class->GetPrefixCPP(), *Class->GetName() ) : FString());
}

FString FEditorClassUtils::GetDocumentationExcerpt(const UClass* Class)
{
	return (Class ? FString::Printf( TEXT("%s%s"), Class->GetPrefixCPP(), *Class->GetName() ) : FString());
}

TSharedRef<SToolTip> FEditorClassUtils::GetTooltip(const UClass* Class)
{
	return (Class ? GetTooltip(Class, Class->GetToolTipText()) : SNew(SToolTip));
}

TSharedRef<SToolTip> FEditorClassUtils::GetTooltip(const UClass* Class, const TAttribute<FText>& OverrideText)
{
	return (Class ? IDocumentation::Get()->CreateToolTip(OverrideText, nullptr, GetDocumentationPage(Class), GetDocumentationExcerpt(Class)) : SNew(SToolTip));
}

FString FEditorClassUtils::GetDocumentationLinkFromExcerpt(const FString& DocLink, const FString DocExcerpt)
{
	FString DocumentationLink;
	TSharedRef<IDocumentation> Documentation = IDocumentation::Get();
	if (Documentation->PageExists(DocLink))
	{
		TSharedRef<IDocumentationPage> ClassDocs = Documentation->GetPage(DocLink, NULL);

		FExcerpt Excerpt;
		if (ClassDocs->GetExcerpt(DocExcerpt, Excerpt))
		{
			FString* FullDocumentationLink = Excerpt.Variables.Find(TEXT("ToolTipFullLink"));
			if (FullDocumentationLink)
			{
				DocumentationLink = *FullDocumentationLink;
			}
		}
	}

	return DocumentationLink;
}


FString FEditorClassUtils::GetDocumentationLink(const UClass* Class, const FString& OverrideExcerpt)
{
	const FString ClassDocsPage = GetDocumentationPage(Class);
	const FString ExcerptSection = (OverrideExcerpt.IsEmpty() ? GetDocumentationExcerpt(Class) : OverrideExcerpt);

	return GetDocumentationLinkFromExcerpt(ClassDocsPage, ExcerptSection);
}


TSharedRef<SWidget> FEditorClassUtils::GetDocumentationLinkWidget(const UClass* Class)
{
	TSharedRef<SWidget> DocLinkWidget = SNullWidget::NullWidget;
	const FString DocumentationLink = GetDocumentationLink(Class);

	if (!DocumentationLink.IsEmpty())
	{
		DocLinkWidget = IDocumentation::Get()->CreateAnchor(DocumentationLink);
	}

	return DocLinkWidget;
}

TSharedRef<SWidget> FEditorClassUtils::GetSourceLink(const UClass* Class, const TWeakObjectPtr<UObject> ObjectWeakPtr)
{
	const FText BlueprintFormat = NSLOCTEXT("SourceHyperlink", "EditBlueprint", "Edit {0}");
	const FText CodeFormat = NSLOCTEXT("SourceHyperlink", "GoToCode", "Open {0}");

	return GetSourceLinkFormatted(Class, ObjectWeakPtr, BlueprintFormat, CodeFormat);
}

TSharedRef<SWidget> FEditorClassUtils::GetSourceLinkFormatted(const UClass* Class, const TWeakObjectPtr<UObject> ObjectWeakPtr, const FText& BlueprintFormat, const FText& CodeFormat)
{
	TSharedRef<SWidget> SourceHyperlink = SNew( SSpacer );
	UBlueprint* Blueprint = (Class ? Cast<UBlueprint>(Class->ClassGeneratedBy) : nullptr);

	if (Blueprint)
	{
		struct Local
		{
			static void OnEditBlueprintClicked( TWeakObjectPtr<UBlueprint> InBlueprint, TWeakObjectPtr<UObject> InAsset )
			{
				if (UBlueprint* BlueprintToEdit = InBlueprint.Get())
				{
					// Set the object being debugged if given an actor reference (if we don't do this before we edit the object the editor wont know we are debugging something)
					if (UObject* Asset = InAsset.Get())
					{
						check(Asset->GetClass()->ClassGeneratedBy == BlueprintToEdit);
						BlueprintToEdit->SetObjectBeingDebugged(Asset);
					}
					// Open the blueprint
					GEditor->EditObject( BlueprintToEdit );
				}
			}
		};

		TWeakObjectPtr<UBlueprint> BlueprintPtr = Blueprint;

		SourceHyperlink = SNew(SHyperlink)
			.Style(FEditorStyle::Get(), "Common.GotoBlueprintHyperlink")
			.OnNavigate_Static(&Local::OnEditBlueprintClicked, BlueprintPtr, ObjectWeakPtr)
			.Text(FText::Format(BlueprintFormat, FText::FromString(Blueprint->GetName())))
			.ToolTipText(NSLOCTEXT("SourceHyperlink", "EditBlueprint_ToolTip", "Click to edit the blueprint"));
	}
	else if( FSourceCodeNavigation::IsCompilerAvailable() )
	{
		FString ClassHeaderPath;
		if( FSourceCodeNavigation::FindClassHeaderPath( Class, ClassHeaderPath ) && IFileManager::Get().FileSize( *ClassHeaderPath ) != INDEX_NONE )
		{
			struct Local
			{
				static void OnEditCodeClicked( FString InClassHeaderPath )
				{
					FString AbsoluteHeaderPath = IFileManager::Get().ConvertToAbsolutePathForExternalAppForRead(*InClassHeaderPath);
					FSourceCodeNavigation::OpenSourceFile( AbsoluteHeaderPath );
				}
			};

			SourceHyperlink = SNew(SHyperlink)
				.Style(FEditorStyle::Get(), "Common.GotoNativeCodeHyperlink")
				.OnNavigate_Static(&Local::OnEditCodeClicked, ClassHeaderPath)
				.Text(FText::Format(CodeFormat, FText::FromString(FPaths::GetCleanFilename( *ClassHeaderPath ) ) ) )
<<<<<<< HEAD
				.ToolTipText(NSLOCTEXT("SourceHyperlink", "GoToCode_ToolTip", "Click to open this source file in a text editor"));
=======
				.ToolTipText(FText::Format(NSLOCTEXT("SourceHyperlink", "GoToCode_ToolTip", "Click to open this source file in {0}"), FSourceCodeNavigation::GetSuggestedSourceCodeIDE()));
>>>>>>> cce8678d
		}
	}

	return SourceHyperlink;
}

UClass* FEditorClassUtils::GetClassFromString(const FString& ClassName)
{
	if(ClassName.IsEmpty() || ClassName == "None")
	{
		return nullptr;
	}

	UClass* Class = FindObject<UClass>(ANY_PACKAGE, *ClassName);
	if(!Class)
	{
		Class = LoadObject<UClass>(nullptr, *ClassName);
	}
	return Class;
}<|MERGE_RESOLUTION|>--- conflicted
+++ resolved
@@ -131,11 +131,7 @@
 				.Style(FEditorStyle::Get(), "Common.GotoNativeCodeHyperlink")
 				.OnNavigate_Static(&Local::OnEditCodeClicked, ClassHeaderPath)
 				.Text(FText::Format(CodeFormat, FText::FromString(FPaths::GetCleanFilename( *ClassHeaderPath ) ) ) )
-<<<<<<< HEAD
-				.ToolTipText(NSLOCTEXT("SourceHyperlink", "GoToCode_ToolTip", "Click to open this source file in a text editor"));
-=======
 				.ToolTipText(FText::Format(NSLOCTEXT("SourceHyperlink", "GoToCode_ToolTip", "Click to open this source file in {0}"), FSourceCodeNavigation::GetSuggestedSourceCodeIDE()));
->>>>>>> cce8678d
 		}
 	}
 
