// Copyright 1998-2015 Epic Games, Inc. All Rights Reserved.

#include "UnrealEd.h"
#include "SoundDefinitions.h"
#include "LevelUtils.h"
#include "BusyCursor.h"
#include "ScopedTransaction.h"
#include "Database.h"
#include "PackageTools.h"
#include "Runtime/Engine/Public/Slate/SceneViewport.h"
#include "BlueprintUtilities.h"
#include "Kismet2/KismetEditorUtilities.h"
#include "Kismet2/BlueprintEditorUtils.h"
#include "Editor/LevelEditor/Public/LevelEditor.h"
#include "Editor/LevelEditor/Public/SLevelViewport.h"
#include "Toolkits/AssetEditorManager.h"
#include "Toolkits/ToolkitManager.h"
#include "BlueprintEditorModule.h"
#include "TargetPlatform.h"
#include "MainFrame.h"
#include "MessageLog.h"
#include "UObjectToken.h"
#include "MapErrors.h"
#include "LauncherServices.h"
#include "ISettingsModule.h"
#include "TargetDeviceServices.h"
#include "GameProjectGenerationModule.h"
#include "SourceCodeNavigation.h"
#include "PhysicsPublic.h"
#include "Runtime/Analytics/Analytics/Public/Interfaces/IAnalyticsProvider.h"
#include "EngineAnalytics.h"
#include "Engine/GameInstance.h"
#include "EditorAnalytics.h"
#include "Runtime/Engine/Classes/Engine/UserInterfaceSettings.h"
#include "Runtime/Engine/Classes/Engine/RendererSettings.h"
#include "SScissorRectBox.h"
#include "Online.h"
#include "SNotificationList.h"
#include "SGameLayerManager.h"
#include "NotificationManager.h"
#include "Engine/Selection.h"
#include "TimerManager.h"
#include "AI/Navigation/NavigationSystem.h"

#include "Runtime/HeadMountedDisplay/Public/HeadMountedDisplay.h"
#include "Components/AudioComponent.h"
#include "Engine/Note.h"
#include "UnrealEngine.h"
#include "GameFramework/GameMode.h"
#include "Engine/NavigationObjectBase.h"
#include "GameFramework/PlayerController.h"
#include "GameFramework/PlayerStart.h"
#include "GameFramework/PlayerState.h"
#include "GameFramework/WorldSettings.h"
#include "Engine/LevelStreaming.h"
#include "Engine/LocalPlayer.h"
#include "Components/ModelComponent.h"
#include "EngineUtils.h"
#include "GameMapsSettings.h"
#include "GameFramework/Pawn.h"
#include "GameDelegates.h"
#include "GeneralProjectSettings.h"

DEFINE_LOG_CATEGORY_STATIC(LogPlayLevel, Log, All);

#define LOCTEXT_NAMESPACE "PlayLevel"

inline FName GetOnlineIdentifier(const FWorldContext& WorldContext)
{
	return FName(*FString::Printf(TEXT(":%s"), *WorldContext.ContextHandle.ToString()));
}

void UEditorEngine::EndPlayMap()
{
	if (GEngine->HMDDevice.IsValid())
	{
		GEngine->HMDDevice->OnEndPlay();
	}

	// Matinee must be closed before PIE can stop - matinee during PIE will be editing a PIE-world actor
	if( GLevelEditorModeTools().IsModeActive(FBuiltinEditorModes::EM_InterpEdit) )
	{
		FMessageDialog::Open( EAppMsgType::Ok, NSLOCTEXT("UnrealEd", "PIENeedsToCloseMatineeMessage", "Closing 'Play in Editor' must close UnrealMatinee.") );
		GLevelEditorModeTools().DeactivateMode( FBuiltinEditorModes::EM_InterpEdit );
	}

	EndPlayOnLocalPc();

	const FScopedBusyCursor BusyCursor;
	check(PlayWorld);

	// Enable screensavers when ending PIE.
	EnableScreenSaver( true );

	// Make a list of all the actors that should be selected
	TArray<UObject *> SelectedActors;
	if ( ActorsThatWereSelected.Num() > 0 )
	{
		for ( int32 ActorIndex = 0; ActorIndex < ActorsThatWereSelected.Num(); ++ActorIndex )
		{
			TWeakObjectPtr<AActor> Actor = ActorsThatWereSelected[ ActorIndex ].Get();
			if (Actor.IsValid())
			{
				SelectedActors.Add( Actor.Get() );
			}
		}
		ActorsThatWereSelected.Empty();
	}
	else
	{
		for ( FSelectionIterator It( GetSelectedActorIterator() ); It; ++It )
		{
			AActor* Actor = static_cast<AActor*>( *It );
			if (Actor)
			{
				checkSlow( Actor->IsA(AActor::StaticClass()) );

				AActor* EditorActor = EditorUtilities::GetEditorWorldCounterpartActor(Actor);
				if (EditorActor)
				{
					SelectedActors.Add( EditorActor );
				}
			}
		}
	}

	// Deselect all objects, to avoid problems caused by property windows still displaying
	// properties for an object that gets garbage collected during the PIE clean-up phase.
	GEditor->SelectNone( true, true, false );
	GetSelectedActors()->DeselectAll();
	GetSelectedObjects()->DeselectAll();
	GetSelectedComponents()->DeselectAll();

	// For every actor that was selected previously, make sure it's editor equivalent is selected
	for ( int32 ActorIndex = 0; ActorIndex < SelectedActors.Num(); ++ActorIndex )
	{
		AActor* Actor = Cast<AActor>( SelectedActors[ ActorIndex ] );
		if (Actor)
		{
			SelectActor( Actor, true, false );
		}
	}

	// let the editor know
	FEditorDelegates::EndPIE.Broadcast(bIsSimulatingInEditor);

	// clean up any previous Play From Here sessions
	if ( GameViewport != NULL && GameViewport->Viewport != NULL )
	{
		// Remove close handler binding
		GameViewport->OnCloseRequested().Unbind();

		GameViewport->CloseRequested(GameViewport->Viewport);
	}
	CleanupGameViewport();

	// find objects like Textures in the playworld levels that won't get garbage collected as they are marked RF_Standalone
	for( FObjectIterator It; It; ++It )
	{
		UObject* Object = *It;

		if ((Object->GetOutermost()->PackageFlags & PKG_PlayInEditor) != 0)
		{
			if (Object->HasAnyFlags(RF_Standalone))
			{
				// Clear RF_Standalone flag from objects in the levels used for PIE so they get cleaned up.
				Object->ClearFlags(RF_Standalone);
			}
			// Close any asset editors that are currently editing this object
			FAssetEditorManager::Get().CloseAllEditorsForAsset(Object);
		}
	}

	// Clean up each world individually
	TArray<FName> OnlineIdentifiers;
<<<<<<< HEAD
	TSet<UWorld*> CurrentPlayWorlds;
=======
	TArray<UWorld*> WorldsBeingCleanedUp;
>>>>>>> a8a797ea
	for (int32 WorldIdx = WorldList.Num()-1; WorldIdx >= 0; --WorldIdx)
	{
		FWorldContext &ThisContext = WorldList[WorldIdx];
		if (ThisContext.WorldType == EWorldType::PIE)
		{
			if (ThisContext.World())
			{
<<<<<<< HEAD
				for (auto LevelIt(ThisContext.World()->GetLevelIterator()); LevelIt; ++LevelIt)
				{
					if (const ULevel* Level = *LevelIt)
					{
						CurrentPlayWorlds.Add(CastChecked<UWorld>(Level->GetOuter()));
					}
				}
=======
				WorldsBeingCleanedUp.Add(ThisContext.World());
>>>>>>> a8a797ea
			}

			TeardownPlaySession(ThisContext);
			
			// Cleanup online subsystems instantiated during PIE
			FName OnlineIdentifier = GetOnlineIdentifier(ThisContext);
			if (IOnlineSubsystem::DoesInstanceExist(OnlineIdentifier))
			{
				IOnlineSubsystem* OnlineSub = IOnlineSubsystem::Get(OnlineIdentifier);
				if (OnlineSub)
				{
					// Stop ticking and clean up, but do not destroy as we may be in a failed online delegate
					OnlineSub->Shutdown();
				}
				OnlineIdentifiers.Add(OnlineIdentifier);
			}
		
			// Remove world list after online has shutdown in case any async actions require the world context
			WorldList.RemoveAt(WorldIdx);
		}
	}

	if (OnlineIdentifiers.Num())
	{
		UE_LOG(LogPlayLevel, Display, TEXT("Shutting down PIE online subsystems"));
		// Cleanup online subsystem shortly as we might be in a failed delegate 
		// have to do this in batch because timer delegate doesn't recognize bound data 
		// as a different delegate
		FTimerDelegate DestroyTimer;
		DestroyTimer.BindUObject(this, &UEditorEngine::CleanupPIEOnlineSessions, OnlineIdentifiers);
		GetTimerManager()->SetTimer(CleanupPIEOnlineSessionsTimerHandle, DestroyTimer, 0.1f, false);
	}
	
	{
		// Clear out viewport index
		PlayInEditorViewportIndex = -1; 


		// We could have been toggling back and forth between simulate and pie before ending the play map
		// Make sure the property windows are cleared of any pie actors
		GUnrealEd->UpdateFloatingPropertyWindows();

		// Clean up any pie actors being referenced 
		GEngine->BroadcastLevelActorListChanged();
	}

	// Lose the EditorWorld pointer (this is only maintained while PIEing)
	if (EditorWorld->GetNavigationSystem())
	{
		EditorWorld->GetNavigationSystem()->OnPIEEnd();
	}

	FGameDelegates::Get().GetEndPlayMapDelegate().Broadcast();

	EditorWorld->bAllowAudioPlayback = true;
	EditorWorld = NULL;

	// mark everything contained in the PIE worlds to be deleted
<<<<<<< HEAD
	for (TObjectIterator<UObject> It(RF_PendingKill); It; ++It)
	{
		UWorld* InWorld = It->GetTypedOuter<UWorld>();
		if (InWorld && CurrentPlayWorlds.Contains(InWorld))
		{
			It->MarkPendingKill();
		}
	}

	// Garbage Collect
	CollectGarbage( GARBAGE_COLLECTION_KEEPFLAGS );
=======
	for (UWorld* World : WorldsBeingCleanedUp)
	{
		for (auto LevelIt(World->GetLevelIterator()); LevelIt; ++LevelIt)
		{
			if (const ULevel* Level = *LevelIt)
			{
				CastChecked<UWorld>(Level->GetOuter())->MarkObjectsPendingKill();
			}
		}
	}

	// Flush any render commands and released accessed UTextures and materials to give them a chance to be collected.
	if ( FSlateApplication::IsInitialized() )
	{
		FSlateApplication::Get().FlushRenderState();
	}

	// Clean up any PIE world objects
	{
		// The trans buffer should never have a PIE object in it.  If it does though, as a s
		if( GEditor->Trans->ContainsPieObject() )
		{
			GEditor->ResetTransaction( NSLOCTEXT("UnrealEd", "TransactionContainedPIEObject", "A PIE object was in the transaction buffer and had to be destroyed") );
		}

		// Garbage Collect
		CollectGarbage(GARBAGE_COLLECTION_KEEPFLAGS);
	}
>>>>>>> a8a797ea

	// Make sure that all objects in the temp levels were entirely garbage collected.
	for( FObjectIterator ObjectIt; ObjectIt; ++ObjectIt )
	{
		UObject* Object = *ObjectIt;
		if( Object->GetOutermost()->PackageFlags & PKG_PlayInEditor )
		{
			UWorld* TheWorld = UWorld::FindWorldInPackage(Object->GetOutermost());
			if ( TheWorld )
			{
				StaticExec(nullptr, *FString::Printf(TEXT("OBJ REFS CLASS=WORLD NAME=%s"), *TheWorld->GetPathName()));
			}
			else
			{
				UE_LOG(LogPlayLevel, Error, TEXT("No PIE world was found when attempting to gather references after GC."));
			}

			TMap<UObject*,UProperty*>	Route		= FArchiveTraceRoute::FindShortestRootPath( Object, true, GARBAGE_COLLECTION_KEEPFLAGS );
			FString						ErrorString	= FArchiveTraceRoute::PrintRootPath( Route, Object );

			FFormatNamedArguments Arguments;
			Arguments.Add(TEXT("Path"), FText::FromString(ErrorString));
				
			// We cannot safely recover from this.
			FMessageLog("PIE").CriticalError()
				->AddToken(FUObjectToken::Create(Object, FText::FromString(Object->GetFullName())))
				->AddToken(FTextToken::Create(FText::Format(LOCTEXT("PIEObjectStillReferenced", "Object from PIE level still referenced. Shortest path from root: {Path}"), Arguments)));
		}
	}

	// Final cleanup/reseting
	FWorldContext& EditorWorldContext = GEditor->GetEditorWorldContext();
	UPackage* Package = EditorWorldContext.World()->GetOutermost();

	// Spawn note actors dropped in PIE.
	if(GEngine->PendingDroppedNotes.Num() > 0)
	{
		const FScopedTransaction Transaction( NSLOCTEXT("UnrealEd", "CreatePIENoteActors", "Create PIE Notes") );

		for(int32 i=0; i<GEngine->PendingDroppedNotes.Num(); i++)
		{
			FDropNoteInfo& NoteInfo = GEngine->PendingDroppedNotes[i];
			ANote* NewNote = EditorWorldContext.World()->SpawnActor<ANote>(NoteInfo.Location, NoteInfo.Rotation);
			if(NewNote)
			{
				NewNote->Text = NoteInfo.Comment;
				if( NewNote->GetRootComponent() != NULL )
				{
					NewNote->GetRootComponent()->SetRelativeScale3D( FVector(2.f) );
				}
			}
		}
		Package->MarkPackageDirty();
		GEngine->PendingDroppedNotes.Empty();
	}

	// Restores realtime viewports that have been disabled for PIE.
	RestoreRealtimeViewports();

	// Don't actually need to reset this delegate but doing so allows is to check invalid attempts to execute the delegate
	FScopedConditionalWorldSwitcher::SwitchWorldForPIEDelegate = FOnSwitchWorldForPIE();

	// Set the autosave timer to have at least 10 seconds remaining before autosave
	const static float SecondsWarningTillAutosave = 10.0f;
	GUnrealEd->GetPackageAutoSaver().ForceMinimumTimeTillAutoSave(SecondsWarningTillAutosave);

	for(TObjectIterator<UAudioComponent> It; It; ++It)
	{
		UAudioComponent* AudioComp = *It;
		if (AudioComp->GetWorld() == EditorWorldContext.World())
		{
			AudioComp->ReregisterComponent();
		}
	}

	// no longer queued
	bIsPlayWorldQueued = false;
	bIsSimulateInEditorQueued = false;
	bRequestEndPlayMapQueued = false;
	bUseVRPreviewForPlayWorld = false;

	// display any info if required.
	FMessageLog("PIE").Notify(LOCTEXT("PIEErrorsPresent", "Errors/warnings reported while playing in editor."));
}

void UEditorEngine::CleanupPIEOnlineSessions(TArray<FName> OnlineIdentifiers)
{
	for (FName& OnlineIdentifier : OnlineIdentifiers)
	{
		UE_LOG(LogPlayLevel, Display, TEXT("Destroying online subsystem %s"), *OnlineIdentifier.ToString());
		IOnlineSubsystem::Destroy(OnlineIdentifier);
		NumOnlinePIEInstances--;
	}

	NumOnlinePIEInstances = 0;
}

void UEditorEngine::TeardownPlaySession(FWorldContext &PieWorldContext)
{
	check(PieWorldContext.WorldType == EWorldType::PIE);
	PlayWorld = PieWorldContext.World();
	PlayWorld->bIsTearingDown = true;

	if (!PieWorldContext.RunAsDedicated)
	{
		// Slate data for this pie world
		FSlatePlayInEditorInfo* const SlatePlayInEditorSession = SlatePlayInEditorMap.Find(PieWorldContext.ContextHandle);

		// Destroy Viewport
		if ( PieWorldContext.GameViewport != NULL && PieWorldContext.GameViewport->Viewport != NULL )
		{
			PieWorldContext.GameViewport->CloseRequested(PieWorldContext.GameViewport->Viewport);
		}
		CleanupGameViewport();
	
		// Clean up the slate PIE viewport if we have one
		if (SlatePlayInEditorSession)
		{
			if (SlatePlayInEditorSession->DestinationSlateViewport.IsValid())
			{
				TSharedPtr<ILevelViewport> Viewport = SlatePlayInEditorSession->DestinationSlateViewport.Pin();

				if( !bIsSimulatingInEditor)
				{
					// Set the editor viewport location to match that of Play in Viewport if we aren't simulating in the editor, we have a valid player to get the location from 
					if (bLastViewAndLocationValid == true)
					{
						bLastViewAndLocationValid = false;
						Viewport->GetLevelViewportClient().SetViewLocation( LastViewLocation );

						if( Viewport->GetLevelViewportClient().IsPerspective() )
						{
							// Rotation only matters for perspective viewports not orthographic
							Viewport->GetLevelViewportClient().SetViewRotation( LastViewRotation );
						}
					}
				}

				// No longer simulating in the viewport
				Viewport->GetLevelViewportClient().SetIsSimulateInEditorViewport( false );

				// Clear out the hit proxies before GC'ing
				Viewport->GetLevelViewportClient().Viewport->InvalidateHitProxy();
			}
			else if (SlatePlayInEditorSession->SlatePlayInEditorWindow.IsValid())
			{
				// Unregister the game viewport from slate.  This sends a final message to the viewport
				// so it can have a chance to release mouse capture, mouse lock, etc.		
				FSlateApplication::Get().UnregisterGameViewport();

				// Viewport client is cleaned up.  Make sure its not being accessed
				SlatePlayInEditorSession->SlatePlayInEditorWindowViewport->SetViewportClient(NULL);

				// The window may have already been destroyed in the case that the PIE window close box was pressed 
				if (SlatePlayInEditorSession->SlatePlayInEditorWindow.IsValid())
				{
					// Destroy the SWindow
					FSlateApplication::Get().DestroyWindowImmediately(SlatePlayInEditorSession->SlatePlayInEditorWindow.Pin().ToSharedRef());
				}
			}
		}
	
		// Disassociate the players from their PlayerControllers.
		// This is done in the GameEngine path in UEngine::LoadMap.
		// But since PIE is just shutting down, and not loading a 
		// new map, we need to do it manually here for now.
		//for (auto It = GEngine->GetLocalPlayerIterator(PlayWorld); It; ++It)
		for (FLocalPlayerIterator It(GEngine, PlayWorld); It; ++It)
		{
			if(It->PlayerController)
			{
				if(It->PlayerController->GetPawn())
				{
					PlayWorld->DestroyActor(It->PlayerController->GetPawn(), true);
				}
				PlayWorld->DestroyActor(It->PlayerController, true);
				It->PlayerController = NULL;
			}
		}

	}

	// Change GWorld to be the play in editor world during cleanup.
	check( EditorWorld == GWorld );
	GWorld = PlayWorld;
	GIsPlayInEditorWorld = true;
	
	// Remember Simulating flag so that we know if OnSimulateSessionFinished is required after everything has been cleaned up. 
	bool bWasSimulatingInEditor = bIsSimulatingInEditor;
	// Clear Simulating In Editor bit
	bIsSimulatingInEditor = false;

	
	// Stop all audio and remove references to temp level.
	if (FAudioDevice* AudioDevice = PlayWorld->GetAudioDevice())
	{
		AudioDevice->Flush( PlayWorld );
		AudioDevice->ResetInterpolation();
		AudioDevice->OnEndPIE(bIsSimulatingInEditor);
		AudioDevice->TransientMasterVolume = 1.0f;
	}

	// Clean up all streaming levels
	PlayWorld->bIsLevelStreamingFrozen = false;
	PlayWorld->bShouldForceUnloadStreamingLevels = true;
	PlayWorld->FlushLevelStreaming();

	// cleanup refs to any duplicated streaming levels
	for ( int32 LevelIndex=0; LevelIndex<PlayWorld->StreamingLevels.Num(); LevelIndex++ )
	{
		ULevelStreaming* StreamingLevel = PlayWorld->StreamingLevels[LevelIndex];
		if( StreamingLevel != NULL )
		{
			const ULevel* PlayWorldLevel = StreamingLevel->GetLoadedLevel();
			if ( PlayWorldLevel != NULL )
			{
				UWorld* World = Cast<UWorld>( PlayWorldLevel->GetOuter() );
				if( World != NULL )
				{
					// Attempt to move blueprint debugging references back to the editor world
					if( EditorWorld != NULL && EditorWorld->StreamingLevels.IsValidIndex(LevelIndex) )
					{
						const ULevel* EditorWorldLevel = EditorWorld->StreamingLevels[LevelIndex]->GetLoadedLevel();
						if ( EditorWorldLevel != NULL )
						{
							UWorld* SublevelEditorWorld  = Cast<UWorld>(EditorWorldLevel->GetOuter());
							if( SublevelEditorWorld != NULL )
							{
								World->TransferBlueprintDebugReferences(SublevelEditorWorld);
							}	
						}
					}
				}
			}
		}
	}

	// Construct a list of editors that are active for objects being debugged. We will refresh these when we have cleaned up to ensure no invalid objects exist in them
	TArray< IBlueprintEditor* > Editors;
	FAssetEditorManager& AssetEditorManager = FAssetEditorManager::Get();
	const UWorld::FBlueprintToDebuggedObjectMap& EditDebugObjectsPre = PlayWorld->GetBlueprintObjectsBeingDebugged();
	for (UWorld::FBlueprintToDebuggedObjectMap::TConstIterator EditIt(EditDebugObjectsPre); EditIt; ++EditIt)
	{
		if (UBlueprint* TargetBP = EditIt.Key().Get())
		{
			if(IBlueprintEditor* EachEditor = static_cast<IBlueprintEditor*>(AssetEditorManager.FindEditorForAsset(TargetBP, false)))
			{
				Editors.AddUnique( EachEditor );
			}
		}
	}

	// Go through and let all the PlayWorld Actor's know they are being destroyed
	for (FActorIterator ActorIt(PlayWorld); ActorIt; ++ActorIt)
	{
		ActorIt->RouteEndPlay(EEndPlayReason::EndPlayInEditor);
	}

	PieWorldContext.OwningGameInstance->Shutdown();

	// Move blueprint debugging pointers back to the objects in the editor world
	PlayWorld->TransferBlueprintDebugReferences(EditorWorld);

	FPhysScene* PhysScene = PlayWorld->GetPhysicsScene();
	if (PhysScene)
	{
		PhysScene->WaitPhysScenes();
		PhysScene->KillVisualDebugger();
	}

	// Clean up the temporary play level.
	PlayWorld->CleanupWorld();

	// Remove from root (Seamless travel may have done this)
	PlayWorld->RemoveFromRoot();
		
	PlayWorld = NULL;

	// Refresh any editors we had open in case they referenced objects that no longer exist.
	for (int32 iEditors = 0; iEditors <  Editors.Num(); iEditors++)
	{
		Editors[ iEditors ]->RefreshEditors();
	}
	
	// Restore GWorld.
	GWorld = EditorWorld;
	GIsPlayInEditorWorld = false;

	FWorldContext& EditorWorldContext = GEditor->GetEditorWorldContext();

	// Let the viewport know about leaving PIE/Simulate session. Do it after everything's been cleaned up
	// as the viewport will play exit sound here and this has to be done after GetAudioDevice()->Flush
	// otherwise all sounds will be immediately stopped.
	if (!PieWorldContext.RunAsDedicated)
	{
		// Slate data for this pie world
		FSlatePlayInEditorInfo* const SlatePlayInEditorSession = SlatePlayInEditorMap.Find(PieWorldContext.ContextHandle);
		if (SlatePlayInEditorSession && SlatePlayInEditorSession->DestinationSlateViewport.IsValid())
		{
			TSharedPtr<ILevelViewport> Viewport = SlatePlayInEditorSession->DestinationSlateViewport.Pin();

			if( Viewport->HasPlayInEditorViewport() )
			{
				Viewport->EndPlayInEditorSession();
			}

			// Let the Slate viewport know that we're leaving Simulate mode
			if( bWasSimulatingInEditor )
			{
				Viewport->OnSimulateSessionFinished();
			}

			Viewport->GetLevelViewportClient().SetReferenceToWorldContext(EditorWorldContext);
		}

		// Remove the slate info from the map (note that the UWorld* is long gone at this point, but the WorldContext still exists. It will be removed outside of this function)
		SlatePlayInEditorMap.Remove(PieWorldContext.ContextHandle);
	}
}

void UEditorEngine::PlayMap( const FVector* StartLocation, const FRotator* StartRotation, int32 Destination, int32 InPlayInViewportIndex, bool bUseMobilePreview, bool bMovieCapture )
{
	// queue up a Play From Here request, this way the load/save won't conflict with the TransBuffer, which doesn't like 
	// loading and saving to happen during a transaction

	// save the StartLocation if we have one
	if (StartLocation)
	{
		PlayWorldLocation = *StartLocation;
		PlayWorldRotation = StartRotation ? *StartRotation : FRotator::ZeroRotator;
		bHasPlayWorldPlacement = true;
	}
	else
	{
		bHasPlayWorldPlacement = false;
	}

	// remember where to send the play map request
	PlayWorldDestination = Destination;

	// Set whether or not we want to use mobile preview mode (PC platform only)
	bUseMobilePreviewForPlayWorld = bUseMobilePreview;
	bUseVRPreviewForPlayWorld = false;

	// Set whether or not we want to start movie capturing immediately (PC platform only)
	bStartMovieCapture = bMovieCapture;

	// tell the editor to kick it off next Tick()
	bIsPlayWorldQueued = true;

	// Not wanting to simulate
	bIsSimulateInEditorQueued = false;

	// Unless we've been asked to play in a specific viewport window, this index will be -1
	PlayInEditorViewportIndex = InPlayInViewportIndex;
}


void UEditorEngine::RequestPlaySession( bool bAtPlayerStart, TSharedPtr<class ILevelViewport> DestinationViewport, bool bInSimulateInEditor, const FVector* StartLocation, const FRotator* StartRotation, int32 DestinationConsole, bool bUseMobilePreview, bool bUseVRPreview )
{
	// Remember whether or not we were attempting to play from playerstart or from viewport
	GIsPIEUsingPlayerStart = bAtPlayerStart;

	// queue up a Play From Here request, this way the load/save won't conflict with the TransBuffer, which doesn't like 
	// loading and saving to happen during a transaction

	// save the StartLocation if we have one
	if (!bInSimulateInEditor && StartLocation != NULL)
	{
		PlayWorldLocation = *StartLocation;
		PlayWorldRotation = StartRotation ? *StartRotation : FRotator::ZeroRotator;
		bHasPlayWorldPlacement = true;
	}
	else
	{
		bHasPlayWorldPlacement = false;
	}

	// remember where to send the play map request
	PlayWorldDestination = DestinationConsole;

	RequestedDestinationSlateViewport = DestinationViewport;

	// Set whether or not we want to use mobile preview mode (PC platform only)
	bUseMobilePreviewForPlayWorld = bUseMobilePreview;

	bUseVRPreviewForPlayWorld = bUseVRPreview;

	// Not capturing a movie
	bStartMovieCapture = false;

	// tell the editor to kick it off next Tick()
	bIsPlayWorldQueued = true;

	// Store whether we want to play in editor, or only simulate in editor
	bIsSimulateInEditorQueued = bInSimulateInEditor;

	// Unless we have been asked to play in a specific viewport window, this index will be -1
	PlayInEditorViewportIndex = -1;

	// @todo gmp: temp hack for Rocket demo
	bPlayOnLocalPcSession = false;
	bPlayUsingLauncher = false;
}


// @todo gmp: temp hack for Rocket demo
void UEditorEngine::RequestPlaySession( const FVector* StartLocation, const FRotator* StartRotation, bool MobilePreview )
{
	bPlayOnLocalPcSession = true;
	bPlayUsingLauncher = false;
	bPlayUsingMobilePreview = MobilePreview;

	if (StartLocation != NULL)
	{
		PlayWorldLocation = *StartLocation;
		PlayWorldRotation = StartRotation ? *StartRotation : FRotator::ZeroRotator;
		bHasPlayWorldPlacement = true;
	}
	else
	{
		bHasPlayWorldPlacement = false;
	}

	bIsPlayWorldQueued = true;
}

void UEditorEngine::RequestPlaySession(const FString& DeviceId, const FString& DeviceName)
{
	bPlayOnLocalPcSession = false;
	bPlayUsingLauncher = true;

	// always use playerstart on remote devices (for now?)
	bHasPlayWorldPlacement = false;

	// remember the platform name to run on
	PlayUsingLauncherDeviceId = DeviceId;
	PlayUsingLauncherDeviceName = DeviceName;

	bIsPlayWorldQueued = true;
}

void UEditorEngine::CancelRequestPlaySession()
{
	bIsPlayWorldQueued = false;
	bPlayOnLocalPcSession = false;
	bPlayUsingLauncher = false;
	bPlayUsingMobilePreview = false;
}

void UEditorEngine::PlaySessionPaused()
{
	FEditorDelegates::PausePIE.Broadcast(bIsSimulatingInEditor);
}

void UEditorEngine::PlaySessionResumed()
{
	FEditorDelegates::ResumePIE.Broadcast(bIsSimulatingInEditor);
}

void UEditorEngine::PlaySessionSingleStepped()
{
	FEditorDelegates::SingleStepPIE.Broadcast(bIsSimulatingInEditor);
}

/* fits the window position to make sure it falls within the confines of the desktop */
void FitWindowPositionToWorkArea(FIntPoint &WinPos, FIntPoint &WinSize, const FMargin &WinPadding)
{
	const int32 HorzPad = WinPadding.GetTotalSpaceAlong<Orient_Horizontal>();
	const int32 VertPad = WinPadding.GetTotalSpaceAlong<Orient_Vertical>();
	FIntPoint TotalSize( WinSize.X + HorzPad, WinSize.Y + VertPad );

	FDisplayMetrics DisplayMetrics;
	FSlateApplication::Get().GetDisplayMetrics(DisplayMetrics);

	// Limit the size, to make sure it fits within the desktop area
	{
		FIntPoint NewWinSize;
		NewWinSize.X = FMath::Min(TotalSize.X, DisplayMetrics.VirtualDisplayRect.Right - DisplayMetrics.VirtualDisplayRect.Left );
		NewWinSize.Y = FMath::Min(TotalSize.Y, DisplayMetrics.VirtualDisplayRect.Bottom - DisplayMetrics.VirtualDisplayRect.Top );
		if( NewWinSize != TotalSize )
		{
			TotalSize = NewWinSize;
			WinSize.X = NewWinSize.X - HorzPad;
			WinSize.Y = NewWinSize.Y - VertPad;
		}
	}

	const FSlateRect PreferredWorkArea( DisplayMetrics.VirtualDisplayRect.Left, 
										DisplayMetrics.VirtualDisplayRect.Top, 
										DisplayMetrics.VirtualDisplayRect.Right - TotalSize.X, 
										DisplayMetrics.VirtualDisplayRect.Bottom - TotalSize.Y );

	// if no more windows fit horizontally, place them in a new row
	if (WinPos.X > PreferredWorkArea.Right)
	{
		WinPos.X = PreferredWorkArea.Left;
		WinPos.Y += TotalSize.Y;
		if (WinPos.Y > PreferredWorkArea.Bottom)
		{
			WinPos.Y = PreferredWorkArea.Top;
		}
	}
	
	// if no more rows fit vertically, stack windows on top of each other
	else if (WinPos.Y > PreferredWorkArea.Bottom)
	{
		WinPos.Y = PreferredWorkArea.Top;
		WinPos.X += TotalSize.X;
		if (WinPos.X > PreferredWorkArea.Right)
		{
			WinPos.X = PreferredWorkArea.Left;
		}
	}

	// Clamp values to make sure they fall within the desktop area
	WinPos.X = FMath::Clamp(WinPos.X, (int32)PreferredWorkArea.Left, (int32)PreferredWorkArea.Right);
	WinPos.Y = FMath::Clamp(WinPos.Y, (int32)PreferredWorkArea.Top, (int32)PreferredWorkArea.Bottom);
}

/* advances the windows position to the next location and fits */
void AdvanceWindowPositionForNextPIEWindow(FIntPoint &WinPos, const FIntPoint &WinSize, const FMargin &WinPadding, bool bVertical)
{
	const int32 HorzPad = WinPadding.GetTotalSpaceAlong<Orient_Horizontal>();
	const int32 VertPad = WinPadding.GetTotalSpaceAlong<Orient_Vertical>();
	const FIntPoint TotalSize( WinSize.X + HorzPad, WinSize.Y + VertPad );

	if(bVertical)
	{
		WinPos.Y += TotalSize.Y;
	}
	else
	{
		WinPos.X += TotalSize.X;
	}
}

/* returns the size of the window depending on the net mode. */
void GetWindowSizeForInstanceType(FIntPoint &WindowSize, const ULevelEditorPlaySettings* PlayInSettings)
{
	const EPlayNetMode PlayNetMode = [&PlayInSettings]{ EPlayNetMode NetMode(PIE_Standalone); return (PlayInSettings->GetPlayNetMode(NetMode) ? NetMode : PIE_Standalone); }();
	if (PlayNetMode == PIE_Standalone)
	{
		WindowSize.X = PlayInSettings->StandaloneWindowWidth;
		WindowSize.Y = PlayInSettings->StandaloneWindowHeight;
	}
	else
	{
		PlayInSettings->GetClientWindowSize(WindowSize);
	}
}

/* sets the size of the window depending on the net mode */
void SetWindowSizeForInstanceType(const FIntPoint &WindowSize, ULevelEditorPlaySettings* PlayInSettings)
{
	const EPlayNetMode PlayNetMode = [&PlayInSettings]{ EPlayNetMode NetMode(PIE_Standalone); return (PlayInSettings->GetPlayNetMode(NetMode) ? NetMode : PIE_Standalone); }();
	if (PlayNetMode == PIE_Standalone)
	{
		PlayInSettings->StandaloneWindowWidth = WindowSize.X;
		PlayInSettings->StandaloneWindowHeight = WindowSize.Y;
	}
	else
	{
		PlayInSettings->SetClientWindowSize(WindowSize);
	}
}

/** 
 * Generate the command line for pie instance. Window position, size etc. 
 *
 * @param	WinPos			Window position. This will contain the X & Y position to use for the next window. (Not changed for dedicated server window).
 * @param	InstanceNum		PIE instance index.
 * @param	bIsDedicatedServer	Is this instance a dedicate server. true if so else false.
 */
FString GenerateCmdLineForNextPieInstance(FIntPoint &WinPos, int32 &InstanceNum, bool bIsDedicatedServer)
{
	const ULevelEditorPlaySettings* PlayInSettings = GetDefault<ULevelEditorPlaySettings>();
	// Get GameSettings INI override
	FString GameUserSettingsOverride = GGameUserSettingsIni.Replace(TEXT("GameUserSettings"), *FString::Printf(TEXT("PIEGameUserSettings%d"), InstanceNum++));
	
	// Construct parms:
	//	-Override GameUserSettings.ini
	//	-Force no steam
	//	-Allow saving of config files (since we are giving them an override INI)
	const FString AdditionalLaunchOptions = [&PlayInSettings]{ FString LaunchOptions; return (PlayInSettings->GetAdditionalLaunchOptions(LaunchOptions) ? LaunchOptions : FString()); }();
	FString CmdLine = FString::Printf(TEXT("GameUserSettingsINI=\"%s\" -MultiprocessSaveConfig %s -MultiprocessOSS "), *GameUserSettingsOverride, *AdditionalLaunchOptions);

	if (bIsDedicatedServer)
	{
		// Append dedicated server options
		CmdLine += TEXT("-server -log ");
	}
	else
	{
		// Default to what we expect the border to be (on windows at least) to prevent it occurring offscreen if TLW call fails
		FMargin WindowBorderSize(8.0f, 30.0f, 8.0f, 8.0f);
		TSharedPtr<SWindow> TopLevelWindow = FSlateApplication::Get().GetActiveTopLevelWindow();

		if (TopLevelWindow.IsValid())
		{
			WindowBorderSize = TopLevelWindow->GetWindowBorderSize(true);
		}

		// Get the size of the window based on the type
		FIntPoint WinSize(0,0);
		GetWindowSizeForInstanceType(WinSize, PlayInSettings);

		// Make sure the window is going to fit where we want it
		FitWindowPositionToWorkArea(WinPos, WinSize, WindowBorderSize);

		// Set the size, incase it was modified
		SetWindowSizeForInstanceType(WinSize, GetMutableDefault<ULevelEditorPlaySettings>());

		// Listen server or clients: specify default win position and SAVEWINPOS so the final positions are saved
		// in order to preserve PIE networking window setup
		CmdLine += FString::Printf(TEXT("WinX=%d WinY=%d SAVEWINPOS=1"), WinPos.X + (int32)WindowBorderSize.Left, WinPos.Y + (int32)WindowBorderSize.Top);

		// Advance window for next PIE instance...
		AdvanceWindowPositionForNextPIEWindow(WinPos, WinSize, WindowBorderSize, false);
	}
	
	return CmdLine;
}

void GetMultipleInstancePositions(int32 index, int32 &LastX, int32 &LastY)
{
	ULevelEditorPlaySettings* PlayInSettings = Cast<ULevelEditorPlaySettings>(ULevelEditorPlaySettings::StaticClass()->GetDefaultObject());

	if (PlayInSettings->MultipleInstancePositions.IsValidIndex(index) &&
		(PlayInSettings->MultipleInstanceLastHeight == PlayInSettings->NewWindowHeight) &&
		(PlayInSettings->MultipleInstanceLastWidth == PlayInSettings->NewWindowWidth))
	{
		PlayInSettings->NewWindowPosition = PlayInSettings->MultipleInstancePositions[index];

		LastX = PlayInSettings->NewWindowPosition.X;
		LastY = PlayInSettings->NewWindowPosition.Y;
	}
	else
	{
		PlayInSettings->NewWindowPosition = FIntPoint(LastX, LastY);
	}

	FIntPoint WinPos(LastX, LastY);

	// Get the size of the window based on the type
	FIntPoint WinSize(0, 0);
	GetWindowSizeForInstanceType(WinSize, PlayInSettings);

	// Advance window and make sure the window is going to fit where we want it
	const FMargin WinPadding(16, 16);
	AdvanceWindowPositionForNextPIEWindow(WinPos, WinSize, WinPadding, false);
	FitWindowPositionToWorkArea(WinPos, WinSize, WinPadding);

	// Set the size, incase it was modified
	SetWindowSizeForInstanceType(WinSize, PlayInSettings);

	LastX = WinPos.X;
	LastY = WinPos.Y;
}

void UEditorEngine::StartQueuedPlayMapRequest()
{
	const bool bWantSimulateInEditor = bIsSimulateInEditorQueued;

	EndPlayOnLocalPc();

	const ULevelEditorPlaySettings* PlayInSettings = GetDefault<ULevelEditorPlaySettings>();

	// Launch multi-player instances if necessary
	// (note that if you have 'RunUnderOneProcess' checked and do a bPlayOnLocalPcSession (standalone) - play standalone 'wins' - multiple instances will be launched for multiplayer)
	const EPlayNetMode PlayNetMode = [&PlayInSettings]{ EPlayNetMode NetMode(PIE_Standalone); return (PlayInSettings->GetPlayNetMode(NetMode) ? NetMode : PIE_Standalone); }();
	const bool CanRunUnderOneProcess = [&PlayInSettings]{ bool RunUnderOneProcess(false); return (PlayInSettings->GetRunUnderOneProcess(RunUnderOneProcess) && RunUnderOneProcess); }();
	if (PlayNetMode != PIE_Standalone && (!CanRunUnderOneProcess || bPlayOnLocalPcSession) && !bPlayUsingLauncher)
	{
		int32 NumClients = 0;

		// If we start to the right of the editor work area, call FitToWorkArea and it will find the next place we can place a new instance window if that's not preferable.
		const FSlateRect PreferredWorkArea = FSlateApplication::Get().GetPreferredWorkArea();		
		FIntPoint WinPosition((int32)PreferredWorkArea.Right, (int32)PreferredWorkArea.Top);

		// We'll need to spawn a server if we're playing outside the editor or the editor wants to run as a client
		if (bPlayOnLocalPcSession || PlayNetMode == PIE_Client)
		{			
			PlayStandaloneLocalPc(TEXT(""), &WinPosition, NumClients, true);
			
			const bool CanPlayNetDedicated = [&PlayInSettings]{ bool PlayNetDedicated(false); return (PlayInSettings->GetPlayNetDedicated(PlayNetDedicated) && PlayNetDedicated); }();
			if (!CanPlayNetDedicated)
			{
				// Listen server counts as a client
				NumClients++;
			}
		}
		
		// If we're playing in the editor
		if (!bPlayOnLocalPcSession)
		{
			if (bStartMovieCapture)
			{
				// @todo Fix for UE4.  This is a temp workaround. 
				PlayForMovieCapture();
			}
			else
			{
				PlayInEditor(GetEditorWorldContext().World(), bWantSimulateInEditor);

				// Editor counts as a client
				NumClients++;
			}
		}

		// Spawn number of clients
		const int32 PlayNumberOfClients = [&PlayInSettings]{ int32 NumberOfClients(0); return (PlayInSettings->GetPlayNumberOfClients(NumberOfClients) ? NumberOfClients : 0); }();
		for (int32 i = NumClients; i < PlayNumberOfClients; ++i)
		{
			PlayStandaloneLocalPc(TEXT("127.0.0.1"), &WinPosition, i, false);
		}
	}
	else
	{
		// Launch standalone PIE session
		if (bPlayOnLocalPcSession)
		{
			PlayStandaloneLocalPc();
		}
		else if (bPlayUsingLauncher)
		{
			PlayUsingLauncher();
		}
		else if (bStartMovieCapture)
		{
			// @todo Fix for UE4.  This is a temp workaround. 
			PlayForMovieCapture();
		}
		else
		{
			PlayInEditor( GetEditorWorldContext().World(), bWantSimulateInEditor );
		}
	}

	// note that we no longer have a queued request
	bIsPlayWorldQueued = false;
	bIsSimulateInEditorQueued = false;
}

/* Temporarily renames streaming levels for pie saving */
class FScopedRenameStreamingLevels
{
public:
	FScopedRenameStreamingLevels( UWorld* InWorld, const FString& AutosavePackagePrefix, const FString& MapnamePrefix )
		: World(InWorld)
	{
		if(InWorld->StreamingLevels.Num() > 0)
		{
			for(int32 LevelIndex=0; LevelIndex < InWorld->StreamingLevels.Num(); ++LevelIndex)
			{
				ULevelStreaming* StreamingLevel = InWorld->StreamingLevels[LevelIndex];
				if ( StreamingLevel )
				{
					const FString WorldAssetPackageName = StreamingLevel->GetWorldAssetPackageName();
					const FName WorldAssetPackageFName = StreamingLevel->GetWorldAssetPackageFName();
					PreviousStreamingPackageNames.Add( WorldAssetPackageFName );
					FString StreamingLevelPackageName = FString::Printf(TEXT("%s%s/%s%s"), *AutosavePackagePrefix, *FPackageName::GetLongPackagePath( WorldAssetPackageName ), *MapnamePrefix, *FPackageName::GetLongPackageAssetName( WorldAssetPackageName ));
					StreamingLevelPackageName.ReplaceInline(TEXT("//"), TEXT("/"));
					StreamingLevel->SetWorldAssetByPackageName(FName(*StreamingLevelPackageName));
				}
			}
		}

		World->StreamingLevelsPrefix = MapnamePrefix;
	}

	~FScopedRenameStreamingLevels()
	{
		check(World.IsValid());
		check( PreviousStreamingPackageNames.Num() == World->StreamingLevels.Num() );
		if(World->StreamingLevels.Num() > 0)
		{
			for(int32 LevelIndex=0; LevelIndex < World->StreamingLevels.Num(); ++LevelIndex)
			{
				ULevelStreaming* StreamingLevel = World->StreamingLevels[LevelIndex];
				if ( StreamingLevel )
				{
					StreamingLevel->SetWorldAssetByPackageName(PreviousStreamingPackageNames[LevelIndex]);
				}
			}
		}

		World->StreamingLevelsPrefix.Empty();
	}
private:
	TWeakObjectPtr<UWorld> World;
	TArray<FName> PreviousStreamingPackageNames;
};


void UEditorEngine::SaveWorldForPlay(TArray<FString>& SavedMapNames)
	{
	UWorld* World = GWorld;

	// check if PersistentLevel has any external references
	if( PackageUsingExternalObjects(World->PersistentLevel) && EAppReturnType::Yes != FMessageDialog::Open( EAppMsgType::YesNo, NSLOCTEXT("UnrealEd", "Warning_UsingExternalPackage", "This map is using externally referenced packages which won't be found when in a game and all references will be broken. Perform a map check for more details.\n\nWould you like to continue?")) )
	{
		return;
	}

	const FString PlayOnConsolePackageName = FPackageName::FilenameToLongPackageName(FPaths::Combine(*FPaths::GameSavedDir(), *PlayOnConsoleSaveDir)) + TEXT("/");

	// make a per-platform name for the map
	const FString ConsoleName = FString(TEXT("PC"));
	const FString Prefix = FString(PLAYWORLD_CONSOLE_BASE_PACKAGE_PREFIX) + ConsoleName;

	// Temporarily rename streaming levels for pie saving
	FScopedRenameStreamingLevels ScopedRenameStreamingLevels( World, PlayOnConsolePackageName, Prefix );
	
	const FString WorldPackageName = World->GetOutermost()->GetName();
	
	// spawn a play-from-here player start or a temporary player start
	AActor* PlayerStart = NULL;
	bool bCreatedPlayerStart = false;

	SpawnPlayFromHereStart( World, PlayerStart, PlayWorldLocation, PlayWorldRotation );

	if (PlayerStart != NULL)
	{
		bCreatedPlayerStart = true;
	}
	else
	{
		PlayerStart = CheckForPlayerStart();
	
		if( PlayerStart == NULL )
		{
			FActorSpawnParameters SpawnInfo;
			SpawnInfo.SpawnCollisionHandlingOverride = ESpawnActorCollisionHandlingMethod::AlwaysSpawn;
			PlayerStart = World->SpawnActor<AActor>( APlayerStart::StaticClass(), FVector::ZeroVector, FRotator::ZeroRotator, SpawnInfo );

			bCreatedPlayerStart = true;
		}
	}
	
	// save out all open map packages
	TArray<FString> SavedWorldFileNames;
	bool bSavedWorld = SavePlayWorldPackages(World, *Prefix, /*out*/ SavedWorldFileNames);

	// Remove the player start we added if we made one
	if (bCreatedPlayerStart)
	{
		World->DestroyActor(PlayerStart);
	}
	
	if (bSavedWorld)
	{
		// Convert the filenames into map names
		SavedMapNames.Reserve(SavedMapNames.Num() + SavedWorldFileNames.Num());
		for (int32 Index = 0; Index < SavedWorldFileNames.Num(); ++Index)
		{
			const FString MapName = FPackageName::FilenameToLongPackageName(SavedWorldFileNames[Index]);
			SavedMapNames.Add(MapName);
		}
	}

}

// @todo gmp: temp hack for Rocket demo
void UEditorEngine::EndPlayOnLocalPc( )
{
	for (int32 i=0; i < PlayOnLocalPCSessions.Num(); ++i)
	{
		if (PlayOnLocalPCSessions[i].ProcessHandle.IsValid())
		{
			if ( FPlatformProcess::IsProcRunning(PlayOnLocalPCSessions[i].ProcessHandle) )
			{
				FPlatformProcess::TerminateProc(PlayOnLocalPCSessions[i].ProcessHandle);
			}
			PlayOnLocalPCSessions[i].ProcessHandle.Reset();
		}
	}

	PlayOnLocalPCSessions.Empty();
}

// @todo gmp: temp hack for Rocket demo
void UEditorEngine::PlayStandaloneLocalPc(FString MapNameOverride, FIntPoint* WindowPos, int32 PIENum, bool bIsServer)
{
	const ULevelEditorPlaySettings* PlayInSettings = GetDefault<ULevelEditorPlaySettings>();
	//const ULevelEditorPlaySettings* PlayInSettings = InPlaySettings != NULL ? InPlaySettings : GetDefault<ULevelEditorPlaySettings>();
	const bool CanPlayNetDedicated = [&PlayInSettings]{ bool PlayNetDedicated(false); return (PlayInSettings->GetPlayNetDedicated(PlayNetDedicated) && PlayNetDedicated); }();

	FString CmdLine;
	if (WindowPos != NULL)	// If WindowPos == NULL, we're just launching one instance
	{
		CmdLine = GenerateCmdLineForNextPieInstance(*WindowPos, PIENum, bIsServer && CanPlayNetDedicated);
	}

	const FString URLParms = bIsServer && !CanPlayNetDedicated ? TEXT("?Listen") : FString();

	// select map to play
	TArray<FString> SavedMapNames;
	if (MapNameOverride.IsEmpty())
	{
		FWorldContext & EditorContext = GetEditorWorldContext();
		if (EditorContext.World()->WorldComposition)
		{
			// Open world composition from original folder
			FString MapName = EditorContext.World()->GetOutermost()->GetName();
			SavedMapNames.Add(MapName);
		}
		else
		{
			SaveWorldForPlay(SavedMapNames);
		}
	}
	else
	{
		SavedMapNames.Add(MapNameOverride);
	}

	if (SavedMapNames.Num() == 0)
	{
		return;
	}

	FString GameNameOrProjectFile;
	if (FPaths::IsProjectFilePathSet())
	{
		GameNameOrProjectFile = FString::Printf(TEXT("\"%s\""), *FPaths::GetProjectFilePath());
	}
	else
	{
		GameNameOrProjectFile = FApp::GetGameName();
	}

	FString AdditionalParameters(TEXT(""));
	bool bRunningDebug = FParse::Param(FCommandLine::Get(), TEXT("debug"));
	if (bRunningDebug)
	{
		AdditionalParameters += TEXT(" -debug");
	}

	// apply additional settings
	if (bPlayUsingMobilePreview)
	{
		if (IsOpenGLPlatform(GShaderPlatformForFeatureLevel[GMaxRHIFeatureLevel]))
		{
			AdditionalParameters += TEXT(" -opengl");
		}
		AdditionalParameters += TEXT(" -featureleveles2 -faketouches");
	}

	if (PlayInSettings->DisableStandaloneSound)
	{
		AdditionalParameters += TEXT(" -nosound");
	}

	if (PlayInSettings->AdditionalLaunchParameters.Len() > 0)
	{
		AdditionalParameters += TEXT(" ");
		AdditionalParameters += PlayInSettings->AdditionalLaunchParameters;
	}

	FIntPoint WinSize(0, 0);
	GetWindowSizeForInstanceType(WinSize, PlayInSettings);
	
	// Check if centered
	FString Params;
	if (PlayInSettings->CenterStandaloneWindow)
	{
		Params = FString::Printf(TEXT("%s %s -game -PIEVIACONSOLE -ResX=%d -ResY=%d %s%s %s"),
			*GameNameOrProjectFile,
			*BuildPlayWorldURL(*SavedMapNames[0], false, URLParms),
			WinSize.X,
			WinSize.Y,
			*FCommandLine::GetSubprocessCommandline(),
			*AdditionalParameters,
			*CmdLine
			);
	}
	else
	{
		FIntPoint WinPos(0, 0);

		Params = FString::Printf(TEXT("%s %s -game -PIEVIACONSOLE -WinX=%d -WinY=%d -ResX=%d -ResY=%d %s%s %s"),
			*GameNameOrProjectFile,
			*BuildPlayWorldURL(*SavedMapNames[0], false, URLParms),
			PlayInSettings->StandaloneWindowPosition.X,
			PlayInSettings->StandaloneWindowPosition.Y,
			WinSize.X,
			WinSize.Y,
			*FCommandLine::GetSubprocessCommandline(),
			*AdditionalParameters,
			*CmdLine
		);
	}

	// launch the game process
	FString GamePath = FPlatformProcess::GenerateApplicationPath(FApp::GetName(), FApp::GetBuildConfiguration());
	FPlayOnPCInfo *NewSession = new (PlayOnLocalPCSessions) FPlayOnPCInfo();

	NewSession->ProcessHandle = FPlatformProcess::CreateProc(*GamePath, *Params, true, false, false, NULL, 0, NULL, NULL);

	if (!NewSession->ProcessHandle.IsValid())
	{
		UE_LOG(LogPlayLevel, Error, TEXT("Failed to run a copy of the game on this PC."));
	}
}

static void HandleOutputReceived(const FString& InMessage)
{
	UE_LOG(LogPlayLevel, Log, TEXT("%s"), *InMessage);
}

static void HandleCancelButtonClicked(ILauncherWorkerPtr LauncherWorker)
{
	if (LauncherWorker.IsValid())
	{
		LauncherWorker->Cancel();
	}
}

/* FMainFrameActionCallbacks callbacks
 *****************************************************************************/

class FLauncherNotificationTask
{
public:

	FLauncherNotificationTask( TWeakPtr<SNotificationItem> InNotificationItemPtr, SNotificationItem::ECompletionState InCompletionState, const FText& InText )
		: CompletionState(InCompletionState)
		, NotificationItemPtr(InNotificationItemPtr)
		, Text(InText)
	{ }

	void DoTask( ENamedThreads::Type CurrentThread, const FGraphEventRef& MyCompletionGraphEvent )
	{
		if (NotificationItemPtr.IsValid())
		{
			if (CompletionState == SNotificationItem::CS_Fail)
			{
				GEditor->PlayEditorSound(TEXT("/Engine/EditorSounds/Notifications/CompileFailed_Cue.CompileFailed_Cue"));
			}
			else
			{
				GEditor->PlayEditorSound(TEXT("/Engine/EditorSounds/Notifications/CompileSuccess_Cue.CompileSuccess_Cue"));
			}

			TSharedPtr<SNotificationItem> NotificationItem = NotificationItemPtr.Pin();
			NotificationItem->SetText(Text);
			NotificationItem->SetCompletionState(CompletionState);
			NotificationItem->ExpireAndFadeout();
		}
	}

	static ESubsequentsMode::Type GetSubsequentsMode() { return ESubsequentsMode::TrackSubsequents; }
	ENamedThreads::Type GetDesiredThread( ) { return ENamedThreads::GameThread; }
	FORCEINLINE TStatId GetStatId() const
	{
		RETURN_QUICK_DECLARE_CYCLE_STAT(FLauncherNotificationTask, STATGROUP_TaskGraphTasks);
	}

private:

	SNotificationItem::ECompletionState CompletionState;
	TWeakPtr<SNotificationItem> NotificationItemPtr;
	FText Text;
};


void UEditorEngine::HandleStageStarted(const FString& InStage, TWeakPtr<SNotificationItem> NotificationItemPtr)
{
	FFormatNamedArguments Arguments;
	FText NotificationText;
	if (InStage.Contains(TEXT("Cooking")) || InStage.Contains(TEXT("Cook Task")))
	{
		FString PlatformName = PlayUsingLauncherDeviceId.Left(PlayUsingLauncherDeviceId.Find(TEXT("@")));
		if (PlatformName.Contains(TEXT("NoEditor")))
		{
			PlatformName = PlatformName.Left(PlatformName.Find(TEXT("NoEditor")));
		}
		Arguments.Add(TEXT("PlatformName"), FText::FromString(PlatformName));
		NotificationText = FText::Format(LOCTEXT("LauncherTaskProcessingNotification", "Processing Assets for {PlatformName}..."), Arguments);
	}
	else if (InStage.Contains(TEXT("Build Task")))
	{
		EPlayOnBuildMode bBuildType = GetDefault<ULevelEditorPlaySettings>()->BuildGameBeforeLaunch;
		FString PlatformName = PlayUsingLauncherDeviceId.Left(PlayUsingLauncherDeviceId.Find(TEXT("@")));
		if (PlatformName.Contains(TEXT("NoEditor")))
		{
			PlatformName = PlatformName.Left(PlatformName.Find(TEXT("NoEditor")));
		}
		Arguments.Add(TEXT("PlatformName"), FText::FromString(PlatformName));
		if (FRocketSupport::IsRocket() || !bPlayUsingLauncherHasCode || !bPlayUsingLauncherHasCompiler || bBuildType == EPlayOnBuildMode::PlayOnBuild_Never)
		{
			NotificationText = FText::Format(LOCTEXT("LauncherTaskValidateNotification", "Validating Executable for {PlatformName}..."), Arguments);
		}
		else
		{
			NotificationText = FText::Format(LOCTEXT("LauncherTaskBuildNotification", "Building Executable for {PlatformName}..."), Arguments);
		}
	}
	else if (InStage.Contains(TEXT("Deploy Task")))
	{
		Arguments.Add(TEXT("DeviceName"), FText::FromString(PlayUsingLauncherDeviceName));
		if(PlayUsingLauncherDeviceName.Len() == 0)
		{
			NotificationText = FText::Format(LOCTEXT("LauncherTaskStageNotificationNoDevice", "Deploying Executable and Assets..."), Arguments);
		}
		else
		{
			NotificationText = FText::Format(LOCTEXT("LauncherTaskStageNotification", "Deploying Executable and Assets to {DeviceName}..."), Arguments);
		}
	}
	else if (InStage.Contains(TEXT("Run Task")))
	{
		Arguments.Add(TEXT("GameName"), FText::FromString(FApp::GetGameName()));
		Arguments.Add(TEXT("DeviceName"), FText::FromString(PlayUsingLauncherDeviceName));
		if(PlayUsingLauncherDeviceName.Len() == 0)
		{
			NotificationText = FText::Format(LOCTEXT("LauncherTaskStageNotificationNoDevice", "Running {GameName}..."), Arguments);
		}
		else
		{
			NotificationText = FText::Format(LOCTEXT("LauncherTaskStageNotification", "Running {GameName} on {DeviceName}..."), Arguments);
		}
	}

	NotificationItemPtr.Pin()->SetText(NotificationText);
}

void UEditorEngine::HandleStageCompleted(const FString& InStage, double StageTime, bool bHasCode, TWeakPtr<SNotificationItem> NotificationItemPtr)
{
	UE_LOG(LogPlayLevel, Log, TEXT("Completed Launch On Stage: %s, Time: %f"), *InStage, StageTime);

	// analytics for launch on
	TArray<FAnalyticsEventAttribute> ParamArray;
	ParamArray.Add(FAnalyticsEventAttribute(TEXT("Time"), StageTime));
	ParamArray.Add(FAnalyticsEventAttribute(TEXT("StageName"), InStage));
	FEditorAnalytics::ReportEvent(TEXT( "Editor.LaunchOn.StageComplete" ), PlayUsingLauncherDeviceId.Left(PlayUsingLauncherDeviceId.Find(TEXT("@"))), bHasCode, ParamArray);
}

void UEditorEngine::HandleLaunchCanceled(double TotalTime, bool bHasCode, TWeakPtr<SNotificationItem> NotificationItemPtr)
{
	TGraphTask<FLauncherNotificationTask>::CreateTask().ConstructAndDispatchWhenReady(
		NotificationItemPtr,
		SNotificationItem::CS_Fail,
		LOCTEXT("LaunchtaskFailedNotification", "Launch canceled!")
	);

	// analytics for launch on
	TArray<FAnalyticsEventAttribute> ParamArray;
	ParamArray.Add(FAnalyticsEventAttribute(TEXT("Time"), TotalTime));
	FEditorAnalytics::ReportEvent(TEXT( "Editor.LaunchOn.Canceled" ), PlayUsingLauncherDeviceId.Left(PlayUsingLauncherDeviceId.Find(TEXT("@"))), bHasCode, ParamArray);

	bPlayUsingLauncher = false;	
}

void UEditorEngine::HandleLaunchCompleted(bool Succeeded, double TotalTime, int32 ErrorCode, bool bHasCode, TWeakPtr<SNotificationItem> NotificationItemPtr, TSharedPtr<class FMessageLog> MessageLog)
{
	if (Succeeded)
	{
		FText CompletionMsg;
		const FString DummyDeviceName(FString::Printf(TEXT("All_iOS_On_%s"), FPlatformProcess::ComputerName()));
		if (PlayUsingLauncherDeviceId.Left(PlayUsingLauncherDeviceId.Find(TEXT("@"))) == TEXT("IOS") && PlayUsingLauncherDeviceName.Contains(DummyDeviceName))
		{
			CompletionMsg = LOCTEXT("LauncherTaskCompleted", "Deployment complete! Open the app on your device to launch.");
			TSharedPtr<SNotificationItem> NotificationItem = NotificationItemPtr.Pin();
//			NotificationItem->SetExpireDuration(30.0f);
		}
		else
		{
			CompletionMsg = LOCTEXT("LauncherTaskCompleted", "Launch complete!!");
		}

		TGraphTask<FLauncherNotificationTask>::CreateTask().ConstructAndDispatchWhenReady(
			NotificationItemPtr,
			SNotificationItem::CS_Success,
			CompletionMsg
		);

		// analytics for launch on
		TArray<FAnalyticsEventAttribute> ParamArray;
		ParamArray.Add(FAnalyticsEventAttribute(TEXT("Time"), TotalTime));
		FEditorAnalytics::ReportEvent(TEXT( "Editor.LaunchOn.Completed" ), PlayUsingLauncherDeviceId.Left(PlayUsingLauncherDeviceId.Find(TEXT("@"))), bHasCode, ParamArray);

		UE_LOG(LogPlayLevel, Log, TEXT("Launch On Completed. Time: %f"), TotalTime);
	}
	else
	{
		FText CompletionMsg;
		const FString DummyDeviceName(FString::Printf(TEXT("All_iOS_On_%s"), FPlatformProcess::ComputerName()));
		if (PlayUsingLauncherDeviceId.Left(PlayUsingLauncherDeviceId.Find(TEXT("@"))) == TEXT("IOS") && PlayUsingLauncherDeviceName.Contains(DummyDeviceName))
		{
			CompletionMsg = LOCTEXT("LauncherTaskFailed", "Deployment failed!");
		}
		else
		{
			CompletionMsg = LOCTEXT("LauncherTaskFailed", "Launch failed!");
		}
		
		MessageLog->Error()
			->AddToken(FTextToken::Create(CompletionMsg))
			->AddToken(FTextToken::Create(FText::FromString(FEditorAnalytics::TranslateErrorCode(ErrorCode))));

		// flush log, because it won't be destroyed until the notification popup closes
		MessageLog->NumMessages(EMessageSeverity::Info);

		TGraphTask<FLauncherNotificationTask>::CreateTask().ConstructAndDispatchWhenReady(
			NotificationItemPtr,
			SNotificationItem::CS_Fail,
			CompletionMsg
		);

		TArray<FAnalyticsEventAttribute> ParamArray;
		ParamArray.Add(FAnalyticsEventAttribute(TEXT("Time"), TotalTime));
		FEditorAnalytics::ReportEvent(TEXT( "Editor.LaunchOn.Failed" ), PlayUsingLauncherDeviceId.Left(PlayUsingLauncherDeviceId.Find(TEXT("@"))), bHasCode, ErrorCode, ParamArray);
	}
	bPlayUsingLauncher = false;
}

static void HandleHyperlinkNavigate()
{
	FGlobalTabmanager::Get()->InvokeTab(FName("OutputLog"));
}

struct FInternalPlayLevelUtils
{
	static int32 ResolveDirtyBlueprints(const bool bPromptForCompile, TArray<UBlueprint*>& ErroredBlueprints, const bool bForceLevelScriptRecompile = true)
	{
		const bool bAutoCompile = !bPromptForCompile;
		FString PromtDirtyList;

		TArray<UBlueprint*> InNeedOfRecompile;
		ErroredBlueprints.Empty();

		double BPRegenStartTime = FPlatformTime::Seconds();
		for (TObjectIterator<UBlueprint> BlueprintIt; BlueprintIt; ++BlueprintIt)
		{
			UBlueprint* Blueprint = *BlueprintIt;

			// ignore up-to-date BPs
			if (Blueprint->IsUpToDate())
			{
				continue;
			}

			// do not try to recompile BPs that have not changed since they last failed to compile, so don't check Blueprint->IsUpToDate()
			const bool bIsDirtyAndShouldBeRecompiled = Blueprint->IsPossiblyDirty();
			if (!FBlueprintEditorUtils::IsDataOnlyBlueprint(Blueprint)
				&& (bIsDirtyAndShouldBeRecompiled || (FBlueprintEditorUtils::IsLevelScriptBlueprint(Blueprint) && bForceLevelScriptRecompile))
				&& (Blueprint->Status != BS_Unknown)
				&& !Blueprint->IsPendingKill())
			{
				InNeedOfRecompile.Add(Blueprint);

				if (bPromptForCompile)
				{
					PromtDirtyList += FString::Printf(TEXT("\n   %s"), *Blueprint->GetName());
				}
			}
			else if (BS_Error == Blueprint->Status && Blueprint->bDisplayCompilePIEWarning)
			{
				ErroredBlueprints.Add(Blueprint);
			}
		}

		bool bRunCompilation = bAutoCompile;
		if (bPromptForCompile)
		{
			FFormatNamedArguments Args;
			Args.Add(TEXT("DirtyBlueprints"), FText::FromString(PromtDirtyList));
			const FText PromptMsg = FText::Format(NSLOCTEXT("PlayInEditor", "PrePIE_BlueprintsDirty", "One or more blueprints have been modified without being recompiled. Do you want to compile them now? \n{DirtyBlueprints}"), Args);

			EAppReturnType::Type PropmtResponse = FMessageDialog::Open(EAppMsgType::YesNo, PromptMsg);
			bRunCompilation = (PropmtResponse == EAppReturnType::Yes);
		}
		int32 RecompiledCount = 0;

		FMessageLog BlueprintLog("BlueprintLog");
		if (bRunCompilation && (InNeedOfRecompile.Num() > 0))
		{
			const FText LogPageLabel = (bAutoCompile) ? LOCTEXT("BlueprintAutoCompilationPageLabel", "Pre-Play auto-recompile") :
				LOCTEXT("BlueprintCompilationPageLabel", "Pre-Play recompile");
			BlueprintLog.NewPage(LogPageLabel);

			// Recompile all necessary blueprints in a single loop, saving GC until the end
			for (auto BlueprintIt = InNeedOfRecompile.CreateIterator(); BlueprintIt; ++BlueprintIt)
			{
				UBlueprint* Blueprint = *BlueprintIt;

				int32 CurrItIndex = BlueprintIt.GetIndex();
				// gather dependencies so we can ensure that they're getting recompiled as well
				TArray<UBlueprint*> Dependencies;
				FBlueprintEditorUtils::GetDependentBlueprints(Blueprint, Dependencies);
				// if the user made a change, but didn't hit "compile", then dependent blueprints
				// wouldn't have been marked dirty, so here we make sure to add those dependencies 
				// to the end of the InNeedOfRecompile array (so we hit them too in this loop)
				for (auto DependencyIt = Dependencies.CreateIterator(); DependencyIt; ++DependencyIt)
				{
					UBlueprint* DependentBp = *DependencyIt;

					int32 ExistingIndex = InNeedOfRecompile.Find(DependentBp);
					// if this dependent blueprint is already set up to compile 
					// later in this loop, then there is no need to add it to be recompiled again
					if (ExistingIndex >= CurrItIndex)
					{
						continue;
					}

					// if this blueprint wasn't slated to  be recompiled
					if (ExistingIndex == INDEX_NONE)
					{
						// we need to make sure this gets recompiled as well 
						// (since it depends on this other one that is dirty)
						InNeedOfRecompile.Add(DependentBp);
					}
					// else this is a circular dependency... it has previously been compiled
					// ... is there a case where we'd want to recompile this again?
				}

				Blueprint->BroadcastChanged();

				UE_LOG(LogPlayLevel, Log, TEXT("[PlayLevel] Compiling %s before play..."), *Blueprint->GetName());
				FKismetEditorUtilities::CompileBlueprint(Blueprint, /*bIsRegeneratingOnLoad =*/false, /*bSkipGarbageCollection =*/true);
				const bool bHadError = (!Blueprint->IsUpToDate() && Blueprint->Status != BS_Unknown);

				// Check if the Blueprint has already been added to the error list to prevent it from being added again
				if (bHadError && ErroredBlueprints.Find(Blueprint) == INDEX_NONE)
				{
					ErroredBlueprints.Add(Blueprint);

					FFormatNamedArguments Arguments;
					Arguments.Add(TEXT("Name"), FText::FromString(Blueprint->GetName()));

					BlueprintLog.Info(FText::Format(LOCTEXT("BlueprintCompileFailed", "Blueprint {Name} failed to compile"), Arguments));
				}
				else
				{
					++RecompiledCount;
				}

				UE_LOG(LogPlayLevel, Log, TEXT("PlayLevel: Blueprint regeneration took %d ms (%i blueprints)"), (int32)((FPlatformTime::Seconds() - BPRegenStartTime) * 1000), InNeedOfRecompile.Num());
			}

			CollectGarbage(GARBAGE_COLLECTION_KEEPFLAGS);
		}
		else if (bAutoCompile)
		{
			UE_LOG(LogPlayLevel, Log, TEXT("PlayLevel: No blueprints needed recompiling"));
		}

		return RecompiledCount;
	}
};

void UEditorEngine::PlayUsingLauncher()
{
	if (!PlayUsingLauncherDeviceId.IsEmpty())
	{
		ILauncherServicesModule& LauncherServicesModule = FModuleManager::LoadModuleChecked<ILauncherServicesModule>(TEXT("LauncherServices"));
		ITargetDeviceServicesModule& TargetDeviceServicesModule = FModuleManager::LoadModuleChecked<ITargetDeviceServicesModule>("TargetDeviceServices");

		// create a temporary device group and launcher profile
		ILauncherDeviceGroupRef DeviceGroup = LauncherServicesModule.CreateDeviceGroup(FGuid::NewGuid(), TEXT("PlayOnDevices"));
		DeviceGroup->AddDevice(PlayUsingLauncherDeviceId);

		UE_LOG(LogPlayLevel, Log, TEXT("Launcher Device ID: %s"), *PlayUsingLauncherDeviceId);

		// does the project have any code?
		FGameProjectGenerationModule& GameProjectModule = FModuleManager::LoadModuleChecked<FGameProjectGenerationModule>(TEXT("GameProjectGeneration"));
		bPlayUsingLauncherHasCode = GameProjectModule.Get().ProjectRequiresBuild(FName(*PlayUsingLauncherDeviceId.Left(PlayUsingLauncherDeviceId.Find(TEXT("@")))));
		bPlayUsingLauncherHasCompiler = FSourceCodeNavigation::IsCompilerAvailable();

		const ULevelEditorPlaySettings* PlayInSettings = GetDefault<ULevelEditorPlaySettings>();
		// Setup launch profile, keep the setting here to a minimum.
		ILauncherProfileRef LauncherProfile = LauncherServicesModule.CreateProfile(TEXT("Play On Device"));
<<<<<<< HEAD
		EPlayOnBuildMode bBuildType = GetDefault<ULevelEditorPlaySettings>()->BuildGameBeforeLaunch;
=======
		EPlayOnBuildMode bBuildType = PlayInSettings->BuildGameBeforeLaunch;
>>>>>>> a8a797ea
		if ((bBuildType == EPlayOnBuildMode::PlayOnBuild_Always) || (bBuildType == PlayOnBuild_Default && (bPlayUsingLauncherHasCode) && bPlayUsingLauncherHasCompiler))
		{
			LauncherProfile->SetBuildGame(true);

			// set the build configuration to be the same as the running editor
			FString ExeName = FUnrealEdMisc::Get().GetExecutableForCommandlets();
			if (ExeName.Contains(TEXT("Debug")))
			{
				LauncherProfile->SetBuildConfiguration(EBuildConfigurations::Debug);
			}
			else
			{
				LauncherProfile->SetBuildConfiguration(EBuildConfigurations::Development);
			}
		}

		// select the quickest cook mode based on which in editor cook mode is enabled
		bool bIncrimentalCooking = true;
		LauncherProfile->AddCookedPlatform(PlayUsingLauncherDeviceId.Left(PlayUsingLauncherDeviceId.Find(TEXT("@"))));
		ELauncherProfileCookModes::Type CurrentLauncherCookMode = ELauncherProfileCookModes::ByTheBook;
		bool bCanCookByTheBookInEditor = true;
		bool bCanCookOnTheFlyInEditor = true;
		for ( const auto &PlatformName : LauncherProfile->GetCookedPlatforms() )
		{
			if ( CanCookByTheBookInEditor(PlatformName) == false )
			{
				bCanCookByTheBookInEditor = false;
			}
			if ( CanCookOnTheFlyInEditor(PlatformName)== false )
			{
				bCanCookOnTheFlyInEditor = false;
			}
		}
		if ( bCanCookByTheBookInEditor )
		{
			CurrentLauncherCookMode = ELauncherProfileCookModes::ByTheBookInEditor;
		}
		if ( bCanCookOnTheFlyInEditor )
		{
			CurrentLauncherCookMode = ELauncherProfileCookModes::OnTheFlyInEditor;
			bIncrimentalCooking = false;
		}
		LauncherProfile->SetCookMode( CurrentLauncherCookMode );
		LauncherProfile->SetUnversionedCooking(!bIncrimentalCooking);
		LauncherProfile->SetIncrementalCooking(bIncrimentalCooking);
		LauncherProfile->SetDeployedDeviceGroup(DeviceGroup);
		LauncherProfile->SetIncrementalDeploying(bIncrimentalCooking);
		LauncherProfile->SetEditorExe(FUnrealEdMisc::Get().GetExecutableForCommandlets());

		const FString DummyDeviceName(FString::Printf(TEXT("All_iOS_On_%s"), FPlatformProcess::ComputerName()));
		if (PlayUsingLauncherDeviceId.Left(PlayUsingLauncherDeviceId.Find(TEXT("@"))) != TEXT("IOS") || !PlayUsingLauncherDeviceName.Contains(DummyDeviceName))
		{
			LauncherProfile->SetLaunchMode(ELauncherProfileLaunchModes::DefaultRole);
		}

		if ( LauncherProfile->GetCookMode() == ELauncherProfileCookModes::OnTheFlyInEditor || LauncherProfile->GetCookMode() == ELauncherProfileCookModes::OnTheFly )
		{
			LauncherProfile->SetDeploymentMode(ELauncherProfileDeploymentModes::FileServer);
		}

		TArray<UBlueprint*> ErroredBlueprints;
		FInternalPlayLevelUtils::ResolveDirtyBlueprints(!PlayInSettings->bAutoCompileBlueprintsOnLaunch, ErroredBlueprints, false);

		TArray<FString> MapNames;
		FWorldContext & EditorContext = GetEditorWorldContext();
		if (EditorContext.World()->WorldComposition || (LauncherProfile->GetCookMode() == ELauncherProfileCookModes::ByTheBookInEditor) || (LauncherProfile->GetCookMode() == ELauncherProfileCookModes::OnTheFlyInEditor) )
		{
			// Daniel: Only reason we actually need to save any packages is because if a new package is created it won't be on disk yet and CookOnTheFly will early out if the package doesn't exist (even though it could be in memory and not require loading at all)
			//			future me can optimize this by either adding extra allowances to CookOnTheFlyServer code or only saving packages which doesn't exist if it becomes a problem
			// if this returns false, it means we should stop what we're doing and return to the editor
			bool bPromptUserToSave = true;
			bool bSaveMapPackages = true;
			bool bSaveContentPackages = true;
			if (!FEditorFileUtils::SaveDirtyPackages(bPromptUserToSave, bSaveMapPackages, bSaveContentPackages))
			{
				CancelRequestPlaySession();
				return;
			}


			// Open world composition from original folder
			// Or if using by book in editor don't need to resave the package just cook it by the book 
			FString MapName = EditorContext.World()->GetOutermost()->GetName();
			MapNames.Add(MapName);


			
		}
		else
		{
			SaveWorldForPlay(MapNames);

			if (MapNames.Num() == 0)
			{
				CancelRequestPlaySession();
				return;
			}
		}
	
		FString InitialMapName;
		if (MapNames.Num() > 0)
		{
			InitialMapName = MapNames[0];
		}

		LauncherProfile->GetDefaultLaunchRole()->SetInitialMap(InitialMapName);

		for (const FString& MapName : MapNames)
		{
			LauncherProfile->AddCookedMap(MapName);
		}


		if ( LauncherProfile->GetCookMode() == ELauncherProfileCookModes::ByTheBookInEditor )
		{
			TArray<ITargetPlatform*> TargetPlatforms;
			for ( const auto &PlatformName : LauncherProfile->GetCookedPlatforms() )
			{
				ITargetPlatform* TargetPlatform = GetTargetPlatformManager()->FindTargetPlatform(PlatformName);
				// todo pass in all the target platforms instead of just the single platform
				// crashes if two requests are inflight but we can support having multiple platforms cooking at once
				TargetPlatforms.Add( TargetPlatform ); 
			}
			const TArray<FString> &CookedMaps = LauncherProfile->GetCookedMaps();

			// const TArray<FString>& CookedMaps = ChainState.Profile->GetCookedMaps();
			TArray<FString> CookDirectories;
			TArray<FString> CookCultures;
			TArray<FString> IniMapSections;

			StartCookByTheBookInEditor(TargetPlatforms, CookedMaps, CookDirectories, CookCultures, IniMapSections );

			FIsCookFinishedDelegate &CookerFinishedDelegate = LauncherProfile->OnIsCookFinished();

			CookerFinishedDelegate.BindUObject(this, &UEditorEngine::IsCookByTheBookInEditorFinished);

			FCookCanceledDelegate &CookCancelledDelegate = LauncherProfile->OnCookCanceled();

			CookCancelledDelegate.BindUObject(this, &UEditorEngine::CancelCookByTheBookInEditor);
		}

		ILauncherPtr Launcher = LauncherServicesModule.CreateLauncher();
		GEditor->LauncherWorker = Launcher->Launch(TargetDeviceServicesModule.GetDeviceProxyManager(), LauncherProfile);

		// create notification item
		FText LaunchingText = LOCTEXT("LauncherTaskInProgressNotificationNoDevice", "Launching...");
		FNotificationInfo Info(LaunchingText);

		Info.Image = FEditorStyle::GetBrush(TEXT("MainFrame.CookContent"));
		Info.bFireAndForget = false;
		Info.ExpireDuration = 10.0f;
		Info.Hyperlink = FSimpleDelegate::CreateStatic(HandleHyperlinkNavigate);
		Info.HyperlinkText = LOCTEXT("ShowOutputLogHyperlink", "Show Output Log");
		Info.ButtonDetails.Add(
			FNotificationButtonInfo(
				LOCTEXT("LauncherTaskCancel", "Cancel"),
				LOCTEXT("LauncherTaskCancelToolTip", "Cancels execution of this task."),
				FSimpleDelegate::CreateStatic(HandleCancelButtonClicked, GEditor->LauncherWorker)
			)
		);

		TSharedPtr<SNotificationItem> NotificationItem = FSlateNotificationManager::Get().AddNotification(Info);

		if (!NotificationItem.IsValid())
		{
			return;
		}

		// analytics for launch on
		int32 ErrorCode = 0;
		FEditorAnalytics::ReportEvent(TEXT( "Editor.LaunchOn.Started" ), PlayUsingLauncherDeviceId.Left(PlayUsingLauncherDeviceId.Find(TEXT("@"))), bPlayUsingLauncherHasCode);

		NotificationItem->SetCompletionState(SNotificationItem::CS_Pending);
		
		TWeakPtr<SNotificationItem> NotificationItemPtr(NotificationItem);
		if (GEditor->LauncherWorker.IsValid() && GEditor->LauncherWorker->GetStatus() != ELauncherWorkerStatus::Completed)
		{
			TSharedPtr<FMessageLog> MessageLog = MakeShareable(new FMessageLog("PackagingResults"));

			GEditor->PlayEditorSound(TEXT("/Engine/EditorSounds/Notifications/CompileStart_Cue.CompileStart_Cue"));
			GEditor->LauncherWorker->OnOutputReceived().AddStatic(HandleOutputReceived);
			GEditor->LauncherWorker->OnStageStarted().AddUObject(this, &UEditorEngine::HandleStageStarted, NotificationItemPtr);
			GEditor->LauncherWorker->OnStageCompleted().AddUObject(this, &UEditorEngine::HandleStageCompleted, bPlayUsingLauncherHasCode, NotificationItemPtr);
			GEditor->LauncherWorker->OnCompleted().AddUObject(this, &UEditorEngine::HandleLaunchCompleted, bPlayUsingLauncherHasCode, NotificationItemPtr, MessageLog);
			GEditor->LauncherWorker->OnCanceled().AddUObject(this, &UEditorEngine::HandleLaunchCanceled, bPlayUsingLauncherHasCode, NotificationItemPtr);
		}
		else
		{
			GEditor->LauncherWorker.Reset();
			GEditor->PlayEditorSound(TEXT("/Engine/EditorSounds/Notifications/CompileFailed_Cue.CompileFailed_Cue"));

			NotificationItem->SetText(LOCTEXT("LauncherTaskFailedNotification", "Failed to launch task!"));
			NotificationItem->SetCompletionState(SNotificationItem::CS_Fail);
			NotificationItem->ExpireAndFadeout();
			bPlayUsingLauncher = false;

			// analytics for launch on
			TArray<FAnalyticsEventAttribute> ParamArray;
			ParamArray.Add(FAnalyticsEventAttribute(TEXT("Time"), 0.0));
			FEditorAnalytics::ReportEvent(TEXT( "Editor.LaunchOn.Failed" ), PlayUsingLauncherDeviceId.Left(PlayUsingLauncherDeviceId.Find(TEXT("@"))), bPlayUsingLauncherHasCode, EAnalyticsErrorCodes::LauncherFailed, ParamArray );
		}
	}
}

void UEditorEngine::PlayForMovieCapture()
{
	TArray<FString> SavedMapNames;
	SaveWorldForPlay(SavedMapNames);

	if (SavedMapNames.Num() == 0)
	{
		return;
	}

	// this parameter tells UE4Editor to run in game mode
	FString EditorCommandLine = SavedMapNames[0];
	EditorCommandLine += TEXT(" -game");

	// renderer overrides - hack
	EditorCommandLine += FParse::Param(FCommandLine::Get(), TEXT("d3d11"))		?	TEXT(" -d3d11")		: TEXT("");
	EditorCommandLine += FParse::Param(FCommandLine::Get(), TEXT("sm5"))		?	TEXT(" -sm5")		: TEXT("");
	EditorCommandLine += FParse::Param(FCommandLine::Get(), TEXT("dx11"))		?	TEXT(" -dx11")		: TEXT("");
	EditorCommandLine += FParse::Param(FCommandLine::Get(), TEXT("d3d10"))		?	TEXT(" -d3d10")		: TEXT("");
	EditorCommandLine += FParse::Param(FCommandLine::Get(), TEXT("sm4"))		?	TEXT(" -sm4")		: TEXT("");
	EditorCommandLine += FParse::Param(FCommandLine::Get(), TEXT("dx10"))		?	TEXT(" -dx10")		: TEXT("");
	EditorCommandLine += FParse::Param(FCommandLine::Get(), TEXT("opengl"))		?	TEXT(" -opengl")	: TEXT("");
	EditorCommandLine += FParse::Param(FCommandLine::Get(), TEXT("opengl3"))	?	TEXT(" -opengl3")	: TEXT("");
	EditorCommandLine += FParse::Param(FCommandLine::Get(), TEXT("opengl4"))	?	TEXT(" -opengl4")	: TEXT("");


	// this parameter tells UGameEngine to add the auto-save dir to the paths array and repopulate the package file cache
	// this is needed in order to support streaming levels as the streaming level packages will be loaded only when needed (thus
	// their package names need to be findable by the package file caching system)
	// (we add to EditorCommandLine because the URL is ignored by WindowsTools)
	EditorCommandLine += TEXT(" -PIEVIACONSOLE");
	
	// if we want to start movie capturing right away, then append the argument for that
	if (bStartMovieCapture)
	{
		//disable movies
		EditorCommandLine += FString::Printf(TEXT(" -nomovie"));
	
		//set res options
		EditorCommandLine += FString::Printf(TEXT(" -ResX=%d"), GEditor->MatineeCaptureResolutionX);
		EditorCommandLine += FString::Printf(TEXT(" -ResY=%d"), GEditor->MatineeCaptureResolutionY);
					
		if( GUnrealEd->MatineeScreenshotOptions.bNoTextureStreaming )
		{
			EditorCommandLine += TEXT(" -NoTextureStreaming");
		}

		//set fps
		EditorCommandLine += FString::Printf(TEXT(" -BENCHMARK -FPS=%d"), GEditor->MatineeScreenshotOptions.MatineeCaptureFPS);
	
		if (GEditor->MatineeScreenshotOptions.MatineeCaptureType.GetValue() != EMatineeCaptureType::AVI)
		{
			EditorCommandLine += FString::Printf(TEXT(" -MATINEESSCAPTURE=%s"), *GEngine->MatineeScreenshotOptions.MatineeCaptureName);//*GEditor->MatineeNameForRecording);

			switch(GEditor->MatineeScreenshotOptions.MatineeCaptureType.GetValue())
			{
			case EMatineeCaptureType::BMP:
				EditorCommandLine += TEXT(" -MATINEESSFORMAT=BMP");
				break;
			case EMatineeCaptureType::PNG:
				EditorCommandLine += TEXT(" -MATINEESSFORMAT=PNG");
				break;
			case EMatineeCaptureType::JPEG:
				EditorCommandLine += TEXT(" -MATINEESSFORMAT=JPEG");
				break;
			default: break;
			}

			// If buffer visualization dumping is enabled, we need to tell capture process to enable it too
			static const auto CVarDumpFrames = IConsoleManager::Get().FindTConsoleVariableDataInt(TEXT("r.BufferVisualizationDumpFrames"));

			if (CVarDumpFrames && CVarDumpFrames->GetValueOnGameThread())
			{
				EditorCommandLine += TEXT(" -MATINEEBUFFERVISUALIZATIONDUMP");
			}
		}
		else
		{
			EditorCommandLine += FString::Printf(TEXT(" -MATINEEAVICAPTURE=%s"), *GEngine->MatineeScreenshotOptions.MatineeCaptureName);//*GEditor->MatineeNameForRecording);
		}
					
		EditorCommandLine += FString::Printf(TEXT(" -MATINEEPACKAGE=%s"), *GEngine->MatineeScreenshotOptions.MatineePackageCaptureName);//*GEditor->MatineePackageNameForRecording);
	
		if (GEditor->MatineeScreenshotOptions.bCompressMatineeCapture == 1)
		{
			EditorCommandLine += TEXT(" -CompressCapture");
		}
	}

	FString GamePath = FPlatformProcess::GenerateApplicationPath(FApp::GetName(), FApp::GetBuildConfiguration());
	FString Params;

	if (FPaths::IsProjectFilePathSet())
	{
		Params = FString::Printf(TEXT("\"%s\" %s %s"), *FPaths::GetProjectFilePath(), *EditorCommandLine, *FCommandLine::GetSubprocessCommandline());
	}
	else
	{
		Params = FString::Printf(TEXT("%s %s %s"), FApp::GetGameName(), *EditorCommandLine, *FCommandLine::GetSubprocessCommandline());
	}

	if ( FRocketSupport::IsRocket() )
	{
		Params += TEXT(" -rocket");
	}

	bool bRunningDebug = FParse::Param(FCommandLine::Get(), TEXT("debug"));
	if (bRunningDebug)
	{
		Params += TEXT(" -debug");
	}

	FProcHandle ProcessHandle = FPlatformProcess::CreateProc(*GamePath, *Params, true, false, false, NULL, 0, NULL, NULL);

	if (ProcessHandle.IsValid())
	{
		bool bCloseEditor = false;

		GConfig->GetBool(TEXT("MatineeCreateMovieOptions"), TEXT("CloseEditor"), bCloseEditor, GEditorPerProjectIni);

		if (bCloseEditor)
		{
			IMainFrameModule& MainFrameModule = FModuleManager::LoadModuleChecked<IMainFrameModule>(TEXT("MainFrame"));
			MainFrameModule.RequestCloseEditor();
		}
	}
	else
	{
		UE_LOG(LogPlayLevel, Error,  TEXT("Failed to run a copy of the game for matinee capture."));
	}
	FPlatformProcess::CloseProc(ProcessHandle);
}


void UEditorEngine::RequestEndPlayMap()
{
	if( PlayWorld )
	{
		bRequestEndPlayMapQueued = true;

		// Cache the postion and rotation of the camera (the controller may be destroyed before we end the pie session and we need them to preserve the camera position)
		if (bLastViewAndLocationValid == false)
		{
			for (int32 WorldIdx = WorldList.Num() - 1; WorldIdx >= 0; --WorldIdx)
			{
				FWorldContext &ThisContext = WorldList[WorldIdx];
				if (ThisContext.WorldType == EWorldType::PIE)
				{
					FSlatePlayInEditorInfo* const SlatePlayInEditorSession = SlatePlayInEditorMap.Find(ThisContext.ContextHandle);
					if ((SlatePlayInEditorSession != nullptr) && (SlatePlayInEditorSession->EditorPlayer.IsValid() == true) )
					{
						if( SlatePlayInEditorSession->EditorPlayer.Get()->PlayerController != nullptr )
						{
							SlatePlayInEditorSession->EditorPlayer.Get()->PlayerController->GetPlayerViewPoint( LastViewLocation, LastViewRotation );
							bLastViewAndLocationValid = true;
							break;
						}
					}
				}
			}
		}
	}
}

bool UEditorEngine::SavePlayWorldPackages(UWorld* InWorld, const TCHAR* Prefix, TArray<FString>& OutSavedFilenames)
{
	{
		// if this returns false, it means we should stop what we're doing and return to the editor
		bool bPromptUserToSave = true;
		bool bSaveMapPackages = false;
		bool bSaveContentPackages = true;
		if (!FEditorFileUtils::SaveDirtyPackages(bPromptUserToSave, bSaveMapPackages, bSaveContentPackages))
		{
			return false;
		}
	}

	// Update cull distance volumes before saving.
	InWorld->UpdateCullDistanceVolumes();

	// Clean up any old worlds.
	CollectGarbage( GARBAGE_COLLECTION_KEEPFLAGS );

	// Save temporary copies of all levels to be used for playing in editor or using standalone PC/console
	return FEditorFileUtils::SaveWorlds(InWorld, FPaths::Combine(*FPaths::GameSavedDir(), *PlayOnConsoleSaveDir), Prefix, OutSavedFilenames);
}


FString UEditorEngine::BuildPlayWorldURL(const TCHAR* MapName, bool bSpectatorMode, FString AdditionalURLOptions)
{
	// the URL we are building up
	FString URL(MapName);

	// If we hold down control, start in spectating mode
	if (bSpectatorMode)
	{
		// Start in spectator mode
		URL += TEXT("?SpectatorOnly=1");
	}

	// Add any game-specific options set in the INI file
	URL += InEditorGameURLOptions;

	// Add any additional options that were specified for this call
	URL += AdditionalURLOptions;

	// Add any additional options that are set in the Play In Settings menu
	const ULevelEditorPlaySettings* PlayInSettings = GetDefault<ULevelEditorPlaySettings>();
	FString AdditionalServerGameOptions;
	if(PlayInSettings->GetAdditionalServerGameOptions(AdditionalServerGameOptions))
	{
		URL += *AdditionalServerGameOptions;
	}

	return URL;
}

bool UEditorEngine::SpawnPlayFromHereStart( UWorld* World, AActor*& PlayerStart, const FVector& StartLocation, const FRotator& StartRotation )
{
	// null it out in case we don't need to spawn one, and the caller relies on us setting it
	PlayerStart = NULL;

	if( bHasPlayWorldPlacement )
	{
		// spawn the PlayerStartPIE in the given world
		FActorSpawnParameters SpawnParameters;
		SpawnParameters.OverrideLevel = World->PersistentLevel;
		PlayerStart = World->SpawnActor<AActor>(PlayFromHerePlayerStartClass, StartLocation, StartRotation, SpawnParameters);

		// make sure we were able to spawn the PlayerStartPIE there
		if(!PlayerStart)
		{
			FMessageDialog::Open( EAppMsgType::Ok, NSLOCTEXT("UnrealEd", "Prompt_22", "Failed to create entry point. Try another location, or you may have to rebuild your level."));
			return false;
		}
		// tag the start
		ANavigationObjectBase* NavPlayerStart = Cast<ANavigationObjectBase>(PlayerStart);
		if (NavPlayerStart)
		{
			NavPlayerStart->bIsPIEPlayerStart = true;
		}
	}
	// true means we didn't need to spawn, or we succeeded
	return true;
}

void UEditorEngine::PlayInEditor( UWorld* InWorld, bool bInSimulateInEditor )
{
	// Broadcast PreBeginPIE before checks that might block PIE below (BeginPIE is broadcast below after the checks)
	FEditorDelegates::PreBeginPIE.Broadcast(bInSimulateInEditor);

	double PIEStartTime = FPlatformTime::Seconds();

	// Block PIE when there is a transaction recording into the undo buffer
	if (GEditor->IsTransactionActive())
	{
		FFormatNamedArguments Args;
		Args.Add(TEXT("TransactionName"), GEditor->GetTransactionName());

		FText NotificationText;
		if (bInSimulateInEditor)
		{
			NotificationText = FText::Format(NSLOCTEXT("UnrealEd", "SIECantStartDuringTransaction", "Can't Simulate when performing {TransactionName} operation"), Args);
		}
		else
		{
			NotificationText = FText::Format(NSLOCTEXT("UnrealEd", "PIECantStartDuringTransaction", "Can't Play In Editor when performing {TransactionName} operation"), Args);
		}

		FNotificationInfo Info(NotificationText);
		Info.ExpireDuration = 5.0f;
		Info.bUseLargeFont = true;
		FSlateNotificationManager::Get().AddNotification(Info);
		return;
	}

	// Prompt the user that Matinee must be closed before PIE can occur.
	if( GLevelEditorModeTools().IsModeActive(FBuiltinEditorModes::EM_InterpEdit) )
	{
		const bool bContinuePIE = EAppReturnType::Yes == FMessageDialog::Open( EAppMsgType::YesNo, NSLOCTEXT("UnrealEd", "PIENeedsToCloseMatineeQ", "'Play in Editor' must close UnrealMatinee.  Continue?") );
		if ( !bContinuePIE )
		{
			return;
		}
		GLevelEditorModeTools().DeactivateMode( FBuiltinEditorModes::EM_InterpEdit );
	}

	// Make sure there's no outstanding load requests
	FlushAsyncLoading();

	FBlueprintEditorUtils::FindAndSetDebuggableBlueprintInstances();

	// Broadcast BeginPIE after checks that might block PIE above (PreBeginPIE is broadcast above before the checks)
	FEditorDelegates::BeginPIE.Broadcast(bInSimulateInEditor);

	// let navigation know PIE starts so it can avoid any blueprint creation/deletion/instantiation affect editor map's navmesh changes
	if (InWorld->GetNavigationSystem())
	{
		InWorld->GetNavigationSystem()->OnPIEStart();
	}

	ULevelEditorPlaySettings* PlayInSettings = GetMutableDefault<ULevelEditorPlaySettings>();
	check(PlayInSettings);

	TArray<UBlueprint*> ErroredBlueprints;
	FInternalPlayLevelUtils::ResolveDirtyBlueprints(!PlayInSettings->AutoRecompileBlueprints, ErroredBlueprints);

	if (ErroredBlueprints.Num() && !GIsDemoMode)
	{
		FString ErroredBlueprintList;
		for (auto Blueprint : ErroredBlueprints)
		{
			ErroredBlueprintList += FString::Printf(TEXT("\n   %s"), *Blueprint->GetName());
		}

		FFormatNamedArguments Args;
		Args.Add(TEXT("ErrorBlueprints"), FText::FromString(ErroredBlueprintList));

		// There was at least one blueprint with an error, make sure the user is OK with that.
		const bool bContinuePIE = EAppReturnType::Yes == FMessageDialog::Open( EAppMsgType::YesNo, FText::Format( NSLOCTEXT("PlayInEditor", "PrePIE_BlueprintErrors", "One or more blueprints has an unresolved compiler error, are you sure you want to Play in Editor?{ErrorBlueprints}"), Args ) );
		if ( !bContinuePIE )
		{
			FEditorDelegates::EndPIE.Broadcast(bInSimulateInEditor);
			if (InWorld->GetNavigationSystem())
			{
				InWorld->GetNavigationSystem()->OnPIEEnd();
			}

			return;
		}
		else
		{
			// The user wants to ignore the compiler errors, mark the Blueprints and do not warn them again unless the Blueprint attempts to compile
			for (auto Blueprint : ErroredBlueprints)
			{
				Blueprint->bDisplayCompilePIEWarning = false;
			}
		}
	}


	const FScopedBusyCursor BusyCursor;

	// If there's level already being played, close it. (This may change GWorld)
	if(PlayWorld)
	{
		// immediately end the playworld
		EndPlayMap();
	}

	if (GEngine->HMDDevice.IsValid())
	{
		GEngine->HMDDevice->OnBeginPlay();
	}

	// remember old GWorld
	EditorWorld = InWorld;

	// Clear any messages from last time
	GEngine->ClearOnScreenDebugMessages();

	// Flush all audio sources from the editor world
	FAudioDevice* AudioDevice = EditorWorld->GetAudioDevice();
	if (AudioDevice)
	{
		AudioDevice->Flush( EditorWorld );
		AudioDevice->ResetInterpolation();
		AudioDevice->OnBeginPIE(bInSimulateInEditor);
	}
	EditorWorld->bAllowAudioPlayback = false;

	if (!PlayInSettings->EnableSound && AudioDevice)
	{
		AudioDevice->TransientMasterVolume = 0.0f;
	}

	if (!GEditor->bAllowMultiplePIEWorlds)
	{
		PlayInSettings->SetRunUnderOneProcess( false );
	}

	EPlayNetMode PlayNetMode( PIE_Standalone );
	PlayInSettings->GetPlayNetMode(PlayNetMode);	// Ignore disabled state here
	const EPlayNetMode OrigPlayNetMode( PlayNetMode );

	bool CanRunUnderOneProcess = [&PlayInSettings]{ bool RunUnderOneProcess(false); return (PlayInSettings->GetRunUnderOneProcess(RunUnderOneProcess) && RunUnderOneProcess); }();
	if (CanRunUnderOneProcess)
	{
		const bool CanPlayNetDedicated = [&PlayInSettings]{ bool PlayNetDedicated(false); return (PlayInSettings->GetPlayNetDedicated(PlayNetDedicated) && PlayNetDedicated); }();
		const int32 PlayNumberOfClients = [&PlayInSettings]{ int32 NumberOfClients(0); return (PlayInSettings->GetPlayNumberOfClients(NumberOfClients) ? NumberOfClients : 0); }();
		const bool WillAutoConnectToServer = [&PlayInSettings]{ bool AutoConnectToServer(false); return (PlayInSettings->GetAutoConnectToServer(AutoConnectToServer) && AutoConnectToServer); }();
		if (!CanPlayNetDedicated && (PlayNumberOfClients == 1 || !WillAutoConnectToServer))
		{
			// Since we don't expose PlayNetMode as an option when doing RunUnderOnProcess,
			// we take 1 player and !PlayNetdedicated and being standalone.
			// If auto connect is off, launch as standalone unless there is a dedicated server
			PlayNetMode = EPlayNetMode::PIE_Standalone;
		}
		else
		{
			// We are doing multi-player under one process so make sure the NetMode is ListenServer
			PlayNetMode = EPlayNetMode::PIE_ListenServer;
		}
		PlayInSettings->SetPlayNetMode(PlayNetMode);
	}

	// Can't allow realtime viewports whilst in PIE so disable it for ALL viewports here.
	DisableRealtimeViewports();

	bool bAnyBlueprintErrors = ErroredBlueprints.Num() ? true : false;
	bool bStartInSpectatorMode = false;
	bool bSupportsOnlinePIE = false;
	const int32 PlayNumberOfClients = [&PlayInSettings]{ int32 NumberOfClients(0); return (PlayInSettings->GetPlayNumberOfClients(NumberOfClients) ? NumberOfClients : 0); }();

	if (SupportsOnlinePIE())
	{
		bool bHasRequiredLogins = PlayNumberOfClients <= PIELogins.Num();

		if (bHasRequiredLogins)
		{
			// If we support online PIE use it even if we're standalone
			bSupportsOnlinePIE = true;
		}
		else
		{
			FText ErrorMsg = LOCTEXT("PIELoginFailure", "Not enough login credentials to launch all PIE instances, modify [/Script/UnrealEd.UnrealEdEngine].PIELogins");
			UE_LOG(LogOnline, Verbose, TEXT("%s"), *ErrorMsg.ToString());
			FMessageLog("PIE").Warning(ErrorMsg);
		}
	}

	FModifierKeysState KeysState = FSlateApplication::Get().GetModifierKeys();
	if (bInSimulateInEditor || KeysState.IsControlDown())
	{
		// if control is pressed, start in spectator mode
		bStartInSpectatorMode = true;
	}

	CanRunUnderOneProcess = [&PlayInSettings]{ bool RunUnderOneProcess(false); return (PlayInSettings->GetRunUnderOneProcess(RunUnderOneProcess) && RunUnderOneProcess); }();
	if (bInSimulateInEditor || (PlayNetMode == EPlayNetMode::PIE_Standalone && PlayNumberOfClients <= 1 && !bSupportsOnlinePIE) || !CanRunUnderOneProcess)
	{
		// Only spawning 1 PIE instance under this process, only set the PIEInstance value if we're not connecting to another local instance of the game, otherwise it will run the wrong streaming levels
		const int32 PIEInstance = ( !CanRunUnderOneProcess && PlayNetMode == EPlayNetMode::PIE_Client ) ? INDEX_NONE : 0;
		UGameInstance* const GameInstance = CreatePIEGameInstance(PIEInstance, bInSimulateInEditor, bAnyBlueprintErrors, bStartInSpectatorMode, false, PIEStartTime);

		if (bInSimulateInEditor)
		{
			ToggleBetweenPIEandSIE( true );
		}
	}
	else
	{
		if (bSupportsOnlinePIE)
		{
			// Make sure all instances of PIE are logged in before creating/launching worlds
			LoginPIEInstances(bAnyBlueprintErrors, bStartInSpectatorMode, PIEStartTime);
		}
		else
		{
			// Normal, non-online creation/launching of worlds
			SpawnIntraProcessPIEWorlds(bAnyBlueprintErrors, bStartInSpectatorMode);
		}
	}

	PlayInSettings->MultipleInstanceLastHeight = PlayInSettings->NewWindowHeight;
	PlayInSettings->MultipleInstanceLastWidth = PlayInSettings->NewWindowWidth;
	PlayInSettings->SetPlayNetMode(OrigPlayNetMode);
}

void UEditorEngine::SpawnIntraProcessPIEWorlds(bool bAnyBlueprintErrors, bool bStartInSpectatorMode)
{
	double PIEStartTime = FPlatformTime::Seconds();

	// Has to be false or this function wouldn't be called
	bool bInSimulateInEditor = false;
	ULevelEditorPlaySettings* PlayInSettings = Cast<ULevelEditorPlaySettings>(ULevelEditorPlaySettings::StaticClass()->GetDefaultObject());
	int32 PIEInstance = 0;

	// Spawning multiple PIE instances
	if (PlayInSettings->MultipleInstancePositions.Num() == 0)
	{
		PlayInSettings->MultipleInstancePositions.SetNum(1);
	}

	PlayInSettings->MultipleInstancePositions[0] = PlayInSettings->NewWindowPosition;

	int32 NextX = 0;
	int32 NextY = 0;
	int32 SettingsIndex = 1;
	int32 ClientNum = 0;

	PIEInstance = 1;
	const bool WillAutoConnectToServer = [&PlayInSettings]{ bool AutoConnectToServer(false); return (PlayInSettings->GetAutoConnectToServer(AutoConnectToServer) && AutoConnectToServer); }();
	const bool CanPlayNetDedicated = [&PlayInSettings]{ bool PlayNetDedicated(false); return (PlayInSettings->GetPlayNetDedicated(PlayNetDedicated) && PlayNetDedicated); }();

	// Server
	FString ServerPrefix;
	if (CanPlayNetDedicated || WillAutoConnectToServer)
	{
		PlayInSettings->SetPlayNetMode(EPlayNetMode::PIE_ListenServer);

		if (!CanPlayNetDedicated)
		{
			ClientNum++;
			GetMultipleInstancePositions(SettingsIndex++, NextX, NextY);
		}

		UGameInstance* const ServerGameInstance = CreatePIEGameInstance(PIEInstance, bInSimulateInEditor, bAnyBlueprintErrors, bStartInSpectatorMode, CanPlayNetDedicated, PIEStartTime);
		if (ServerGameInstance)
		{
			ServerPrefix = ServerGameInstance->GetWorldContext()->PIEPrefix;
		}
		else
		{
			// Failed, abort
			return;
		}

		PIEInstance++;
	}

	// Clients
	const int32 PlayNumberOfClients = [&PlayInSettings]{ int32 NumberOfClients(0); return (PlayInSettings->GetPlayNumberOfClients(NumberOfClients) ? NumberOfClients : 0); }();
	for (; ClientNum < PlayNumberOfClients; ++ClientNum)
	{
		// Only launch as clients if they should connect
		if (WillAutoConnectToServer)
		{
			PlayInSettings->SetPlayNetMode(EPlayNetMode::PIE_Client);
		}
		else
		{
			PlayInSettings->SetPlayNetMode(EPlayNetMode::PIE_Standalone);
		}

		GetMultipleInstancePositions(SettingsIndex++, NextX, NextY);

		UGameInstance* const ClientGameInstance = CreatePIEGameInstance(PIEInstance, bInSimulateInEditor, bAnyBlueprintErrors, bStartInSpectatorMode, false, PIEStartTime);
		if (ClientGameInstance)
		{
			ClientGameInstance->GetWorldContext()->PIERemapPrefix = ServerPrefix;
		}
		else
		{
			// Failed, abort
			return;
		}

		PIEInstance++;
	}

	// Restore window settings
	GetMultipleInstancePositions(0, NextX, NextY);	// restore cached settings
}

bool UEditorEngine::CreatePIEWorldFromLogin(FWorldContext& PieWorldContext, EPlayNetMode PlayNetMode, FPieLoginStruct& DataStruct)
{
	ULevelEditorPlaySettings* PlayInSettings = Cast<ULevelEditorPlaySettings>(ULevelEditorPlaySettings::StaticClass()->GetDefaultObject());
	PlayInSettings->SetPlayNetMode(PlayNetMode);

	// Set window position
	GetMultipleInstancePositions(DataStruct.SettingsIndex, DataStruct.NextX, DataStruct.NextY);
	
	const bool CanPlayNetDedicated = [&PlayInSettings]{ bool PlayNetDedicated(false); return (PlayInSettings->GetPlayNetDedicated(PlayNetDedicated) && PlayNetDedicated); }();
	const bool ActAsClient = PlayNetMode == EPlayNetMode::PIE_Client || PlayNetMode == EPlayNetMode::PIE_Standalone;
	UGameInstance* const GameInstance = CreatePIEGameInstance(PieWorldContext.PIEInstance, false, DataStruct.bAnyBlueprintErrors, DataStruct.bStartInSpectatorMode, ActAsClient ? false : CanPlayNetDedicated, DataStruct.PIEStartTime);
	
	// Restore window settings
	GetMultipleInstancePositions(0, DataStruct.NextX, DataStruct.NextY);	// restore cached settings

	if (GameInstance)
	{
		GameInstance->GetWorldContext()->bWaitingOnOnlineSubsystem = false;

		if (PlayNetMode == EPlayNetMode::PIE_ListenServer)
		{
			// If any clients finished before us, update their PIERemapPrefix
			for (FWorldContext &WorldContext : WorldList)
			{
				if (WorldContext.WorldType == EWorldType::PIE && WorldContext.World() != NULL && WorldContext.ContextHandle != PieWorldContext.ContextHandle)
				{
					WorldContext.PIERemapPrefix = PieWorldContext.PIEPrefix;
				}
			}
		}
		else
		{
			// Grab a valid PIERemapPrefix
			for (FWorldContext &WorldContext : WorldList)
			{
				// This relies on the server being the first in the WorldList. Might be risky.
				if (WorldContext.WorldType == EWorldType::PIE && WorldContext.World() != NULL && WorldContext.ContextHandle != PieWorldContext.ContextHandle)
				{
					PieWorldContext.PIERemapPrefix = WorldContext.PIEPrefix;
					break;
				}
			}
		}

		return true;
	}
	else
	{
		return false;
	}
}

void UEditorEngine::CancelPlayingViaLauncher()
{
	if (LauncherWorker.IsValid())
	{
		LauncherWorker->Cancel();
	}
}

bool UEditorEngine::SupportsOnlinePIE() const
{
	if (bOnlinePIEEnabled && PIELogins.Num() > 0)
	{
		// If we can't get the identity interface then things are either not configured right or disabled
		IOnlineIdentityPtr IdentityInt = Online::GetIdentityInterface();
		return IdentityInt.IsValid();
	}

	return false;
}

void UEditorEngine::LoginPIEInstances(bool bAnyBlueprintErrors, bool bStartInSpectatorMode, double PIEStartTime)
{
	ULevelEditorPlaySettings* PlayInSettings = Cast<ULevelEditorPlaySettings>(ULevelEditorPlaySettings::StaticClass()->GetDefaultObject());

	/** Setup the common data values for each login instance */
	FPieLoginStruct DataStruct;
	DataStruct.SettingsIndex = 1;
	DataStruct.bAnyBlueprintErrors = bAnyBlueprintErrors;
	DataStruct.bStartInSpectatorMode = bStartInSpectatorMode;
	DataStruct.PIEStartTime = PIEStartTime;

	int32 ClientNum = 0;
	int32 PIEInstance = 1;
	int32 NextX = 0;
	int32 NextY = 0;

	const EPlayNetMode PlayNetMode = [&PlayInSettings]{ EPlayNetMode NetMode(PIE_Standalone); return (PlayInSettings->GetPlayNetMode(NetMode) ? NetMode : PIE_Standalone); }();
	const bool CanPlayNetDedicated = [&PlayInSettings]{ bool PlayNetDedicated(false); return (PlayInSettings->GetPlayNetDedicated(PlayNetDedicated) && PlayNetDedicated); }();
	const bool WillAutoConnectToServer = [&PlayInSettings]{ bool AutoConnectToServer(false); return (PlayInSettings->GetAutoConnectToServer(AutoConnectToServer) && AutoConnectToServer); }();

	// Server
	if (WillAutoConnectToServer || CanPlayNetDedicated)
	{
		FWorldContext &PieWorldContext = CreateNewWorldContext(EWorldType::PIE);
		PieWorldContext.PIEInstance = PIEInstance++;
		PieWorldContext.RunAsDedicated = CanPlayNetDedicated;
		PieWorldContext.bWaitingOnOnlineSubsystem = true;

		// Update login struct parameters
		DataStruct.WorldContextHandle = PieWorldContext.ContextHandle;
		DataStruct.NetMode = PlayNetMode;

		// Always get the interface (it will create the subsystem regardless)
		FName OnlineIdentifier = GetOnlineIdentifier(PieWorldContext);
		UE_LOG(LogPlayLevel, Display, TEXT("Creating online subsystem for server %s"), *OnlineIdentifier.ToString());
		IOnlineSubsystem* OnlineSub = IOnlineSubsystem::Get(OnlineIdentifier);
		IOnlineIdentityPtr IdentityInt = OnlineSub->GetIdentityInterface();
		check(IdentityInt.IsValid());
		NumOnlinePIEInstances++;

		if (!CanPlayNetDedicated)
		{
			DataStruct.NextX = NextX;
			DataStruct.NextY = NextY;
			GetMultipleInstancePositions(DataStruct.SettingsIndex, NextX, NextY);

			// Login to online platform before creating world
			FOnlineAccountCredentials AccountCreds;
			AccountCreds.Id = PIELogins[ClientNum].Id;
			AccountCreds.Token = PIELogins[ClientNum].Token;
			AccountCreds.Type = PIELogins[ClientNum].Type;

			FOnLoginCompleteDelegate Delegate;
			Delegate.BindUObject(this, &UEditorEngine::OnLoginPIEComplete, DataStruct);

			// Login first and continue the flow later
			FDelegateHandle DelegateHandle = IdentityInt->AddOnLoginCompleteDelegate_Handle(0, Delegate);
			OnLoginPIECompleteDelegateHandlesForPIEInstances.Add(OnlineIdentifier, DelegateHandle);
			IdentityInt->Login(0, AccountCreds);

			ClientNum++;
		}
		else
		{
			// Dedicated servers don't use a login
			OnlineSub->SetForceDedicated(true);
			if (CreatePIEWorldFromLogin(PieWorldContext, EPlayNetMode::PIE_ListenServer, DataStruct))
			{
				FMessageLog("PIE").Info(LOCTEXT("LoggingInDedicated", "Dedicated Server logged in"));
			}
			else
			{
				// Failed to create world, this creates a dialog elsewhere
				return;
			}
		}
	}

	// Clients
	const int32 PlayNumberOfClients = [&PlayInSettings]{ int32 NumberOfClients(0); return (PlayInSettings->GetPlayNumberOfClients(NumberOfClients) ? NumberOfClients : 0); }();
	for (; ClientNum < PlayNumberOfClients; ++ClientNum)
	{
		PlayInSettings->SetPlayNetMode(PlayNetMode);
		FWorldContext &PieWorldContext = CreateNewWorldContext(EWorldType::PIE);
		PieWorldContext.PIEInstance = PIEInstance++;
		PieWorldContext.bWaitingOnOnlineSubsystem = true;

		// Update login struct parameters
		DataStruct.WorldContextHandle = PieWorldContext.ContextHandle;
		DataStruct.SettingsIndex++;
		DataStruct.NextX = NextX;
		DataStruct.NextY = NextY;
		GetMultipleInstancePositions(DataStruct.SettingsIndex, NextX, NextY);
		DataStruct.NetMode = WillAutoConnectToServer ? EPlayNetMode::PIE_Client : EPlayNetMode::PIE_Standalone;

		FName OnlineIdentifier = GetOnlineIdentifier(PieWorldContext);
		UE_LOG(LogPlayLevel, Display, TEXT("Creating online subsystem for client %s"), *OnlineIdentifier.ToString());
		IOnlineIdentityPtr IdentityInt = Online::GetIdentityInterface(OnlineIdentifier);
		check(IdentityInt.IsValid());
		NumOnlinePIEInstances++;

		FOnlineAccountCredentials AccountCreds;
		AccountCreds.Id = PIELogins[ClientNum].Id;
		AccountCreds.Token = PIELogins[ClientNum].Token;
		AccountCreds.Type = PIELogins[ClientNum].Type;

		FOnLoginCompleteDelegate Delegate;
		Delegate.BindUObject(this, &UEditorEngine::OnLoginPIEComplete, DataStruct);

		IdentityInt->ClearOnLoginCompleteDelegate_Handle(0, OnLoginPIECompleteDelegateHandlesForPIEInstances.FindRef(OnlineIdentifier));
		OnLoginPIECompleteDelegateHandlesForPIEInstances.Add(OnlineIdentifier, IdentityInt->AddOnLoginCompleteDelegate_Handle(0, Delegate));
		IdentityInt->Login(0, AccountCreds);
	}

	// Restore window settings
	GetMultipleInstancePositions(0, NextX, NextY);	// restore cached settings
}

void UEditorEngine::OnLoginPIEComplete(int32 LocalUserNum, bool bWasSuccessful, const FUniqueNetId& UserId, const FString& ErrorString, FPieLoginStruct DataStruct)
{
	// This is needed because pie login may change the state of the online objects that called this function
	GetTimerManager()->SetTimerForNextTick(FTimerDelegate::CreateUObject(this, &UEditorEngine::OnLoginPIEComplete_Deferred, LocalUserNum, bWasSuccessful, ErrorString, DataStruct));
}

void UEditorEngine::OnLoginPIEComplete_Deferred(int32 LocalUserNum, bool bWasSuccessful, FString ErrorString, FPieLoginStruct DataStruct)
{
	UE_LOG(LogOnline, Verbose, TEXT("OnLoginPIEComplete LocalUserNum: %d bSuccess: %d %s"), LocalUserNum, bWasSuccessful, *ErrorString);
	FWorldContext* PieWorldContext = GetWorldContextFromHandle(DataStruct.WorldContextHandle);

	if (!PieWorldContext)
	{
		// This will fail if PIE was ended before this callback happened, silently return
		return;
	}

	FName OnlineIdentifier = GetOnlineIdentifier(*PieWorldContext);
	IOnlineIdentityPtr IdentityInt = Online::GetIdentityInterface(OnlineIdentifier);

	// Cleanup the login delegate before calling create below
	FDelegateHandle* DelegateHandle = OnLoginPIECompleteDelegateHandlesForPIEInstances.Find(OnlineIdentifier);
	if (DelegateHandle)
	{
		IdentityInt->ClearOnLoginCompleteDelegate_Handle(0, *DelegateHandle);
		OnLoginPIECompleteDelegateHandlesForPIEInstances.Remove(OnlineIdentifier);
	}

	// Create the new world
	if (CreatePIEWorldFromLogin(*PieWorldContext, DataStruct.NetMode, DataStruct))
	{
		// Logging after the create so a new MessageLog Page is created
		if (bWasSuccessful)
		{
			if (DataStruct.NetMode != EPlayNetMode::PIE_Client)
			{
				FMessageLog("PIE").Info(LOCTEXT("LoggedInClient", "Server logged in"));
			}
			else
			{
				FMessageLog("PIE").Info(LOCTEXT("LoggedInClient", "Client logged in"));
			}
		}
		else
		{
			if (DataStruct.NetMode != EPlayNetMode::PIE_Client)
			{
				FMessageLog("PIE").Warning(LOCTEXT("LoggedInClientFailure", "Server failed to login"));
			}
			else
			{
				FMessageLog("PIE").Warning(LOCTEXT("LoggedInClientFailure", "Client failed to login"));
			}
		}
	}
}

UGameInstance* UEditorEngine::CreatePIEGameInstance(int32 PIEInstance, bool bInSimulateInEditor, bool bAnyBlueprintErrors, bool bStartInSpectatorMode, bool bRunAsDedicated, float PIEStartTime)
{
	const FString WorldPackageName = EditorWorld->GetOutermost()->GetName();
	
	// Start a new PIE log page
	{
		FFormatNamedArguments Arguments;
		Arguments.Add(TEXT("Package"), FText::FromString(FPackageName::GetLongPackageAssetName(WorldPackageName)));
		Arguments.Add(TEXT("TimeStamp"), FText::AsDateTime(FDateTime::Now()));

		FText PIESessionLabel = bInSimulateInEditor ?
			FText::Format(LOCTEXT("SIESessionLabel", "SIE session: {Package} ({TimeStamp})"), Arguments) : 
			FText::Format(LOCTEXT("PIESessionLabel", "PIE session: {Package} ({TimeStamp})"), Arguments);

		FMessageLog("PIE").NewPage(PIESessionLabel);
	}

	// create a new GameInstance
	FStringClassReference GameInstanceClassName = GetDefault<UGameMapsSettings>()->GameInstanceClass;
	UClass* GameInstanceClass = (GameInstanceClassName.IsValid() ? LoadObject<UClass>(NULL, *GameInstanceClassName.ToString()) : UGameInstance::StaticClass());

	// If the GameInstance class from the settings cannot be found, fall back to the base class
	if(GameInstanceClass == nullptr)
	{
		GameInstanceClass = UGameInstance::StaticClass();
	}
	UGameInstance* GameInstance = NewObject<UGameInstance>(this, GameInstanceClass);

	// We need to temporarily add the GameInstance to the root because the InitPIE call can do garbage collection wiping out the GameInstance
	GameInstance->AddToRoot();

	bool bSuccess = GameInstance->InitializePIE(bAnyBlueprintErrors, PIEInstance);
	if (!bSuccess)
	{
		FEditorDelegates::EndPIE.Broadcast(bInSimulateInEditor);

		if (EditorWorld->GetNavigationSystem())
		{
			EditorWorld->GetNavigationSystem()->OnPIEEnd();
		}

		return nullptr;
	}
	
	FWorldContext* const PieWorldContext = GameInstance->GetWorldContext();
	check(PieWorldContext);
	PlayWorld = PieWorldContext->World();

	PieWorldContext->RunAsDedicated = bRunAsDedicated;

	GWorld = PlayWorld;
	SetPlayInEditorWorld( PlayWorld );

#if PLATFORM_64BITS
	const FString PlatformBitsString( TEXT( "64" ) );
#else
	const FString PlatformBitsString( TEXT( "32" ) );
#endif

	const FText WindowTitleOverride = GetDefault<UGeneralProjectSettings>()->ProjectDisplayedTitle;

	FFormatNamedArguments Args;
	Args.Add( TEXT("GameName"), FText::FromString( FString( WindowTitleOverride.IsEmpty() ? FApp::GetGameName() : WindowTitleOverride.ToString() ) ) );
	Args.Add( TEXT("PlatformBits"), FText::FromString( PlatformBitsString ) );
	Args.Add( TEXT("RHIName"), FText::FromName( LegacyShaderPlatformToShaderFormat( GShaderPlatformForFeatureLevel[GMaxRHIFeatureLevel] ) ) );

	const ULevelEditorPlaySettings* PlayInSettings = GetDefault<ULevelEditorPlaySettings>();
	const EPlayNetMode PlayNetMode = [&PlayInSettings]{ EPlayNetMode NetMode(PIE_Standalone); return (PlayInSettings->GetPlayNetMode(NetMode) ? NetMode : PIE_Standalone); }();
	if (PlayNetMode == PIE_Client)
	{
		Args.Add(TEXT("NetMode"), FText::FromString(FString::Printf(TEXT("Client %d"), PieWorldContext->PIEInstance - 1)));
	}
	else if (PlayNetMode == PIE_ListenServer)
	{
		Args.Add( TEXT("NetMode"), FText::FromString( TEXT("Server")));
	}
	else
	{
		Args.Add( TEXT("NetMode"), FText::FromString( TEXT("Standalone")));
	}

	const FText ViewportName = FText::Format( NSLOCTEXT("UnrealEd", "PlayInEditor_RHI_F", "{GameName} Game Preview {NetMode} ({PlatformBits}-bit/{RHIName})" ), Args );

	// Make a list of all the selected actors
	TArray<UObject *> SelectedActors;
	TArray<UObject*> SelectedComponents;
	for ( FSelectionIterator It( GetSelectedActorIterator() ); It; ++It )
	{
		AActor* Actor = static_cast<AActor*>( *It );
		if (Actor)
		{
			checkSlow( Actor->IsA(AActor::StaticClass()) );

			SelectedActors.Add( Actor );
		}
	}


	// Unselect everything
	GEditor->SelectNone( true, true, false );
	GetSelectedActors()->DeselectAll();
	GetSelectedObjects()->DeselectAll();
	GetSelectedComponents()->DeselectAll();

	// For every actor that was selected previously, make sure it's sim equivalent is selected
	for ( int32 ActorIndex = 0; ActorIndex < SelectedActors.Num(); ++ActorIndex )
	{
		AActor* Actor = Cast<AActor>( SelectedActors[ ActorIndex ] );
		if (Actor)
		{
			ActorsThatWereSelected.Add( Actor );

			AActor* SimActor = EditorUtilities::GetSimWorldCounterpartActor(Actor);
			if (SimActor && !SimActor->bHidden && bInSimulateInEditor)
			{
				SelectActor( SimActor, true, false );
			}
		}
	}

	// For play in editor, this is the viewport widget where the game is being displayed
	TSharedPtr<SViewport> PieViewportWidget;

	// Initialize the viewport client.
	UGameViewportClient* ViewportClient = NULL;
	ULocalPlayer *NewLocalPlayer = NULL;
	
	if (!PieWorldContext->RunAsDedicated)
	{
		bool bCreateNewAudioDevice = PlayInSettings->IsCreateAudioDeviceForEveryPlayer();

		ViewportClient = NewObject<UGameViewportClient>(this, GameViewportClientClass);
		ViewportClient->Init(*PieWorldContext, GameInstance, bCreateNewAudioDevice);

		GameViewport = ViewportClient;
		GameViewport->bIsPlayInEditorViewport = true;
		PieWorldContext->GameViewport = ViewportClient;

		// Add a handler for viewport close requests
		ViewportClient->OnCloseRequested().BindUObject(this, &UEditorEngine::OnViewportCloseRequested);
			
		FSlatePlayInEditorInfo& SlatePlayInEditorSession = SlatePlayInEditorMap.Add(PieWorldContext->ContextHandle, FSlatePlayInEditorInfo());
		SlatePlayInEditorSession.DestinationSlateViewport = RequestedDestinationSlateViewport;	// Might be invalid depending how pie was launched. Code below handles this.
		RequestedDestinationSlateViewport = NULL;

		FString Error;
		NewLocalPlayer = ViewportClient->SetupInitialLocalPlayer(Error);
		if(!NewLocalPlayer)
		{
			FMessageDialog::Open( EAppMsgType::Ok, FText::Format(NSLOCTEXT("UnrealEd", "Error_CouldntSpawnPlayer", "Couldn't spawn player: {0}"), FText::FromString(Error)) );
			// go back to using the real world as GWorld
			RestoreEditorWorld( EditorWorld );
			EndPlayMap();
			return nullptr;
		}

		if (!bInSimulateInEditor)
		{
			SlatePlayInEditorSession.EditorPlayer = NewLocalPlayer;
		}
			
		// Note: For K2 debugging purposes this MUST be created before beginplay is called because beginplay can trigger breakpoints
		// and we need to be able to refocus the pie viewport afterwards so it must be created first in order for us to find it
		{
			// Only create a separate viewport and window if we aren't playing in a current viewport
			if( SlatePlayInEditorSession.DestinationSlateViewport.IsValid() )
			{
				TSharedPtr<ILevelViewport> LevelViewportRef = SlatePlayInEditorSession.DestinationSlateViewport.Pin();

				LevelViewportRef->StartPlayInEditorSession( ViewportClient, bInSimulateInEditor );
			}
			else
			{		
				// Create the top level pie window and add it to Slate
				uint32 NewWindowHeight = PlayInSettings->NewWindowHeight;
				uint32 NewWindowWidth = PlayInSettings->NewWindowWidth;
				FIntPoint NewWindowPosition = PlayInSettings->NewWindowPosition;
				bool CenterNewWindow = PlayInSettings->CenterNewWindow;

				// Setup size for PIE window
				if ((NewWindowWidth <= 0) || (NewWindowHeight <= 0))
				{
					// Get desktop metrics
					FDisplayMetrics DisplayMetrics;
					FSlateApplication::Get().GetDisplayMetrics( DisplayMetrics );

					const FVector2D DisplaySize(
						DisplayMetrics.PrimaryDisplayWorkAreaRect.Right - DisplayMetrics.PrimaryDisplayWorkAreaRect.Left,
						DisplayMetrics.PrimaryDisplayWorkAreaRect.Bottom - DisplayMetrics.PrimaryDisplayWorkAreaRect.Top
					);

					// Use a centered window at the default window size
					NewWindowPosition.X = 0;
					NewWindowPosition.Y = 0;
					NewWindowWidth = 0.75 * DisplaySize.X;
					NewWindowHeight = 0.75 * DisplaySize.Y;
					CenterNewWindow = true;
				}

				bool bUseOSWndBorder = false;
				bool bRenderDirectlyToWindow = false;
				bool bEnableStereoRendering = false;
				if (bUseVRPreviewForPlayWorld)
				{
					// modify window and viewport properties for VR.
					bUseOSWndBorder = true;
					bRenderDirectlyToWindow = true;
					bEnableStereoRendering = true;
					CenterNewWindow = true;
				}

				TSharedRef<SWindow> PieWindow = SNew(SWindow)
					.Title(ViewportName)
					.ScreenPosition(FVector2D( NewWindowPosition.X, NewWindowPosition.Y ))
					.ClientSize(FVector2D( NewWindowWidth, NewWindowHeight ))
					.AutoCenter(CenterNewWindow ? EAutoCenter::PreferredWorkArea : EAutoCenter::None)
					.UseOSWindowBorder(bUseOSWndBorder)
					.SizingRule(ESizingRule::UserSized);


				// Setup a delegate for switching to the play world on slate input events, drawing and ticking
				FOnSwitchWorldHack OnWorldSwitch = FOnSwitchWorldHack::CreateUObject( this, &UEditorEngine::OnSwitchWorldForSlatePieWindow );
				PieWindow->SetOnWorldSwitchHack( OnWorldSwitch );

				// Mac does not support parenting, do not keep on top
#if PLATFORM_MAC
				FSlateApplication::Get().AddWindow(PieWindow);
#else
				TSharedRef<SWindow, ESPMode::NotThreadSafe> MainWindow = FModuleManager::LoadModuleChecked<IMainFrameModule>(TEXT("MainFrame")).GetParentWindow().ToSharedRef();
				if (PlayInSettings->PIEAlwaysOnTop)
				{
					FSlateApplication::Get().AddWindowAsNativeChild(PieWindow, MainWindow, true);
				}
				else
				{
					FSlateApplication::Get().AddWindow(PieWindow);
				}
#endif

				TSharedRef<SOverlay> ViewportOverlayWidgetRef = SNew(SOverlay);

				TSharedRef<SGameLayerManager> GameLayerManagerRef = SNew(SGameLayerManager)
					.SceneViewport_UObject(this, &UEditorEngine::GetGameSceneViewport, ViewportClient)
					[
						ViewportOverlayWidgetRef
					];

				PieViewportWidget = 
					SNew( SViewport )
						.IsEnabled(FSlateApplication::Get().GetNormalExecutionAttribute())
						.EnableGammaCorrection( false )// Gamma correction in the game is handled in post processing in the scene renderer
						.RenderDirectlyToWindow( bRenderDirectlyToWindow )
						.EnableStereoRendering( bEnableStereoRendering )
						[
							GameLayerManagerRef
						];

				// Create a viewport widget for the game to render in.
				PieWindow->SetContent( PieViewportWidget.ToSharedRef() );

				// Ensure the PIE window appears does not appear behind other windows.
				PieWindow->BringToFront();

				ViewportClient->SetViewportOverlayWidget( PieWindow, ViewportOverlayWidgetRef );
				ViewportClient->SetGameLayerManager(GameLayerManagerRef);

				// Set up a notification when the window is closed so we can clean up PIE
				{
					struct FLocal
					{
						static void OnPIEWindowClosed( const TSharedRef< SWindow >& WindowBeingClosed, TWeakPtr< SViewport > PIEViewportWidget, int32 index )
						{
							// Save off the window position
							const FVector2D PIEWindowPos = WindowBeingClosed->GetPositionInScreen();

							ULevelEditorPlaySettings* LevelEditorPlaySettings = ULevelEditorPlaySettings::StaticClass()->GetDefaultObject<ULevelEditorPlaySettings>();

							if (index <= 0)
							{
								LevelEditorPlaySettings->NewWindowPosition.X = FPlatformMath::RoundToInt(PIEWindowPos.X);
								LevelEditorPlaySettings->NewWindowPosition.Y = FPlatformMath::RoundToInt(PIEWindowPos.Y);
							}
							else
							{
								if (index >= LevelEditorPlaySettings->MultipleInstancePositions.Num())
								{
									LevelEditorPlaySettings->MultipleInstancePositions.SetNum(index + 1);
								}

								LevelEditorPlaySettings->MultipleInstancePositions[index] = FIntPoint(PIEWindowPos.X, PIEWindowPos.Y); 
							}

							LevelEditorPlaySettings->PostEditChange();
							LevelEditorPlaySettings->SaveConfig();

							// Route the callback
							PIEViewportWidget.Pin()->OnWindowClosed( WindowBeingClosed );

							if (PIEViewportWidget.Pin()->IsStereoRenderingAllowed() && GEngine->HMDDevice.IsValid())
							{
								// restore previously minimized root window.
								TSharedPtr<SWindow> RootWindow = FGlobalTabmanager::Get()->GetRootWindow();
								if (RootWindow.IsValid())
								{
									RootWindow->Restore();
								}
							}
						}
					};
				
					const bool CanPlayNetDedicated = [&PlayInSettings]{ bool PlayNetDedicated(false); return (PlayInSettings->GetPlayNetDedicated(PlayNetDedicated) && PlayNetDedicated); }();
					PieWindow->SetOnWindowClosed(FOnWindowClosed::CreateStatic(&FLocal::OnPIEWindowClosed, TWeakPtr<SViewport>(PieViewportWidget), 
						PieWorldContext->PIEInstance - (CanPlayNetDedicated ? 1 : 0)));
				}

				// Create a new viewport that the viewport widget will use to render the game
				SlatePlayInEditorSession.SlatePlayInEditorWindowViewport = MakeShareable( new FSceneViewport( ViewportClient, PieViewportWidget ) );
				PieViewportWidget->SetViewportInterface( SlatePlayInEditorSession.SlatePlayInEditorWindowViewport.ToSharedRef() );

				SlatePlayInEditorSession.SlatePlayInEditorWindow = PieWindow;

				// Let the viewport client know what viewport is using it.  We need to set the Viewport Frame as 
				// well (which in turn sets the viewport) so that SetRes command will work.
				ViewportClient->SetViewportFrame(SlatePlayInEditorSession.SlatePlayInEditorWindowViewport.Get());
				// Mark the viewport as PIE viewport
				ViewportClient->Viewport->SetPlayInEditorViewport( ViewportClient->bIsPlayInEditorViewport );

				// Ensure the window has a valid size before calling BeginPlay
				SlatePlayInEditorSession.SlatePlayInEditorWindowViewport->ResizeFrame( NewWindowWidth, NewWindowHeight, EWindowMode::Windowed, PieWindow->GetPositionInScreen().X, PieWindow->GetPositionInScreen().Y );

				// Change the system resolution to match our window, to make sure game and slate window are kept syncronised
				FSystemResolution::RequestResolutionChange(NewWindowWidth, NewWindowHeight, EWindowMode::Windowed);

				if (bUseVRPreviewForPlayWorld && GEngine->HMDDevice.IsValid())
				{
					GEngine->HMDDevice->EnableStereo(true);

					// minimize the root window to provide max performance for the preview.
					TSharedPtr<SWindow> RootWindow = FGlobalTabmanager::Get()->GetRootWindow();
					if (RootWindow.IsValid())
					{
						RootWindow->Minimize();
					}
				}
			}

			UGameViewportClient::OnViewportCreated().Broadcast();
		}
	}

	if ( GameViewport != NULL && GameViewport->Viewport != NULL )
	{
		// Set the game viewport that was just created as a pie viewport.
		GameViewport->Viewport->SetPlayInEditorViewport( true );
	}

	// Disable the screensaver when PIE is running.
	EnableScreenSaver( false );

	EditorWorld->TransferBlueprintDebugReferences(PlayWorld);

	// This must have already been set with a call to DisableRealtimeViewports() outside of this method.
	check(!IsAnyViewportRealtime());
	
	// By this point it is safe to remove the GameInstance from the root and allow it to garbage collected as per usual
	GameInstance->RemoveFromRoot();

	bSuccess = GameInstance->StartPIEGameInstance(NewLocalPlayer, bInSimulateInEditor, bAnyBlueprintErrors, bStartInSpectatorMode);
	if (!bSuccess)
	{
		FMessageDialog::Open(EAppMsgType::Ok, NSLOCTEXT("UnrealEd", "Error_CouldntStartInstance", "Failed to start PIE game instance"));
		RestoreEditorWorld( EditorWorld );
		EndPlayMap();
		return nullptr;
	}

	// Set up a delegate to be called in Slate when GWorld needs to change.  Slate does not have direct access to the playworld to switch itself
	FScopedConditionalWorldSwitcher::SwitchWorldForPIEDelegate = FOnSwitchWorldForPIE::CreateUObject( this, &UEditorEngine::OnSwitchWorldsForPIE );

	if( PieViewportWidget.IsValid() )
	{
		// Register the new viewport widget with Slate for viewport specific message routing.
		FSlateApplication::Get().RegisterGameViewport( PieViewportWidget.ToSharedRef() );
	}

	// go back to using the real world as GWorld
	RestoreEditorWorld( EditorWorld );

	{
		FFormatNamedArguments Arguments;
		Arguments.Add(TEXT("MapName"), FText::FromString(GameInstance->PIEMapName));
		Arguments.Add(TEXT("StartTime"), FPlatformTime::Seconds() - PIEStartTime);
		FMessageLog("PIE").Info( FText::Format(LOCTEXT("PIEStartTime", "Play in editor start time for {MapName} {StartTime}"), Arguments) );
	}

	// Update the details window with the actors we have just selected
	GUnrealEd->UpdateFloatingPropertyWindows();

	// Clean up any editor actors being referenced 
	GEngine->BroadcastLevelActorListChanged();

	return GameInstance;
}

void UEditorEngine::OnViewportCloseRequested(FViewport* InViewport)
{
	RequestEndPlayMap();
}

const FSceneViewport* UEditorEngine::GetGameSceneViewport(UGameViewportClient* ViewportClient) const
{
	return ViewportClient->GetGameViewport();
}

FViewport* UEditorEngine::GetActiveViewport()
{
	// Get the Level editor module and request the Active Viewport.
	FLevelEditorModule& LevelEditorModule = FModuleManager::Get().GetModuleChecked<FLevelEditorModule>( TEXT("LevelEditor") );

	TSharedPtr<ILevelViewport> ActiveLevelViewport = LevelEditorModule.GetFirstActiveViewport();

	if ( ActiveLevelViewport.IsValid() )
	{
		return ActiveLevelViewport->GetActiveViewport();
	}
	
	return nullptr;
}

FViewport* UEditorEngine::GetPIEViewport()
{
	// Check both cases where the PIE viewport may be, otherwise return NULL if none are found.
	if( GameViewport )
	{
		return GameViewport->Viewport;
	}
	else
	{
		for (auto It = WorldList.CreateIterator(); It; ++It)
		{
			FWorldContext &WorldContext = *It;
			if (WorldContext.WorldType == EWorldType::PIE)
			{
				// We can't use FindChecked here because when using the dedicated server option we don't initialize this map 
				//	(we don't use a viewport for the PIE context in this case)
				FSlatePlayInEditorInfo * SlatePlayInEditorSessionPtr = SlatePlayInEditorMap.Find(WorldContext.ContextHandle);
				if ( SlatePlayInEditorSessionPtr != nullptr && SlatePlayInEditorSessionPtr->SlatePlayInEditorWindowViewport.IsValid() )
				{
					return SlatePlayInEditorSessionPtr->SlatePlayInEditorWindowViewport.Get();
				}
			}
		}
	}

	return nullptr;
}

void UEditorEngine::ToggleBetweenPIEandSIE( bool bNewSession )
{
	bIsToggleBetweenPIEandSIEQueued = false;

	// The first PIE world context is the one that can toggle between PIE and SIE
	// Network PIE/SIE toggling is not really meant to be supported.
	FSlatePlayInEditorInfo * SlateInfoPtr = nullptr;
	for (auto It = WorldList.CreateIterator(); It && !SlateInfoPtr; ++It)
	{
		FWorldContext &WorldContext = *It;
		if (WorldContext.WorldType == EWorldType::PIE && !WorldContext.RunAsDedicated)
		{
			SlateInfoPtr = SlatePlayInEditorMap.Find(WorldContext.ContextHandle);
			break;
		}
	}

	if (!SlateInfoPtr)
	{
		return;
	}

	if( FEngineAnalytics::IsAvailable() && !bNewSession )
	{
		FString ToggleType = bIsSimulatingInEditor ? TEXT("SIEtoPIE") : TEXT("PIEtoSIE");

		FEngineAnalytics::GetProvider().RecordEvent(TEXT("Editor.Usage.PIE"), TEXT("ToggleBetweenPIEandSIE"), ToggleType );
	}

	FSlatePlayInEditorInfo & SlatePlayInEditorSession = *SlateInfoPtr;

	// This is only supported inside SLevelEditor viewports currently
	TSharedPtr<ILevelViewport> LevelViewport = SlatePlayInEditorSession.DestinationSlateViewport.Pin();
	if( ensure(LevelViewport.IsValid()) )
	{
		FLevelEditorViewportClient& EditorViewportClient = LevelViewport->GetLevelViewportClient();

		// Toggle to pie if currently simulating
		if( bIsSimulatingInEditor )
		{
			// The undo system may have a reference to a SIE object that is about to be destroyed, so clear the transactions
			ResetTransaction( NSLOCTEXT("UnrealEd", "ToggleBetweenPIEandSIE", "Toggle Between PIE and SIE") );

			// The Game's viewport needs to know about the change away from simluate before the PC is (potentially) created
			GameViewport->GetGameViewport()->SetPlayInEditorIsSimulate(false);

			// The editor viewport client wont be visible so temporarily disable it being realtime
			EditorViewportClient.SetRealtime( false, true );

			if (!SlatePlayInEditorSession.EditorPlayer.IsValid())
			{
				OnSwitchWorldsForPIE(true);

				UWorld* World = GameViewport->GetWorld();
				AGameMode* AuthGameMode = World->GetAuthGameMode();
				if (AuthGameMode)	// If there is no GameMode, we are probably the client and cannot RestartPlayer.
				{
					APlayerController* PC = World->GetFirstPlayerController();
					AuthGameMode->RemovePlayerControllerFromPlayerCount(PC);
					PC->PlayerState->bOnlySpectator = false;
					AuthGameMode->NumPlayers++;

					bool bNeedsRestart = true;
					if (PC->GetPawn() == NULL)
					{
						// Use the "auto-possess" pawn in the world, if there is one.
						for (FConstPawnIterator Iterator = World->GetPawnIterator(); Iterator; ++Iterator)
						{
							APawn* Pawn = *Iterator;
							if (Pawn && Pawn->AutoPossessPlayer == EAutoReceiveInput::Player0)
							{
								if (Pawn->Controller == nullptr)
								{
									PC->Possess(Pawn);
									bNeedsRestart = false;
								}
								break;
							}
						}
					}

					if (bNeedsRestart)
					{
						AuthGameMode->RestartPlayer(PC);

						if (PC->GetPawn())
						{
							// If there was no player start, then try to place the pawn where the camera was.						
							if (PC->StartSpot == nullptr || Cast<AWorldSettings>(PC->StartSpot.Get()))
							{
								const FVector Location = EditorViewportClient.GetViewLocation();
								const FRotator Rotation = EditorViewportClient.GetViewRotation();
								PC->SetControlRotation(Rotation);
								PC->GetPawn()->TeleportTo(Location, Rotation);
							}
						}
					}
				}

				OnSwitchWorldsForPIE(false);
			}

			// A game viewport already exists, tell the level viewport its in to swap to it
			LevelViewport->SwapViewportsForPlayInEditor();

			// No longer simulating
			GameViewport->SetIsSimulateInEditorViewport(false);
			EditorViewportClient.SetIsSimulateInEditorViewport(false);
			bIsSimulatingInEditor = false;
		}
		else
		{
			// Swap to simulate from PIE
			LevelViewport->SwapViewportsForSimulateInEditor();
	
			GameViewport->SetIsSimulateInEditorViewport(true);
			GameViewport->GetGameViewport()->SetPlayInEditorIsSimulate(true);
			EditorViewportClient.SetIsSimulateInEditorViewport(true);
			bIsSimulatingInEditor = true;

			// Make sure the viewport is in real-time mode
			EditorViewportClient.SetRealtime( true );

			// The Simulate window should show stats
			EditorViewportClient.SetShowStats( true );

			if( SlatePlayInEditorSession.EditorPlayer.IsValid() )
			{
				// Move the editor camera to where the player was.  
				FVector ViewLocation;
				FRotator ViewRotation;
				SlatePlayInEditorSession.EditorPlayer.Get()->PlayerController->GetPlayerViewPoint( ViewLocation, ViewRotation );
				EditorViewportClient.SetViewLocation( ViewLocation );

				if( EditorViewportClient.IsPerspective() )
				{
					// Rotation only matters for perspective viewports not orthographic
					EditorViewportClient.SetViewRotation( ViewRotation );
				}
			}
		}
	}

	// Backup ActorsThatWereSelected as this will be cleared whilst deselecting
	TArray<TWeakObjectPtr<class AActor> > BackupOfActorsThatWereSelected(ActorsThatWereSelected);

	// Unselect everything
	GEditor->SelectNone( true, true, false );
	GetSelectedActors()->DeselectAll();
	GetSelectedObjects()->DeselectAll();

	// restore the backup
	ActorsThatWereSelected = BackupOfActorsThatWereSelected;

	// make sure each selected actors sim equivalent is selected if we're Simulating but not if we're Playing
	for ( int32 ActorIndex = 0; ActorIndex < ActorsThatWereSelected.Num(); ++ActorIndex )
	{
		TWeakObjectPtr<AActor> Actor = ActorsThatWereSelected[ ActorIndex ].Get();
		if (Actor.IsValid())
		{
			AActor* SimActor = EditorUtilities::GetSimWorldCounterpartActor(Actor.Get());
			if (SimActor && !SimActor->bHidden)
			{
				SelectActor( SimActor, bIsSimulatingInEditor, false );
			}
		}
	}
}

int32 UEditorEngine::OnSwitchWorldForSlatePieWindow( int32 WorldID )
{
	static const int32 EditorWorldID = 0;
	static const int32 PieWorldID = 1;

	int32 RestoreID = -1;
	if( WorldID == -1 && GWorld != PlayWorld && PlayWorld != NULL)
	{
		// When we have an invalid world id we always switch to the pie world in the PIE window
		const bool bSwitchToPIE = true; 
		OnSwitchWorldsForPIE( bSwitchToPIE );
		// The editor world was active restore it later
		RestoreID = EditorWorldID;
	}
	else if( WorldID == PieWorldID && GWorld != PlayWorld)
	{
		const bool bSwitchToPIE = true;
		// Want to restore the PIE world and the current world is not already the pie world
		OnSwitchWorldsForPIE( bSwitchToPIE );
	}
	else if( WorldID == EditorWorldID && GWorld != EditorWorld)
	{
		const bool bSwitchToPIE = false;
		// Want to restore the editor world and the current world is not already the editor world
		OnSwitchWorldsForPIE( bSwitchToPIE );
	}
	else
	{
		// Current world is already the same as the world being switched to (nested calls to this for example)
	}

	return RestoreID;
}

void UEditorEngine::OnSwitchWorldsForPIE( bool bSwitchToPieWorld )
{
	if( bSwitchToPieWorld )
	{
		SetPlayInEditorWorld( PlayWorld );
	}
	else
	{
		RestoreEditorWorld( EditorWorld );
	}
}

bool UEditorEngine::PackageUsingExternalObjects( ULevel* LevelToCheck, bool bAddForMapCheck )
{
	check(LevelToCheck);
	bool bFoundExternal = false;
	TArray<UObject*> ExternalObjects;
	if(PackageTools::CheckForReferencesToExternalPackages(NULL, NULL, LevelToCheck, &ExternalObjects ))
	{
		for(int32 ObjectIndex = 0; ObjectIndex < ExternalObjects.Num(); ++ObjectIndex)
		{
			// If the object in question has external references and is not pending deletion, add it to the log and tell the user about it below
			UObject* ExternalObject = ExternalObjects[ObjectIndex];

			if(!ExternalObject->IsPendingKill())
			{
				bFoundExternal = true;
				if( bAddForMapCheck ) 
				{
					FFormatNamedArguments Arguments;
					Arguments.Add(TEXT("ObjectName"), FText::FromString(ExternalObject->GetFullName()));
					FMessageLog("MapCheck").Warning()
						->AddToken(FUObjectToken::Create(ExternalObject))
						->AddToken(FTextToken::Create(FText::Format(LOCTEXT( "MapCheck_Message_UsingExternalObject", "{ObjectName} : Externally referenced"), Arguments ) ))
						->AddToken(FMapErrorToken::Create(FMapErrors::UsingExternalObject));
				}
			}
		}
	}
	return bFoundExternal;
}

UWorld* UEditorEngine::CreatePIEWorldBySavingToTemp(FWorldContext &WorldContext, UWorld* InWorld, FString &PlayWorldMapName)
{
	double StartTime = FPlatformTime::Seconds();
	UWorld * LoadedWorld = NULL;

	// We haven't saved it off yet
	TArray<FString> SavedMapNames;
	SaveWorldForPlay(SavedMapNames);

	if (SavedMapNames.Num() == 0)
	{
		UE_LOG(LogPlayLevel, Warning, TEXT("PIE: Unable to save editor world to temp file"));
		return LoadedWorld;
	}

	// Before loading the map, we need to set these flags to true so that postload will work properly
	GIsPlayInEditorWorld = true;

	const FName SavedMapFName = FName(*SavedMapNames[0]);
	UWorld::WorldTypePreLoadMap.FindOrAdd(SavedMapFName) = EWorldType::PIE;

	// Load the package we saved
	UPackage* EditorLevelPackage = LoadPackage(NULL, *SavedMapNames[0], LOAD_PackageForPIE);

	// Clean up the world type list now that PostLoad has occurred
	UWorld::WorldTypePreLoadMap.Remove(SavedMapFName);

	if( EditorLevelPackage )
	{
		// Find world object and use its PersistentLevel pointer.
		LoadedWorld = UWorld::FindWorldInPackage(EditorLevelPackage);

		if (LoadedWorld)
		{
			PostCreatePIEWorld(LoadedWorld);
			UE_LOG(LogPlayLevel, Log, TEXT("PIE: Created PIE world by saving and reloading to %s (%fs)"), *LoadedWorld->GetPathName(), float(FPlatformTime::Seconds() - StartTime));
		}
		else
		{
			UE_LOG(LogPlayLevel, Warning, TEXT("PIE: Unable to find World in loaded package: %s"), *EditorLevelPackage->GetPathName());
		}
	}

	// After loading the map, reset these so that things continue as normal
	GIsPlayInEditorWorld = false;

	PlayWorldMapName = SavedMapNames[0];

	return LoadedWorld;
}

UWorld* UEditorEngine::CreatePIEWorldByDuplication(FWorldContext &WorldContext, UWorld* InWorld, FString &PlayWorldMapName)
{
	double StartTime = FPlatformTime::Seconds();
	UPackage* InPackage = Cast<UPackage>(InWorld->GetOutermost());
	UWorld* CurrentWorld = InWorld;
	UWorld* NewPIEWorld = NULL;
	
	const FString WorldPackageName = InPackage->GetName();

	// Preserve the old path keeping EditorWorld name the same
	PlayWorldMapName = UWorld::ConvertToPIEPackageName(WorldPackageName, WorldContext.PIEInstance);

	// Display a busy cursor while we prepare the PIE world
	const FScopedBusyCursor BusyCursor;

	// Before loading the map, we need to set these flags to true so that postload will work properly
	GIsPlayInEditorWorld = true;

	const FName PlayWorldMapFName = FName(*PlayWorldMapName);
	UWorld::WorldTypePreLoadMap.FindOrAdd(PlayWorldMapFName) = EWorldType::PIE;

	// Create a package for the PIE world
	UE_LOG( LogPlayLevel, Log, TEXT("Creating play world package: %s"),  *PlayWorldMapName );	

	UPackage* PlayWorldPackage = CastChecked<UPackage>(CreatePackage(NULL,*PlayWorldMapName));
	PlayWorldPackage->PackageFlags |= PKG_PlayInEditor;
	PlayWorldPackage->PIEInstanceID = WorldContext.PIEInstance;
	PlayWorldPackage->FileName = InPackage->FileName;
	PlayWorldPackage->SetGuid( InPackage->GetGuid() );

	// check(GPlayInEditorID == -1 || GPlayInEditorID == WorldContext.PIEInstance);
	// Currently GPlayInEditorID is not correctly reset after map loading, so it's not safe to assert here
	GPlayInEditorID = WorldContext.PIEInstance;

	{
		double SDOStart = FPlatformTime::Seconds();

		// Reset any GUID fixups with lazy pointers
		FLazyObjectPtr::ResetPIEFixups();

		// Prepare string asset references for fixup
		TArray<FString> PackageNamesBeingDuplicatedForPIE;
		PackageNamesBeingDuplicatedForPIE.Add(PlayWorldMapName);
		for ( auto LevelIt = EditorWorld->StreamingLevels.CreateConstIterator(); LevelIt; ++LevelIt )
		{
			ULevelStreaming* StreamingLevel = *LevelIt;
			if ( StreamingLevel )
			{
				const FString StreamingLevelPIEName = UWorld::ConvertToPIEPackageName(StreamingLevel->GetWorldAssetPackageName(), WorldContext.PIEInstance);
				PackageNamesBeingDuplicatedForPIE.Add(StreamingLevelPIEName);
			}
		}

		FStringAssetReference::SetPackageNamesBeingDuplicatedForPIE(PackageNamesBeingDuplicatedForPIE);

		// NULL GWorld before various PostLoad functions are called, this makes it easier to debug invalid GWorld accesses
		GWorld = NULL;

		// Duplicate the editor world to create the PIE world
		NewPIEWorld = CastChecked<UWorld>( StaticDuplicateObject(
			EditorWorld,			// Source root
			PlayWorldPackage,		// Destination root
			*EditorWorld->GetName(),// Name for new object
			RF_AllFlags,			// FlagMask
			NULL,					// DestClass
			SDO_DuplicateForPie		// bDuplicateForPIE
			) );

		FStringAssetReference::ClearPackageNamesBeingDuplicatedForPIE();

		// Store prefix we used to rename this world and streaming levels package names
		NewPIEWorld->StreamingLevelsPrefix = UWorld::BuildPIEPackagePrefix(WorldContext.PIEInstance);
		// Fixup model components. The index buffers have been created for the components in the EditorWorld and the order
		// in which components were post-loaded matters. So don't try to guarantee a particular order here, just copy the
		// elements over.
		if ( NewPIEWorld->PersistentLevel->Model != NULL
			&& NewPIEWorld->PersistentLevel->Model == EditorWorld->PersistentLevel->Model
			&& NewPIEWorld->PersistentLevel->ModelComponents.Num() == EditorWorld->PersistentLevel->ModelComponents.Num() )
		{
			NewPIEWorld->PersistentLevel->Model->ClearLocalMaterialIndexBuffersData();
			for (int32 ComponentIndex = 0; ComponentIndex < NewPIEWorld->PersistentLevel->ModelComponents.Num(); ++ComponentIndex)
			{
				UModelComponent* SrcComponent = EditorWorld->PersistentLevel->ModelComponents[ComponentIndex];
				UModelComponent* DestComponent = NewPIEWorld->PersistentLevel->ModelComponents[ComponentIndex];
				DestComponent->CopyElementsFrom(SrcComponent);
			}
		}

		UE_LOG(LogPlayLevel, Log, TEXT("PIE: StaticDuplicateObject took: (%fs)"),  float(FPlatformTime::Seconds() - SDOStart));		
	}

	// Clean up the world type list now that PostLoad has occurred
	UWorld::WorldTypePreLoadMap.Remove(PlayWorldMapFName);

	GPlayInEditorID = -1;
	check( NewPIEWorld );
	NewPIEWorld->FeatureLevel = EditorWorld->FeatureLevel;
	PostCreatePIEWorld(NewPIEWorld);

	// After loading the map, reset these so that things continue as normal
	GIsPlayInEditorWorld = false;
	
	UE_LOG(LogPlayLevel, Log, TEXT("PIE: Created PIE world by copying editor world from %s to %s (%fs)"), *EditorWorld->GetPathName(), *NewPIEWorld->GetPathName(), float(FPlatformTime::Seconds() - StartTime));
	return NewPIEWorld;
}

void UEditorEngine::PostCreatePIEWorld(UWorld *NewPIEWorld)
{
	double WorldInitStart = FPlatformTime::Seconds();
	
	// Init the PIE world
	NewPIEWorld->WorldType = EWorldType::PIE;
	NewPIEWorld->InitWorld();
	UE_LOG(LogPlayLevel, Log, TEXT("PIE: World Init took: (%fs)"),  float(FPlatformTime::Seconds() - WorldInitStart));

	// Tag PlayWorld Actors that also exist in EditorWorld.  At this point, no temporary/run-time actors exist in PlayWorld
	for( FActorIterator PlayActorIt(NewPIEWorld); PlayActorIt; ++PlayActorIt )
	{
		GEditor->ObjectsThatExistInEditorWorld.Set(*PlayActorIt);
	}
}

UWorld* UEditorEngine::CreatePIEWorldFromEntry(FWorldContext &WorldContext, UWorld* InWorld, FString &PlayWorldMapName)
{
	double StartTime = FPlatformTime::Seconds();

	// Create the world
	UWorld *LoadedWorld = UWorld::CreateWorld( EWorldType::PIE, false );
	check(LoadedWorld);
	if (LoadedWorld->GetOutermost() != GetTransientPackage())
	{
		LoadedWorld->GetOutermost()->PIEInstanceID = WorldContext.PIEInstance;
	}
	// Force default GameMode class so project specific code doesn't fire off. 
	// We want this world to truly remain empty while we wait for connect!
	check(LoadedWorld->GetWorldSettings());
	LoadedWorld->GetWorldSettings()->DefaultGameMode = AGameMode::StaticClass();

	PlayWorldMapName = UGameMapsSettings::GetGameDefaultMap();
	return LoadedWorld;
}

bool UEditorEngine::WorldIsPIEInNewViewport(UWorld *InWorld)
{
	FWorldContext &WorldContext = GetWorldContextFromWorldChecked(InWorld);
	if (WorldContext.WorldType == EWorldType::PIE)
	{
		FSlatePlayInEditorInfo * SlateInfoPtr = SlatePlayInEditorMap.Find(WorldContext.ContextHandle);
		if (SlateInfoPtr)
		{
			return SlateInfoPtr->SlatePlayInEditorWindow.IsValid();
		}
	}
	
	return false;
}

void UEditorEngine::SetPIEInstanceWindowSwitchDelegate(FPIEInstanceWindowSwitch InSwitchDelegate)
{
	PIEInstanceWindowSwitchDelegate = InSwitchDelegate;
}

void UEditorEngine::FocusNextPIEWorld(UWorld *CurrentPieWorld, bool previous)
{
	// Get the current world's idx
	int32 CurrentIdx = 0;
	for (CurrentIdx = 0; CurrentPieWorld && CurrentIdx < WorldList.Num(); ++CurrentIdx)
	{
		if (WorldList[CurrentIdx].World() == CurrentPieWorld)
		{
			break;
		}
	}

	// Step through the list to find the next or previous
	int32 step = previous? -1 : 1;
	CurrentIdx += (WorldList.Num() + step);
	
	while ( CurrentPieWorld && WorldList[ CurrentIdx % WorldList.Num() ].World() != CurrentPieWorld )
	{
		FWorldContext &Context = WorldList[CurrentIdx % WorldList.Num()];
		if (Context.World() && Context.WorldType == EWorldType::PIE && Context.GameViewport != NULL)
		{
			break;
		}

		CurrentIdx += step;
	}
	
	if (WorldList[CurrentIdx % WorldList.Num()].World())
	{
		FSlatePlayInEditorInfo * SlateInfoPtr = SlatePlayInEditorMap.Find(WorldList[CurrentIdx % WorldList.Num()].ContextHandle);
		if (SlateInfoPtr && SlateInfoPtr->SlatePlayInEditorWindow.IsValid())
		{
			// Force window to front
			SlateInfoPtr->SlatePlayInEditorWindow.Pin()->BringToFront();

			// Set viewport widget to have keyboard focus
			FSlateApplication::Get().SetKeyboardFocus(SlateInfoPtr->SlatePlayInEditorWindowViewport->GetViewportWidget().Pin(), EFocusCause::Navigation);

			// Execute notifcation delegate incase game code has to do anything else
			PIEInstanceWindowSwitchDelegate.ExecuteIfBound();
		}
	}
}

UGameViewportClient * UEditorEngine::GetNextPIEViewport(UGameViewportClient * CurrentViewport)
{
	// Get the current world's idx
	int32 CurrentIdx = 0;
	for (CurrentIdx = 0; CurrentViewport && CurrentIdx < WorldList.Num(); ++CurrentIdx)
	{
		if (WorldList[CurrentIdx].GameViewport == CurrentViewport)
		{
			break;
		}
	}

	// Step through the list to find the next or previous
	int32 step = 1;
	CurrentIdx += (WorldList.Num() + step);

	while ( CurrentViewport && WorldList[ CurrentIdx % WorldList.Num() ].GameViewport != CurrentViewport )
	{
		FWorldContext &Context = WorldList[CurrentIdx % WorldList.Num()];
		if (Context.GameViewport && Context.WorldType == EWorldType::PIE)
		{
			return Context.GameViewport;
		}

		CurrentIdx += step;
	}

	return NULL;
}

void UEditorEngine::RemapGamepadControllerIdForPIE(class UGameViewportClient* GameViewport, int32 &ControllerId)
{
	// Increment the controller id if we are the focused window, and RouteGamepadToSecondWindow is true (and we are running multiple clients).
	// This cause the focused window to NOT handle the input, decrement controllerID, and pass it to the next window.
	const ULevelEditorPlaySettings* PlayInSettings = GetDefault<ULevelEditorPlaySettings>();
	const bool CanRouteGamepadToSecondWindow = [&PlayInSettings]{ bool RouteGamepadToSecondWindow(false); return (PlayInSettings->GetRouteGamepadToSecondWindow(RouteGamepadToSecondWindow) && RouteGamepadToSecondWindow); }();
	const bool CanRunUnderOneProcess = [&PlayInSettings]{ bool RunUnderOneProcess(false); return (PlayInSettings->GetRunUnderOneProcess(RunUnderOneProcess) && RunUnderOneProcess); }();
	if ( CanRouteGamepadToSecondWindow && CanRunUnderOneProcess && GameViewport->GetWindow().IsValid() && GameViewport->GetWindow()->HasFocusedDescendants())
	{
		ControllerId++;
	}
}

void UEditorEngine::AutomationPlayUsingLauncher(const FString& InLauncherDeviceId)
{
	PlayUsingLauncherDeviceId = InLauncherDeviceId;
	PlayUsingLauncherDeviceName = PlayUsingLauncherDeviceId.Right(PlayUsingLauncherDeviceId.Find(TEXT("@")));
	PlayUsingLauncher();
}

#undef LOCTEXT_NAMESPACE<|MERGE_RESOLUTION|>--- conflicted
+++ resolved
@@ -173,11 +173,7 @@
 
 	// Clean up each world individually
 	TArray<FName> OnlineIdentifiers;
-<<<<<<< HEAD
-	TSet<UWorld*> CurrentPlayWorlds;
-=======
 	TArray<UWorld*> WorldsBeingCleanedUp;
->>>>>>> a8a797ea
 	for (int32 WorldIdx = WorldList.Num()-1; WorldIdx >= 0; --WorldIdx)
 	{
 		FWorldContext &ThisContext = WorldList[WorldIdx];
@@ -185,17 +181,7 @@
 		{
 			if (ThisContext.World())
 			{
-<<<<<<< HEAD
-				for (auto LevelIt(ThisContext.World()->GetLevelIterator()); LevelIt; ++LevelIt)
-				{
-					if (const ULevel* Level = *LevelIt)
-					{
-						CurrentPlayWorlds.Add(CastChecked<UWorld>(Level->GetOuter()));
-					}
-				}
-=======
 				WorldsBeingCleanedUp.Add(ThisContext.World());
->>>>>>> a8a797ea
 			}
 
 			TeardownPlaySession(ThisContext);
@@ -254,19 +240,6 @@
 	EditorWorld = NULL;
 
 	// mark everything contained in the PIE worlds to be deleted
-<<<<<<< HEAD
-	for (TObjectIterator<UObject> It(RF_PendingKill); It; ++It)
-	{
-		UWorld* InWorld = It->GetTypedOuter<UWorld>();
-		if (InWorld && CurrentPlayWorlds.Contains(InWorld))
-		{
-			It->MarkPendingKill();
-		}
-	}
-
-	// Garbage Collect
-	CollectGarbage( GARBAGE_COLLECTION_KEEPFLAGS );
-=======
 	for (UWorld* World : WorldsBeingCleanedUp)
 	{
 		for (auto LevelIt(World->GetLevelIterator()); LevelIt; ++LevelIt)
@@ -295,7 +268,6 @@
 		// Garbage Collect
 		CollectGarbage(GARBAGE_COLLECTION_KEEPFLAGS);
 	}
->>>>>>> a8a797ea
 
 	// Make sure that all objects in the temp levels were entirely garbage collected.
 	for( FObjectIterator ObjectIt; ObjectIt; ++ObjectIt )
@@ -1670,11 +1642,7 @@
 		const ULevelEditorPlaySettings* PlayInSettings = GetDefault<ULevelEditorPlaySettings>();
 		// Setup launch profile, keep the setting here to a minimum.
 		ILauncherProfileRef LauncherProfile = LauncherServicesModule.CreateProfile(TEXT("Play On Device"));
-<<<<<<< HEAD
-		EPlayOnBuildMode bBuildType = GetDefault<ULevelEditorPlaySettings>()->BuildGameBeforeLaunch;
-=======
 		EPlayOnBuildMode bBuildType = PlayInSettings->BuildGameBeforeLaunch;
->>>>>>> a8a797ea
 		if ((bBuildType == EPlayOnBuildMode::PlayOnBuild_Always) || (bBuildType == PlayOnBuild_Default && (bPlayUsingLauncherHasCode) && bPlayUsingLauncherHasCompiler))
 		{
 			LauncherProfile->SetBuildGame(true);
