// Copyright 1998-2015 Epic Games, Inc. All Rights Reserved.

#include "UnrealEd.h"

#include "BlueprintGraphDefinitions.h"
#include "ClassIconFinder.h"
#include "ComponentAssetBroker.h"
#include "ComponentTypeRegistry.h"
#include "EditorClassUtils.h"
#include "Engine/Selection.h"
#include "IDocumentation.h"
#include "KismetEditorUtilities.h"
#include "SComponentClassCombo.h"
#include "SlateBasics.h"
#include "SListViewSelectorDropdownMenu.h"
#include "SSearchBox.h"

#define LOCTEXT_NAMESPACE "ComponentClassCombo"

FString FComponentClassComboEntry::GetClassName() const
{
	return ComponentClass != nullptr ? ComponentClass->GetDisplayNameText().ToString() : ComponentName;
}

void SComponentClassCombo::Construct(const FArguments& InArgs)
{
	PrevSelectedIndex = INDEX_NONE;
	OnComponentClassSelected = InArgs._OnComponentClassSelected;

	FComponentTypeRegistry::Get().SubscribeToComponentList(ComponentClassList).AddRaw(this, &SComponentClassCombo::UpdateComponentClassList);

	UpdateComponentClassList();

	SAssignNew(ComponentClassListView, SListView<FComponentClassComboEntryPtr>)
		.ListItemsSource(&FilteredComponentClassList)
		.OnSelectionChanged( this, &SComponentClassCombo::OnAddComponentSelectionChanged )
		.OnGenerateRow( this, &SComponentClassCombo::GenerateAddComponentRow )
		.SelectionMode(ESelectionMode::Single);

	SAssignNew(SearchBox, SSearchBox)
		.HintText( LOCTEXT( "BlueprintAddComponentSearchBoxHint", "Search Components" ) )
		.OnTextChanged( this, &SComponentClassCombo::OnSearchBoxTextChanged )
		.OnTextCommitted( this, &SComponentClassCombo::OnSearchBoxTextCommitted );

	// Create the Construct arguments for the parent class (SComboButton)
	SComboButton::FArguments Args;
	Args.ButtonContent()
	[
		SNew(SHorizontalBox)
		+SHorizontalBox::Slot()
		.VAlign(VAlign_Center)
		.AutoWidth()
		.Padding(1.f,1.f)
		[
			SNew(STextBlock)
			.TextStyle(FEditorStyle::Get(), "ContentBrowser.TopBar.Font")
			.Font(FEditorStyle::Get().GetFontStyle("FontAwesome.10"))
<<<<<<< HEAD
			.Text(FString(TEXT("\xf067")) /*fa-plus*/)
=======
			.Text(FText::FromString(FString(TEXT("\xf067"))) /*fa-plus*/)
>>>>>>> cce8678d
		]
		+ SHorizontalBox::Slot()
		.VAlign(VAlign_Center)
		.Padding(1.f)
		[
			SNew(STextBlock)
			.Text(LOCTEXT("AddComponentButtonLabel", "Add Component"))
			.TextStyle(FEditorStyle::Get(), "ContentBrowser.TopBar.Font")
			.Visibility(InArgs._IncludeText.Get() ? EVisibility::Visible : EVisibility::Collapsed)
		]
	]
	.MenuContent()
	[

		SNew(SListViewSelectorDropdownMenu<FComponentClassComboEntryPtr>, SearchBox, ComponentClassListView)
		[
			SNew(SBorder)
			.BorderImage(FEditorStyle::GetBrush("Menu.Background"))
			.Padding(2)
			[
				SNew(SBox)
				.WidthOverride(250)
				[				
					SNew(SVerticalBox)
					+SVerticalBox::Slot()
					.Padding(1.f)
					.AutoHeight()
					[
						SearchBox.ToSharedRef()
					]
					+SVerticalBox::Slot()
					.MaxHeight(400)
					[
						ComponentClassListView.ToSharedRef()
					]
				]
			]
		]
	]
	.IsFocusable(true)
	.ContentPadding(FMargin(5, 0))
	.ComboButtonStyle(FEditorStyle::Get(), "ToolbarComboButton")
	.ButtonStyle(FEditorStyle::Get(), "FlatButton.Success")
	.ForegroundColor(FLinearColor::White)
	.OnComboBoxOpened(this, &SComponentClassCombo::ClearSelection);

	SComboButton::Construct(Args);

	ComponentClassListView->EnableToolTipForceField( true );
	// The base class can automatically handle setting focus to a specified control when the combo button is opened
	SetMenuContentWidgetToFocus( SearchBox );
}

SComponentClassCombo::~SComponentClassCombo()
{
	FComponentTypeRegistry::Get().GetOnComponentTypeListChanged().RemoveAll(this);
}

void SComponentClassCombo::ClearSelection()
{
	SearchBox->SetText(FText::GetEmpty());

	PrevSelectedIndex = INDEX_NONE;
	
	// Clear the selection in such a way as to also clear the keyboard selector
	ComponentClassListView->SetSelection(NULL, ESelectInfo::OnNavigation);

	// Make sure we scroll to the top
	if (ComponentClassList->Num() > 0)
	{
		ComponentClassListView->RequestScrollIntoView((*ComponentClassList)[0]);
	}
}

void SComponentClassCombo::GenerateFilteredComponentList(const FString& InSearchText)
{
	if ( InSearchText.IsEmpty() )
	{
		FilteredComponentClassList = *ComponentClassList;
	}
	else
	{
		FilteredComponentClassList.Empty();

		int32 LastHeadingIndex = INDEX_NONE;
		FComponentClassComboEntryPtr* LastHeadingPtr = nullptr;

		for (int32 ComponentIndex = 0; ComponentIndex < ComponentClassList->Num(); ComponentIndex++)
		{
			FComponentClassComboEntryPtr& CurrentEntry = (*ComponentClassList)[ComponentIndex];

			if (CurrentEntry->IsHeading())
<<<<<<< HEAD
			{
				LastHeadingIndex = FilteredComponentClassList.Num();
				LastHeadingPtr = &CurrentEntry;
			}
			else if (CurrentEntry->IsClass() && CurrentEntry->IsIncludedInFilter())
			{
=======
			{
				LastHeadingIndex = FilteredComponentClassList.Num();
				LastHeadingPtr = &CurrentEntry;
			}
			else if (CurrentEntry->IsClass() && CurrentEntry->IsIncludedInFilter())
			{
>>>>>>> cce8678d
				FString FriendlyComponentName = GetSanitizedComponentName( CurrentEntry );

				if ( FriendlyComponentName.Contains( InSearchText, ESearchCase::IgnoreCase ) )
				{
					// Add the heading first if it hasn't already been added
					if (LastHeadingIndex != INDEX_NONE)
					{
						FilteredComponentClassList.Insert(*LastHeadingPtr, LastHeadingIndex);
						LastHeadingIndex = INDEX_NONE;
						LastHeadingPtr = nullptr;
					}

					// Add the class
					FilteredComponentClassList.Add( CurrentEntry );
				}
			}
		}

		// Select the first non-category item that passed the filter
		for (FComponentClassComboEntryPtr& TestEntry : FilteredComponentClassList)
		{
			if (TestEntry->IsClass())
			{
				ComponentClassListView->SetSelection(TestEntry, ESelectInfo::OnNavigation);
				break;
			}
		}
	}
}

FText SComponentClassCombo::GetCurrentSearchString() const
{
	return CurrentSearchString;
}

void SComponentClassCombo::OnSearchBoxTextChanged( const FText& InSearchText )
{
	CurrentSearchString = InSearchText;

	// Generate a filtered list
	GenerateFilteredComponentList(CurrentSearchString.ToString());

	// Ask the combo to update its contents on next tick
	ComponentClassListView->RequestListRefresh();
}

void SComponentClassCombo::OnSearchBoxTextCommitted(const FText& NewText, ETextCommit::Type CommitInfo)
{
	if(CommitInfo == ETextCommit::OnEnter)
	{
		auto SelectedItems = ComponentClassListView->GetSelectedItems();
		if(SelectedItems.Num() > 0)
		{
			ComponentClassListView->SetSelection(SelectedItems[0]);
		}
	}
}

// @todo: move this to FKismetEditorUtilities
static UClass* GetAuthoritativeBlueprintClass(UBlueprint const* const Blueprint)
{
	UClass* BpClass = (Blueprint->SkeletonGeneratedClass != nullptr) ? Blueprint->SkeletonGeneratedClass :
		Blueprint->GeneratedClass;

	if (BpClass == nullptr)
	{
		BpClass = Blueprint->ParentClass;
	}

	UClass* AuthoritativeClass = BpClass;
	if (BpClass != nullptr)
	{
		AuthoritativeClass = BpClass->GetAuthoritativeClass();
	}
	return AuthoritativeClass;
}

void SComponentClassCombo::OnAddComponentSelectionChanged( FComponentClassComboEntryPtr InItem, ESelectInfo::Type SelectInfo )
{
	if ( InItem.IsValid() && InItem->IsClass() && SelectInfo != ESelectInfo::OnNavigation)
	{
		// We don't want the item to remain selected
		ClearSelection();

		if ( InItem->IsClass() )
		{
			// Neither do we want the combo dropdown staying open once the user has clicked on a valid option
			SetIsOpen(false, false);

			if( OnComponentClassSelected.IsBound() )
			{
				UClass* ComponentClass = InItem->GetComponentClass();
				if (ComponentClass == nullptr)
				{
					// The class is not loaded yet, so load it:
					const ELoadFlags LoadFlags = LOAD_None;
					UBlueprint* LoadedObject = LoadObject<UBlueprint>(NULL, *InItem->GetComponentPath(), NULL, LoadFlags, NULL);
					ComponentClass = GetAuthoritativeBlueprintClass(LoadedObject);
				}

				UActorComponent* NewActorComponent = OnComponentClassSelected.Execute(ComponentClass, InItem->GetComponentCreateAction(), InItem->GetAssetOverride());
				if(NewActorComponent)
				{
					InItem->GetOnComponentCreated().ExecuteIfBound(NewActorComponent);
				}
			}
		}
	}
	else if ( InItem.IsValid() && SelectInfo != ESelectInfo::OnMouseClick )
	{
		int32 SelectedIdx = INDEX_NONE;
		if (FilteredComponentClassList.Find(InItem, /*out*/ SelectedIdx))
		{
			if (!InItem->IsClass())
			{
				int32 SelectionDirection = SelectedIdx - PrevSelectedIndex;

				// Update the previous selected index
				PrevSelectedIndex = SelectedIdx;

				// Make sure we select past the category header if we started filtering with it selected somehow (avoiding the infinite loop selecting the same item forever)
				if (SelectionDirection == 0)
				{
					SelectionDirection = 1;
				}

				if(SelectedIdx + SelectionDirection >= 0 && SelectedIdx + SelectionDirection < FilteredComponentClassList.Num())
				{
					ComponentClassListView->SetSelection(FilteredComponentClassList[SelectedIdx + SelectionDirection], ESelectInfo::OnNavigation);
				}
			}
			else
			{
				// Update the previous selected index
				PrevSelectedIndex = SelectedIdx;
			}
		}
	}
}

TSharedRef<ITableRow> SComponentClassCombo::GenerateAddComponentRow( FComponentClassComboEntryPtr Entry, const TSharedRef<STableViewBase> &OwnerTable ) const
{
	check( Entry->IsHeading() || Entry->IsSeparator() || Entry->IsClass() );

	if ( Entry->IsHeading() )
	{
		return 
			SNew( STableRow< TSharedPtr<FString> >, OwnerTable )
				.Style(&FEditorStyle::Get().GetWidgetStyle<FTableRowStyle>("TableView.NoHoverTableRow"))
				.ShowSelection(false)
			[
				SNew(SBox)
				.Padding(1.f)
				[
					SNew(STextBlock)
					.Text(FText::FromString(Entry->GetHeadingText()))
					.TextStyle(FEditorStyle::Get(), TEXT("Menu.Heading"))
				]
			];
	}
	else if ( Entry->IsSeparator() )
	{
		return 
			SNew( STableRow< TSharedPtr<FString> >, OwnerTable )
				.Style(&FEditorStyle::Get().GetWidgetStyle<FTableRowStyle>("TableView.NoHoverTableRow"))
				.ShowSelection(false)
			[
				SNew(SBox)
				.Padding(1.f)
				[
					SNew(SBorder)
					.Padding(FEditorStyle::GetMargin(TEXT("Menu.Separator.Padding")))
					.BorderImage(FEditorStyle::GetBrush(TEXT("Menu.Separator")))
				]
			];
	}
	else
	{
		
		return
			SNew( SComboRow< TSharedPtr<FString> >, OwnerTable )
			.ToolTip( GetComponentToolTip(Entry) )
			[
				SNew(SHorizontalBox)
				+SHorizontalBox::Slot()
				.AutoWidth()
				.VAlign(VAlign_Center)
				[
					SNew(SSpacer)
					.Size(FVector2D(8.0f,1.0f))
				]
				+SHorizontalBox::Slot()
				.Padding(1.0f)
				.AutoWidth()
				[
					SNew(SImage)
<<<<<<< HEAD
					.Image( FClassIconFinder::FindIconForClass( Entry->GetIconOverrideBrushName() == NAME_None ? Entry->GetComponentClass() : nullptr, Entry->GetIconOverrideBrushName() ) )
=======
					.Image( FClassIconFinder::FindIconForClass( Entry->GetIconOverrideBrushName() == NAME_None ? Entry->GetIconClass() : nullptr, Entry->GetIconOverrideBrushName() ) )
>>>>>>> cce8678d
				]
				+SHorizontalBox::Slot()
				.AutoWidth()
				.VAlign(VAlign_Center)
				[
					SNew(SSpacer)
					.Size(FVector2D(3.0f,1.0f))
				]
				+SHorizontalBox::Slot()
				.AutoWidth()
				.VAlign(VAlign_Center)
				[
					SNew(STextBlock)
					.HighlightText(this, &SComponentClassCombo::GetCurrentSearchString)
					.Text(this, &SComponentClassCombo::GetFriendlyComponentName, Entry)
				]
			];
	}
}

void SComponentClassCombo::UpdateComponentClassList()
{
	GenerateFilteredComponentList(CurrentSearchString.ToString());
}

FText SComponentClassCombo::GetFriendlyComponentName(FComponentClassComboEntryPtr Entry) const
{
	// Get a user friendly string from the component name
	FString FriendlyComponentName;

	if( Entry->GetComponentCreateAction() == EComponentCreateAction::CreateNewCPPClass )
	{
		FriendlyComponentName = LOCTEXT("NewCPPComponentFriendlyName", "New C++ Component...").ToString();
<<<<<<< HEAD
	}
	else if (Entry->GetComponentCreateAction() == EComponentCreateAction::CreateNewBlueprintClass )
	{
		FriendlyComponentName = LOCTEXT("NewBlueprintComponentFriendlyName", "New Blueprint Script Component...").ToString();
	}
	else
	{
		FriendlyComponentName = GetSanitizedComponentName(Entry);

		// Don't try to match up assets for USceneComponent it will match lots of things and doesn't have any nice behavior for asset adds 
		if (Entry->GetComponentClass() != USceneComponent::StaticClass() && Entry->GetComponentNameOverride().IsEmpty())
		{
			// Search the selected assets and look for any that can be used as a source asset for this type of component
			// If there is one we append the asset name to the component name, if there are many we append "Multiple Assets"
			FString AssetName;
			UObject* PreviousMatchingAsset = NULL;

			FEditorDelegates::LoadSelectedAssetsIfNeeded.Broadcast();
			USelection* Selection = GEditor->GetSelectedObjects();
			for(FSelectionIterator ObjectIter(*Selection); ObjectIter; ++ObjectIter)
			{
				UObject* Object = *ObjectIter;
				UClass* Class = Object->GetClass();

				TArray<TSubclassOf<UActorComponent> > ComponentClasses = FComponentAssetBrokerage::GetComponentsForAsset(Object);
				for(int32 ComponentIndex = 0; ComponentIndex < ComponentClasses.Num(); ComponentIndex++)
				{
					if(ComponentClasses[ComponentIndex]->IsChildOf(Entry->GetComponentClass()))
					{
						if(AssetName.IsEmpty())
						{
							// If there is no previous asset then we just accept the name
							AssetName = Object->GetName();
							PreviousMatchingAsset = Object;
						}
						else
						{
							// if there is a previous asset then check that we didn't just find multiple appropriate components
							// in a single asset - if the asset differs then we don't display the name, just "Multiple Assets"
							if(PreviousMatchingAsset != Object)
							{
								AssetName = LOCTEXT("MultipleAssetsForComponentAnnotation", "Multiple Assets").ToString();
								PreviousMatchingAsset = Object;
							}
						}
					}
				}
			}

			if(!AssetName.IsEmpty())
			{
				FriendlyComponentName += FString(" (") + AssetName + FString(")");
			}
		}
	}
	return FText::FromString(FriendlyComponentName);
}

FString SComponentClassCombo::GetSanitizedComponentName(FComponentClassComboEntryPtr Entry)
{
	FString DisplayName;
	if (Entry->GetComponentNameOverride() != FString())
	{
		DisplayName = Entry->GetComponentNameOverride();
	}
	else if (UClass* ComponentClass = Entry->GetComponentClass())
	{
		if (ComponentClass->HasMetaData(TEXT("DisplayName")))
		{
			DisplayName = ComponentClass->GetMetaData(TEXT("DisplayName"));
		}
		else
		{
			DisplayName = ComponentClass->GetDisplayNameText().ToString();
			if (!ComponentClass->HasAnyClassFlags(CLASS_CompiledFromBlueprint))
			{
				DisplayName.RemoveFromEnd(TEXT("Component"), ESearchCase::IgnoreCase);
			}
		}
	}
	else
	{
		DisplayName = Entry->GetClassName();
	}
	return FName::NameToDisplayString(DisplayName, false);
=======
	}
	else if (Entry->GetComponentCreateAction() == EComponentCreateAction::CreateNewBlueprintClass )
	{
		FriendlyComponentName = LOCTEXT("NewBlueprintComponentFriendlyName", "New Blueprint Script Component...").ToString();
	}
	else
	{
		FriendlyComponentName = GetSanitizedComponentName(Entry);

		// Don't try to match up assets for USceneComponent it will match lots of things and doesn't have any nice behavior for asset adds 
		if (Entry->GetComponentClass() != USceneComponent::StaticClass() && Entry->GetComponentNameOverride().IsEmpty())
		{
			// Search the selected assets and look for any that can be used as a source asset for this type of component
			// If there is one we append the asset name to the component name, if there are many we append "Multiple Assets"
			FString AssetName;
			UObject* PreviousMatchingAsset = NULL;

			FEditorDelegates::LoadSelectedAssetsIfNeeded.Broadcast();
			USelection* Selection = GEditor->GetSelectedObjects();
			for(FSelectionIterator ObjectIter(*Selection); ObjectIter; ++ObjectIter)
			{
				UObject* Object = *ObjectIter;
				UClass* Class = Object->GetClass();

				TArray<TSubclassOf<UActorComponent> > ComponentClasses = FComponentAssetBrokerage::GetComponentsForAsset(Object);
				for(int32 ComponentIndex = 0; ComponentIndex < ComponentClasses.Num(); ComponentIndex++)
				{
					if(ComponentClasses[ComponentIndex]->IsChildOf(Entry->GetComponentClass()))
					{
						if(AssetName.IsEmpty())
						{
							// If there is no previous asset then we just accept the name
							AssetName = Object->GetName();
							PreviousMatchingAsset = Object;
						}
						else
						{
							// if there is a previous asset then check that we didn't just find multiple appropriate components
							// in a single asset - if the asset differs then we don't display the name, just "Multiple Assets"
							if(PreviousMatchingAsset != Object)
							{
								AssetName = LOCTEXT("MultipleAssetsForComponentAnnotation", "Multiple Assets").ToString();
								PreviousMatchingAsset = Object;
							}
						}
					}
				}
			}

			if(!AssetName.IsEmpty())
			{
				FriendlyComponentName += FString(" (") + AssetName + FString(")");
			}
		}
	}
	return FText::FromString(FriendlyComponentName);
}

FString SComponentClassCombo::GetSanitizedComponentName(FComponentClassComboEntryPtr Entry)
{
	FString DisplayName;
	if (Entry->GetComponentNameOverride() != FString())
	{
		DisplayName = Entry->GetComponentNameOverride();
	}
	else if (UClass* ComponentClass = Entry->GetComponentClass())
	{
		if (ComponentClass->HasMetaData(TEXT("DisplayName")))
		{
			DisplayName = ComponentClass->GetMetaData(TEXT("DisplayName"));
		}
		else
		{
			DisplayName = ComponentClass->GetDisplayNameText().ToString();
			if (!ComponentClass->HasAnyClassFlags(CLASS_CompiledFromBlueprint))
			{
				DisplayName.RemoveFromEnd(TEXT("Component"), ESearchCase::IgnoreCase);
			}
		}
	}
	else
	{
		DisplayName = Entry->GetClassName();
	}
	return FName::NameToDisplayString(DisplayName, false);
}

TSharedRef<SToolTip> SComponentClassCombo::GetComponentToolTip(FComponentClassComboEntryPtr Entry) const
{
	// Special handling for the "New..." options
	if (Entry->GetComponentCreateAction() == EComponentCreateAction::CreateNewCPPClass)
	{
		return SNew(SToolTip)
			.Text(LOCTEXT("NewCPPComponentToolTip", "Create a custom actor component using C++"));
	}
	else if (Entry->GetComponentCreateAction() == EComponentCreateAction::CreateNewBlueprintClass)
	{
		return SNew(SToolTip)
			.Text(LOCTEXT("NewBlueprintComponentToolTip", "Create a custom actor component using Blueprints"));
	}
	
	// Handle components which have a currently loaded class
	if (const UClass* ComponentClass = Entry->GetComponentClass())
	{
		return FEditorClassUtils::GetTooltip(ComponentClass);
	}

	// Fallback for components that don't currently have a loaded class
	return SNew(SToolTip)
		.Text(FText::FromString(Entry->GetClassName()));
>>>>>>> cce8678d
}

#undef LOCTEXT_NAMESPACE<|MERGE_RESOLUTION|>--- conflicted
+++ resolved
@@ -55,11 +55,7 @@
 			SNew(STextBlock)
 			.TextStyle(FEditorStyle::Get(), "ContentBrowser.TopBar.Font")
 			.Font(FEditorStyle::Get().GetFontStyle("FontAwesome.10"))
-<<<<<<< HEAD
-			.Text(FString(TEXT("\xf067")) /*fa-plus*/)
-=======
 			.Text(FText::FromString(FString(TEXT("\xf067"))) /*fa-plus*/)
->>>>>>> cce8678d
 		]
 		+ SHorizontalBox::Slot()
 		.VAlign(VAlign_Center)
@@ -152,21 +148,12 @@
 			FComponentClassComboEntryPtr& CurrentEntry = (*ComponentClassList)[ComponentIndex];
 
 			if (CurrentEntry->IsHeading())
-<<<<<<< HEAD
 			{
 				LastHeadingIndex = FilteredComponentClassList.Num();
 				LastHeadingPtr = &CurrentEntry;
 			}
 			else if (CurrentEntry->IsClass() && CurrentEntry->IsIncludedInFilter())
 			{
-=======
-			{
-				LastHeadingIndex = FilteredComponentClassList.Num();
-				LastHeadingPtr = &CurrentEntry;
-			}
-			else if (CurrentEntry->IsClass() && CurrentEntry->IsIncludedInFilter())
-			{
->>>>>>> cce8678d
 				FString FriendlyComponentName = GetSanitizedComponentName( CurrentEntry );
 
 				if ( FriendlyComponentName.Contains( InSearchText, ESearchCase::IgnoreCase ) )
@@ -363,11 +350,7 @@
 				.AutoWidth()
 				[
 					SNew(SImage)
-<<<<<<< HEAD
-					.Image( FClassIconFinder::FindIconForClass( Entry->GetIconOverrideBrushName() == NAME_None ? Entry->GetComponentClass() : nullptr, Entry->GetIconOverrideBrushName() ) )
-=======
 					.Image( FClassIconFinder::FindIconForClass( Entry->GetIconOverrideBrushName() == NAME_None ? Entry->GetIconClass() : nullptr, Entry->GetIconOverrideBrushName() ) )
->>>>>>> cce8678d
 				]
 				+SHorizontalBox::Slot()
 				.AutoWidth()
@@ -401,7 +384,6 @@
 	if( Entry->GetComponentCreateAction() == EComponentCreateAction::CreateNewCPPClass )
 	{
 		FriendlyComponentName = LOCTEXT("NewCPPComponentFriendlyName", "New C++ Component...").ToString();
-<<<<<<< HEAD
 	}
 	else if (Entry->GetComponentCreateAction() == EComponentCreateAction::CreateNewBlueprintClass )
 	{
@@ -487,92 +469,6 @@
 		DisplayName = Entry->GetClassName();
 	}
 	return FName::NameToDisplayString(DisplayName, false);
-=======
-	}
-	else if (Entry->GetComponentCreateAction() == EComponentCreateAction::CreateNewBlueprintClass )
-	{
-		FriendlyComponentName = LOCTEXT("NewBlueprintComponentFriendlyName", "New Blueprint Script Component...").ToString();
-	}
-	else
-	{
-		FriendlyComponentName = GetSanitizedComponentName(Entry);
-
-		// Don't try to match up assets for USceneComponent it will match lots of things and doesn't have any nice behavior for asset adds 
-		if (Entry->GetComponentClass() != USceneComponent::StaticClass() && Entry->GetComponentNameOverride().IsEmpty())
-		{
-			// Search the selected assets and look for any that can be used as a source asset for this type of component
-			// If there is one we append the asset name to the component name, if there are many we append "Multiple Assets"
-			FString AssetName;
-			UObject* PreviousMatchingAsset = NULL;
-
-			FEditorDelegates::LoadSelectedAssetsIfNeeded.Broadcast();
-			USelection* Selection = GEditor->GetSelectedObjects();
-			for(FSelectionIterator ObjectIter(*Selection); ObjectIter; ++ObjectIter)
-			{
-				UObject* Object = *ObjectIter;
-				UClass* Class = Object->GetClass();
-
-				TArray<TSubclassOf<UActorComponent> > ComponentClasses = FComponentAssetBrokerage::GetComponentsForAsset(Object);
-				for(int32 ComponentIndex = 0; ComponentIndex < ComponentClasses.Num(); ComponentIndex++)
-				{
-					if(ComponentClasses[ComponentIndex]->IsChildOf(Entry->GetComponentClass()))
-					{
-						if(AssetName.IsEmpty())
-						{
-							// If there is no previous asset then we just accept the name
-							AssetName = Object->GetName();
-							PreviousMatchingAsset = Object;
-						}
-						else
-						{
-							// if there is a previous asset then check that we didn't just find multiple appropriate components
-							// in a single asset - if the asset differs then we don't display the name, just "Multiple Assets"
-							if(PreviousMatchingAsset != Object)
-							{
-								AssetName = LOCTEXT("MultipleAssetsForComponentAnnotation", "Multiple Assets").ToString();
-								PreviousMatchingAsset = Object;
-							}
-						}
-					}
-				}
-			}
-
-			if(!AssetName.IsEmpty())
-			{
-				FriendlyComponentName += FString(" (") + AssetName + FString(")");
-			}
-		}
-	}
-	return FText::FromString(FriendlyComponentName);
-}
-
-FString SComponentClassCombo::GetSanitizedComponentName(FComponentClassComboEntryPtr Entry)
-{
-	FString DisplayName;
-	if (Entry->GetComponentNameOverride() != FString())
-	{
-		DisplayName = Entry->GetComponentNameOverride();
-	}
-	else if (UClass* ComponentClass = Entry->GetComponentClass())
-	{
-		if (ComponentClass->HasMetaData(TEXT("DisplayName")))
-		{
-			DisplayName = ComponentClass->GetMetaData(TEXT("DisplayName"));
-		}
-		else
-		{
-			DisplayName = ComponentClass->GetDisplayNameText().ToString();
-			if (!ComponentClass->HasAnyClassFlags(CLASS_CompiledFromBlueprint))
-			{
-				DisplayName.RemoveFromEnd(TEXT("Component"), ESearchCase::IgnoreCase);
-			}
-		}
-	}
-	else
-	{
-		DisplayName = Entry->GetClassName();
-	}
-	return FName::NameToDisplayString(DisplayName, false);
 }
 
 TSharedRef<SToolTip> SComponentClassCombo::GetComponentToolTip(FComponentClassComboEntryPtr Entry) const
@@ -598,7 +494,6 @@
 	// Fallback for components that don't currently have a loaded class
 	return SNew(SToolTip)
 		.Text(FText::FromString(Entry->GetClassName()));
->>>>>>> cce8678d
 }
 
 #undef LOCTEXT_NAMESPACE