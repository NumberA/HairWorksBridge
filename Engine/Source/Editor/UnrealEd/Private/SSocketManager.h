// Copyright 1998-2015 Epic Games, Inc. All Rights Reserved.

#pragma once

#include "ISocketManager.h"

class SSocketManager : public ISocketManager, public FNotifyHook
{
public:
	SLATE_BEGIN_ARGS( SSocketManager ) :
		 _StaticMeshEditorPtr(){}
		SLATE_ARGUMENT( TSharedPtr< IStaticMeshEditor >, StaticMeshEditorPtr )
		SLATE_EVENT( FSimpleDelegate, OnSocketSelectionChanged )
	SLATE_END_ARGS()

	virtual void Construct(const FArguments& InArgs);

	virtual ~SSocketManager();

	// ISocketManager interface
	virtual UStaticMeshSocket* GetSelectedSocket() const override;
	virtual void SetSelectedSocket(UStaticMeshSocket* InSelectedSocket) override;
	virtual void DeleteSelectedSocket() override;
	virtual void DuplicateSelectedSocket() override;
	virtual void RequestRenameSelectedSocket() override;
	virtual void UpdateStaticMesh() override;
	// End of ISocketManager

		/**
	 *	Checks for a duplicate socket using the name for comparison.
	 *
	 *	@param InSocketName			The name to compare.
	 *
	 *	@return						TRUE if another socket already exists with that name.
	 */
	bool CheckForDuplicateSocket(const FString& InSocketName);

private:
	/** Creates a widget from the list item. */
	TSharedRef< ITableRow > MakeWidgetFromOption( TSharedPtr< struct SocketListItem> InItem, const TSharedRef< STableViewBase >& OwnerTable );

	/**	Creates a socket with a specified name. */
	void CreateSocket();

	/** Refreshes the socket list. */
	void RefreshSocketList();

	/** Gets the visibility of the select a socket message */
	EVisibility GetSelectSocketMessageVisibility() const;

	/** 
	 *	Updates the details to the selected socket.
	 *
	 *	@param InSocket				The newly selected socket.
	 */
	void SocketSelectionChanged(UStaticMeshSocket* InSocket);

	/** Callback for the list view when an item is selected. */
	void SocketSelectionChanged_Execute( TSharedPtr<SocketListItem> InItem, ESelectInfo::Type SelectInfo );

	/** Callback for the Create Socket button. */
	FReply CreateSocket_Execute();

<<<<<<< HEAD
	/** Callback for the Delete Socket button. */
	FReply DeleteSelectedSocket_Execute();

=======
>>>>>>> cce8678d
	FText GetSocketHeaderText() const;

	/** Callback for when the socket name textbox is changed, verifies the name is not a duplicate. */
	void SocketName_TextChanged(const FText& InText);

	/** Callback to retrieve the context menu for the list view */
	TSharedPtr<SWidget> OnContextMenuOpening();

	/** FNotifyHook interface */
	virtual void NotifyPostChange( const FPropertyChangedEvent& PropertyChangedEvent, UProperty* PropertyThatChanged ) override;

	/** Post undo */
	void PostUndo();

	/** Callback when an item is scrolled into view, handling calls to rename items */
	void OnItemScrolledIntoView( TSharedPtr<SocketListItem> InItem, const TSharedPtr<ITableRow>& InWidget);
private:
	/** Add a property change listener to each socket. */
	void AddPropertyChangeListenerToSockets();

	/** Remove the property change listener from the sockets. */
	void RemovePropertyChangeListenerFromSockets();

	/** Called when a socket property has changed. */
	void OnSocketPropertyChanged( const UStaticMeshSocket* Socket, const UProperty* ChangedProperty );

	/** Called when socket selection changes */
	FSimpleDelegate OnSocketSelectionChanged;

	/** Pointer back to the static mesh editor, used for */
	TWeakPtr< IStaticMeshEditor > StaticMeshEditorPtr;

	/** Details panel for the selected socket. */
	TSharedPtr<class IDetailsView> SocketDetailsView;

	/** List of sockets for for the associated static mesh or anim set. */
	TArray< TSharedPtr<SocketListItem> > SocketList;

	/** Listview for displaying the sockets. */
	TSharedPtr< SListView<TSharedPtr< SocketListItem > > > SocketListView;

	/** Helper variable for rotating in world space. */
	FVector WorldSpaceRotation;

	/** The static mesh being edited. */
	TWeakObjectPtr< UStaticMesh > StaticMesh;

	/** Widgets for the World Space Rotation */
	TSharedPtr< SSpinBox<float> > PitchRotation;
	TSharedPtr< SSpinBox<float> > YawRotation;
	TSharedPtr< SSpinBox<float> > RollRotation;

	/** Points to an item that is being requested to be renamed */
	TWeakPtr<SocketListItem> DeferredRenameRequest;
};<|MERGE_RESOLUTION|>--- conflicted
+++ resolved
@@ -61,12 +61,6 @@
 	/** Callback for the Create Socket button. */
 	FReply CreateSocket_Execute();
 
-<<<<<<< HEAD
-	/** Callback for the Delete Socket button. */
-	FReply DeleteSelectedSocket_Execute();
-
-=======
->>>>>>> cce8678d
 	FText GetSocketHeaderText() const;
 
 	/** Callback for when the socket name textbox is changed, verifies the name is not a duplicate. */
