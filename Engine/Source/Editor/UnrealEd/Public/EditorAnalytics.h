--- conflicted
+++ resolved
@@ -59,11 +59,8 @@
 		UATLaunchFailure = 101,
 		FailedToDeleteStagingDirectory = 102,
 		MissingExecutable = 103,
-<<<<<<< HEAD
-=======
 		DeviceNotSetupForDevelopment = 150,
 		DeviceOSNewerThanSDK = 151,
->>>>>>> cce8678d
 	};
 };
 
