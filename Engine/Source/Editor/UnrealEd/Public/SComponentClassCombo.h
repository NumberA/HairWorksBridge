--- conflicted
+++ resolved
@@ -52,22 +52,6 @@
 public:
 	FComponentClassComboEntry( const FString& InHeadingText, TSubclassOf<UActorComponent> InComponentClass, bool InIncludedInFilter, EComponentCreateAction::Type InComponentCreateAction, FComponentEntryCustomizationArgs InCustomizationArgs = FComponentEntryCustomizationArgs() )
 		: ComponentClass(InComponentClass)
-<<<<<<< HEAD
-		, ComponentName()
-		, ComponentPath()
-		, HeadingText(InHeadingText)
-		, bIncludedInFilter(InIncludedInFilter)
-		, ComponentCreateAction(InComponentCreateAction)
-		, CustomizationArgs(InCustomizationArgs)
-	{}
-
-	FComponentClassComboEntry(const FString& InHeadingText, const FString& InComponentName, FName InComponentPath, bool InIncludedInFilter)
-		: ComponentClass()
-		, ComponentName(InComponentName)
-		, ComponentPath(InComponentPath)
-		, HeadingText(InHeadingText)
-		, bIncludedInFilter(InIncludedInFilter)
-=======
 		, IconClass(InComponentClass)
 		, ComponentName()
 		, ComponentPath()
@@ -84,17 +68,12 @@
 		, ComponentPath(InComponentPath)
 		, HeadingText(InHeadingText)
 		, bIncludedInFilter(InIncludedInFilter)
->>>>>>> cce8678d
 		, ComponentCreateAction(EComponentCreateAction::SpawnExistingClass)
 	{}
 
 	FComponentClassComboEntry( const FString& InHeadingText )
-<<<<<<< HEAD
-		: ComponentClass(NULL)
-=======
 		: ComponentClass(nullptr)
 		, IconClass(nullptr)
->>>>>>> cce8678d
 		, ComponentName()
 		, ComponentPath()
 		, HeadingText(InHeadingText)
@@ -140,28 +119,15 @@
 	EComponentCreateAction::Type GetComponentCreateAction() const
 	{
 		return ComponentCreateAction;
-<<<<<<< HEAD
 	}
 
 	FOnComponentCreated& GetOnComponentCreated()
 	{
 		return CustomizationArgs.OnComponentCreated;
-=======
->>>>>>> cce8678d
 	}
 	FString GetClassName() const;
 	FString GetComponentPath() const { return ComponentPath.ToString(); }
 
-<<<<<<< HEAD
-=======
-	FOnComponentCreated& GetOnComponentCreated()
-	{
-		return CustomizationArgs.OnComponentCreated;
-	}
-	FString GetClassName() const;
-	FString GetComponentPath() const { return ComponentPath.ToString(); }
-
->>>>>>> cce8678d
 	UObject* GetAssetOverride()
 	{
 		return CustomizationArgs.AssetOverride.Get();
@@ -172,10 +138,7 @@
 	int32 GetSortPriority() const { return CustomizationArgs.SortPriority; }
 private:
 	TSubclassOf<UActorComponent> ComponentClass;
-<<<<<<< HEAD
-=======
 	const UClass* IconClass;
->>>>>>> cce8678d
 	// For components that are not loaded we just keep the name of the component,
 	// loading occurs when the blueprint is spawned, which should also trigger a refresh
 	// of the component list:
@@ -239,11 +202,8 @@
 
 	FText GetFriendlyComponentName(FComponentClassComboEntryPtr Entry) const;
 
-<<<<<<< HEAD
-=======
 	TSharedRef<SToolTip> GetComponentToolTip(FComponentClassComboEntryPtr Entry) const;
 
->>>>>>> cce8678d
 	FComponentClassSelected OnComponentClassSelected;
 
 	/** List of component class names used by combo box */
