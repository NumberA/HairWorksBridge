--- conflicted
+++ resolved
@@ -108,11 +108,7 @@
 	virtual void SetUndoBarrier() override;
 	virtual void RemoveUndoBarrier() override;
 	virtual void ClearUndoBarriers() override;
-<<<<<<< HEAD
-	virtual bool Undo() override;
-=======
 	virtual bool Undo(bool bCanRedo = true) override;
->>>>>>> e58dcb1b
 	virtual bool Redo() override;
 	virtual bool EnableObjectSerialization() override;
 	virtual bool DisableObjectSerialization() override;
