// Copyright 1998-2014 Epic Games, Inc. All Rights Reserved.

#pragma once

#include "Toolkits/AssetEditorToolkit.h"
#include "DragAndDrop.h"
#include "Editor/GraphEditor/Public/GraphEditorDragDropAction.h"

/**
 * Class for rendering previews of material expressions in the material editor's linked object viewport.
 */
class FMatExpressionPreview : public FMaterial, public FMaterialRenderProxy
{
public:
	FMatExpressionPreview()
	: FMaterial()
	{
		// Register this FMaterial derivative with AddEditorLoadedMaterialResource since it does not have a corresponding UMaterialInterface
		FMaterial::AddEditorLoadedMaterialResource(this);
		SetQualityLevelProperties(EMaterialQualityLevel::High,false,GRHIFeatureLevel);
	}

	FMatExpressionPreview(UMaterialExpression* InExpression)
	: FMaterial()
	, Expression(InExpression)
	{
		FMaterial::AddEditorLoadedMaterialResource(this);
		FPlatformMisc::CreateGuid(Id);

		check(InExpression->Material && InExpression->Material->Expressions.Contains(InExpression));
		InExpression->Material->AppendReferencedTextures(ReferencedTextures);
		SetQualityLevelProperties(EMaterialQualityLevel::High,false,GRHIFeatureLevel);
	}

	~FMatExpressionPreview()
	{
		ReleaseResource();
	}

	void AddReferencedObjects( FReferenceCollector& Collector )
	{
		for (int32 TextureIndex = 0; TextureIndex < ReferencedTextures.Num(); TextureIndex++)
		{
			Collector.AddReferencedObject(ReferencedTextures[TextureIndex]);
		}
	}

	/**
	 * Should the shader for this material with the given platform, shader type and vertex 
	 * factory type combination be compiled
	 *
	 * @param Platform		The platform currently being compiled for
	 * @param ShaderType	Which shader is being compiled
	 * @param VertexFactory	Which vertex factory is being compiled (can be NULL)
	 *
	 * @return true if the shader should be compiled
	 */
	virtual bool ShouldCache(EShaderPlatform Platform, const FShaderType* ShaderType, const FVertexFactoryType* VertexFactoryType) const;

	virtual const TArray<UTexture*>& GetReferencedTextures() const OVERRIDE
	{
		return ReferencedTextures;
	}

	////////////////
	// FMaterialRenderProxy interface.

	virtual const FMaterial* GetMaterial(ERHIFeatureLevel::Type FeatureLevel) const
	{
		if(GetRenderingThreadShaderMap())
		{
			return this;
		}
		else
		{
			return UMaterial::GetDefaultMaterial(MD_Surface)->GetRenderProxy(false)->GetMaterial(FeatureLevel);
		}
	}

	virtual bool GetVectorValue(const FName ParameterName, FLinearColor* OutValue, const FMaterialRenderContext& Context) const
	{
		if (Expression.IsValid() && Expression->Material)
		{
			return Expression->Material->GetRenderProxy(0)->GetVectorValue(ParameterName, OutValue, Context);
		}
		return false;
	}

	virtual bool GetScalarValue(const FName ParameterName, float* OutValue, const FMaterialRenderContext& Context) const
	{
		if (Expression.IsValid() && Expression->Material)
		{
			return Expression->Material->GetRenderProxy(0)->GetScalarValue(ParameterName, OutValue, Context);
		}
		return false;
	}

	virtual bool GetTextureValue(const FName ParameterName,const UTexture** OutValue, const FMaterialRenderContext& Context) const
	{
		if (Expression.IsValid() && Expression->Material)
		{
			return Expression->Material->GetRenderProxy(0)->GetTextureValue(ParameterName, OutValue, Context);
		}
		return false;
	}
	
	// Material properties.
	/** Entry point for compiling a specific material property.  This must call SetMaterialProperty. */
	virtual int32 CompileProperty(EMaterialProperty Property,EShaderFrequency InShaderFrequency,FMaterialCompiler* Compiler) const;

	virtual int32 GetMaterialDomain() const OVERRIDE { return MD_Surface; }
	virtual FString GetMaterialUsageDescription() const { return FString::Printf(TEXT("FMatExpressionPreview %s"), Expression.IsValid() ? *Expression->GetName() : TEXT("NULL")); }
	virtual bool IsTwoSided() const { return false; }
	virtual bool IsLightFunction() const { return false; }
	virtual bool IsUsedWithDeferredDecal() const { return false; }
	virtual bool IsSpecialEngineMaterial() const { return false; }
	virtual bool IsWireframe() const { return false; }
	virtual bool IsMasked() const { return false; }
	virtual enum EBlendMode GetBlendMode() const { return BLEND_Opaque; }
	virtual enum EMaterialLightingModel GetLightingModel() const { return MLM_Unlit; }
	virtual float GetOpacityMaskClipValue() const { return 0.5f; }
	virtual FString GetFriendlyName() const { return FString::Printf(TEXT("FMatExpressionPreview %s"), Expression.IsValid() ? *Expression->GetName() : TEXT("NULL")); }
	/**
	 * Should shaders compiled for this material be saved to disk?
	 */
	virtual bool IsPersistent() const { return false; }
	virtual FGuid GetMaterialId() const OVERRIDE { return Id; }
	const UMaterialExpression* GetExpression() const
	{
		return Expression.Get();
	}

	virtual void NotifyCompilationFinished() OVERRIDE;

	friend FArchive& operator<< ( FArchive& Ar, FMatExpressionPreview& V )
	{
		return Ar << V.Expression;
	}

private:
	TWeakObjectPtr<UMaterialExpression> Expression;
	TArray<UTexture*> ReferencedTextures;
	FGuid Id;
};

/** Wrapper for each material expression, including a trimmed name */
struct FMaterialExpression
{
	FString Name;
	UClass* MaterialClass;

	friend bool operator==(const FMaterialExpression& A,const FMaterialExpression& B)
	{
		return A.MaterialClass == B.MaterialClass;
	}
};

/** Static array of categorized material expression classes. */
struct FCategorizedMaterialExpressionNode
{
	FString	CategoryName;
	TArray<FMaterialExpression> MaterialExpressions;
};

/** Used to display material information, compile errors etc. */
struct FMaterialInfo
{
	FString Text;
	FLinearColor Color;

	FMaterialInfo(const FString& InText, const FLinearColor& InColor)
		: Text(InText)
		, Color(InColor)
	{}
};

/**
This class allows for the display of stats on the overhead introduce into shaders because they have been compiled for development.
It compiles two empty materials with the same set up as the current preview material. One with the development overhead and one without.
The difference in instruction counts between the two is reported to the user as the development overhead.
*/
class FMaterialDevelopmentOverheadStats
{
public:
	FMaterialDevelopmentOverheadStats()
		: EmptyMaterialWithOverhead(NULL)
		, EmptyMaterial(NULL)
	{

	}
	void Init( UMaterial* InMaterial );
	void Update( UMaterial* InMaterial );
	bool GetOverheadCounts( TArray<int32>& OverheadCounts, ERHIFeatureLevel::Type FeatureLevel  );
	void AddReferencedObjects( FReferenceCollector& Collector );

private:
	UMaterial* EmptyMaterialWithOverhead;
	UMaterial* EmptyMaterial;
};

/**
 * Material Editor class
 */
class FMaterialEditor : public IMaterialEditor, public FGCObject, public FTickableGameObject, public FEditorUndoClient, public FNotifyHook
{
public:
	virtual void RegisterTabSpawners(const TSharedRef<class FTabManager>& TabManager) OVERRIDE;
	virtual void UnregisterTabSpawners(const TSharedRef<class FTabManager>& TabManager) OVERRIDE;

public:
	/** Initializes the editor to use a material. Should be the first thing called. */
	void InitEditorForMaterial(UMaterial* InMaterial);

	/** Initializes the editor to use a material function. Should be the first thing called. */
	void InitEditorForMaterialFunction(UMaterialFunction* InMaterialFunction);

	/**
	 * Edits the specified material object
	 *
	 * @param	Mode					Asset editing mode for this editor (standalone or world-centric)
	 * @param	InitToolkitHost			When Mode is WorldCentric, this is the level editor instance to spawn this editor within
	 * @param	ObjectToEdit			The material or material function to edit
	 */
	void InitMaterialEditor( const EToolkitMode::Type Mode, const TSharedPtr< class IToolkitHost >& InitToolkitHost, UObject* ObjectToEdit );

	/** Constructor */
	FMaterialEditor();

	virtual ~FMaterialEditor();
	
	/** FGCObject interface */
	virtual void AddReferencedObjects( FReferenceCollector& Collector ) OVERRIDE;

	/** IToolkit interface */
	virtual FName GetToolkitFName() const OVERRIDE;
	virtual FText GetBaseToolkitName() const OVERRIDE;
	virtual FText GetToolkitName() const OVERRIDE;
	virtual FString GetWorldCentricTabPrefix() const OVERRIDE;

	/** @return the documentation location for this editor */
	virtual FString GetDocumentationLink() const OVERRIDE
	{
		return FString(TEXT("Engine/Rendering/Materials"));
	}

	/** @return Returns the color and opacity to use for the color that appears behind the tab text for this toolkit's tab in world-centric mode. */
	virtual FLinearColor GetWorldCentricTabColorScale() const OVERRIDE;

	/** The material instance applied to the preview mesh. */
	virtual UMaterialInterface* GetMaterialInterface() const OVERRIDE;
	
	/**
	 * Draws material info strings such as instruction count and current errors onto the canvas.
	 */
	static void DrawMaterialInfoStrings(
		FCanvas* Canvas,
		const UMaterial* Material,
		const FMaterialResource* MaterialResource,
		const TArray<FString>& CompileErrors,
		int32 &DrawPositionY,
		bool bDrawInstructions);
	
	/**
	 * Draws messages on the specified viewport and canvas.
	 */
	virtual void DrawMessages( FViewport* Viewport, FCanvas* Canvas );

	/**
	 * Recenter the editor to either the material inputs or the first material function output
	 */
	void RecenterEditor();

	/** Passes instructions to the preview viewport */
	bool SetPreviewMesh(UStaticMesh* InStaticMesh, USkeletalMesh* InSkeletalMesh);
	bool SetPreviewMesh(const TCHAR* InMeshName);
	void SetPreviewMaterial(UMaterialInterface* InMaterialInterface);
	
	/**
	 * Refreshes the viewport containing the preview mesh.
	 */
	void RefreshPreviewViewport();
	
	/** Regenerates the code view widget with new text */
	void RegenerateCodeView();
	
	/**
	 * Recompiles the material used in the preview window.
	 */
	void UpdatePreviewMaterial();

	/**
	 * Updates the original material with the changes made in the editor
	 */
	void UpdateOriginalMaterial();

	/**
	 * Updates list of Material Info used to show stats
	 */
	void UpdateMaterialInfoList();

	/**
	 * Updates flags on the Material Nodes to avoid expensive look up calls when rendering
	 */
	void UpdateGraphNodeStates();
	
	// Widget Accessors
	TSharedRef<class IDetailsView> GetDetailView() const {return MaterialDetailsView.ToSharedRef();}
	
	// FTickableGameObject interface
	virtual void Tick(float DeltaTime) OVERRIDE;

	virtual bool IsTickable() const OVERRIDE
	{
		return true;
	}

	virtual bool IsTickableWhenPaused() const OVERRIDE
	{
		return true;
	}
	virtual TStatId GetStatId() const OVERRIDE;

	/** Pushes the PreviewMesh assigned the the material instance to the thumbnail info */
	static void UpdateThumbnailInfoPreviewMesh(UMaterialInterface* MatInterface);

	/** Callback for when the canvas search next and previous are used */
	void OnSearch(SSearchBox::SearchDirection Direction);

	/** Sets the expression to be previewed. */
	void SetPreviewExpression(UMaterialExpression* NewPreviewExpression);

	// IMaterial Editor Interface
	virtual UMaterialExpression* CreateNewMaterialExpression(UClass* NewExpressionClass, const FVector2D& NodePos, bool bAutoSelect, bool bAutoAssignResource) OVERRIDE;
	virtual UMaterialExpressionComment* CreateNewMaterialExpressionComment(const FVector2D& NodePos) OVERRIDE;
	virtual void ForceRefreshExpressionPreviews() OVERRIDE;
	virtual void AddToSelection(UMaterialExpression* Expression) OVERRIDE;
	virtual void DeleteSelectedNodes() OVERRIDE;
	virtual FString GetOriginalObjectName() const OVERRIDE;
	virtual void UpdateMaterialAfterGraphChange() OVERRIDE;
	virtual bool CanPasteNodes() const OVERRIDE;
	virtual void PasteNodesHere(const FVector2D& Location) OVERRIDE;
	virtual int32 GetNumberOfSelectedNodes() const OVERRIDE;
	virtual FMaterialRenderProxy* GetExpressionPreview(UMaterialExpression* InExpression) OVERRIDE;
	virtual void UpdateSearch( bool bQueryChanged ) OVERRIDE;
	
public:
	/** Set to true when modifications have been made to the material */
	bool bMaterialDirty;

	/** Set to true if stats should be displayed from the preview material. */
	bool bStatsFromPreviewMaterial;

	/** The material applied to the preview mesh. */
	UMaterial* Material;
	
	/** The source material being edited by this material editor. Only will be updated when Material's settings are copied over this material */
	UMaterial* OriginalMaterial;
	
	/** The material applied to the preview mesh when previewing an expression. */
	UMaterial* ExpressionPreviewMaterial;

	/** An helper class containing empty materials to calculate editor overhead on this material. */
	FMaterialDevelopmentOverheadStats MaterialDevelopmentOverheadStats;

	/** The expression currently being previewed.  This is NULL when not in expression preview mode. */
	UMaterialExpression* PreviewExpression;

	/** 
	 * Material function being edited.  
	 * If this is non-NULL, a function is being edited and Material is being used to preview it.
	 */
	UMaterialFunction* MaterialFunction;
	
	/** The original material or material function being edited by this material editor.. */
	UObject* OriginalMaterialObject;

	/** Configuration class used to store editor settings across sessions. */
	UMaterialEditorOptions* EditorOptions;
	
protected:
	/** Called when "Save" is clicked for this asset */
	virtual void SaveAsset_Execute() OVERRIDE;
	
	/** Called when this toolkit would close */
	virtual bool OnRequestClose() OVERRIDE;

	/** Called when the selection changes in the GraphEditor */
	void OnSelectedNodesChanged(const TSet<class UObject*>& NewSelection);

	/**
	 * Called when a node is double clicked
	 *
	 * @param	Node	The Node that was clicked
	 */
	void OnNodeDoubleClicked(class UEdGraphNode* Node);

	/**
	 * Called when a node's title is committed for a rename
	 *
	 * @param	NewText				New title text
	 * @param	CommitInfo			How text was committed
	 * @param	NodeBeingChanged	The node being changed
	 */
	void OnNodeTitleCommitted(const FText& NewText, ETextCommit::Type CommitInfo, UEdGraphNode* NodeBeingChanged);

	/**
	 * Handles spawning a graph node in the current graph using the passed in gesture
	 *
	 * @param	InGesture	Gesture that was just performed
	 * @param	InPosition	Current cursor position
	 * @param	InGraph		Graph that gesture was performed in
	 *
	 * @return	FReply	Whether gesture was handled
	 */
	FReply OnSpawnGraphNodeByShortcut(FInputGesture InGesture, const FVector2D& InPosition, UEdGraph* InGraph);

	/** Select every node in the graph */
	void SelectAllNodes();
	/** Whether we can select every node */
	bool CanSelectAllNodes() const;

	/** Delete an array of Material Graph Nodes and their corresponding expressions/comments */
	void DeleteNodes(const TArray<class UEdGraphNode*>& NodesToDelete);
	/** Whether we are able to delete the currently selected nodes */
	bool CanDeleteNodes() const;
	/** Delete only the currently selected nodes that can be duplicated */
	void DeleteSelectedDuplicatableNodes();

	/** Copy the currently selected nodes */
	void CopySelectedNodes();
	/** Whether we are able to copy the currently selected nodes */
	bool CanCopyNodes() const;

	/** Paste the contents of the clipboard */
	void PasteNodes();

	/** Cut the currently selected nodes */
	void CutSelectedNodes();
	/** Whether we are able to cut the currently selected nodes */
	bool CanCutNodes() const;

	/** Duplicate the currently selected nodes */
	void DuplicateNodes();
	/** Whether we are able to duplicate the currently selected nodes */
	bool CanDuplicateNodes() const;

	/** Called to undo the last action */
	void UndoGraphAction();

	/** Called to redo the last undone action */
	void RedoGraphAction();

private:
	/** Builds the toolbar widget for the material editor */
	void ExtendToolbar();

	/** Allows editor to veto the setting of a preview mesh */
	virtual bool ApproveSetPreviewMesh(UStaticMesh* InStaticMesh, USkeletalMesh* InSkeletalMesh) OVERRIDE;

	/** Creates all internal widgets for the tabs to point at */
	void CreateInternalWidgets();
	
	/** Collects all groups for all material expressions */
	void GetAllMaterialExpressionGroups(TArray<FString>* OutGroups);

public:

private:
	/** Called when the graph search box changes text */
	void OnGraphSearchChanged( const FText& InFilterText );

	/** Called when the graph search text is committed */
	void OnGraphSearchCommitted(const FText& NewTypeInValue, ETextCommit::Type CommitInfo);
	
	/**
	 * Load editor settings from disk (docking state, window pos/size, option state, etc).
	 */
	void LoadEditorSettings();

	/**
	 * Saves editor settings to disk (docking state, window pos/size, option state, etc).
	 */
	void SaveEditorSettings();

	/** Gets the text in the code view widget */
	FString GetCodeViewText() const;

	/** Copies all the HLSL Code View code to the clipboard */
	FReply CopyCodeViewTextToClipboard();

	/**
	* Rebuilds dependant Material Instance Editors
	* @param		MatInst	Material Instance to search dependent editors and force refresh of them.
	*/
	void RebuildMaterialInstanceEditors(UMaterialInstance * MatInst);
	
	/**
	 * Binds our UI commands to delegates
	 */
	void BindCommands();
	
	/** Command for the apply button */
	void OnApply();
	bool OnApplyEnabled() const;
	/** Command for the camera home button */
	void OnCameraHome();
	/** Command for the show unused connectors button */
	void OnShowConnectors();
	bool IsOnShowConnectorsChecked() const;
	/** Command for the Toggle Real Time button */
	void ToggleRealTimeExpressions();
	bool IsToggleRealTimeExpressionsChecked() const;
	/** Command for the Refresh all previews button */
	void OnAlwaysRefreshAllPreviews();
	bool IsOnAlwaysRefreshAllPreviews() const;
	/** Command for the stats button */
	void ToggleStats();
	bool IsToggleStatsChecked() const;
	/** Mobile stats button. */
	void ToggleMobileStats();
	bool IsToggleMobileStatsChecked() const;
	/** Command for using currently selected texture */
	void OnUseCurrentTexture();
	/** Command for converting nodes to objects */
	void OnConvertObjects();
	/** Command for converting nodes to textures */
	void OnConvertTextures();
	/** Command for previewing a selected node */
	void OnPreviewNode();
	/** Command for toggling real time preview of selected node */
	void OnToggleRealtimePreview();
	/** Command to select nodes downstream of selected node */
	void OnSelectDownsteamNodes();
	/** Command to select nodes upstream of selected node */
	void OnSelectUpsteamNodes();
	/** Command to force a refresh of all previews (triggered by space bar) */
	void OnForceRefreshPreviews();
	/* Create comment node on graph */
	void OnCreateComment();

	/** Callback from the Asset Registry when an asset is renamed. */
	void RenameAssetFromRegistry(const FAssetData& InAddedAssetData, const FString& InNewName);

	/** Callback to tell the Material Editor that a materials usage flags have been changed */
	void OnMaterialUsageFlagsChanged(class UMaterial* MaterialThatChanged, int32 FlagThatChanged);

	// FEditorUndoClient Interface
	virtual void PostUndo(bool bSuccess) OVERRIDE;
	virtual void PostRedo(bool bSuccess) OVERRIDE { PostUndo(bSuccess); }

	// FNotifyHook interface
	virtual void NotifyPreChange(UProperty* PropertyAboutToChange) OVERRIDE;
	virtual void NotifyPostChange( const FPropertyChangedEvent& PropertyChangedEvent, UProperty* PropertyThatChanged) OVERRIDE;

	/** Flags the material as dirty */
	void SetMaterialDirty() {bMaterialDirty = true;}

	/** Toggles the collapsed flag of a Material Expression and updates preview */
	void ToggleCollapsed(UMaterialExpression* MaterialExpression);

	/**
	 * Refreshes material expression previews.  Refreshes all previews if bAlwaysRefreshAllPreviews is true.
	 * Otherwise, refreshes only those previews that have a bRealtimePreview of true.
	 */
	void RefreshExpressionPreviews();

	/**
	 * Refreshes the preview for the specified material expression.  Does nothing if the specified expression
	 * has a bRealtimePreview of false.
	 *
	 * @param	MaterialExpression		The material expression to update.
	 */
	void RefreshExpressionPreview(UMaterialExpression* MaterialExpression, bool bRecompile);

	/**
	 * Returns the expression preview for the specified material expression.
	 */
	FMatExpressionPreview* GetExpressionPreview(UMaterialExpression* MaterialExpression, bool& bNewlyCreated);

	/**
	  * Moves the shows the selected result in the viewport
	  */
	void ShowSearchResult();

	/** Pointer to the object that the current color picker is working on. Can be NULL and stale. */
	TWeakObjectPtr<UObject> ColorPickerObject;

	/** Called before the color picker commits a change. */
	void PreColorPickerCommit(FLinearColor LinearColor);

	/** Called whenever the color picker is used and accepted. */
	void OnColorPickerCommitted(FLinearColor LinearColor);

	/** Create new graph editor widget */
	TSharedRef<class SGraphEditor> CreateGraphEditorWidget();

	/**
	 * Deletes any disconnected material expressions.
	 */
	void CleanUnusedExpressions();

	/**
	 * Displays a warning message to the user if the expressions to remove would cause any issues
	 *
	 * @param NodesToRemove The expression nodes we wish to remove
	 *
	 * @return Whether the user agrees to remove these expressions
	 */
	bool CheckExpressionRemovalWarnings(const TArray<UEdGraphNode*>& NodesToRemove);

	/** Removes the selected expression from the favorites list. */
	void RemoveSelectedExpressionFromFavorites();
	/** Adds the selected expression to the favorites list. */
	void AddSelectedExpressionToFavorites();

	/**
	 * Flip the X coordinates of a material's expressions when loading and saving -
	 * Remove this once new material editor is active and materials are saved inverted.
	 *
	 * @param	Expressions	Array of material expressions
	 * @param	Comments	Array of material expression comments
	 */
	void FlipExpressionPositions(const TArray<UMaterialExpression*>& Expressions, const TArray<UMaterialExpressionComment*>& Comments, UMaterial* Material = NULL);

private:
	TSharedRef<SDockTab> SpawnTab_Preview(const FSpawnTabArgs& Args);
	TSharedRef<SDockTab> SpawnTab_GraphCanvas(const FSpawnTabArgs& Args);
	TSharedRef<SDockTab> SpawnTab_MaterialProperties(const FSpawnTabArgs& Args);
	TSharedRef<SDockTab> SpawnTab_HLSLCode(const FSpawnTabArgs& Args);
	TSharedRef<SDockTab> SpawnTab_Palette(const FSpawnTabArgs& Args);
private:
	/** List of open tool panels; used to ensure only one exists at any one time */
	TMap< FName, TWeakPtr<class SDockableTab> > SpawnedToolPanels;

	/** Property View */
	TSharedPtr<class IDetailsView> MaterialDetailsView;

	/** New Graph Editor */
	TSharedPtr<class SGraphEditor> GraphEditor;

	/** Preview Viewport widget */
	TSharedPtr<class SMaterialEditorViewport> Viewport;

	/** Widget to hold utility components for the HLSL Code View */
	 TSharedPtr<SWidget> CodeViewUtility;

	/** Widget for the HLSL Code View */
	TSharedPtr<class SScrollBox> CodeView;
	/** Cached Code for the widget */
	FString HLSLCode;

	/** Palette of Material Expressions and functions */
	TSharedPtr<class SMaterialPalette> Palette;

<<<<<<< HEAD
	/** True if the Material Editor's function list needs to refresh. */
	bool bFunctionListNeedsRefresh;

	/** True if we are using the new EdGraph based editor */
	bool bUseNewGraphEditor;

	/** Array of all expressions and functions gathered in the tree views currently (filtered) */
	TArray<FMaterialItemPtr> MaterialExpressions;
	TArray<FMaterialItemPtr> MaterialFunctions;
	
	/** Tree Views for Expressions and functions */
	TSharedPtr<SMaterialTreeView> MaterialExpressionsView;
	TSharedPtr<SMaterialTreeView> MaterialFunctionsLibraryView;

	/* Widgets containing the filtering text box */
	TSharedPtr< SSearchBox > ExpressionsFilterTextBox;
	TSharedPtr< SSearchBox > FunctionsFilterTextBox;
=======
	/** Stats log, with the log listing that it reflects */
	TSharedPtr<class SWidget> Stats;
	TSharedPtr<class IMessageLogListing> StatsListing;
>>>>>>> 5338f086

	/** Current search query */
	FString SearchQuery;

	/** Array of expressions matching the current search terms. */
	TArray<UMaterialExpression*> SearchResults;

	/** Index in the above array of the currently selected search result */
	int32 SelectedSearchResult;

	/** The current transaction. */
	FScopedTransaction* ScopedTransaction;

	/** If true, always refresh all expression previews.  This overrides UMaterialExpression::bRealtimePreview. */
	bool bAlwaysRefreshAllPreviews;

	/** Material expression previews. */
	TIndirectArray<class FMatExpressionPreview>		ExpressionPreviews;

	/** Information about material to show when stats are enabled */
	TArray<TSharedPtr<FMaterialInfo>> MaterialInfoList;

	/** If true, don't render connectors that are not connected to anything. */
	bool bHideUnusedConnectors;

	/** Just storing this choice for now, not sure what difference it will make to Graph Editor */
	bool bIsRealtime;

	/** If true, show material stats like number of shader instructions. */
	bool bShowStats;

	/** If true, show material stats and errors for mobile. */
	bool bShowMobileStats;

	/** Command list for this editor */
	TSharedPtr<FUICommandList> GraphEditorCommands;

	/**	The tab ids for the material editor */
	static const FName PreviewTabId;		
	static const FName GraphCanvasTabId;	
	static const FName PropertiesTabId;	
	static const FName HLSLCodeTabId;	
	static const FName PaletteTabId;
<<<<<<< HEAD
};



class FExpressionDragDropOp : public FDragDropOperation
{
public:
	static FString GetTypeId() {static FString Type = TEXT("FExpressionDragDropOp"); return Type;}

	FMaterialExpression* MaterialExpression;
	FFunctionEntryInfo* FunctionEntryInfo;
	
	/** The widget decorator to use */
	virtual TSharedPtr<SWidget> GetDefaultDecorator() const OVERRIDE
	{
		return SNew(SBorder)
			.BorderImage(FEditorStyle::GetBrush("Graph.ConnectorFeedback.Border"))
			.Content()
			[
				SNew(STextBlock) 
				.Text(MaterialExpression ? MaterialExpression->Name : FunctionEntryInfo->Name)
			];
	}

	static TSharedRef<FExpressionDragDropOp> New(FMaterialExpression* InMaterialExpression, FFunctionEntryInfo* InFunctionEntryInfo)
	{
		TSharedRef<FExpressionDragDropOp> Operation = MakeShareable(new FExpressionDragDropOp);
		FSlateApplication::GetDragDropReflector().RegisterOperation<FExpressionDragDropOp>(Operation);
		Operation->MaterialExpression = InMaterialExpression;
		Operation->FunctionEntryInfo = InFunctionEntryInfo;
		Operation->Construct();
		return Operation;
	}
};

class FGraphEditorExpressionDragDropAction : public FGraphEditorDragDropAction
{
public:
	FMaterialExpression* MaterialExpression;
	FFunctionEntryInfo* FunctionEntryInfo;

	// GetTypeId is the parent: FGraphEditorDragDropAction

	// FGraphEditorDragDropAction Interface
	virtual FReply DroppedOnPanel(const TSharedRef< class SWidget >& Panel, FVector2D ScreenPosition, FVector2D GraphPosition, UEdGraph& Graph) OVERRIDE;

	static TSharedRef<FGraphEditorExpressionDragDropAction> New(FMaterialExpression* InMaterialExpression, FFunctionEntryInfo* InFunctionEntryInfo)
	{
		TSharedRef<FGraphEditorExpressionDragDropAction> Operation = MakeShareable(new FGraphEditorExpressionDragDropAction);
		FSlateApplication::GetDragDropReflector().RegisterOperation<FGraphEditorExpressionDragDropAction>(Operation);
		Operation->MaterialExpression = InMaterialExpression;
		Operation->FunctionEntryInfo = InFunctionEntryInfo;
		Operation->Construct();
		return Operation;
	}
=======
	static const FName StatsTabId;
>>>>>>> 5338f086
};<|MERGE_RESOLUTION|>--- conflicted
+++ resolved
@@ -295,8 +295,10 @@
 
 	/**
 	 * Updates list of Material Info used to show stats
-	 */
-	void UpdateMaterialInfoList();
+	 *
+	 * @param bForceDisplay	Whether we want to ensure stats tab is displayed.
+	 */
+	void UpdateMaterialInfoList(bool bForceDisplay = false);
 
 	/**
 	 * Updates flags on the Material Nodes to avoid expensive look up calls when rendering
@@ -628,6 +630,7 @@
 	TSharedRef<SDockTab> SpawnTab_MaterialProperties(const FSpawnTabArgs& Args);
 	TSharedRef<SDockTab> SpawnTab_HLSLCode(const FSpawnTabArgs& Args);
 	TSharedRef<SDockTab> SpawnTab_Palette(const FSpawnTabArgs& Args);
+	TSharedRef<SDockTab> SpawnTab_Stats(const FSpawnTabArgs& Args);
 private:
 	/** List of open tool panels; used to ensure only one exists at any one time */
 	TMap< FName, TWeakPtr<class SDockableTab> > SpawnedToolPanels;
@@ -652,29 +655,9 @@
 	/** Palette of Material Expressions and functions */
 	TSharedPtr<class SMaterialPalette> Palette;
 
-<<<<<<< HEAD
-	/** True if the Material Editor's function list needs to refresh. */
-	bool bFunctionListNeedsRefresh;
-
-	/** True if we are using the new EdGraph based editor */
-	bool bUseNewGraphEditor;
-
-	/** Array of all expressions and functions gathered in the tree views currently (filtered) */
-	TArray<FMaterialItemPtr> MaterialExpressions;
-	TArray<FMaterialItemPtr> MaterialFunctions;
-	
-	/** Tree Views for Expressions and functions */
-	TSharedPtr<SMaterialTreeView> MaterialExpressionsView;
-	TSharedPtr<SMaterialTreeView> MaterialFunctionsLibraryView;
-
-	/* Widgets containing the filtering text box */
-	TSharedPtr< SSearchBox > ExpressionsFilterTextBox;
-	TSharedPtr< SSearchBox > FunctionsFilterTextBox;
-=======
 	/** Stats log, with the log listing that it reflects */
 	TSharedPtr<class SWidget> Stats;
 	TSharedPtr<class IMessageLogListing> StatsListing;
->>>>>>> 5338f086
 
 	/** Current search query */
 	FString SearchQuery;
@@ -718,63 +701,5 @@
 	static const FName PropertiesTabId;	
 	static const FName HLSLCodeTabId;	
 	static const FName PaletteTabId;
-<<<<<<< HEAD
-};
-
-
-
-class FExpressionDragDropOp : public FDragDropOperation
-{
-public:
-	static FString GetTypeId() {static FString Type = TEXT("FExpressionDragDropOp"); return Type;}
-
-	FMaterialExpression* MaterialExpression;
-	FFunctionEntryInfo* FunctionEntryInfo;
-	
-	/** The widget decorator to use */
-	virtual TSharedPtr<SWidget> GetDefaultDecorator() const OVERRIDE
-	{
-		return SNew(SBorder)
-			.BorderImage(FEditorStyle::GetBrush("Graph.ConnectorFeedback.Border"))
-			.Content()
-			[
-				SNew(STextBlock) 
-				.Text(MaterialExpression ? MaterialExpression->Name : FunctionEntryInfo->Name)
-			];
-	}
-
-	static TSharedRef<FExpressionDragDropOp> New(FMaterialExpression* InMaterialExpression, FFunctionEntryInfo* InFunctionEntryInfo)
-	{
-		TSharedRef<FExpressionDragDropOp> Operation = MakeShareable(new FExpressionDragDropOp);
-		FSlateApplication::GetDragDropReflector().RegisterOperation<FExpressionDragDropOp>(Operation);
-		Operation->MaterialExpression = InMaterialExpression;
-		Operation->FunctionEntryInfo = InFunctionEntryInfo;
-		Operation->Construct();
-		return Operation;
-	}
-};
-
-class FGraphEditorExpressionDragDropAction : public FGraphEditorDragDropAction
-{
-public:
-	FMaterialExpression* MaterialExpression;
-	FFunctionEntryInfo* FunctionEntryInfo;
-
-	// GetTypeId is the parent: FGraphEditorDragDropAction
-
-	// FGraphEditorDragDropAction Interface
-	virtual FReply DroppedOnPanel(const TSharedRef< class SWidget >& Panel, FVector2D ScreenPosition, FVector2D GraphPosition, UEdGraph& Graph) OVERRIDE;
-
-	static TSharedRef<FGraphEditorExpressionDragDropAction> New(FMaterialExpression* InMaterialExpression, FFunctionEntryInfo* InFunctionEntryInfo)
-	{
-		TSharedRef<FGraphEditorExpressionDragDropAction> Operation = MakeShareable(new FGraphEditorExpressionDragDropAction);
-		FSlateApplication::GetDragDropReflector().RegisterOperation<FGraphEditorExpressionDragDropAction>(Operation);
-		Operation->MaterialExpression = InMaterialExpression;
-		Operation->FunctionEntryInfo = InFunctionEntryInfo;
-		Operation->Construct();
-		return Operation;
-	}
-=======
 	static const FName StatsTabId;
->>>>>>> 5338f086
 };