// Copyright 1998-2015 Epic Games, Inc. All Rights Reserved.

using UnrealBuildTool;

public class Kismet : ModuleRules
{
	public Kismet(TargetInfo Target)
	{
		PrivateIncludePaths.Add("Editor/Kismet/Private");

		PrivateIncludePathModuleNames.AddRange(
			new string[] { 
				"AssetRegistry", 
				"AssetTools",
				"ClassViewer",
				"EditorWidgets",
				"Analytics",
                "DerivedDataCache",
                "LevelEditor",
<<<<<<< HEAD
=======
				"GameProjectGeneration",
>>>>>>> cce8678d
			}
			);

		PrivateDependencyModuleNames.AddRange(
			new string[] {
                "AppFramework",
				"Core",
				"CoreUObject",
				"Slate",
				"SlateCore",
                "EditorStyle",
				"Engine",
				"Json",
				"Merge",
				"MessageLog",
				"UnrealEd",
				"GraphEditor",
				"KismetWidgets",
				"BlueprintGraph",
				"AnimGraph",
				"PropertyEditor",
				"SourceControl",
                "InputCore",
				"EngineSettings",
                "Projects",
                "JsonUtilities",
                "DerivedDataCache",
				"DesktopPlatform",
				"HotReload",
<<<<<<< HEAD
				"GameProjectGeneration",
=======
>>>>>>> cce8678d
			}
			);

        DynamicallyLoadedModuleNames.AddRange(
            new string[] {
				"ClassViewer",
				"Documentation",
				"EditorWidgets",
				"GameProjectGeneration",
                "BlueprintCompilerCppBackend",
			}
            );
	}
}<|MERGE_RESOLUTION|>--- conflicted
+++ resolved
@@ -17,10 +17,7 @@
 				"Analytics",
                 "DerivedDataCache",
                 "LevelEditor",
-<<<<<<< HEAD
-=======
 				"GameProjectGeneration",
->>>>>>> cce8678d
 			}
 			);
 
@@ -50,10 +47,6 @@
                 "DerivedDataCache",
 				"DesktopPlatform",
 				"HotReload",
-<<<<<<< HEAD
-				"GameProjectGeneration",
-=======
->>>>>>> cce8678d
 			}
 			);
 
