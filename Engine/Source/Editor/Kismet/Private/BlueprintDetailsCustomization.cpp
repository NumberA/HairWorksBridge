// Copyright 1998-2015 Epic Games, Inc. All Rights Reserved.

#include "BlueprintEditorPrivatePCH.h"

#include "BlueprintUtilities.h"
#include "ScopedTransaction.h"
#include "GraphEditor.h"
#include "PropertyRestriction.h"
#include "BlueprintEditor.h"
#include "BlueprintEditorModes.h"
#include "Editor/PropertyEditor/Public/PropertyEditing.h"
#include "SColorPicker.h"
#include "SKismetInspector.h"
#include "SSCSEditor.h"
#include "SMyBlueprint.h"
#include "GraphEditorDragDropAction.h"
#include "BPFunctionDragDropAction.h"
#include "BPVariableDragDropAction.h"
#include "SBlueprintPalette.h"
#include "SGraphActionMenu.h"
#include "SPinTypeSelector.h"
#include "Kismet2NameValidators.h"
#include "SWidgetSwitcher.h"

#include "ComponentAssetBroker.h"
#include "PropertyCustomizationHelpers.h"

#include "Editor/UnrealEd/Public/Kismet2/BlueprintEditorUtils.h"
#include "Editor/UnrealEd/Public/Kismet2/ComponentEditorUtils.h"

#include "BlueprintDetailsCustomization.h"
#include "ObjectEditorUtils.h"

#include "Editor/SceneOutliner/Private/SSocketChooser.h"
#include "PropertyEditorModule.h"

#include "IDocumentation.h"
#include "STextComboBox.h"
#include "Engine/UserDefinedStruct.h"
#include "Engine/SimpleConstructionScript.h"
#include "Engine/SCS_Node.h"
#include "Components/TimelineComponent.h"
#include "Engine/BlueprintGeneratedClass.h"
#include "Components/ChildActorComponent.h"

#define LOCTEXT_NAMESPACE "BlueprintDetailsCustomization"

void FBlueprintDetails::AddEventsCategory(IDetailLayoutBuilder& DetailBuilder, UProperty* VariableProperty)
{
	UBlueprint* BlueprintObj = GetBlueprintObj();
	check(BlueprintObj);

	if ( UObjectProperty* ComponentProperty = Cast<UObjectProperty>(VariableProperty) )
	{
		UClass* PropertyClass = ComponentProperty->PropertyClass;

		// Check for Ed Graph vars that can generate events
		if ( PropertyClass && BlueprintObj->AllowsDynamicBinding() )
		{
			if ( FBlueprintEditorUtils::CanClassGenerateEvents(PropertyClass) )
			{
				for ( TFieldIterator<UMulticastDelegateProperty> PropertyIt(PropertyClass, EFieldIteratorFlags::IncludeSuper); PropertyIt; ++PropertyIt )
				{
					UProperty* Property = *PropertyIt;

					FName PropertyName = ComponentProperty->GetFName();

					// Check for multicast delegates that we can safely assign
					if ( !Property->HasAnyPropertyFlags(CPF_Parm) && Property->HasAllPropertyFlags(CPF_BlueprintAssignable) )
					{
						FName EventName = Property->GetFName();
						FText EventText = Property->GetDisplayNameText();

						IDetailCategoryBuilder& EventCategory = DetailBuilder.EditCategory(TEXT("Events"), LOCTEXT("Events", "Events"), ECategoryPriority::Uncommon);

						EventCategory.AddCustomRow(EventText)
						.NameContent()
						[
							SNew(SHorizontalBox)
							.ToolTipText(Property->GetToolTipText())

							+ SHorizontalBox::Slot()
							.AutoWidth()
							.VAlign(VAlign_Center)
							.Padding(0, 0, 5, 0)
							[
								SNew(SImage)
								.Image(FEditorStyle::GetBrush("GraphEditor.Event_16x"))
							]

							+ SHorizontalBox::Slot()
							.VAlign(VAlign_Center)
							[
								SNew(STextBlock)
								.Font(IDetailLayoutBuilder::GetDetailFont())
								.Text(EventText)
							]
						]
						.ValueContent()
						.MinDesiredWidth(150)
						.MaxDesiredWidth(200)
						[
							SNew(SButton)
							.ButtonStyle(FEditorStyle::Get(), "FlatButton.Success")
							.HAlign(HAlign_Center)
							.OnClicked(this, &FBlueprintVarActionDetails::HandleAddOrViewEventForVariable, EventName, PropertyName, TWeakObjectPtr<UClass>(PropertyClass))
							.ForegroundColor(FSlateColor::UseForeground())
							[
								SNew(SWidgetSwitcher)
								.WidgetIndex(this, &FBlueprintVarActionDetails::HandleAddOrViewIndexForButton, EventName, PropertyName)

								+ SWidgetSwitcher::Slot()
								[
									SNew(STextBlock)
									.Font(FEditorStyle::GetFontStyle(TEXT("BoldFont")))
									.Text(LOCTEXT("ViewEvent", "View"))
								]

								+ SWidgetSwitcher::Slot()
								[
									SNew(SImage)
									.Image(FEditorStyle::GetBrush("Plus"))
								]
							]
						];
					}
				}
			}
		}
	}
}

FReply FBlueprintDetails::HandleAddOrViewEventForVariable(const FName EventName, FName PropertyName, TWeakObjectPtr<UClass> PropertyClass)
{
	UBlueprint* BlueprintObj = GetBlueprintObj();

	// Find the corresponding variable property in the Blueprint
	UObjectProperty* VariableProperty = FindField<UObjectProperty>(BlueprintObj->SkeletonGeneratedClass, PropertyName);

	if ( VariableProperty )
	{
		if ( !FKismetEditorUtilities::FindBoundEventForComponent(BlueprintObj, EventName, VariableProperty->GetFName()) )
		{
			FKismetEditorUtilities::CreateNewBoundEventForClass(PropertyClass.Get(), EventName, BlueprintObj, VariableProperty);
		}
		else
		{
			const UK2Node_ComponentBoundEvent* ExistingNode = FKismetEditorUtilities::FindBoundEventForComponent(BlueprintObj, EventName, VariableProperty->GetFName());
			if ( ExistingNode )
			{
				FKismetEditorUtilities::BringKismetToFocusAttentionOnObject(ExistingNode);
			}
		}
	}

	return FReply::Handled();
}

int32 FBlueprintDetails::HandleAddOrViewIndexForButton(const FName EventName, FName PropertyName) const
{
	UBlueprint* BlueprintObj = GetBlueprintObj();

	if ( FKismetEditorUtilities::FindBoundEventForComponent(BlueprintObj, EventName, PropertyName) )
	{
		return 0; // View
	}

	return 1; // Add
}

FBlueprintVarActionDetails::~FBlueprintVarActionDetails()
{
	if(MyBlueprint.IsValid())
	{
		// Remove the callback delegate we registered for
		TWeakPtr<FBlueprintEditor> BlueprintEditor = MyBlueprint.Pin()->GetBlueprintEditor();
		if( BlueprintEditor.IsValid() )
		{
			BlueprintEditor.Pin()->OnRefresh().RemoveAll(this);
		}
	}
}

// UProperty Detail Customization
BEGIN_SLATE_FUNCTION_BUILD_OPTIMIZATION
void FBlueprintVarActionDetails::CustomizeDetails( IDetailLayoutBuilder& DetailLayout )
{
	CachedVariableProperty = SelectionAsProperty();

	if(!CachedVariableProperty.IsValid())
	{
		return;
	}

	CachedVariableName = GetVariableName();

	TWeakPtr<FBlueprintEditor> BlueprintEditor = MyBlueprint.Pin()->GetBlueprintEditor();
	if( BlueprintEditor.IsValid() )
	{
		BlueprintEditor.Pin()->OnRefresh().AddSP(this, &FBlueprintVarActionDetails::OnPostEditorRefresh);
	}


	UProperty* VariableProperty = CachedVariableProperty.Get();

	// Cache the Blueprint which owns this VariableProperty
	if (UBlueprintGeneratedClass* GeneratedClass = Cast<UBlueprintGeneratedClass>(VariableProperty->GetOwnerClass()))
	{
		PropertyOwnerBlueprint = Cast<UBlueprint>(GeneratedClass->ClassGeneratedBy);
	}

	const UEdGraphSchema_K2* Schema = GetDefault<UEdGraphSchema_K2>();
	
	IDetailCategoryBuilder& Category = DetailLayout.EditCategory("Variable", LOCTEXT("VariableDetailsCategory", "Variable"));
	const FSlateFontInfo DetailFontInfo = IDetailLayoutBuilder::GetDetailFont();
	
	const FString DocLink = TEXT("Shared/Editors/BlueprintEditor/VariableDetails");

	TSharedPtr<SToolTip> VarNameTooltip = IDocumentation::Get()->CreateToolTip(LOCTEXT("VarNameTooltip", "The name of the variable."), NULL, DocLink, TEXT("VariableName"));

	Category.AddCustomRow( LOCTEXT("BlueprintVarActionDetails_VariableNameLabel", "Variable Name") )
	.NameContent()
	[
		SNew(STextBlock)
		.Text(LOCTEXT("BlueprintVarActionDetails_VariableNameLabel", "Variable Name"))
		.ToolTip(VarNameTooltip)
		.Font(IDetailLayoutBuilder::GetDetailFont())
	]
	.ValueContent()
	.MaxDesiredWidth(250.0f)
	[
		SAssignNew(VarNameEditableTextBox, SEditableTextBox)
		.Text(this, &FBlueprintVarActionDetails::OnGetVarName)
		.ToolTip(VarNameTooltip)
		.OnTextChanged(this, &FBlueprintVarActionDetails::OnVarNameChanged)
		.OnTextCommitted(this, &FBlueprintVarActionDetails::OnVarNameCommitted)
		.IsReadOnly(this, &FBlueprintVarActionDetails::GetVariableNameChangeEnabled)
		.Font(IDetailLayoutBuilder::GetDetailFont())
	];

	TSharedPtr<SToolTip> VarTypeTooltip = IDocumentation::Get()->CreateToolTip(LOCTEXT("VarTypeTooltip", "The type of the variable."), NULL, DocLink, TEXT("VariableType"));

	Category.AddCustomRow( LOCTEXT("VariableTypeLabel", "Variable Type") )
	.NameContent()
	[
		SNew(STextBlock)
		.Text( LOCTEXT("VariableTypeLabel", "Variable Type") )
		.ToolTip(VarTypeTooltip)
		.Font(DetailFontInfo)
	]
	.ValueContent()
	[
		SNew(SPinTypeSelector, FGetPinTypeTree::CreateUObject(Schema, &UEdGraphSchema_K2::GetVariableTypeTree))
		.TargetPinType(this, &FBlueprintVarActionDetails::OnGetVarType)
		.OnPinTypeChanged(this, &FBlueprintVarActionDetails::OnVarTypeChanged)
		.IsEnabled(this, &FBlueprintVarActionDetails::GetVariableTypeChangeEnabled)
		.Schema(Schema)
		.bAllowExec(false)
		.Font( DetailFontInfo )
		.ToolTip(VarTypeTooltip)
	];

	TSharedPtr<SToolTip> EditableTooltip = IDocumentation::Get()->CreateToolTip(LOCTEXT("VarEditableTooltip", "Whether this variable is publically editable on instances of this Blueprint."), NULL, DocLink, TEXT("Editable"));

	Category.AddCustomRow( LOCTEXT("IsVariableEditableLabel", "Editable") )
	.Visibility(TAttribute<EVisibility>(this, &FBlueprintVarActionDetails::ShowEditableCheckboxVisibilty))
	.NameContent()
	[
		SNew(STextBlock)
		.Text( LOCTEXT("IsVariableEditableLabel", "Editable") )
		.ToolTip(EditableTooltip)
		.Font( IDetailLayoutBuilder::GetDetailFont() )
	]
	.ValueContent()
	[
		SNew(SCheckBox)
		.IsChecked( this, &FBlueprintVarActionDetails::OnEditableCheckboxState )
		.OnCheckStateChanged( this, &FBlueprintVarActionDetails::OnEditableChanged )
		.IsEnabled(IsVariableInBlueprint())
		.ToolTip(EditableTooltip)
	];

	TSharedPtr<SToolTip> ToolTipTooltip = IDocumentation::Get()->CreateToolTip(LOCTEXT("VarToolTipTooltip", "Extra information about this variable, shown when cursor is over it."), NULL, DocLink, TEXT("Tooltip"));

	Category.AddCustomRow( LOCTEXT("IsVariableToolTipLabel", "Tooltip") )
	.Visibility(TAttribute<EVisibility>(this, &FBlueprintVarActionDetails::IsTooltipEditVisible))
	.NameContent()
	[
		SNew(STextBlock)
		.Text( LOCTEXT("IsVariableToolTipLabel", "Tooltip") )
		.ToolTip(ToolTipTooltip)
		.Font( DetailFontInfo )
	]
	.ValueContent()
	[
		SNew(SEditableTextBox)
		.Text( this, &FBlueprintVarActionDetails::OnGetTooltipText )
		.ToolTip(ToolTipTooltip)
		.OnTextCommitted( this, &FBlueprintVarActionDetails::OnTooltipTextCommitted, CachedVariableName )
		.IsEnabled(IsVariableInBlueprint())
		.Font( DetailFontInfo )
	];

	TSharedPtr<SToolTip> Widget3DTooltip = IDocumentation::Get()->CreateToolTip(LOCTEXT("VariableWidget3D_Tooltip", "When true, allows the user to tweak the vector variable by using a 3D transform widget in the viewport (usable when varible is public/enabled)."), NULL, DocLink, TEXT("Widget3D"));

	Category.AddCustomRow( LOCTEXT("VariableWidget3D_Prompt", "Show 3D Widget") )
	.Visibility(TAttribute<EVisibility>(this, &FBlueprintVarActionDetails::Show3DWidgetVisibility))
	.NameContent()
	[
		SNew(STextBlock)
		.ToolTip(Widget3DTooltip)
		.Text(LOCTEXT("VariableWidget3D_Prompt", "Show 3D Widget"))
		.Font( DetailFontInfo )
		.IsEnabled(Is3DWidgetEnabled())
	]
	.ValueContent()
	[
		SNew(SCheckBox)
		.IsChecked( this, &FBlueprintVarActionDetails::OnCreateWidgetCheckboxState )
		.OnCheckStateChanged( this, &FBlueprintVarActionDetails::OnCreateWidgetChanged )
		.IsEnabled(Is3DWidgetEnabled() && IsVariableInBlueprint())
		.ToolTip(Widget3DTooltip)
	];

	TSharedPtr<SToolTip> ExposeOnSpawnTooltip = IDocumentation::Get()->CreateToolTip(LOCTEXT("VariableExposeToSpawn_Tooltip", "Should this variable be exposed as a pin when spawning this Blueprint?"), NULL, DocLink, TEXT("ExposeOnSpawn"));

	Category.AddCustomRow( LOCTEXT("VariableExposeToSpawnLabel", "Expose on Spawn") )
	.Visibility(TAttribute<EVisibility>(this, &FBlueprintVarActionDetails::ExposeOnSpawnVisibility))
	.NameContent()
	[
		SNew(STextBlock)
		.ToolTip(ExposeOnSpawnTooltip)
		.Text( LOCTEXT("VariableExposeToSpawnLabel", "Expose on Spawn") )
		.Font( DetailFontInfo )
	]
	.ValueContent()
	[
		SNew(SCheckBox)
		.IsChecked( this, &FBlueprintVarActionDetails::OnGetExposedToSpawnCheckboxState )
		.OnCheckStateChanged( this, &FBlueprintVarActionDetails::OnExposedToSpawnChanged )
		.IsEnabled(IsVariableInBlueprint())
		.ToolTip(ExposeOnSpawnTooltip)
	];

	TSharedPtr<SToolTip> PrivateTooltip = IDocumentation::Get()->CreateToolTip(LOCTEXT("VariablePrivate_Tooltip", "Should this variable be private (derived blueprints cannot modify it)?"), NULL, DocLink, TEXT("Private"));

	Category.AddCustomRow(LOCTEXT("VariablePrivate", "Private"))
	.Visibility(TAttribute<EVisibility>(this, &FBlueprintVarActionDetails::ExposePrivateVisibility))
	.NameContent()
	[
		SNew(STextBlock)
		.ToolTip(PrivateTooltip)
		.Text( LOCTEXT("VariablePrivate", "Private") )
		.Font( DetailFontInfo )
	]
	.ValueContent()
	[
		SNew(SCheckBox)
		.IsChecked( this, &FBlueprintVarActionDetails::OnGetPrivateCheckboxState )
		.OnCheckStateChanged( this, &FBlueprintVarActionDetails::OnPrivateChanged )
		.IsEnabled(IsVariableInBlueprint())
		.ToolTip(PrivateTooltip)
	];

	TSharedPtr<SToolTip> ExposeToMatineeTooltip = IDocumentation::Get()->CreateToolTip(LOCTEXT("VariableExposeToMatinee_Tooltip", "Should this variable be exposed for Matinee to modify?"), NULL, DocLink, TEXT("ExposeToMatinee"));

	Category.AddCustomRow( LOCTEXT("VariableExposeToMatinee", "Expose to Matinee") )
	.Visibility(TAttribute<EVisibility>(this, &FBlueprintVarActionDetails::ExposeToMatineeVisibility))
	.NameContent()
	[
		SNew(STextBlock)
		.ToolTip(ExposeToMatineeTooltip)
		.Text( LOCTEXT("VariableExposeToMatinee", "Expose to Matinee") )
		.Font( DetailFontInfo )
	]
	.ValueContent()
	[
		SNew(SCheckBox)
		.IsChecked( this, &FBlueprintVarActionDetails::OnGetExposedToMatineeCheckboxState )
		.OnCheckStateChanged( this, &FBlueprintVarActionDetails::OnExposedToMatineeChanged )
		.IsEnabled(IsVariableInBlueprint())
		.ToolTip(ExposeToMatineeTooltip)
	];

	// Build the property specific config variable tool tip
	FFormatNamedArguments ConfigTooltipArgs;
	if (UClass* OwnerClass = VariableProperty->GetOwnerClass())
	{
		OwnerClass = OwnerClass->GetAuthoritativeClass();
		ConfigTooltipArgs.Add(TEXT("ConfigPath"), FText::FromString(OwnerClass->GetDefaultConfigFilename()));
		ConfigTooltipArgs.Add(TEXT("ConfigSection"), FText::FromString(OwnerClass->GetPathName()));
	}
	const FText LocalisedTooltip = FText::Format(LOCTEXT("VariableExposeToConfig_Tooltip", "Should this variable read it's default value from a config file if it is present?\r\n\r\nThis is used for customising variable default values and behavior between different projects and configurations.\r\n\r\nConfig file [{ConfigPath}]\r\nConfig section [{ConfigSection}]"), ConfigTooltipArgs); 

	TSharedPtr<SToolTip> ExposeToConfigTooltip = IDocumentation::Get()->CreateToolTip(LocalisedTooltip, NULL, DocLink, TEXT("ExposeToConfig"));

	Category.AddCustomRow( LOCTEXT("VariableExposeToConfig", "Config Variable"), true )
	.Visibility(TAttribute<EVisibility>(this, &FBlueprintVarActionDetails::ExposeConfigVisibility))
	.NameContent()
	[
		SNew(STextBlock)
		.ToolTip( ExposeToConfigTooltip )
		.Text( LOCTEXT("ExposeToConfigLabel", "Config Variable") )
		.Font( DetailFontInfo )
	]
	.ValueContent()
	[
		SNew(SCheckBox)
		.ToolTip( ExposeToConfigTooltip )
		.IsChecked( this, &FBlueprintVarActionDetails::OnGetConfigVariableCheckboxState )
		.OnCheckStateChanged( this, &FBlueprintVarActionDetails::OnSetConfigVariableState )
		.IsEnabled(IsVariableInBlueprint())
	];

	PopulateCategories(MyBlueprint.Pin().Get(), CategorySource);
	TSharedPtr<SComboButton> NewComboButton;
	TSharedPtr<SListView<TSharedPtr<FText>>> NewListView;

	TSharedPtr<SToolTip> CategoryTooltip = IDocumentation::Get()->CreateToolTip(LOCTEXT("EditCategoryName_Tooltip", "The category of the variable; editing this will place the variable into another category or create a new one."), NULL, DocLink, TEXT("Category"));

	Category.AddCustomRow( LOCTEXT("CategoryLabel", "Category") )
		.Visibility(GetPropertyOwnerBlueprint()? EVisibility::Visible : EVisibility::Hidden)
	.NameContent()
	[
		SNew(STextBlock)
		.Text( LOCTEXT("CategoryLabel", "Category") )
		.ToolTip(CategoryTooltip)
		.Font( DetailFontInfo )
	]
	.ValueContent()
	[
		SAssignNew(NewComboButton, SComboButton)
		.ContentPadding(FMargin(0,0,5,0))
		.IsEnabled(this, &FBlueprintVarActionDetails::GetVariableCategoryChangeEnabled)
		.ToolTip(CategoryTooltip)
		.ButtonContent()
		[
			SNew(SBorder)
			.BorderImage( FEditorStyle::GetBrush("NoBorder") )
			.Padding(FMargin(0, 0, 5, 0))
			[
				SNew(SEditableTextBox)
					.Text(this, &FBlueprintVarActionDetails::OnGetCategoryText)
					.OnTextCommitted(this, &FBlueprintVarActionDetails::OnCategoryTextCommitted, CachedVariableName )
					.ToolTip(CategoryTooltip)
					.SelectAllTextWhenFocused(true)
					.RevertTextOnEscape(true)
					.Font( DetailFontInfo )
			]
		]
		.MenuContent()
		[
			SNew(SVerticalBox)
			+SVerticalBox::Slot()
			.AutoHeight()
			.MaxHeight(400.0f)
			[
				SAssignNew(NewListView, SListView<TSharedPtr<FText>>)
					.ListItemsSource(&CategorySource)
					.OnGenerateRow(this, &FBlueprintVarActionDetails::MakeCategoryViewWidget)
					.OnSelectionChanged(this, &FBlueprintVarActionDetails::OnCategorySelectionChanged)
			]
		]
	];

	CategoryComboButton = NewComboButton;
	CategoryListView = NewListView;

	TSharedPtr<SToolTip> SliderRangeTooltip = IDocumentation::Get()->CreateToolTip(LOCTEXT("SliderRange_Tooltip", "Allows setting the minimum and maximum values for the UI slider for this variable."), NULL, DocLink, TEXT("SliderRange"));

	FName UIMin = TEXT("UIMin");
	FName UIMax = TEXT("UIMax");
	Category.AddCustomRow( LOCTEXT("SliderRangeLabel", "Slider Range") )
	.Visibility(TAttribute<EVisibility>(this, &FBlueprintVarActionDetails::RangeVisibility))
	.NameContent()
	[
		SNew(STextBlock)
		.Text( LOCTEXT("SliderRangeLabel", "Slider Range") )
		.ToolTip(SliderRangeTooltip)
		.Font( DetailFontInfo )
	]
	.ValueContent()
	[
		SNew(SHorizontalBox)
		.ToolTip(SliderRangeTooltip)
		+SHorizontalBox::Slot()
		.FillWidth(1)
		[
			SNew(SEditableTextBox)
			.Text(this, &FBlueprintVarActionDetails::OnGetMetaKeyValue, UIMin)
			.OnTextCommitted(this, &FBlueprintVarActionDetails::OnMetaKeyValueChanged, UIMin)
			.IsEnabled(IsVariableInBlueprint())
			.Font( DetailFontInfo )
		]
		+SHorizontalBox::Slot()
		.AutoWidth()
		[
			SNew( STextBlock )
			.Text( LOCTEXT("Min .. Max Separator", " .. ") )
			.Font(DetailFontInfo)
		]
		+SHorizontalBox::Slot()
		.FillWidth(1)
		[
			SNew(SEditableTextBox)
			.Text(this, &FBlueprintVarActionDetails::OnGetMetaKeyValue, UIMax)
			.OnTextCommitted(this, &FBlueprintVarActionDetails::OnMetaKeyValueChanged, UIMax)
			.IsEnabled(IsVariableInBlueprint())
			.Font( DetailFontInfo )
		]
	];

	TSharedPtr<SToolTip> ValueRangeTooltip = IDocumentation::Get()->CreateToolTip(LOCTEXT("ValueRangeLabel_Tooltip", "The range of values allowed by this variable. Values outside of this will be clamped to the range."), NULL, DocLink, TEXT("ValueRange"));

	FName ClampMin = TEXT("ClampMin");
	FName ClampMax = TEXT("ClampMax");
	Category.AddCustomRow(LOCTEXT("ValueRangeLabel", "Value Range"))
	.Visibility(TAttribute<EVisibility>(this, &FBlueprintVarActionDetails::RangeVisibility))
	.NameContent()
	[
		SNew(STextBlock)
		.Text(LOCTEXT("ValueRangeLabel", "Value Range"))
		.ToolTipText(LOCTEXT("ValueRangeLabel_Tooltip", "The range of values allowed by this variable. Values outside of this will be clamped to the range."))
		.ToolTip(ValueRangeTooltip)
		.Font(DetailFontInfo)
	]
	.ValueContent()
	[
		SNew(SHorizontalBox)
		+ SHorizontalBox::Slot()
		.FillWidth(1)
		[
			SNew(SEditableTextBox)
			.Text(this, &FBlueprintVarActionDetails::OnGetMetaKeyValue, ClampMin)
			.OnTextCommitted(this, &FBlueprintVarActionDetails::OnMetaKeyValueChanged, ClampMin)
			.IsEnabled(IsVariableInBlueprint())
			.Font(DetailFontInfo)
		]
		+ SHorizontalBox::Slot()
		.AutoWidth()
		[
			SNew(STextBlock)
			.Text(LOCTEXT("Min .. Max Separator", " .. "))
			.Font(DetailFontInfo)
		]
		+ SHorizontalBox::Slot()
		.FillWidth(1)
		[
			SNew(SEditableTextBox)
			.Text(this, &FBlueprintVarActionDetails::OnGetMetaKeyValue, ClampMax)
			.OnTextCommitted(this, &FBlueprintVarActionDetails::OnMetaKeyValueChanged, ClampMax)
			.IsEnabled(IsVariableInBlueprint())
			.Font(DetailFontInfo)
		]
	];
	ReplicationOptions.Empty();
	ReplicationOptions.Add(MakeShareable(new FString("None")));
	ReplicationOptions.Add(MakeShareable(new FString("Replicated")));
	ReplicationOptions.Add(MakeShareable(new FString("RepNotify")));

	TSharedPtr<SToolTip> ReplicationTooltip = IDocumentation::Get()->CreateToolTip(LOCTEXT("VariableReplicate_Tooltip", "Should this Variable be replicated over the network?"), NULL, DocLink, TEXT("Replication"));

	Category.AddCustomRow( LOCTEXT("VariableReplicationLabel", "Replication") )
	.Visibility(TAttribute<EVisibility>(this, &FBlueprintVarActionDetails::ReplicationVisibility))
	.NameContent()
	[
		SNew(STextBlock)
		.ToolTip(ReplicationTooltip)
		.Text( LOCTEXT("VariableReplicationLabel", "Replication") )
		.Font( DetailFontInfo )
	]
	.ValueContent()
	[
		SNew(STextComboBox)
		.OptionsSource( &ReplicationOptions )
		.InitiallySelectedItem(GetVariableReplicationType())
		.OnSelectionChanged( this, &FBlueprintVarActionDetails::OnChangeReplication )
		.IsEnabled(IsVariableInBlueprint())
		.ToolTip(ReplicationTooltip)
	];

	UBlueprint* Blueprint = GetBlueprintObj();

	// Handle event generation
	if ( FBlueprintEditorUtils::DoesSupportEventGraphs(Blueprint) )
	{
		AddEventsCategory(DetailLayout, VariableProperty);
	}

	// Add in default value editing for properties that can be edited, local properties cannot be edited
	if ((Blueprint != NULL) && (Blueprint->GeneratedClass != NULL))
	{
		if (VariableProperty != NULL && IsVariableInBlueprint())
		{
			const UProperty* OriginalProperty = nullptr;
			
			if(!IsALocalVariable(VariableProperty))
			{
				OriginalProperty = FindField<UProperty>(Blueprint->GeneratedClass, VariableProperty->GetFName());
			}
			else
			{
				OriginalProperty = VariableProperty;
			}

			if (OriginalProperty == NULL)
			{
				// Prevent editing the default value of a skeleton property
				VariableProperty = NULL;
			}
			else  if (auto StructProperty = Cast<const UStructProperty>(OriginalProperty))
			{
				// Prevent editing the default value of a stale struct
				auto BGStruct = Cast<const UUserDefinedStruct>(StructProperty->Struct);
				if (BGStruct && (EUserDefinedStructureStatus::UDSS_UpToDate != BGStruct->Status))
				{
					VariableProperty = NULL;
				}
			}
		}

		// Find the class containing the variable
		UClass* VariableClass = (VariableProperty != NULL) ? VariableProperty->GetTypedOuter<UClass>() : NULL;

		FText ErrorMessage;
		IDetailCategoryBuilder& DefaultValueCategory = DetailLayout.EditCategory(TEXT("DefaultValueCategory"), LOCTEXT("DefaultValueCategoryHeading", "Default Value"));

		if (VariableProperty == NULL)
		{
			if (Blueprint->Status != BS_UpToDate)
			{
				ErrorMessage = LOCTEXT("VariableMissing_DirtyBlueprint", "Please compile the blueprint");
			}
			else
			{
				ErrorMessage = LOCTEXT("VariableMissing_CleanBlueprint", "Failed to find variable property");
			}
		}
		else if (VariableProperty->HasAnyPropertyFlags(CPF_DisableEditOnTemplate))
		{
			if (VariableClass->ClassGeneratedBy != Blueprint)
			{
				ErrorMessage = LOCTEXT("VariableHasDisableEditOnTemplate", "Editing this value is not allowed");
			}
			else
			{
				// determine if the variable is an object type
				const UArrayProperty* ArrayProperty = Cast<const UArrayProperty>(VariableProperty);
				const UProperty* TestProperty = ArrayProperty ? ArrayProperty->Inner : VariableProperty;
				const UObjectPropertyBase* ObjectProperty = Cast<const UObjectPropertyBase>(TestProperty);

				// if this is variable is an Actor
				if ((ObjectProperty != NULL) && ObjectProperty->PropertyClass->IsChildOf(AActor::StaticClass()))
				{
					// Actor variables can't have default values (because Blueprint templates are library elements that can 
					// bridge multiple levels and different levels might not have the actor that the default is referencing).
					ErrorMessage = LOCTEXT("VariableHasDisableEditOnTemplate", "Editing this value is not allowed");
				}
			}
		}

		// Show the error message if something went wrong
		if (!ErrorMessage.IsEmpty())
		{
			DefaultValueCategory.AddCustomRow( ErrorMessage )
			[
				SNew(STextBlock)
				.ToolTipText(ErrorMessage)
				.Text(ErrorMessage)
				.Font(DetailFontInfo)
			];
		}
		else 
		{
			if(IsALocalVariable(VariableProperty))
			{
				UFunction* StructScope = Cast<UFunction>(VariableProperty->GetOuter());
				check(StructScope);

				TSharedPtr<FStructOnScope> StructData = MakeShareable(new FStructOnScope((UFunction*)StructScope));
				UEdGraph* Graph = FBlueprintEditorUtils::FindScopeGraph(GetBlueprintObj(), (UFunction*)StructScope);

				// Find the function entry nodes in the current graph
				TArray<UK2Node_FunctionEntry*> EntryNodes;
				Graph->GetNodesOfClass(EntryNodes);

				// There should always be an entry node in the function graph
				check(EntryNodes.Num() > 0);

				UK2Node_FunctionEntry* FuncEntry = EntryNodes[0];
				for(auto& LocalVar : FuncEntry->LocalVariables)
				{
					if(LocalVar.VarName == VariableProperty->GetFName()) //Property->GetFName())
					{
						// Only set the default value if there is one
						if(!LocalVar.DefaultValue.IsEmpty())
						{
							FBlueprintEditorUtils::PropertyValueFromString(VariableProperty, LocalVar.DefaultValue, StructData->GetStructMemory());
						}
						break;
					}
				}

				if(BlueprintEditor.IsValid())
				{
					TSharedPtr< IDetailsView > DetailsView  = BlueprintEditor.Pin()->GetInspector()->GetPropertyView();

					if(DetailsView.IsValid())
					{
						TWeakObjectPtr<UK2Node_EditablePinBase> EntryNode = FuncEntry;
						DetailsView->OnFinishedChangingProperties().AddSP(this, &FBlueprintVarActionDetails::OnFinishedChangingProperties, StructData, EntryNode);
					}
				}

				IDetailPropertyRow* Row = DefaultValueCategory.AddExternalProperty(StructData, VariableProperty->GetFName());
			}
			else
			{
<<<<<<< HEAD
				// Things are in order, show the property and allow it to be edited
				TArray<UObject*> ObjectList;
				ObjectList.Add(Blueprint->GeneratedClass->GetDefaultObject());
				IDetailPropertyRow* Row = DefaultValueCategory.AddExternalProperty(ObjectList, VariableProperty->GetFName());
=======
				UObject* TargetBlueprintDefaultObject = nullptr;
				if (IsVariableInheritedByBlueprint())
				{
					TargetBlueprintDefaultObject = GetBlueprintObj()->GeneratedClass->GetDefaultObject();
				}
				else if (UBlueprint* PropertyOwnerBP = GetPropertyOwnerBlueprint())
				{
					TargetBlueprintDefaultObject = PropertyOwnerBP->GeneratedClass->GetDefaultObject();
				}
				else if (CachedVariableProperty.IsValid())
				{
					// Capture the non-BP class CDO so we can show the default value
					TargetBlueprintDefaultObject = CachedVariableProperty->GetOwnerClass()->GetDefaultObject();
				}

				if (TargetBlueprintDefaultObject)
				{
					// Things are in order, show the property and allow it to be edited
					TArray<UObject*> ObjectList;
					ObjectList.Add(TargetBlueprintDefaultObject);
					IDetailPropertyRow* Row = DefaultValueCategory.AddExternalProperty(ObjectList, VariableProperty->GetFName());
					if (Row != nullptr)
					{
						Row->IsEnabled(IsVariableInheritedByBlueprint());
					}
				}
>>>>>>> c7f4204d
			}
		}

		TSharedPtr<SToolTip> TransientTooltip = IDocumentation::Get()->CreateToolTip(LOCTEXT("VariableTransient_Tooltip", "Should this variable not serialize and be zero-filled at load?"), NULL, DocLink, TEXT("Transient"));

		Category.AddCustomRow(LOCTEXT("VariableTransient", "Transient"), true)
			.Visibility(TAttribute<EVisibility>(this, &FBlueprintVarActionDetails::GetTransientVisibility))
			.NameContent()
		[
			SNew(STextBlock)
			.ToolTip(TransientTooltip)
			.Text( LOCTEXT("VariableTransient", "Transient") )
			.Font( DetailFontInfo )
		]
		.ValueContent()
		[
			SNew(SCheckBox)
			.IsChecked( this, &FBlueprintVarActionDetails::OnGetTransientCheckboxState )
			.OnCheckStateChanged( this, &FBlueprintVarActionDetails::OnTransientChanged )
			.IsEnabled(IsVariableInBlueprint())
			.ToolTip(TransientTooltip)
		];

		TSharedPtr<SToolTip> SaveGameTooltip = IDocumentation::Get()->CreateToolTip(LOCTEXT("VariableSaveGame_Tooltip", "Should this variable be serialized for saved games?"), NULL, DocLink, TEXT("SaveGame"));

		Category.AddCustomRow(LOCTEXT("VariableSaveGame", "SaveGame"), true)
		.Visibility(TAttribute<EVisibility>(this, &FBlueprintVarActionDetails::GetSaveGameVisibility))
		.NameContent()
		[
			SNew(STextBlock)
			.ToolTip(SaveGameTooltip)
			.Text( LOCTEXT("VariableSaveGame", "SaveGame") )
			.Font( DetailFontInfo )
		]
		.ValueContent()
		[
			SNew(SCheckBox)
			.IsChecked( this, &FBlueprintVarActionDetails::OnGetSaveGameCheckboxState )
			.OnCheckStateChanged( this, &FBlueprintVarActionDetails::OnSaveGameChanged )
			.IsEnabled(IsVariableInBlueprint())
			.ToolTip(SaveGameTooltip)
		];

		TSharedPtr<SToolTip> AdvancedDisplayTooltip = IDocumentation::Get()->CreateToolTip(LOCTEXT("VariableAdvancedDisplay_Tooltip", "Hide this variable in Class Defaults windows by default"), NULL, DocLink, TEXT("AdvancedDisplay"));

		Category.AddCustomRow(LOCTEXT("VariableAdvancedDisplay", "Advanced Display"), true)
			.Visibility(TAttribute<EVisibility>(this, &FBlueprintVarActionDetails::GetAdvancedDisplayVisibility))
			.NameContent()
			[
				SNew(STextBlock)
				.ToolTip(AdvancedDisplayTooltip)
				.Text(LOCTEXT("VariableAdvancedDisplay", "Advanced Display"))
				.Font(DetailFontInfo)
			]
		.ValueContent()
			[
				SNew(SCheckBox)
				.IsChecked(this, &FBlueprintVarActionDetails::OnGetAdvancedDisplayCheckboxState)
				.OnCheckStateChanged(this, &FBlueprintVarActionDetails::OnAdvancedDisplayChanged)
				.IsEnabled(IsVariableInBlueprint())
				.ToolTip(AdvancedDisplayTooltip)
			];

		TSharedPtr<SToolTip> PropertyFlagsTooltip = IDocumentation::Get()->CreateToolTip(LOCTEXT("DefinedPropertyFlags_Tooltip", "List of defined flags for this property"), NULL, DocLink, TEXT("PropertyFlags"));

		Category.AddCustomRow(LOCTEXT("DefinedPropertyFlags", "Defined Property Flags"), true)
		.WholeRowWidget
		[
			SNew(STextBlock)
			.ToolTip(PropertyFlagsTooltip)
			.Text( LOCTEXT("DefinedPropertyFlags", "Defined Property Flags") )
			.Font( IDetailLayoutBuilder::GetDetailFontBold() )
		];

		Category.AddCustomRow(FText::GetEmpty(), true)
		.WholeRowWidget
		[
			SAssignNew(PropertyFlagWidget, SListView< TSharedPtr< FString > >)
				.OnGenerateRow(this, &FBlueprintVarActionDetails::OnGenerateWidgetForPropertyList)
				.ListItemsSource(&PropertyFlags)
				.SelectionMode(ESelectionMode::None)
				.ScrollbarVisibility(EVisibility::Collapsed)
				.ToolTip(PropertyFlagsTooltip)
		];

		RefreshPropertyFlags();
	}
}

END_SLATE_FUNCTION_BUILD_OPTIMIZATION

void FBlueprintVarActionDetails::RefreshPropertyFlags()
{
	UProperty* VariableProperty = CachedVariableProperty.Get();
	if(VariableProperty)
	{
		PropertyFlags.Empty();
		for( const TCHAR* PropertyFlag : ParsePropertyFlags(VariableProperty->PropertyFlags) )
		{
			PropertyFlags.Add(MakeShareable<FString>(new FString(PropertyFlag)));
		}

		PropertyFlagWidget.Pin()->RequestListRefresh();
	}
}

TSharedRef<ITableRow> FBlueprintVarActionDetails::OnGenerateWidgetForPropertyList( TSharedPtr< FString > Item, const TSharedRef<STableViewBase>& OwnerTable )
{
	return SNew(STableRow< TSharedPtr< FString > >, OwnerTable)
		[
			SNew(SHorizontalBox)
			+SHorizontalBox::Slot()
			[
				SNew(STextBlock)
					.Text(FText::FromString(*Item.Get()))
					.ToolTipText(FText::FromString(*Item.Get()))
					.Font( IDetailLayoutBuilder::GetDetailFont() )
			]

			+SHorizontalBox::Slot()
				.AutoWidth()
			[
				SNew(SCheckBox)
					.IsChecked(true ? ECheckBoxState::Checked : ECheckBoxState::Unchecked)
					.IsEnabled(false)
			]
		];
}

bool FBlueprintVarActionDetails::IsASCSVariable(UProperty* VariableProperty) const
{
	UObjectProperty* VariableObjProp = VariableProperty ? Cast<UObjectProperty>(VariableProperty) : NULL;

	if (VariableObjProp != NULL && VariableObjProp->PropertyClass != NULL && VariableObjProp->PropertyClass->IsChildOf(UActorComponent::StaticClass()))
	{
		return !FBlueprintEditorUtils::IsVariableCreatedByBlueprint(GetBlueprintObj(), VariableObjProp);
	}
	return false;
}

bool FBlueprintVarActionDetails::IsABlueprintVariable(UProperty* VariableProperty) const
{
	UClass* VarSourceClass = VariableProperty ? Cast<UClass>(VariableProperty->GetOuter()) : NULL;
	if(VarSourceClass)
	{
		return (VarSourceClass->ClassGeneratedBy != NULL);
	}
	return false;
}

bool FBlueprintVarActionDetails::IsALocalVariable(UProperty* VariableProperty) const
{
	return VariableProperty && (Cast<UFunction>(VariableProperty->GetOuter()) != NULL);
}

UStruct* FBlueprintVarActionDetails::GetLocalVariableScope(UProperty* VariableProperty) const
{
	if(IsALocalVariable(VariableProperty))
	{
		return Cast<UFunction>(VariableProperty->GetOuter());
	}

	return NULL;
}

bool FBlueprintVarActionDetails::GetVariableNameChangeEnabled() const
{
	bool bIsReadOnly = true;

	UBlueprint* Blueprint = GetBlueprintObj();
	check(Blueprint != NULL);

	UProperty* VariableProperty = CachedVariableProperty.Get();
	if(VariableProperty != nullptr && IsVariableInBlueprint())
	{
		if(FBlueprintEditorUtils::FindNewVariableIndex(Blueprint, CachedVariableName) != INDEX_NONE)
		{
			bIsReadOnly = false;
		}
		else if(Blueprint->FindTimelineTemplateByVariableName(CachedVariableName))
		{
			bIsReadOnly = false;
		}
		else if(IsASCSVariable(VariableProperty) && Blueprint->SimpleConstructionScript != NULL)
		{
			if (USCS_Node* Node = Blueprint->SimpleConstructionScript->FindSCSNode(CachedVariableName))
			{
				bIsReadOnly = !FComponentEditorUtils::IsValidVariableNameString(Node->ComponentTemplate, Node->VariableName.ToString());
			}
		}
		else if(IsALocalVariable(VariableProperty))
		{
			bIsReadOnly = false;
		}
	}

	return bIsReadOnly;
}

FText FBlueprintVarActionDetails::OnGetVarName() const
{
	return FText::FromName(CachedVariableName);
}

void FBlueprintVarActionDetails::OnVarNameChanged(const FText& InNewText)
{
	bIsVarNameInvalid = true;

	UBlueprint* Blueprint = GetBlueprintObj();
	check(Blueprint != NULL);

	UProperty* VariableProperty = CachedVariableProperty.Get();
	if(VariableProperty && IsASCSVariable(VariableProperty) && Blueprint->SimpleConstructionScript != NULL)
	{
		TArray<USCS_Node*> Nodes = Blueprint->SimpleConstructionScript->GetAllNodes();
		for (TArray<USCS_Node*>::TConstIterator NodeIt(Nodes); NodeIt; ++NodeIt)
		{
			USCS_Node* Node = *NodeIt;
			if (Node->VariableName == CachedVariableName && !FComponentEditorUtils::IsValidVariableNameString(Node->ComponentTemplate, InNewText.ToString()))
			{
				VarNameEditableTextBox->SetError(LOCTEXT("ComponentVariableRenameFailed_NotValid", "This name is reserved for engine use."));
				return;
			}
		}
	}

	TSharedPtr<INameValidatorInterface> NameValidator = MakeShareable(new FKismetNameValidator(Blueprint, CachedVariableName, GetLocalVariableScope(VariableProperty)));

	EValidatorResult ValidatorResult = NameValidator->IsValid(InNewText.ToString());
	if(ValidatorResult == EValidatorResult::AlreadyInUse)
	{
		VarNameEditableTextBox->SetError(FText::Format(LOCTEXT("RenameFailed_InUse", "{0} is in use by another variable or function!"), InNewText));
	}
	else if(ValidatorResult == EValidatorResult::EmptyName)
	{
		VarNameEditableTextBox->SetError(LOCTEXT("RenameFailed_LeftBlank", "Names cannot be left blank!"));
	}
	else if(ValidatorResult == EValidatorResult::TooLong)
	{
		VarNameEditableTextBox->SetError(LOCTEXT("RenameFailed_NameTooLong", "Names must have fewer than 100 characters!"));
	}
	else if(ValidatorResult == EValidatorResult::LocallyInUse)
	{
		VarNameEditableTextBox->SetError(LOCTEXT("ConflictsWithProperty", "Conflicts with another another local variable or function parameter!"));
	}
	else
	{
		bIsVarNameInvalid = false;
		VarNameEditableTextBox->SetError(FText::GetEmpty());
	}
}

void FBlueprintVarActionDetails::OnVarNameCommitted(const FText& InNewText, ETextCommit::Type InTextCommit)
{
	if(InTextCommit != ETextCommit::OnCleared && !bIsVarNameInvalid)
	{
		const FScopedTransaction Transaction( LOCTEXT( "RenameVariable", "Rename Variable" ) );

		FName NewVarName = FName(*InNewText.ToString());

		// Double check we're not renaming a timeline disguised as a variable
		bool bIsTimeline = false;

		UProperty* VariableProperty = CachedVariableProperty.Get();
		if (VariableProperty != NULL)
		{
			// Don't allow removal of timeline properties - you need to remove the timeline node for that
			UObjectProperty* ObjProperty = Cast<UObjectProperty>(VariableProperty);
			if(ObjProperty != NULL && ObjProperty->PropertyClass == UTimelineComponent::StaticClass())
			{
				bIsTimeline = true;
			}

			// Rename as a timeline if required
			if (bIsTimeline)
			{
				FBlueprintEditorUtils::RenameTimeline(GetBlueprintObj(), CachedVariableName, NewVarName);
			}
			else if(IsALocalVariable(VariableProperty))
			{
				UFunction* LocalVarScope = Cast<UFunction>(VariableProperty->GetOuter());
				FBlueprintEditorUtils::RenameLocalVariable(GetBlueprintObj(), LocalVarScope, CachedVariableName, NewVarName);
			}
			else
			{
				FBlueprintEditorUtils::RenameMemberVariable(GetBlueprintObj(), CachedVariableName, NewVarName);
			}

			check(MyBlueprint.IsValid());
			MyBlueprint.Pin()->SelectItemByName(NewVarName, ESelectInfo::OnMouseClick);
		}
	}

	bIsVarNameInvalid = false;
	VarNameEditableTextBox->SetError(FText::GetEmpty());
}

bool FBlueprintVarActionDetails::GetVariableTypeChangeEnabled() const
{
	UProperty* VariableProperty = CachedVariableProperty.Get();
	if(VariableProperty && IsVariableInBlueprint())
	{
		if (!IsALocalVariable(VariableProperty))
		{
			if(GetBlueprintObj()->SkeletonGeneratedClass->GetAuthoritativeClass() != VariableProperty->GetOwnerClass()->GetAuthoritativeClass())
			{
				return false;
			}
			// If the variable belongs to this class and cannot be found in the member variable list, it is not editable (it may be a component)
			if (FBlueprintEditorUtils::FindNewVariableIndex(GetBlueprintObj(), CachedVariableName) == INDEX_NONE)
			{
				return false;
			}
		}
		return true;
	}
	return false;
}

bool FBlueprintVarActionDetails::GetVariableCategoryChangeEnabled() const
{
	UProperty* VariableProperty = CachedVariableProperty.Get();
	if(VariableProperty && IsVariableInBlueprint())
	{
		if(UClass* VarSourceClass = Cast<UClass>(VariableProperty->GetOuter()))
		{
			// If the variable's source class is the same as the current blueprint's class then it was created in this blueprint and it's category can be changed.
			return VarSourceClass == GetBlueprintObj()->SkeletonGeneratedClass;
		}
		else if(IsALocalVariable(VariableProperty))
		{
			return true;
		}
	}

	return false;
}

FEdGraphPinType FBlueprintVarActionDetails::OnGetVarType() const
{
	UProperty* VariableProperty = CachedVariableProperty.Get();
	if (VariableProperty)
	{
		const UEdGraphSchema_K2* K2Schema = GetDefault<UEdGraphSchema_K2>();
		FEdGraphPinType Type;
		K2Schema->ConvertPropertyToPinType(VariableProperty, Type);
		return Type;
	}
	return FEdGraphPinType();
}

void FBlueprintVarActionDetails::OnVarTypeChanged(const FEdGraphPinType& NewPinType)
{
	if (FBlueprintEditorUtils::IsPinTypeValid(NewPinType))
	{
		FName VarName = CachedVariableName;

		if (VarName != NAME_None)
		{
			// Set the MyBP tab's last pin type used as this, for adding lots of variables of the same type
			MyBlueprint.Pin()->GetLastPinTypeUsed() = NewPinType;

			UProperty* VariableProperty = CachedVariableProperty.Get();
			if(VariableProperty)
			{
				if(IsALocalVariable(VariableProperty))
				{
					FBlueprintEditorUtils::ChangeLocalVariableType(GetBlueprintObj(), GetLocalVariableScope(VariableProperty), VarName, NewPinType);
				}
				else
				{
					FBlueprintEditorUtils::ChangeMemberVariableType(GetBlueprintObj(), VarName, NewPinType);
				}
			}
		}
	}
}

FText FBlueprintVarActionDetails::OnGetTooltipText() const
{
	FName VarName = CachedVariableName;
	if (VarName != NAME_None)
	{
		FString Result;
		FBlueprintEditorUtils::GetBlueprintVariableMetaData(GetPropertyOwnerBlueprint(), VarName, GetLocalVariableScope(CachedVariableProperty.Get()), TEXT("tooltip"), Result);
		return FText::FromString(Result);
	}
	return FText();
}

void FBlueprintVarActionDetails::OnTooltipTextCommitted(const FText& NewText, ETextCommit::Type InTextCommit, FName VarName)
{
	FBlueprintEditorUtils::SetBlueprintVariableMetaData(GetBlueprintObj(), VarName, GetLocalVariableScope(CachedVariableProperty.Get()), TEXT("tooltip"), NewText.ToString() );
}

void FBlueprintVarActionDetails::PopulateCategories(SMyBlueprint* MyBlueprint, TArray<TSharedPtr<FText>>& CategorySource)
{
	// Used to compare found categories to prevent double adds
	TArray<FString> CategoryNameList;

	TArray<FName> VisibleVariables;
	bool bShowUserVarsOnly = MyBlueprint->ShowUserVarsOnly();
	UBlueprint* Blueprint = MyBlueprint->GetBlueprintObj();
	check(Blueprint != NULL);
	if (Blueprint->SkeletonGeneratedClass == NULL)
	{
		UE_LOG(LogBlueprint, Error, TEXT("Blueprint %s has NULL SkeletonGeneratedClass in FBlueprintVarActionDetails::PopulateCategories().  Cannot Populate Categories."), *GetNameSafe(Blueprint));
		return;
	}

	check(Blueprint->SkeletonGeneratedClass != NULL);
	EFieldIteratorFlags::SuperClassFlags SuperClassFlag = EFieldIteratorFlags::ExcludeSuper;
	if(!bShowUserVarsOnly)
	{
		SuperClassFlag = EFieldIteratorFlags::IncludeSuper;
	}

	for (TFieldIterator<UProperty> PropertyIt(Blueprint->SkeletonGeneratedClass, SuperClassFlag); PropertyIt; ++PropertyIt)
	{
		UProperty* Property = *PropertyIt;

		if ((!Property->HasAnyPropertyFlags(CPF_Parm) && Property->HasAllPropertyFlags(CPF_BlueprintVisible)))
		{
			VisibleVariables.Add(Property->GetFName());
		}
	}

	CategorySource.Empty();
	CategorySource.Add(MakeShareable(new FText(LOCTEXT("Default", "Default"))));
	for (int32 i = 0; i < VisibleVariables.Num(); ++i)
	{
		FText Category = FBlueprintEditorUtils::GetBlueprintVariableCategory(Blueprint, VisibleVariables[i], NULL);
		if (!Category.IsEmpty() && !Category.EqualTo(FText::FromString(Blueprint->GetName())))
		{
			bool bNewCategory = true;
			for (int32 j = 0; j < CategorySource.Num() && bNewCategory; ++j)
			{
				bNewCategory &= !CategorySource[j].Get()->EqualTo(Category);
			}
			if (bNewCategory)
			{
				CategorySource.Add(MakeShareable(new FText(Category)));
			}
		}
	}

	// Search through all function graphs for entry nodes to search for local variables to pull their categories
	for (UEdGraph* FunctionGraph : Blueprint->FunctionGraphs)
	{
		if(UFunction* Function = Blueprint->SkeletonGeneratedClass->FindFunctionByName(FunctionGraph->GetFName()))
		{
			FText FunctionCategory = Function->GetMetaDataText(FBlueprintMetadata::MD_FunctionCategory, TEXT("UObjectCategory"), Function->GetFullGroupName(false));

			if(!FunctionCategory.IsEmpty())
			{
				bool bNewCategory = true;
				for (int32 j = 0; j < CategorySource.Num() && bNewCategory; ++j)
				{
					bNewCategory &= !CategorySource[j].Get()->EqualTo(FunctionCategory);
				}

				if(bNewCategory)
				{
					CategorySource.Add(MakeShareable(new FText(FunctionCategory)));
				}
			}
		}

		auto EntryNode = FBlueprintEditorUtils::GetEntryNode(FunctionGraph);
		if (UK2Node_FunctionEntry* FunctionEntryNode = Cast<UK2Node_FunctionEntry>(EntryNode))
		{
			for (FBPVariableDescription& Variable : FunctionEntryNode->LocalVariables)
			{
				bool bNewCategory = true;
				for (int32 j = 0; j < CategorySource.Num() && bNewCategory; ++j)
				{
					bNewCategory &= !CategorySource[j].Get()->EqualTo(Variable.Category);
				}
				if (bNewCategory)
				{
					CategorySource.Add(MakeShareable(new FText(Variable.Category)));
				}
			}
		}
	}

	for (UEdGraph* MacroGraph : Blueprint->MacroGraphs)
	{
		auto EntryNode = FBlueprintEditorUtils::GetEntryNode(MacroGraph);
		if (UK2Node_Tunnel* TypedEntryNode = ExactCast<UK2Node_Tunnel>(EntryNode))
		{
			bool bNewCategory = true;
			for (int32 j = 0; j < CategorySource.Num() && bNewCategory; ++j)
			{
				bNewCategory &= !CategorySource[j].Get()->EqualTo(TypedEntryNode->MetaData.Category);
			}
			if (bNewCategory)
			{
				CategorySource.Add(MakeShareable(new FText(TypedEntryNode->MetaData.Category)));
			}
		}
	}

	// Pull categories from overridable functions
	for (TFieldIterator<UFunction> FunctionIt(Blueprint->ParentClass, EFieldIteratorFlags::IncludeSuper); FunctionIt; ++FunctionIt)
	{
		const UFunction* Function = *FunctionIt;
		const FName FunctionName = Function->GetFName();

		if (UEdGraphSchema_K2::CanKismetOverrideFunction(Function) && !UEdGraphSchema_K2::FunctionCanBePlacedAsEvent(Function))
		{
			FText FunctionCategory = Function->GetMetaDataText(FBlueprintMetadata::MD_FunctionCategory, TEXT("UObjectCategory"), Function->GetFullGroupName(false));

			if (!FunctionCategory.IsEmpty())
			{
				bool bNewCategory = true;
				for (int32 j = 0; j < CategorySource.Num() && bNewCategory; ++j)
				{
					bNewCategory &= !CategorySource[j].Get()->EqualTo(FunctionCategory);
				}

				if (bNewCategory)
				{
					CategorySource.Add(MakeShareable(new FText(FunctionCategory)));
				}
			}
		}
	}
}

UK2Node_Variable* FBlueprintVarActionDetails::EdGraphSelectionAsVar() const
{
	TWeakPtr<FBlueprintEditor> BlueprintEditor = MyBlueprint.Pin()->GetBlueprintEditor();

	if( BlueprintEditor.IsValid() )
	{
		/** Get the currently selected set of nodes */
		TSet<UObject*> Objects = BlueprintEditor.Pin()->GetSelectedNodes();

		if (Objects.Num() == 1)
		{
			TSet<UObject*>::TIterator Iter(Objects);
			UObject* Object = *Iter;

			if (Object && Object->IsA<UK2Node_Variable>())
			{
				return Cast<UK2Node_Variable>(Object);
			}
		}
	}
	return NULL;
}

UProperty* FBlueprintVarActionDetails::SelectionAsProperty() const
{
	FEdGraphSchemaAction_K2Var* VarAction = MyBlueprintSelectionAsVar();
	if(VarAction)
	{
		return VarAction->GetProperty();
	}
	FEdGraphSchemaAction_K2LocalVar* LocalVarAction = MyBlueprintSelectionAsLocalVar();
	if(LocalVarAction)
	{
		return LocalVarAction->GetProperty();
	}
	UK2Node_Variable* GraphVar = EdGraphSelectionAsVar();
	if(GraphVar)
	{
		return GraphVar->GetPropertyForVariable();
	}
	return NULL;
}

FName FBlueprintVarActionDetails::GetVariableName() const
{
	FEdGraphSchemaAction_K2Var* VarAction = MyBlueprintSelectionAsVar();
	if(VarAction)
	{
		return VarAction->GetVariableName();
	}
	FEdGraphSchemaAction_K2LocalVar* LocalVarAction = MyBlueprintSelectionAsLocalVar();
	if(LocalVarAction)
	{
		return LocalVarAction->GetVariableName();
	}
	UK2Node_Variable* GraphVar = EdGraphSelectionAsVar();
	if(GraphVar)
	{
		return GraphVar->GetVarName();
	}
	return NAME_None;
}

FText FBlueprintVarActionDetails::OnGetCategoryText() const
{
	FName VarName = CachedVariableName;
	if (VarName != NAME_None)
	{
		const UEdGraphSchema_K2* K2Schema = GetDefault<UEdGraphSchema_K2>();

		FText Category = FBlueprintEditorUtils::GetBlueprintVariableCategory(GetPropertyOwnerBlueprint(), VarName, GetLocalVariableScope(CachedVariableProperty.Get()));

		// Older blueprints will have their name as the default category and whenever it is the same as the default category, display localized text
		if( Category.EqualTo(FText::FromString(GetPropertyOwnerBlueprint()->GetName())) || Category.EqualTo(K2Schema->VR_DefaultCategory) )
		{
			return K2Schema->VR_DefaultCategory;
		}
		else
		{
			return Category;
		}
		return FText::FromName(VarName);
	}
	return FText();
}

void FBlueprintVarActionDetails::OnCategoryTextCommitted(const FText& NewText, ETextCommit::Type InTextCommit, FName VarName)
{
	if (InTextCommit == ETextCommit::OnEnter || InTextCommit == ETextCommit::OnUserMovedFocus)
	{
		// Remove excess whitespace and prevent categories with just spaces
		FText CategoryName = FText::TrimPrecedingAndTrailing(NewText);

		FBlueprintEditorUtils::SetBlueprintVariableCategory(GetBlueprintObj(), VarName, GetLocalVariableScope(CachedVariableProperty.Get()), CategoryName);
		check(MyBlueprint.IsValid());
		PopulateCategories(MyBlueprint.Pin().Get(), CategorySource);
		MyBlueprint.Pin()->ExpandCategory(CategoryName);
	}
}

TSharedRef< ITableRow > FBlueprintVarActionDetails::MakeCategoryViewWidget( TSharedPtr<FText> Item, const TSharedRef< STableViewBase >& OwnerTable )
{
	return SNew(STableRow<TSharedPtr<FString>>, OwnerTable)
		[
			SNew(STextBlock) .Text(*Item.Get())
		];
}

void FBlueprintVarActionDetails::OnCategorySelectionChanged( TSharedPtr<FText> ProposedSelection, ESelectInfo::Type /*SelectInfo*/ )
{
	FName VarName = CachedVariableName;
	if (ProposedSelection.IsValid() && VarName != NAME_None)
	{
		FText NewCategory = *ProposedSelection.Get();

		FBlueprintEditorUtils::SetBlueprintVariableCategory(GetBlueprintObj(), VarName, GetLocalVariableScope(CachedVariableProperty.Get()), NewCategory );
		CategoryListView.Pin()->ClearSelection();
		CategoryComboButton.Pin()->SetIsOpen(false);
		MyBlueprint.Pin()->ExpandCategory(NewCategory);
	}
}

EVisibility FBlueprintVarActionDetails::ShowEditableCheckboxVisibilty() const
{
	UProperty* VariableProperty = CachedVariableProperty.Get();
	if (VariableProperty && GetPropertyOwnerBlueprint())
	{
		if (IsABlueprintVariable(VariableProperty) && !IsASCSVariable(VariableProperty))
		{
			return EVisibility::Visible;
		}
	}
	return EVisibility::Collapsed;
}

ECheckBoxState FBlueprintVarActionDetails::OnEditableCheckboxState() const
{
	UProperty* VariableProperty = CachedVariableProperty.Get();
	if (VariableProperty)
	{
		return VariableProperty->HasAnyPropertyFlags(CPF_DisableEditOnInstance) ? ECheckBoxState::Unchecked : ECheckBoxState::Checked;
	}
	return ECheckBoxState::Unchecked;
}

void FBlueprintVarActionDetails::OnEditableChanged(ECheckBoxState InNewState)
{
	FName VarName = CachedVariableName;

	// Toggle the flag on the blueprint's version of the variable description, based on state
	const bool bVariableIsExposed = InNewState == ECheckBoxState::Checked;

	UBlueprint* Blueprint = MyBlueprint.Pin()->GetBlueprintObj();
	FBlueprintEditorUtils::SetBlueprintOnlyEditableFlag(Blueprint, VarName, !bVariableIsExposed);
}

ECheckBoxState FBlueprintVarActionDetails::OnCreateWidgetCheckboxState() const
{
	UProperty* Property = CachedVariableProperty.Get();
	if (Property)
	{
		bool bMakingWidget = FEdMode::ShouldCreateWidgetForProperty(Property);

		return bMakingWidget ? ECheckBoxState::Checked : ECheckBoxState::Unchecked;
	}
	return ECheckBoxState::Unchecked;
}

void FBlueprintVarActionDetails::OnCreateWidgetChanged(ECheckBoxState InNewState)
{
	const FName VarName = CachedVariableName;
	if (VarName != NAME_None)
	{
		if (InNewState == ECheckBoxState::Checked)
		{
			FBlueprintEditorUtils::SetBlueprintVariableMetaData(GetBlueprintObj(), VarName, GetLocalVariableScope(CachedVariableProperty.Get()), FEdMode::MD_MakeEditWidget, TEXT("true"));
		}
		else
		{
			FBlueprintEditorUtils::RemoveBlueprintVariableMetaData(GetBlueprintObj(), VarName, GetLocalVariableScope(CachedVariableProperty.Get()), FEdMode::MD_MakeEditWidget);
		}
	}
}

EVisibility FBlueprintVarActionDetails::Show3DWidgetVisibility() const
{
	UProperty* VariableProperty = CachedVariableProperty.Get();
	if (VariableProperty && GetPropertyOwnerBlueprint())
	{
		if (IsABlueprintVariable(VariableProperty) && FEdMode::CanCreateWidgetForProperty(VariableProperty))
		{
			return EVisibility::Visible;
		}
	}
	return EVisibility::Collapsed;
}

bool FBlueprintVarActionDetails::Is3DWidgetEnabled()
{
	UProperty* VariableProperty = CachedVariableProperty.Get();
	if (VariableProperty)
	{
		return ( VariableProperty && !VariableProperty->HasAnyPropertyFlags(CPF_DisableEditOnInstance) ) ;
	}
	return false;
}

ECheckBoxState FBlueprintVarActionDetails::OnGetExposedToSpawnCheckboxState() const
{
	UProperty* Property = CachedVariableProperty.Get();
	if (Property)
	{
		return (Property && Property->GetBoolMetaData(FBlueprintMetadata::MD_ExposeOnSpawn) != false) ? ECheckBoxState::Checked : ECheckBoxState::Unchecked;
	}
	return ECheckBoxState::Unchecked;
}

void FBlueprintVarActionDetails::OnExposedToSpawnChanged(ECheckBoxState InNewState)
{
	const FName VarName = CachedVariableName;
	if (VarName != NAME_None)
	{
		const bool bExposeOnSpawn = (InNewState == ECheckBoxState::Checked);
		if(bExposeOnSpawn)
		{
			FBlueprintEditorUtils::SetBlueprintVariableMetaData(GetBlueprintObj(), VarName, NULL, FBlueprintMetadata::MD_ExposeOnSpawn, TEXT("true"));
		}
		else
		{
			FBlueprintEditorUtils::RemoveBlueprintVariableMetaData(GetBlueprintObj(), VarName, NULL, FBlueprintMetadata::MD_ExposeOnSpawn);
		} 
	}
}

EVisibility FBlueprintVarActionDetails::ExposeOnSpawnVisibility() const
{
	UProperty* VariableProperty = CachedVariableProperty.Get();
	if (VariableProperty && GetPropertyOwnerBlueprint())
	{
		const UEdGraphSchema_K2* K2Schema = GetDefault<UEdGraphSchema_K2>();
		FEdGraphPinType VariablePinType;
		K2Schema->ConvertPropertyToPinType(VariableProperty, VariablePinType);

		const bool bShowPrivacySetting = IsABlueprintVariable(VariableProperty) && !IsASCSVariable(VariableProperty);
		if (bShowPrivacySetting && (K2Schema->FindSetVariableByNameFunction(VariablePinType) != NULL))
		{
			return EVisibility::Visible;
		}
	}
	return EVisibility::Collapsed;
}

ECheckBoxState FBlueprintVarActionDetails::OnGetPrivateCheckboxState() const
{
	UProperty* Property = CachedVariableProperty.Get();
	if (Property)
	{
		return (Property && Property->GetBoolMetaData(FBlueprintMetadata::MD_Private) != false) ? ECheckBoxState::Checked : ECheckBoxState::Unchecked;
	}
	return ECheckBoxState::Unchecked;
}

void FBlueprintVarActionDetails::OnPrivateChanged(ECheckBoxState InNewState)
{
	const FName VarName = CachedVariableName;
	if (VarName != NAME_None)
	{
		const bool bExposeOnSpawn = (InNewState == ECheckBoxState::Checked);
		if(bExposeOnSpawn)
		{
			FBlueprintEditorUtils::SetBlueprintVariableMetaData(GetBlueprintObj(), VarName, NULL, FBlueprintMetadata::MD_Private, TEXT("true"));
		}
		else
		{
			FBlueprintEditorUtils::RemoveBlueprintVariableMetaData(GetBlueprintObj(), VarName, NULL, FBlueprintMetadata::MD_Private);
		}
	}
}

EVisibility FBlueprintVarActionDetails::ExposePrivateVisibility() const
{
	UProperty* Property = CachedVariableProperty.Get();
	if (Property && GetPropertyOwnerBlueprint())
	{
		if (IsABlueprintVariable(Property) && !IsASCSVariable(Property))
		{
			return EVisibility::Visible;
		}
	}
	return EVisibility::Collapsed;
}

ECheckBoxState FBlueprintVarActionDetails::OnGetExposedToMatineeCheckboxState() const
{
	UProperty* Property = CachedVariableProperty.Get();
	if (Property)
	{
		return Property && Property->HasAnyPropertyFlags(CPF_Interp) ? ECheckBoxState::Checked : ECheckBoxState::Unchecked;
	}
	return ECheckBoxState::Unchecked;
}

void FBlueprintVarActionDetails::OnExposedToMatineeChanged(ECheckBoxState InNewState)
{
	// Toggle the flag on the blueprint's version of the variable description, based on state
	const bool bExposeToMatinee = (InNewState == ECheckBoxState::Checked);
	
	const FName VarName = CachedVariableName;
	if (VarName != NAME_None)
	{
		FBlueprintEditorUtils::SetInterpFlag(GetBlueprintObj(), VarName, bExposeToMatinee);
	}
}

EVisibility FBlueprintVarActionDetails::ExposeToMatineeVisibility() const
{
	UProperty* VariableProperty = CachedVariableProperty.Get();
	if (VariableProperty && !IsALocalVariable(VariableProperty))
	{
		const bool bIsInteger = VariableProperty->IsA(UIntProperty::StaticClass());
		const bool bIsNonEnumByte = (VariableProperty->IsA(UByteProperty::StaticClass()) && Cast<const UByteProperty>(VariableProperty)->Enum == NULL);
		const bool bIsFloat = VariableProperty->IsA(UFloatProperty::StaticClass());
		const bool bIsBool = VariableProperty->IsA(UBoolProperty::StaticClass());
		const bool bIsVectorStruct = VariableProperty->IsA(UStructProperty::StaticClass()) && Cast<UStructProperty>(VariableProperty)->Struct->GetFName() == NAME_Vector;
		const bool bIsColorStruct = VariableProperty->IsA(UStructProperty::StaticClass()) && Cast<UStructProperty>(VariableProperty)->Struct->GetFName() == NAME_Color;
		const bool bIsLinearColorStruct = VariableProperty->IsA(UStructProperty::StaticClass()) && Cast<UStructProperty>(VariableProperty)->Struct->GetFName() == NAME_LinearColor;

		if (bIsFloat || bIsBool || bIsVectorStruct || bIsColorStruct || bIsLinearColorStruct)
		{
			return EVisibility::Visible;
		}
	}
	return EVisibility::Collapsed;
}

ECheckBoxState FBlueprintVarActionDetails::OnGetConfigVariableCheckboxState() const
{
	UBlueprint* Blueprint = GetPropertyOwnerBlueprint();
	const FName VarName = CachedVariableName;
	ECheckBoxState CheckboxValue = ECheckBoxState::Unchecked;

	if( Blueprint && VarName != NAME_None )
	{
		const int32 VarIndex = FBlueprintEditorUtils::FindNewVariableIndex( Blueprint, VarName );

		if( VarIndex != INDEX_NONE && Blueprint->NewVariables[ VarIndex ].PropertyFlags & CPF_Config )
		{
			CheckboxValue = ECheckBoxState::Checked;
		}
	}
	return CheckboxValue;
}

void FBlueprintVarActionDetails::OnSetConfigVariableState( ECheckBoxState InNewState )
{
	UBlueprint* Blueprint = GetBlueprintObj();
	const FName VarName = CachedVariableName;

	if( Blueprint && VarName != NAME_None )
	{
		const int32 VarIndex = FBlueprintEditorUtils::FindNewVariableIndex( Blueprint, VarName );

		if( VarIndex != INDEX_NONE )
		{
			if( InNewState == ECheckBoxState::Checked )
			{
				Blueprint->NewVariables[ VarIndex ].PropertyFlags |= CPF_Config;
			}
			else
			{
				Blueprint->NewVariables[ VarIndex ].PropertyFlags &= ~CPF_Config;
			}
			FBlueprintEditorUtils::MarkBlueprintAsStructurallyModified( Blueprint );
		}
	}
}

EVisibility FBlueprintVarActionDetails::ExposeConfigVisibility() const
{
	UProperty* Property = CachedVariableProperty.Get();
	if (Property)
	{
		if (IsABlueprintVariable(Property) && !IsASCSVariable(Property))
		{
			return EVisibility::Visible;
		}
	}
	return EVisibility::Collapsed;
}

FText FBlueprintVarActionDetails::OnGetMetaKeyValue(FName Key) const
{
	FName VarName = CachedVariableName;
	if (VarName != NAME_None)
	{
		FString Result;
		FBlueprintEditorUtils::GetBlueprintVariableMetaData(GetPropertyOwnerBlueprint(), VarName, GetLocalVariableScope(CachedVariableProperty.Get()), Key, /*out*/ Result);

		return FText::FromString(Result);
	}
	return FText();
}

void FBlueprintVarActionDetails::OnMetaKeyValueChanged(const FText& NewMinValue, ETextCommit::Type CommitInfo, FName Key)
{
	FName VarName = CachedVariableName;
	if (VarName != NAME_None)
	{
		if ((CommitInfo == ETextCommit::OnEnter) || (CommitInfo == ETextCommit::OnUserMovedFocus))
		{
			FBlueprintEditorUtils::SetBlueprintVariableMetaData(GetBlueprintObj(), VarName, GetLocalVariableScope(CachedVariableProperty.Get()), Key, NewMinValue.ToString());
		}
	}
}

EVisibility FBlueprintVarActionDetails::RangeVisibility() const
{
	UProperty* VariableProperty = CachedVariableProperty.Get();
	if (VariableProperty)
	{
		const bool bIsInteger = VariableProperty->IsA(UIntProperty::StaticClass());
		const bool bIsNonEnumByte = (VariableProperty->IsA(UByteProperty::StaticClass()) && Cast<const UByteProperty>(VariableProperty)->Enum == NULL);
		const bool bIsFloat = VariableProperty->IsA(UFloatProperty::StaticClass());

		if (IsABlueprintVariable(VariableProperty) && (bIsInteger || bIsNonEnumByte || bIsFloat))
		{
			return EVisibility::Visible;
		}
	}
	return EVisibility::Collapsed;
}

TSharedPtr<FString> FBlueprintVarActionDetails::GetVariableReplicationType() const
{
	EVariableReplication::Type VariableReplication = EVariableReplication::None;
	
	uint64 PropFlags = 0;
	UProperty* VariableProperty = CachedVariableProperty.Get();

	if (VariableProperty && IsVariableInBlueprint())
	{
		uint64 *PropFlagPtr = FBlueprintEditorUtils::GetBlueprintVariablePropertyFlags(GetPropertyOwnerBlueprint(), VariableProperty->GetFName());
		
		if (PropFlagPtr != NULL)
		{
			PropFlags = *PropFlagPtr;
			bool IsReplicated = (PropFlags & CPF_Net) > 0;
			bool bHasRepNotify = FBlueprintEditorUtils::GetBlueprintVariableRepNotifyFunc(GetPropertyOwnerBlueprint(), VariableProperty->GetFName()) != NAME_None;
			if (bHasRepNotify)
			{
				// Verify they actually have a valid rep notify function still
				UClass* GenClass = GetPropertyOwnerBlueprint()->SkeletonGeneratedClass;
				UFunction* OnRepFunc = GenClass->FindFunctionByName(FBlueprintEditorUtils::GetBlueprintVariableRepNotifyFunc(GetPropertyOwnerBlueprint(), VariableProperty->GetFName()));
				if( OnRepFunc == NULL || OnRepFunc->NumParms != 0 || OnRepFunc->GetReturnProperty() != NULL )
				{
					bHasRepNotify = false;
					ReplicationOnRepFuncChanged(FName(NAME_None).ToString());	
				}
			}

			VariableReplication = !IsReplicated ? EVariableReplication::None : 
				bHasRepNotify ? EVariableReplication::RepNotify : EVariableReplication::Replicated;
		}
	}

	return ReplicationOptions[(int32)VariableReplication];
}

void FBlueprintVarActionDetails::OnChangeReplication(TSharedPtr<FString> ItemSelected, ESelectInfo::Type SelectInfo)
{
	int32 NewSelection;
	bool bFound = ReplicationOptions.Find(ItemSelected, NewSelection);
	check(bFound && NewSelection != INDEX_NONE);

	EVariableReplication::Type VariableReplication = (EVariableReplication::Type)NewSelection;
	
	UProperty* VariableProperty = CachedVariableProperty.Get();

	if (VariableProperty)
	{
		uint64 *PropFlagPtr = FBlueprintEditorUtils::GetBlueprintVariablePropertyFlags(GetBlueprintObj(), VariableProperty->GetFName());
		if (PropFlagPtr != NULL)
		{
			switch(VariableReplication)
			{
			case EVariableReplication::None:
				*PropFlagPtr &= ~CPF_Net;
				ReplicationOnRepFuncChanged(FName(NAME_None).ToString());	
				break;
				
			case EVariableReplication::Replicated:
				*PropFlagPtr |= CPF_Net;
				ReplicationOnRepFuncChanged(FName(NAME_None).ToString());	
				break;

			case EVariableReplication::RepNotify:
				*PropFlagPtr |= CPF_Net;
				FString NewFuncName = FString::Printf(TEXT("OnRep_%s"), *VariableProperty->GetName());
				UEdGraph* FuncGraph = FindObject<UEdGraph>(GetBlueprintObj(), *NewFuncName);
				if (!FuncGraph)
				{
					FuncGraph = FBlueprintEditorUtils::CreateNewGraph(GetBlueprintObj(), FName(*NewFuncName), UEdGraph::StaticClass(), UEdGraphSchema_K2::StaticClass());
					FBlueprintEditorUtils::AddFunctionGraph<UClass>(GetBlueprintObj(), FuncGraph, false, NULL);
				}

				if (FuncGraph)
				{
					ReplicationOnRepFuncChanged(NewFuncName);
				}
				break;
			}

			FBlueprintEditorUtils::MarkBlueprintAsStructurallyModified(GetBlueprintObj());
		}
	}
}

void FBlueprintVarActionDetails::ReplicationOnRepFuncChanged(const FString& NewOnRepFunc) const
{
	FName NewFuncName = FName(*NewOnRepFunc);
	UProperty* VariableProperty = CachedVariableProperty.Get();

	if (VariableProperty)
	{
		FBlueprintEditorUtils::SetBlueprintVariableRepNotifyFunc(GetBlueprintObj(), VariableProperty->GetFName(), NewFuncName);
		uint64 *PropFlagPtr = FBlueprintEditorUtils::GetBlueprintVariablePropertyFlags(GetBlueprintObj(), VariableProperty->GetFName());
		if (PropFlagPtr != NULL)
		{
			if (NewFuncName != NAME_None)
			{
				*PropFlagPtr |= CPF_RepNotify;
				*PropFlagPtr |= CPF_Net;
			}
			else
			{
				*PropFlagPtr &= ~CPF_RepNotify;
			}
		}
	}
}

EVisibility FBlueprintVarActionDetails::ReplicationVisibility() const
{
	UProperty* VariableProperty = CachedVariableProperty.Get();
	if(VariableProperty)
	{
		if (!IsASCSVariable(VariableProperty) && IsABlueprintVariable(VariableProperty))
		{
			return EVisibility::Visible;
		}
	}
	return EVisibility::Collapsed;
}

TSharedRef<SWidget> FBlueprintVarActionDetails::BuildEventsMenuForVariable() const
{
	if( MyBlueprint.IsValid() )
	{
		TSharedPtr<SMyBlueprint> MyBlueprintPtr = MyBlueprint.Pin();
		FEdGraphSchemaAction_K2Var* Variable = MyBlueprintPtr->SelectionAsVar();
		UObjectProperty* ComponentProperty = Variable ? Cast<UObjectProperty>(Variable->GetProperty()) : NULL;
		TWeakPtr<FBlueprintEditor> BlueprintEditorPtr = MyBlueprintPtr->GetBlueprintEditor();
		if( BlueprintEditorPtr.IsValid() && ComponentProperty )
		{
			TSharedPtr<SSCSEditor> Editor =  BlueprintEditorPtr.Pin()->GetSCSEditor();
			FMenuBuilder MenuBuilder( true, NULL );
			Editor->BuildMenuEventsSection( MenuBuilder, BlueprintEditorPtr.Pin()->GetBlueprintObj(), ComponentProperty->PropertyClass, 
											FCanExecuteAction::CreateSP(BlueprintEditorPtr.Pin().Get(), &FBlueprintEditor::InEditingMode),
											FGetSelectedObjectsDelegate::CreateSP(MyBlueprintPtr.Get(), &SMyBlueprint::GetSelectedItemsForContextMenu));
			return MenuBuilder.MakeWidget();
		}
	}
	return SNullWidget::NullWidget;
}

void FBlueprintVarActionDetails::OnPostEditorRefresh()
{
	CachedVariableProperty = SelectionAsProperty();
	CachedVariableName = GetVariableName();
}

EVisibility FBlueprintVarActionDetails::GetTransientVisibility() const
{
	UProperty* VariableProperty = CachedVariableProperty.Get();
	if (VariableProperty)
	{
		if (IsABlueprintVariable(VariableProperty) && !IsASCSVariable(VariableProperty))
		{
			return EVisibility::Visible;
		}
	}
	return EVisibility::Collapsed;
}

ECheckBoxState FBlueprintVarActionDetails::OnGetTransientCheckboxState() const
{
	UProperty* Property = CachedVariableProperty.Get();
	if (Property)
	{
		return (Property && Property->HasAnyPropertyFlags(CPF_Transient)) ? ECheckBoxState::Checked : ECheckBoxState::Unchecked;
	}
	return ECheckBoxState::Unchecked;
}

void FBlueprintVarActionDetails::OnTransientChanged(ECheckBoxState InNewState)
{
	UProperty* Property = CachedVariableProperty.Get();
	if (Property)
	{
		const bool bTransientFlag = (InNewState == ECheckBoxState::Checked);
		FBlueprintEditorUtils::SetVariableTransientFlag(GetBlueprintObj(), Property->GetFName(), bTransientFlag);
	}
}

EVisibility FBlueprintVarActionDetails::GetSaveGameVisibility() const
{
	UProperty* VariableProperty = CachedVariableProperty.Get();
	if (VariableProperty)
	{
		if (IsABlueprintVariable(VariableProperty) && !IsASCSVariable(VariableProperty))
		{
			return EVisibility::Visible;
		}
	}
	return EVisibility::Collapsed;
}

ECheckBoxState FBlueprintVarActionDetails::OnGetSaveGameCheckboxState() const
{
	UProperty* Property = CachedVariableProperty.Get();
	if (Property)
	{
		return (Property && Property->HasAnyPropertyFlags(CPF_SaveGame)) ? ECheckBoxState::Checked : ECheckBoxState::Unchecked;
	}
	return ECheckBoxState::Unchecked;
}

void FBlueprintVarActionDetails::OnSaveGameChanged(ECheckBoxState InNewState)
{
	UProperty* Property = CachedVariableProperty.Get();
	if (Property)
	{
		const bool bSaveGameFlag = (InNewState == ECheckBoxState::Checked);
		FBlueprintEditorUtils::SetVariableSaveGameFlag(GetBlueprintObj(), Property->GetFName(), bSaveGameFlag);
	}
}

EVisibility FBlueprintVarActionDetails::GetAdvancedDisplayVisibility() const
{
	UProperty* VariableProperty = CachedVariableProperty.Get();
	if (VariableProperty)
	{
		if (IsABlueprintVariable(VariableProperty))
		{
			return EVisibility::Visible;
		}
	}
	return EVisibility::Collapsed;
}

ECheckBoxState FBlueprintVarActionDetails::OnGetAdvancedDisplayCheckboxState() const
{
	UProperty* Property = CachedVariableProperty.Get();
	if (Property)
	{
		return (Property && Property->HasAnyPropertyFlags(CPF_AdvancedDisplay)) ? ECheckBoxState::Checked : ECheckBoxState::Unchecked;
	}
	return ECheckBoxState::Unchecked;
}

void FBlueprintVarActionDetails::OnAdvancedDisplayChanged(ECheckBoxState InNewState)
{
	UProperty* Property = CachedVariableProperty.Get();
	if (Property)
	{
		const bool bAdvancedFlag = (InNewState == ECheckBoxState::Checked);
		FBlueprintEditorUtils::SetVariableAdvancedDisplayFlag(GetBlueprintObj(), Property->GetFName(), bAdvancedFlag);
	}
}

EVisibility FBlueprintVarActionDetails::IsTooltipEditVisible() const
{
	UProperty* VariableProperty = CachedVariableProperty.Get();
	if (VariableProperty)
	{
		if ((IsABlueprintVariable(VariableProperty) && !IsASCSVariable(VariableProperty)) || IsALocalVariable(VariableProperty))
		{
			return EVisibility::Visible;
		}
	}
	return EVisibility::Collapsed;
}

void FBlueprintVarActionDetails::OnFinishedChangingProperties(const FPropertyChangedEvent& InPropertyChangedEvent, TSharedPtr<FStructOnScope> InStructData, TWeakObjectPtr<UK2Node_EditablePinBase> InEntryNode)
{
	check(InPropertyChangedEvent.MemberProperty
		&& InPropertyChangedEvent.MemberProperty->GetOwnerStruct()
		&& InPropertyChangedEvent.MemberProperty->GetOwnerStruct()->IsA<UFunction>());

	// Find the top level property that was modified within the UFunction
	const UProperty* DirectProperty = InPropertyChangedEvent.MemberProperty;
	while (!Cast<const UFunction>(DirectProperty->GetOuter()))
	{
		DirectProperty = CastChecked<const UProperty>(DirectProperty->GetOuter());
	}

	FString DefaultValueString;
	bool bDefaultValueSet = false;

	if (InStructData.IsValid())
	{
		bDefaultValueSet = FBlueprintEditorUtils::PropertyValueToString(DirectProperty, InStructData->GetStructMemory(), DefaultValueString);

		if(bDefaultValueSet)
		{
			UK2Node_FunctionEntry* FuncEntry = Cast<UK2Node_FunctionEntry>(InEntryNode.Get());

			// Search out the correct local variable in the Function Entry Node and set the default value
			for(auto& LocalVar : FuncEntry->LocalVariables)
			{
				if(LocalVar.VarName == DirectProperty->GetFName())
				{
					LocalVar.DefaultValue = DefaultValueString;
					FBlueprintEditorUtils::MarkBlueprintAsModified(GetBlueprintObj());
					break;
				}
			}
		}
	}
}

bool FBlueprintVarActionDetails::IsVariableInheritedByBlueprint() const
{
	UClass* PropertyOwnerClass = nullptr;
	if (UBlueprint* PropertyOwnerBP = GetPropertyOwnerBlueprint())
	{
		PropertyOwnerClass = PropertyOwnerBP->SkeletonGeneratedClass;
	}
	else if (CachedVariableProperty.IsValid())
	{
		PropertyOwnerClass = CachedVariableProperty->GetOwnerClass();
	}
	return GetBlueprintObj()->SkeletonGeneratedClass->IsChildOf(PropertyOwnerClass);
}

static FDetailWidgetRow& AddRow( TArray<TSharedRef<FDetailWidgetRow> >& OutChildRows )
{
	TSharedRef<FDetailWidgetRow> NewRow( new FDetailWidgetRow );
	OutChildRows.Add( NewRow );

	return *NewRow;
}

void FBlueprintGraphArgumentGroupLayout::SetOnRebuildChildren( FSimpleDelegate InOnRegenerateChildren )
{
	GraphActionDetailsPtr.Pin()->SetRefreshDelegate(InOnRegenerateChildren, TargetNode == GraphActionDetailsPtr.Pin()->GetFunctionEntryNode().Get());
}

void FBlueprintGraphArgumentGroupLayout::GenerateChildContent( IDetailChildrenBuilder& ChildrenBuilder )
{
	if(TargetNode.IsValid())
	{
		TArray<TSharedPtr<FUserPinInfo>> Pins = TargetNode->UserDefinedPins;

		if(Pins.Num() > 0)
		{
			bool bIsInputNode = TargetNode == GraphActionDetailsPtr.Pin()->GetFunctionEntryNode().Get();
			for (int32 i = 0; i < Pins.Num(); ++i)
			{
				TSharedRef<class FBlueprintGraphArgumentLayout> BlueprintArgumentLayout = MakeShareable(new FBlueprintGraphArgumentLayout(
					TWeakPtr<FUserPinInfo>(Pins[i]),
					TargetNode.Get(),
					GraphActionDetailsPtr,
					FName(*FString::Printf(bIsInputNode ? TEXT("InputArgument%i") : TEXT("OutputArgument%i"), i)),
					bIsInputNode));
				ChildrenBuilder.AddChildCustomBuilder(BlueprintArgumentLayout);
			}
		}
		else
		{
			// Add a null widget for this section, keeps it around for callbacks to refresh
			ChildrenBuilder.AddChildContent(FText::GetEmpty()).ValueContent()
				[
					SNullWidget::NullWidget
				];
		}
	}
}

// Internal
static bool ShouldAllowWildcard(UK2Node_EditablePinBase* TargetNode)
{
	// allow wildcards for tunnel nodes in macro graphs
	if ( TargetNode->IsA(UK2Node_Tunnel::StaticClass()) )
	{
		const UEdGraphSchema_K2* K2Schema = GetDefault<UEdGraphSchema_K2>();
		return ( K2Schema->GetGraphType( TargetNode->GetGraph() ) == GT_Macro );
	}

	return false;
}

void FBlueprintGraphArgumentLayout::GenerateHeaderRowContent( FDetailWidgetRow& NodeRow )
{
	const UEdGraphSchema_K2* K2Schema = GetDefault<UEdGraphSchema_K2>();

	NodeRow
	.NameContent()
	[
		SNew(SHorizontalBox)
		+SHorizontalBox::Slot()
		.FillWidth(1)
		.VAlign(VAlign_Center)
		[
			SAssignNew(ArgumentNameWidget, SEditableTextBox)
				.Text( this, &FBlueprintGraphArgumentLayout::OnGetArgNameText )
				.OnTextChanged(this, &FBlueprintGraphArgumentLayout::OnArgNameChange)
				.OnTextCommitted( this, &FBlueprintGraphArgumentLayout::OnArgNameTextCommitted )
				.Font( IDetailLayoutBuilder::GetDetailFont() )
				.IsEnabled(!ShouldPinBeReadOnly())
		]
	]
	.ValueContent()
	[
		SNew(SHorizontalBox)
		+SHorizontalBox::Slot()
		.FillWidth(1)
		.VAlign(VAlign_Center)
		.Padding(0.0f, 0.0f, 4.0f, 0.0f)
		[
			SNew(SPinTypeSelector, FGetPinTypeTree::CreateUObject(K2Schema, &UEdGraphSchema_K2::GetVariableTypeTree))
				.TargetPinType(this, &FBlueprintGraphArgumentLayout::OnGetPinInfo)
				.OnPinTypePreChanged(this, &FBlueprintGraphArgumentLayout::OnPrePinInfoChange)
				.OnPinTypeChanged(this, &FBlueprintGraphArgumentLayout::PinInfoChanged)
				.Schema(K2Schema)
				.bAllowExec(TargetNode->CanModifyExecutionWires())
				.bAllowWildcard(ShouldAllowWildcard(TargetNode))
				.bAllowArrays(!ShouldPinBeReadOnly())
				.IsEnabled(!ShouldPinBeReadOnly(true))
				.Font( IDetailLayoutBuilder::GetDetailFont() )
		]
		+SHorizontalBox::Slot()
		.AutoWidth()
		.HAlign(HAlign_Right)
		.VAlign(VAlign_Center)
		[
			PropertyCustomizationHelpers::MakeClearButton(FSimpleDelegate::CreateSP(this, &FBlueprintGraphArgumentLayout::OnRemoveClicked), FText(), !IsPinEditingReadOnly())
		]
	];
}

void FBlueprintGraphArgumentLayout::GenerateChildContent( IDetailChildrenBuilder& ChildrenBuilder )
{
	if (bHasDefaultValue)
	{
		ChildrenBuilder.AddChildContent( LOCTEXT( "FunctionArgDetailsDefaultValue", "Default Value" ) )
		.NameContent()
		[
			SNew(STextBlock)
				.Text( LOCTEXT( "FunctionArgDetailsDefaultValue", "Default Value" ) )
				.ToolTipText( LOCTEXT("FunctionArgDetailsDefaultValueTooltip", "The name of the argument that will be visible to users of this graph.") )
				.Font( IDetailLayoutBuilder::GetDetailFont() )
		]
		.ValueContent()
		[
			SNew(SEditableTextBox)
				.Text( this, &FBlueprintGraphArgumentLayout::OnGetArgDefaultValueText )
				.OnTextCommitted( this, &FBlueprintGraphArgumentLayout::OnArgDefaultValueCommitted )
				.IsEnabled(!ShouldPinBeReadOnly())
				.Font( IDetailLayoutBuilder::GetDetailFont() )
		];

		ChildrenBuilder.AddChildContent( LOCTEXT( "FunctionArgDetailsPassByReference", "Pass-by-Reference" ) )
		.NameContent()
		[
			SNew(STextBlock)
				.Text( LOCTEXT( "FunctionArgDetailsPassByReference", "Pass-by-Reference" ) )
				.ToolTipText( LOCTEXT("FunctionArgDetailsPassByReferenceTooltip", "Pass this paremeter by reference?") )
				.Font( IDetailLayoutBuilder::GetDetailFont() )
		]
		.ValueContent()
		[
			SNew(SCheckBox)
				.IsChecked( this, &FBlueprintGraphArgumentLayout::IsRefChecked )
				.OnCheckStateChanged( this, &FBlueprintGraphArgumentLayout::OnRefCheckStateChanged)
				.IsEnabled(!ShouldPinBeReadOnly())
		];
	}
		
	// Read only graphs can't have their pins re-organized
	if ( !IsPinEditingReadOnly() )
	{
		ChildrenBuilder.AddChildContent( LOCTEXT( "FunctionArgDetailsMoving", "Moving" ) )
			[
				SNew(SHorizontalBox)
				+SHorizontalBox::Slot()
				[
					SNew(SSpacer)
				]
				+SHorizontalBox::Slot()
					.AutoWidth()
					.Padding(2, 0)
					[
						SNew(SButton)
						.ContentPadding(0)
						.OnClicked(this, &FBlueprintGraphArgumentLayout::OnArgMoveUp)
						[
							SNew(SImage)
							.Image(FEditorStyle::GetBrush("BlueprintEditor.Details.ArgUpButton"))
						]
					]
				+SHorizontalBox::Slot()
					.AutoWidth()
					.Padding(2, 0)
					[
						SNew(SButton)
						.ContentPadding(0)
						.OnClicked(this, &FBlueprintGraphArgumentLayout::OnArgMoveDown)
						[
							SNew(SImage)
							.Image(FEditorStyle::GetBrush("BlueprintEditor.Details.ArgDownButton"))
						]
					]
			];
	}
}

namespace {

	static TArray<UK2Node_EditablePinBase*> GatherAllResultNodes(UK2Node_EditablePinBase* TargetNode)
	{
		if (auto ResultNode = Cast<UK2Node_FunctionResult>(TargetNode))
		{
			return (TArray<UK2Node_EditablePinBase*>)ResultNode->GetAllResultNodes();
		}
		TArray<UK2Node_EditablePinBase*> Result;
		if (TargetNode)
		{
			Result.Add(TargetNode);
		}
		return Result;
	}

} // namespace

void FBlueprintGraphArgumentLayout::OnRemoveClicked()
{
	auto ParamItem = ParamItemPtr.Pin();
	if (ParamItem.IsValid())
	{
		const FScopedTransaction Transaction( LOCTEXT( "RemoveParam", "Remove Parameter" ) );

		auto GraphActionDetails = GraphActionDetailsPtr.Pin();
		auto TargetNodes = GatherAllResultNodes(TargetNode);
		for (auto Node : TargetNodes)
		{
			Node->Modify();
			Node->RemoveUserDefinedPinByName(ParamItem->PinName);

			if (GraphActionDetails.IsValid())
			{
				GraphActionDetails->OnParamsChanged(Node, true);
			}
		}
	}
}

FReply FBlueprintGraphArgumentLayout::OnArgMoveUp()
{
	const int32 ThisParamIndex = TargetNode->UserDefinedPins.Find( ParamItemPtr.Pin() );
	const int32 NewParamIndex = ThisParamIndex-1;
	if (ThisParamIndex != INDEX_NONE && NewParamIndex >= 0)
	{
		const FScopedTransaction Transaction( LOCTEXT("K2_MovePinUp", "Move Pin Up") );
		auto TargetNodes = GatherAllResultNodes(TargetNode);
		for (auto Node : TargetNodes)
		{
			Node->Modify();
			Node->UserDefinedPins.Swap(ThisParamIndex, NewParamIndex);

			auto GraphActionDetails = GraphActionDetailsPtr.Pin();
			if (GraphActionDetails.IsValid())
			{
				GraphActionDetails->OnParamsChanged(Node, true);
			}
		}
	}
	return FReply::Handled();
}

FReply FBlueprintGraphArgumentLayout::OnArgMoveDown()
{
	const int32 ThisParamIndex = TargetNode->UserDefinedPins.Find( ParamItemPtr.Pin() );
	const int32 NewParamIndex = ThisParamIndex+1;
	if (ThisParamIndex != INDEX_NONE && NewParamIndex < TargetNode->UserDefinedPins.Num())
	{
		const FScopedTransaction Transaction( LOCTEXT("K2_MovePinDown", "Move Pin Down") );
		auto TargetNodes = GatherAllResultNodes(TargetNode);
		for (auto Node : TargetNodes)
		{
			Node->Modify();
			Node->UserDefinedPins.Swap(ThisParamIndex, NewParamIndex);
			
			auto GraphActionDetails = GraphActionDetailsPtr.Pin();
			if (GraphActionDetails.IsValid())
			{
				GraphActionDetails->OnParamsChanged(Node, true);
			}
		}
	}
	return FReply::Handled();
}

bool FBlueprintGraphArgumentLayout::ShouldPinBeReadOnly(bool bIsEditingPinType/* = false*/) const
{
	const UEdGraphSchema_K2* Schema = GetDefault<UEdGraphSchema_K2>();

	if (TargetNode && ParamItemPtr.IsValid())
	{
		// Right now, we only care that the user is unable to edit the auto-generated "then" pin
		if ((ParamItemPtr.Pin()->PinType.PinCategory == Schema->PC_Exec) && (!TargetNode->CanModifyExecutionWires()))
		{
			return true;
		}
		else
		{
			// Check if pin editing is read only
			return IsPinEditingReadOnly(bIsEditingPinType);
		}
	}
	
	return false;
}

bool FBlueprintGraphArgumentLayout::IsPinEditingReadOnly(bool bIsEditingPinType/* = false*/) const
{
	if(UEdGraph* NodeGraph = TargetNode->GetGraph())
	{
		// Math expression should not be modified directly (except for the pin type), do not let the user tweak the parameters
		if (!bIsEditingPinType && Cast<UK2Node_MathExpression>(NodeGraph->GetOuter()) )
		{
			return true;
		}
	}
	return false;
}

FText FBlueprintGraphArgumentLayout::OnGetArgNameText() const
{
	if (ParamItemPtr.IsValid())
	{
		return FText::FromString(ParamItemPtr.Pin()->PinName);
	}
	return FText();
}

void FBlueprintGraphArgumentLayout::OnArgNameChange(const FText& InNewText)
{
	bool bVerified = true;

	FText ErrorMessage;

	if (InNewText.IsEmpty())
	{
		ErrorMessage = LOCTEXT("EmptyArgument", "Name cannot be empty!");
		bVerified = false;
	}
	else
	{
		const FString& OldName = ParamItemPtr.Pin()->PinName;
		bVerified = GraphActionDetailsPtr.Pin()->OnVerifyPinRename(TargetNode, OldName, InNewText.ToString(), ErrorMessage);
	}

	if(!bVerified)
	{
		ArgumentNameWidget.Pin()->SetError(ErrorMessage);
	}
	else
	{
		ArgumentNameWidget.Pin()->SetError(FText::GetEmpty());
	}
}

void FBlueprintGraphArgumentLayout::OnArgNameTextCommitted(const FText& NewText, ETextCommit::Type InTextCommit)
{
	if (!NewText.IsEmpty() && TargetNode && ParamItemPtr.IsValid() && GraphActionDetailsPtr.IsValid() && !ShouldPinBeReadOnly())
	{
		const FString OldName = ParamItemPtr.Pin()->PinName;
		const FString& NewName = NewText.ToString();
		if(OldName != NewName)
		{
			GraphActionDetailsPtr.Pin()->OnPinRenamed(TargetNode, OldName, NewName);
		}
	}
}

FEdGraphPinType FBlueprintGraphArgumentLayout::OnGetPinInfo() const
{
	if (ParamItemPtr.IsValid())
	{
		return ParamItemPtr.Pin()->PinType;
	}
	return FEdGraphPinType();
}

ECheckBoxState FBlueprintGraphArgumentLayout::IsRefChecked() const
{
	FEdGraphPinType PinType = OnGetPinInfo();
	return PinType.bIsReference? ECheckBoxState::Checked : ECheckBoxState::Unchecked;
}

void FBlueprintGraphArgumentLayout::OnRefCheckStateChanged(ECheckBoxState InState)
{
	FEdGraphPinType PinType = OnGetPinInfo();
	PinType.bIsReference = (InState == ECheckBoxState::Checked)? true : false;
<<<<<<< HEAD
=======
	// Note: Array types are implicitly passed by reference. For custom event nodes, the reference flag is essentially
	//  treated as being redundant on array inputs, but we also need to implicitly set the 'const' flag to avoid a compiler note.
	PinType.bIsConst = (PinType.bIsArray || PinType.bIsReference) && TargetNode && TargetNode->IsA<UK2Node_CustomEvent>();
>>>>>>> c7f4204d
	PinInfoChanged(PinType);
}

void FBlueprintGraphArgumentLayout::PinInfoChanged(const FEdGraphPinType& PinType)
{
	if (ParamItemPtr.IsValid() && FBlueprintEditorUtils::IsPinTypeValid(PinType))
	{
		const FString PinName = ParamItemPtr.Pin()->PinName;
		auto GraphActionDetailsPinned = GraphActionDetailsPtr.Pin();
		if (GraphActionDetailsPinned.IsValid())
		{
			auto MyBPPinned = GraphActionDetailsPinned->GetMyBlueprint().Pin();
			if (MyBPPinned.IsValid())
			{
				MyBPPinned->GetLastFunctionPinTypeUsed() = PinType;
			}
			if( !ShouldPinBeReadOnly(true) )
			{
				auto TargetNodes = GatherAllResultNodes(TargetNode);
				for (auto Node : TargetNodes)
				{
					auto UDPinPtr = Node->UserDefinedPins.FindByPredicate([&](TSharedPtr<FUserPinInfo>& UDPin)
					{
						return UDPin.IsValid() && (UDPin->PinName == PinName);
					});
					if (UDPinPtr)
					{
						(*UDPinPtr)->PinType = PinType;

						// Array types are implicitly passed by reference. For custom event nodes, since they are inputs, also implicitly treat them as 'const' so that they don't result in a compiler note.
						(*UDPinPtr)->PinType.bIsConst = PinType.bIsArray && Node && Node->IsA<UK2Node_CustomEvent>();
					}
					GraphActionDetailsPinned->OnParamsChanged(Node);
				}
			}
		}
	}
}

void FBlueprintGraphArgumentLayout::OnPrePinInfoChange(const FEdGraphPinType& PinType)
{
	if( !ShouldPinBeReadOnly(true))
	{
		auto TargetNodes = GatherAllResultNodes(TargetNode);
		for (auto Node : TargetNodes)
		{
			if (Node)
			{
				Node->Modify();
			}
		}
	}
}

FText FBlueprintGraphArgumentLayout::OnGetArgDefaultValueText() const
{
	if (ParamItemPtr.IsValid())
	{
		return FText::FromString(ParamItemPtr.Pin()->PinDefaultValue);
	}
	return FText();
}

void FBlueprintGraphArgumentLayout::OnArgDefaultValueCommitted(const FText& NewText, ETextCommit::Type InTextCommit)
{
	auto GraphActionDetailsPinned = GraphActionDetailsPtr.Pin();
	if (!NewText.IsEmpty() 
		&& !ShouldPinBeReadOnly() 
		&& (InTextCommit == ETextCommit::OnEnter || InTextCommit == ETextCommit::OnUserMovedFocus) 
		&& ParamItemPtr.IsValid() 
		&& GraphActionDetailsPinned.IsValid())
	{
		bool bSuccess = TargetNode->ModifyUserDefinedPinDefaultValue(ParamItemPtr.Pin(), NewText.ToString());
		if (bSuccess)
		{
			GraphActionDetailsPinned->OnParamsChanged(TargetNode);
		}
	}
}


BEGIN_SLATE_FUNCTION_BUILD_OPTIMIZATION
void FBlueprintGraphActionDetails::CustomizeDetails( IDetailLayoutBuilder& DetailLayout )
{
	DetailsLayoutPtr = &DetailLayout;
	ObjectsBeingEdited = DetailsLayoutPtr->GetDetailsView().GetSelectedObjects();

	SetEntryAndResultNodes();

	UK2Node_EditablePinBase* FunctionEntryNode = FunctionEntryNodePtr.Get();
	UK2Node_EditablePinBase* FunctionResultNode = FunctionResultNodePtr.Get();

	// Fill Access specifiers list
	AccessSpecifierLabels.Empty(3);
	AccessSpecifierLabels.Add( MakeShareable( new FAccessSpecifierLabel( AccessSpecifierProperName(FUNC_Public), FUNC_Public )));
	AccessSpecifierLabels.Add( MakeShareable( new FAccessSpecifierLabel( AccessSpecifierProperName(FUNC_Protected), FUNC_Protected )));
	AccessSpecifierLabels.Add( MakeShareable( new FAccessSpecifierLabel( AccessSpecifierProperName(FUNC_Private), FUNC_Private )));

	const bool bHasAGraph = (GetGraph() != NULL);

	if (FunctionEntryNode && FunctionEntryNode->IsEditable())
	{
		IDetailCategoryBuilder& Category = DetailLayout.EditCategory("Graph", LOCTEXT("FunctionDetailsGraph", "Graph"));
		if (bHasAGraph)
		{
			Category.AddCustomRow( LOCTEXT( "DefaultTooltip", "Description" ) )
			.NameContent()
			[
				SNew(STextBlock)
					.Text( LOCTEXT( "DefaultTooltip", "Description" ) )
					.ToolTipText(LOCTEXT("FunctionTooltipTooltip", "Enter a short message describing the purpose and operation of this graph"))
					.Font( IDetailLayoutBuilder::GetDetailFont() )
			]
			.ValueContent()
			[
				SNew(SEditableTextBox)
					.Text( this, &FBlueprintGraphActionDetails::OnGetTooltipText )
					.OnTextCommitted( this, &FBlueprintGraphActionDetails::OnTooltipTextCommitted )
					.Font( IDetailLayoutBuilder::GetDetailFont() )
			];

			// Composite graphs are auto-categorized into their parent graph
			if(!GetGraph()->GetOuter()->GetClass()->IsChildOf(UK2Node_Composite::StaticClass()))
			{
				FBlueprintVarActionDetails::PopulateCategories(MyBlueprint.Pin().Get(), CategorySource);
				TSharedPtr<SComboButton> NewComboButton;
				TSharedPtr<SListView<TSharedPtr<FText>>> NewListView;

				const FString DocLink = TEXT("Shared/Editors/BlueprintEditor/GraphDetails");
				TSharedPtr<SToolTip> CategoryTooltip = IDocumentation::Get()->CreateToolTip(LOCTEXT("EditCategoryName_Tooltip", "The category of the graph; editing this will place the graph into another category or create a new one."), NULL, DocLink, TEXT("Category"));

				Category.AddCustomRow( LOCTEXT("CategoryLabel", "Category") )
					.NameContent()
					[
						SNew(STextBlock)
						.Text( LOCTEXT("CategoryLabel", "Category") )
						.ToolTip(CategoryTooltip)
						.Font( IDetailLayoutBuilder::GetDetailFont() )
					]
				.ValueContent()
					[
						SAssignNew(NewComboButton, SComboButton)
						.ContentPadding(FMargin(0,0,5,0))
						.ToolTip(CategoryTooltip)
						.ButtonContent()
						[
							SNew(SBorder)
							.BorderImage( FEditorStyle::GetBrush("NoBorder") )
							.Padding(FMargin(0, 0, 5, 0))
							[
								SNew(SEditableTextBox)
								.Text(this, &FBlueprintGraphActionDetails::OnGetCategoryText)
								.OnTextCommitted(this, &FBlueprintGraphActionDetails::OnCategoryTextCommitted )
								.ToolTip(CategoryTooltip)
								.SelectAllTextWhenFocused(true)
								.RevertTextOnEscape(true)
								.Font( IDetailLayoutBuilder::GetDetailFont() )
							]
						]
						.MenuContent()
							[
								SNew(SVerticalBox)
								+SVerticalBox::Slot()
								.AutoHeight()
								.MaxHeight(400.0f)
								[
									SAssignNew(NewListView, SListView<TSharedPtr<FText>>)
									.ListItemsSource(&CategorySource)
									.OnGenerateRow(this, &FBlueprintGraphActionDetails::MakeCategoryViewWidget)
									.OnSelectionChanged(this, &FBlueprintGraphActionDetails::OnCategorySelectionChanged)
								]
							]
					];

				CategoryComboButton = NewComboButton;
				CategoryListView = NewListView;

				TSharedPtr<SToolTip> KeywordsTooltip = IDocumentation::Get()->CreateToolTip(LOCTEXT("EditKeywords_Tooltip", "Keywords for searching for the function or macro."), NULL, DocLink, TEXT("Keywords"));
				Category.AddCustomRow( LOCTEXT("KeywordsLabel", "Keywords") )
					.NameContent()
					[
						SNew(STextBlock)
						.Text( LOCTEXT("KeywordsLabel", "Keywords") )
						.ToolTip(CategoryTooltip)
						.Font( IDetailLayoutBuilder::GetDetailFont() )
					]
				.ValueContent()
					[
						SNew(SEditableTextBox)
						.Text(this, &FBlueprintGraphActionDetails::OnGetKeywordsText)
						.OnTextCommitted(this, &FBlueprintGraphActionDetails::OnKeywordsTextCommitted )
						.ToolTip(KeywordsTooltip)
						.RevertTextOnEscape(true)
						.Font( IDetailLayoutBuilder::GetDetailFont() )
					];

				TSharedPtr<SToolTip> CompactNodeTitleTooltip = IDocumentation::Get()->CreateToolTip(LOCTEXT("EditCompactNodeTitle_Tooltip", "Sets the compact node title for calls to this function or macro. Compact node titles convert a node to display as a compact node and are used as a keyword for searching."), NULL, DocLink, TEXT("Compact Node Title"));
				Category.AddCustomRow( LOCTEXT("CompactNodeTitleLabel", "Compact Node Title") )
					.NameContent()
					[
						SNew(STextBlock)
						.Text( LOCTEXT("CompactNodeTitleLabel", "Compact Node Title") )
						.ToolTip(CategoryTooltip)
						.Font( IDetailLayoutBuilder::GetDetailFont() )
					]
				.ValueContent()
					[
						SNew(SEditableTextBox)
						.Text(this, &FBlueprintGraphActionDetails::OnGetCompactNodeTitleText)
						.OnTextCommitted(this, &FBlueprintGraphActionDetails::OnCompactNodeTitleTextCommitted )
						.ToolTip(CompactNodeTitleTooltip)
						.RevertTextOnEscape(true)
						.Font( IDetailLayoutBuilder::GetDetailFont() )
					];
			}

			if (IsAccessSpecifierVisible())
			{
				Category.AddCustomRow( LOCTEXT( "AccessSpecifier", "Access Specifier" ) )
				.NameContent()
				[
					SNew(STextBlock)
						.Text( LOCTEXT( "AccessSpecifier", "Access Specifier" ) )
						.Font( IDetailLayoutBuilder::GetDetailFont() )
				]
				.ValueContent()
				[
					SAssignNew(AccessSpecifierComboButton, SComboButton)
					.ContentPadding(0)
					.ButtonContent()
					[
						SNew(STextBlock)
							.Text(this, &FBlueprintGraphActionDetails::GetCurrentAccessSpecifierName)
							.Font( IDetailLayoutBuilder::GetDetailFont() )
					]
					.MenuContent()
					[
						SNew(SListView<TSharedPtr<FAccessSpecifierLabel> >)
							.ListItemsSource( &AccessSpecifierLabels )
							.OnGenerateRow(this, &FBlueprintGraphActionDetails::HandleGenerateRowAccessSpecifier)
							.OnSelectionChanged(this, &FBlueprintGraphActionDetails::OnAccessSpecifierSelected)
					]
				];
			}
			if (GetInstanceColorVisibility())
			{
				Category.AddCustomRow( LOCTEXT( "InstanceColor", "Instance Color" ) )
				.NameContent()
				[
					SNew(STextBlock)
						.Text( LOCTEXT( "InstanceColor", "Instance Color" ) )
						.ToolTipText( LOCTEXT("FunctionColorTooltip", "Choose a title bar color for references of this graph") )
						.Font( IDetailLayoutBuilder::GetDetailFont() )
				]
				.ValueContent()
				[
					SAssignNew( ColorBlock, SColorBlock )
						.Color( this, &FBlueprintGraphActionDetails::GetNodeTitleColor )
						.IgnoreAlpha(true)
						.OnMouseButtonDown( this, &FBlueprintGraphActionDetails::ColorBlock_OnMouseButtonDown )
				];
			}
			if (IsPureFunctionVisible())
			{
				Category.AddCustomRow( LOCTEXT( "FunctionPure_Tooltip", "Pure" ) )
				.NameContent()
				[
					SNew(STextBlock)
						.Text( LOCTEXT( "FunctionPure_Tooltip", "Pure" ) )
						.ToolTipText( LOCTEXT("FunctionIsPure_Tooltip", "Force this to be a pure function?") )
						.Font( IDetailLayoutBuilder::GetDetailFont() )
				]
				.ValueContent()
				[
					SNew( SCheckBox )
						.IsChecked( this, &FBlueprintGraphActionDetails::GetIsPureFunction )
						.OnCheckStateChanged( this, &FBlueprintGraphActionDetails::OnIsPureFunctionModified )
				];
			}
			if (IsConstFunctionVisible())
			{
				Category.AddCustomRow( LOCTEXT( "FunctionConst_Tooltip", "Const" ), true )
				.NameContent()
				[
					SNew(STextBlock)
					.Text( LOCTEXT( "FunctionConst_Tooltip", "Const" ) )
					.ToolTipText( LOCTEXT("FunctionIsConst_Tooltip", "Force this to be a const function?") )
					.Font( IDetailLayoutBuilder::GetDetailFont() )
				]
				.ValueContent()
				[
					SNew( SCheckBox )
					.IsChecked( this, &FBlueprintGraphActionDetails::GetIsConstFunction )
					.OnCheckStateChanged( this, &FBlueprintGraphActionDetails::OnIsConstFunctionModified )
				];
			}
		}

		if (IsCustomEvent())
		{
			/** A collection of static utility callbacks to provide the custom-event details ui with */
			struct LocalCustomEventUtils
			{
				/** Checks to see if the selected node is NOT an override */
				static bool IsNotCustomEventOverride(TWeakObjectPtr<UK2Node_EditablePinBase> SelectedNode)
				{
					bool bIsOverride = false;
					if (SelectedNode.IsValid())
					{
						UK2Node_CustomEvent const* SelectedCustomEvent = Cast<UK2Node_CustomEvent const>(SelectedNode.Get());
						check(SelectedCustomEvent != NULL);

						bIsOverride = SelectedCustomEvent->IsOverride();
					}

					return !bIsOverride;
				}

				/** If the selected node represent an override, this returns tooltip text explaining why you can't alter the replication settings */
				static FText GetDisabledTooltip(TWeakObjectPtr<UK2Node_EditablePinBase> SelectedNode)
				{
					FText ToolTipOut = FText::GetEmpty();
					if (!IsNotCustomEventOverride(SelectedNode))
					{
						ToolTipOut = LOCTEXT("CannotChangeOverrideReplication", "Cannot alter a custom-event's replication settings when it overrides an event declared in a parent.");
					}
					return ToolTipOut;
				}

				/** Determines if the selected node's "Reliable" net setting should be enabled for the user */
				static bool CanSetReliabilityProperty(TWeakObjectPtr<UK2Node_EditablePinBase> SelectedNode)
				{
					bool bIsReliabilitySettingEnabled = false;
					if (IsNotCustomEventOverride(SelectedNode))
					{
						UK2Node_CustomEvent const* SelectedCustomEvent = Cast<UK2Node_CustomEvent const>(SelectedNode.Get());
						check(SelectedCustomEvent != NULL);

						bIsReliabilitySettingEnabled = ((SelectedCustomEvent->GetNetFlags() & FUNC_Net) != 0);
					}
					return bIsReliabilitySettingEnabled;
				}
			};
			FCanExecuteAction CanExecuteDelegate = FCanExecuteAction::CreateStatic(&LocalCustomEventUtils::IsNotCustomEventOverride, FunctionEntryNodePtr);

			FMenuBuilder RepComboMenu( true, NULL );
			RepComboMenu.AddMenuEntry( 	ReplicationSpecifierProperName(0), 
										LOCTEXT("NotReplicatedToolTip", "This event is not replicated to anyone."),
										FSlateIcon(),
										FUIAction(FExecuteAction::CreateStatic( &FBlueprintGraphActionDetails::SetNetFlags, FunctionEntryNodePtr, 0U ), CanExecuteDelegate));
			RepComboMenu.AddMenuEntry(	ReplicationSpecifierProperName(FUNC_NetMulticast), 
										LOCTEXT("MulticastToolTip", "Replicate this event from the server to everyone else. Server executes this event locally too. Only call this from the server."),
										FSlateIcon(),
										FUIAction(FExecuteAction::CreateStatic( &FBlueprintGraphActionDetails::SetNetFlags, FunctionEntryNodePtr, static_cast<uint32>(FUNC_NetMulticast) ), CanExecuteDelegate));
			RepComboMenu.AddMenuEntry(	ReplicationSpecifierProperName(FUNC_NetServer), 
										LOCTEXT("ServerToolTip", "Replicate this event from net owning client to server."),
										FSlateIcon(),
										FUIAction(FExecuteAction::CreateStatic( &FBlueprintGraphActionDetails::SetNetFlags, FunctionEntryNodePtr, static_cast<uint32>(FUNC_NetServer) ), CanExecuteDelegate));
			RepComboMenu.AddMenuEntry(	ReplicationSpecifierProperName(FUNC_NetClient), 
										LOCTEXT("ClientToolTip", "Replicate this event from the server to owning client."),
										FSlateIcon(),
										FUIAction(FExecuteAction::CreateStatic( &FBlueprintGraphActionDetails::SetNetFlags, FunctionEntryNodePtr, static_cast<uint32>(FUNC_NetClient) ), CanExecuteDelegate));

			Category.AddCustomRow( LOCTEXT( "FunctionReplicate", "Replicates" ) )
			.NameContent()
			[
				SNew(STextBlock)
					.Text( LOCTEXT( "FunctionReplicate", "Replicates" ) )
					.ToolTipText( LOCTEXT("FunctionReplicate_Tooltip", "Should this Event be replicated to all clients when called on the server?") )
					.Font( IDetailLayoutBuilder::GetDetailFont() )
			]
			.ValueContent()
			[
				SNew(SVerticalBox)
				+SVerticalBox::Slot()
				[
					SNew(SComboButton)
						.ContentPadding(0)
						.IsEnabled_Static(&LocalCustomEventUtils::IsNotCustomEventOverride, FunctionEntryNodePtr)
						.ToolTipText_Static(&LocalCustomEventUtils::GetDisabledTooltip, FunctionEntryNodePtr)
						.ButtonContent()
						[
							SNew(STextBlock)
								.Text(this, &FBlueprintGraphActionDetails::GetCurrentReplicatedEventString)
								.Font( IDetailLayoutBuilder::GetDetailFont() )
						]
						.MenuContent()
						[
							SNew(SVerticalBox)
							+SVerticalBox::Slot()
							[
								SNew(SVerticalBox)
								+SVerticalBox::Slot()
									.AutoHeight()
									.MaxHeight(400.0f)
								[
									RepComboMenu.MakeWidget()
								]
							]
						]
				]

				+SVerticalBox::Slot()
					.AutoHeight()
					.MaxHeight(400.0f)
				[
					SNew(SHorizontalBox)
					+SHorizontalBox::Slot()
						.AutoWidth()
					[
						SNew( SCheckBox )
							.IsChecked( this, &FBlueprintGraphActionDetails::GetIsReliableReplicatedFunction )
							.IsEnabled_Static(&LocalCustomEventUtils::CanSetReliabilityProperty, FunctionEntryNodePtr)
							.ToolTipText_Static(&LocalCustomEventUtils::GetDisabledTooltip, FunctionEntryNodePtr)
							.OnCheckStateChanged( this, &FBlueprintGraphActionDetails::OnIsReliableReplicationFunctionModified )
						[
							SNew(STextBlock)
								.Text( LOCTEXT( "FunctionReplicateReliable", "Reliable" ) )
						]
					]
				]
			];
		}
		const bool bShowCallInEditor = IsCustomEvent() || FBlueprintEditorUtils::IsBlutility( GetBlueprintObj() );
		if( bShowCallInEditor )
		{
			Category.AddCustomRow( LOCTEXT( "EditorCallable", "Call In Editor" ) )
			.NameContent()
			[
				SNew(STextBlock)
					.Text( LOCTEXT( "EditorCallable", "Call In Editor" ) )
					.ToolTipText( LOCTEXT("EditorCallable_Tooltip", "Enable this event to be called from within the editor") )
					.Font( IDetailLayoutBuilder::GetDetailFont() )
			]
			.ValueContent()
			[
				SNew(SVerticalBox)
				+SVerticalBox::Slot()
				.AutoHeight()
				[
					SNew(SHorizontalBox)
					+SHorizontalBox::Slot()
					.AutoWidth()
					[
						SNew( SCheckBox )
						.IsChecked( this, &FBlueprintGraphActionDetails::GetIsEditorCallableEvent )
						.ToolTipText( LOCTEXT("EditorCallable_Tooltip", "Enable this event to be called from within the editor" ))
						.OnCheckStateChanged( this, &FBlueprintGraphActionDetails::OnEditorCallableEventModified )
					]
				]
			];
		}

		IDetailCategoryBuilder& InputsCategory = DetailLayout.EditCategory("Inputs", LOCTEXT("FunctionDetailsInputs", "Inputs"));
		
		TSharedRef<FBlueprintGraphArgumentGroupLayout> InputArgumentGroup =
			MakeShareable(new FBlueprintGraphArgumentGroupLayout(SharedThis(this), FunctionEntryNode));
		InputsCategory.AddCustomBuilder(InputArgumentGroup);

		InputsCategory.AddCustomRow( LOCTEXT("FunctionNewInputArg", "New") )
		[
			SNew(SBox)
			.HAlign(HAlign_Right)
			[
				SNew(SButton)
				.Text(LOCTEXT("FunctionNewInputArg", "New"))
				.OnClicked(this, &FBlueprintGraphActionDetails::OnAddNewInputClicked)
				.Visibility(this, &FBlueprintGraphActionDetails::GetAddNewInputOutputVisibility)
			]
		];

		if (bHasAGraph)
		{
			IDetailCategoryBuilder& OutputsCategory = DetailLayout.EditCategory("Outputs", LOCTEXT("FunctionDetailsOutputs", "Outputs"));
		
			if (FunctionResultNode)
			{
				TSharedRef<FBlueprintGraphArgumentGroupLayout> OutputArgumentGroup =
					MakeShareable(new FBlueprintGraphArgumentGroupLayout(SharedThis(this), FunctionResultNode));
				OutputsCategory.AddCustomBuilder(OutputArgumentGroup);
			}

			OutputsCategory.AddCustomRow( LOCTEXT("FunctionNewOutputArg", "New") )
			[
				SNew(SBox)
				.HAlign(HAlign_Right)
				[
					SNew(SButton)
					.Text(LOCTEXT("FunctionNewOutputArg", "New"))
					.OnClicked(this, &FBlueprintGraphActionDetails::OnAddNewOutputClicked)
					.Visibility(this, &FBlueprintGraphActionDetails::GetAddNewInputOutputVisibility)
				]
			];
		}
	}
	else
	{
		if (bHasAGraph)
		{
			IDetailCategoryBuilder& Category = DetailLayout.EditCategory("Graph", LOCTEXT("FunctionDetailsGraph", "Graph"));
			Category.AddCustomRow( FText::GetEmpty() )
			[
				SNew(STextBlock)
				.Text( LOCTEXT("GraphPresentButNotEditable", "Graph is not editable.") )
			];
		}
	}
}
END_SLATE_FUNCTION_BUILD_OPTIMIZATION

TSharedRef<ITableRow> FBlueprintGraphActionDetails::OnGenerateReplicationComboWidget( TSharedPtr<FReplicationSpecifierLabel> InNetFlag, const TSharedRef<STableViewBase>& OwnerTable )
{
	return
		SNew(STableRow< TSharedPtr<FString> >, OwnerTable)
		[
			SNew( STextBlock )
			.Text( InNetFlag.IsValid() ? InNetFlag.Get()->LocalizedName : FText::GetEmpty() )
			.ToolTipText( InNetFlag.IsValid() ? InNetFlag.Get()->LocalizedToolTip : FText::GetEmpty() )
		];
}

void FBlueprintGraphActionDetails::SetNetFlags( TWeakObjectPtr<UK2Node_EditablePinBase> FunctionEntryNode, uint32 NetFlags)
{
	if( FunctionEntryNode.IsValid() )
	{
		const int32 FlagsToSet = NetFlags ? FUNC_Net|NetFlags : 0;
		const int32 FlagsToClear = FUNC_Net|FUNC_NetMulticast|FUNC_NetServer|FUNC_NetClient;
		// Clear all net flags before setting
		if( FlagsToSet != FlagsToClear )
		{
			const FScopedTransaction Transaction( LOCTEXT("GraphSetNetFlags", "Change Replication") );
			FunctionEntryNode->Modify();

			bool bBlueprintModified = false;

			if (UK2Node_FunctionEntry* TypedEntryNode = Cast<UK2Node_FunctionEntry>(FunctionEntryNode.Get()))
			{
				TypedEntryNode->ExtraFlags &= ~FlagsToClear;
				TypedEntryNode->ExtraFlags |= FlagsToSet;
				bBlueprintModified = true;
			}
			if (UK2Node_CustomEvent * CustomEventNode = Cast<UK2Node_CustomEvent>(FunctionEntryNode.Get()))
			{
				CustomEventNode->FunctionFlags &= ~FlagsToClear;
				CustomEventNode->FunctionFlags |= FlagsToSet;
				bBlueprintModified = true;
			}

			if( bBlueprintModified )
			{
				FBlueprintEditorUtils::MarkBlueprintAsStructurallyModified( FunctionEntryNode->GetBlueprint() );
			}
		}
	}
}

FText FBlueprintGraphActionDetails::GetCurrentReplicatedEventString() const
{
	const UK2Node_EditablePinBase * FunctionEntryNode = FunctionEntryNodePtr.Get();
	const UK2Node_CustomEvent* CustomEvent = Cast<const UK2Node_CustomEvent>(FunctionEntryNode);

	uint32 const ReplicatedNetMask = (FUNC_NetMulticast | FUNC_NetServer | FUNC_NetClient);

	FText ReplicationText;

	if(CustomEvent)
	{
		uint32 NetFlags = CustomEvent->FunctionFlags & ReplicatedNetMask;
		if (CustomEvent->IsOverride())
		{
			UFunction* SuperFunction = FindField<UFunction>(CustomEvent->GetBlueprint()->ParentClass, CustomEvent->CustomFunctionName);
			check(SuperFunction != NULL);

			NetFlags = SuperFunction->FunctionFlags & ReplicatedNetMask;
		}
		ReplicationText = ReplicationSpecifierProperName(NetFlags);
	}
	return ReplicationText;
}

bool FBaseBlueprintGraphActionDetails::AttemptToCreateResultNode()
{
	if (!FunctionResultNodePtr.IsValid())
	{
		FunctionResultNodePtr = FBlueprintEditorUtils::FindOrCreateFunctionResultNode(FunctionEntryNodePtr.Get());
	}
	return FunctionResultNodePtr.IsValid();
}

void FBaseBlueprintGraphActionDetails::SetRefreshDelegate(FSimpleDelegate RefreshDelegate, bool bForInputs)
{
	((bForInputs) ? RegenerateInputsChildrenDelegate : RegenerateOutputsChildrenDelegate) = RefreshDelegate;
}

ECheckBoxState FBlueprintGraphActionDetails::GetIsEditorCallableEvent() const
{
	ECheckBoxState Result = ECheckBoxState::Unchecked;

	if( FunctionEntryNodePtr.IsValid() )
	{
		if( UK2Node_CustomEvent* CustomEventNode = Cast<UK2Node_CustomEvent>(FunctionEntryNodePtr.Get()))
		{
			if( CustomEventNode->bCallInEditor  )
			{
				Result = ECheckBoxState::Checked;
			}
		}
		else if( UK2Node_FunctionEntry* EntryPoint = Cast<UK2Node_FunctionEntry>(FunctionEntryNodePtr.Get()) )
		{
			if( EntryPoint->MetaData.bCallInEditor )
			{
				Result = ECheckBoxState::Checked;
			}
		}
	}
	return Result;
}

void FBlueprintGraphActionDetails::OnEditorCallableEventModified( const ECheckBoxState NewCheckedState ) const
{
	if( FunctionEntryNodePtr.IsValid() )
	{
		const bool bCallInEditor = NewCheckedState == ECheckBoxState::Checked;
		const FText TransactionType = bCallInEditor ?	LOCTEXT( "DisableCallInEditor", "Disable Call In Editor " ) : 
														LOCTEXT( "EnableCallInEditor", "Enable Call In Editor" );

		if( UK2Node_CustomEvent* CustomEventNode = Cast<UK2Node_CustomEvent>(FunctionEntryNodePtr.Get()) )
		{
			if( UBlueprint* Blueprint = FunctionEntryNodePtr->GetBlueprint() )
			{
				const FScopedTransaction Transaction( TransactionType );
				CustomEventNode->bCallInEditor = bCallInEditor;
				FBlueprintEditorUtils::MarkBlueprintAsModified( CustomEventNode->GetBlueprint() );
			}
		}
		else if( UK2Node_FunctionEntry* EntryPoint = Cast<UK2Node_FunctionEntry>(FunctionEntryNodePtr.Get()) )
		{
			const FScopedTransaction Transaction( TransactionType );
			EntryPoint->MetaData.bCallInEditor = bCallInEditor;
			FBlueprintEditorUtils::MarkBlueprintAsModified( EntryPoint->GetBlueprint() );
		}
	}
}

UMulticastDelegateProperty* FBlueprintDelegateActionDetails::GetDelegatePoperty() const
{
	if (MyBlueprint.IsValid())
	{
		if (const FEdGraphSchemaAction_K2Delegate* DelegateVar = MyBlueprint.Pin()->SelectionAsDelegate())
		{
			return DelegateVar->GetDelegatePoperty();
		}
	}
	return NULL;
}

bool FBlueprintDelegateActionDetails::IsBlueprintProperty() const
{
	const UMulticastDelegateProperty* Property = GetDelegatePoperty();
	const UBlueprint* Blueprint = GetBlueprintObj();
	if(Property && Blueprint)
	{
		return (Property->GetOuter() == Blueprint->SkeletonGeneratedClass);
	}

	return false;
}

void FBlueprintDelegateActionDetails::SetEntryNode()
{
	if (UEdGraph* NewTargetGraph = GetGraph())
	{
		TArray<UK2Node_FunctionEntry*> EntryNodes;
		NewTargetGraph->GetNodesOfClass(EntryNodes);

		if ((EntryNodes.Num() > 0) && EntryNodes[0]->IsEditable())
		{
			FunctionEntryNodePtr = EntryNodes[0];
		}
	}
}

UEdGraph* FBlueprintDelegateActionDetails::GetGraph() const
{
	if (MyBlueprint.IsValid())
	{
		if (const FEdGraphSchemaAction_K2Delegate* DelegateVar = MyBlueprint.Pin()->SelectionAsDelegate())
		{
			return DelegateVar->EdGraph;
		}
	}
	return NULL;
}

FText FBlueprintDelegateActionDetails::OnGetTooltipText() const
{
	if (UMulticastDelegateProperty* DelegateProperty = GetDelegatePoperty())
	{
		FString Result;
		FBlueprintEditorUtils::GetBlueprintVariableMetaData(GetBlueprintObj(), DelegateProperty->GetFName(), NULL, TEXT("tooltip"), Result);
		return FText::FromString(Result);
	}
	return FText();
}

void FBlueprintDelegateActionDetails::OnTooltipTextCommitted(const FText& NewText, ETextCommit::Type InTextCommit)
{
	if (UMulticastDelegateProperty* DelegateProperty = GetDelegatePoperty())
	{
		FBlueprintEditorUtils::SetBlueprintVariableMetaData(GetBlueprintObj(), DelegateProperty->GetFName(), NULL, TEXT("tooltip"), NewText.ToString() );
	}
}

FText FBlueprintDelegateActionDetails::OnGetCategoryText() const
{
	if (UMulticastDelegateProperty* DelegateProperty = GetDelegatePoperty())
	{
		const UEdGraphSchema_K2* K2Schema = GetDefault<UEdGraphSchema_K2>();
		FName DelegateName = DelegateProperty->GetFName();
		FText Category = FBlueprintEditorUtils::GetBlueprintVariableCategory(GetBlueprintObj(), DelegateName, NULL);

		// Older blueprints will have their name as the default category
		if( Category.EqualTo(FText::FromString(GetBlueprintObj()->GetName())) || Category.EqualTo(K2Schema->VR_DefaultCategory) )
		{
			return LOCTEXT("DefaultCategory", "Default");
		}
		else
		{
			return Category;
		}
	}
	return FText();
}

void FBlueprintDelegateActionDetails::OnCategoryTextCommitted(const FText& NewText, ETextCommit::Type InTextCommit)
{
	if (InTextCommit == ETextCommit::OnEnter || InTextCommit == ETextCommit::OnUserMovedFocus)
	{
		if (UMulticastDelegateProperty* DelegateProperty = GetDelegatePoperty())
		{
			// Remove excess whitespace and prevent categories with just spaces
			FText CategoryName = FText::TrimPrecedingAndTrailing(NewText);
			
			FBlueprintEditorUtils::SetBlueprintVariableCategory(GetBlueprintObj(), DelegateProperty->GetFName(), NULL, CategoryName);
			check(MyBlueprint.IsValid());
			FBlueprintVarActionDetails::PopulateCategories(MyBlueprint.Pin().Get(), CategorySource);
			MyBlueprint.Pin()->ExpandCategory(CategoryName);
		}
	}
}

TSharedRef< ITableRow > FBlueprintDelegateActionDetails::MakeCategoryViewWidget( TSharedPtr<FText> Item, const TSharedRef< STableViewBase >& OwnerTable )
{
	return SNew(STableRow<TSharedPtr<FString>>, OwnerTable)
		[
			SNew(STextBlock) .Text(*Item.Get())
		];
}

void FBlueprintDelegateActionDetails::OnCategorySelectionChanged( TSharedPtr<FText> ProposedSelection, ESelectInfo::Type /*SelectInfo*/ )
{
	UMulticastDelegateProperty* DelegateProperty = GetDelegatePoperty();
	if (DelegateProperty && ProposedSelection.IsValid())
	{
		FText NewCategory = *ProposedSelection.Get();

		FBlueprintEditorUtils::SetBlueprintVariableCategory(GetBlueprintObj(), DelegateProperty->GetFName(), NULL, NewCategory);
		CategoryListView.Pin()->ClearSelection();
		CategoryComboButton.Pin()->SetIsOpen(false);
		MyBlueprint.Pin()->ExpandCategory(NewCategory);
	}
}

void FBlueprintDelegateActionDetails::CustomizeDetails( IDetailLayoutBuilder& DetailLayout )
{
	DetailsLayoutPtr = &DetailLayout;
	ObjectsBeingEdited = DetailsLayoutPtr->GetDetailsView().GetSelectedObjects();

	SetEntryNode();

	const UEdGraphSchema_K2* Schema = GetDefault<UEdGraphSchema_K2>();
	const FSlateFontInfo DetailFontInfo = IDetailLayoutBuilder::GetDetailFont();

	{
		IDetailCategoryBuilder& Category = DetailLayout.EditCategory("Delegate", LOCTEXT("DelegateDetailsCategory", "Delegate"));
		Category.AddCustomRow( LOCTEXT("VariableToolTipLabel", "Tooltip") )
		.NameContent()
		[
			SNew(STextBlock)
				.Text( LOCTEXT("VariableToolTipLabel", "Tooltip") )
				.Font( DetailFontInfo )
		]
		.ValueContent()
		[
			SNew(SEditableTextBox)
				.Text( this, &FBlueprintDelegateActionDetails::OnGetTooltipText )
				.OnTextCommitted( this, &FBlueprintDelegateActionDetails::OnTooltipTextCommitted)
				.Font( DetailFontInfo )
		];

		FBlueprintVarActionDetails::PopulateCategories(MyBlueprint.Pin().Get(), CategorySource);
		TSharedPtr<SComboButton> NewComboButton;
		TSharedPtr<SListView<TSharedPtr<FText>>> NewListView;

		Category.AddCustomRow( LOCTEXT("CategoryLabel", "Category") )
		.NameContent()
		[
			SNew(STextBlock)
				.Text( LOCTEXT("CategoryLabel", "Category") )
				.Font( DetailFontInfo )
		]
		.ValueContent()
		[
			SAssignNew(NewComboButton, SComboButton)
			.ContentPadding(FMargin(0,0,5,0))
			.IsEnabled(this, &FBlueprintDelegateActionDetails::IsBlueprintProperty)
			.ButtonContent()
			[
				SNew(SBorder)
				.BorderImage( FEditorStyle::GetBrush("NoBorder") )
				.Padding(FMargin(0, 0, 5, 0))
				[
					SNew(SEditableTextBox)
						.Text(this, &FBlueprintDelegateActionDetails::OnGetCategoryText)
						.OnTextCommitted(this, &FBlueprintDelegateActionDetails::OnCategoryTextCommitted)
						.SelectAllTextWhenFocused(true)
						.RevertTextOnEscape(true)
						.Font( DetailFontInfo )
				]
			]
			.MenuContent()
			[
				SNew(SVerticalBox)
				+SVerticalBox::Slot()
				.AutoHeight()
				.MaxHeight(400.0f)
				[
					SAssignNew(NewListView, SListView<TSharedPtr<FText>>)
						.ListItemsSource(&CategorySource)
						.OnGenerateRow(this, &FBlueprintDelegateActionDetails::MakeCategoryViewWidget)
						.OnSelectionChanged(this, &FBlueprintDelegateActionDetails::OnCategorySelectionChanged)
				]
			]
		];

		CategoryComboButton = NewComboButton;
		CategoryListView = NewListView;
	}

	if (UK2Node_EditablePinBase* FunctionEntryNode = FunctionEntryNodePtr.Get())
	{
		IDetailCategoryBuilder& InputsCategory = DetailLayout.EditCategory("DelegateInputs", LOCTEXT("DelegateDetailsInputs", "Inputs"));
		TSharedRef<FBlueprintGraphArgumentGroupLayout> InputArgumentGroup = MakeShareable(new FBlueprintGraphArgumentGroupLayout(SharedThis(this), FunctionEntryNode));
		InputsCategory.AddCustomBuilder(InputArgumentGroup);

		InputsCategory.AddCustomRow( LOCTEXT("FunctionNewInputArg", "New") )
		[
			SNew(SBox)
			.HAlign(HAlign_Right)
			[
				SNew(SButton)
				.Text(LOCTEXT("FunctionNewInputArg", "New"))
				.OnClicked(this, &FBlueprintDelegateActionDetails::OnAddNewInputClicked)
			]
		];

		CollectAvailibleSignatures();

		InputsCategory.AddCustomRow( LOCTEXT("CopySignatureFrom", "Copy signature from") )
		.NameContent()
		[
			SNew(STextBlock)
				.Text(LOCTEXT("CopySignatureFrom", "Copy signature from"))
				.Font( DetailFontInfo )
		]
		.ValueContent()
		[
			SAssignNew(CopySignatureComboButton, STextComboBox)
				.OptionsSource(&FunctionsToCopySignatureFrom)
				.OnSelectionChanged(this, &FBlueprintDelegateActionDetails::OnFunctionSelected)
		];
	}
}

void FBlueprintDelegateActionDetails::CollectAvailibleSignatures()
{
	FunctionsToCopySignatureFrom.Empty();
	if (UMulticastDelegateProperty* Property = GetDelegatePoperty())
	{
		if (UClass* ScopeClass = Cast<UClass>(Property->GetOuterUField()))
		{
			for(TFieldIterator<UFunction> It(ScopeClass, EFieldIteratorFlags::IncludeSuper); It; ++It)
			{
				UFunction* Func = *It;
				if (UEdGraphSchema_K2::FunctionCanBeUsedInDelegate(Func) && !UEdGraphSchema_K2::HasFunctionAnyOutputParameter(Func))
				{
					TSharedPtr<FString> ItemData = MakeShareable(new FString(Func->GetName()));
					FunctionsToCopySignatureFrom.Add(ItemData);
				}
			}
		}
	}
}

void FBlueprintDelegateActionDetails::OnFunctionSelected(TSharedPtr<FString> FunctionName, ESelectInfo::Type SelectInfo)
{
	UK2Node_EditablePinBase* FunctionEntryNode = FunctionEntryNodePtr.Get();
	UMulticastDelegateProperty* Property = GetDelegatePoperty();
	UClass* ScopeClass = Property ? Cast<UClass>(Property->GetOuterUField()) : NULL;
	const UEdGraphSchema_K2* Schema = GetDefault<UEdGraphSchema_K2>();

	if (FunctionEntryNode && FunctionName.IsValid() && ScopeClass)
	{
		const FName Name( *(*FunctionName) );
		if (UFunction* NewSignature = ScopeClass->FindFunctionByName(Name))
		{
			while (FunctionEntryNode->UserDefinedPins.Num())
			{
				auto Pin = FunctionEntryNode->UserDefinedPins[0];
				FunctionEntryNode->RemoveUserDefinedPin(Pin);
			}

			for (TFieldIterator<UProperty> PropIt(NewSignature); PropIt && (PropIt->PropertyFlags & CPF_Parm); ++PropIt)
			{
				UProperty* FuncParam = *PropIt;
				FEdGraphPinType TypeOut;
				Schema->ConvertPropertyToPinType(FuncParam, TypeOut);
				UEdGraphPin* EdGraphPin = FunctionEntryNode->CreateUserDefinedPin(FuncParam->GetName(), TypeOut, EGPD_Output);
				ensure(EdGraphPin);
			}

			OnParamsChanged(FunctionEntryNode);
		}
	}
}

void FBaseBlueprintGraphActionDetails::OnParamsChanged(UK2Node_EditablePinBase* TargetNode, bool bForceRefresh)
{
	UEdGraph* Graph = GetGraph();

	// TargetNode can be null, if we just removed the result node because there are no more out params
	if (TargetNode)
	{
		RegenerateInputsChildrenDelegate.ExecuteIfBound();
		RegenerateOutputsChildrenDelegate.ExecuteIfBound();

		// Reconstruct the entry/exit definition and recompile the blueprint to make sure the signature has changed before any fixups
		TargetNode->ReconstructNode();
		FParamsChangedHelper ParamsChangedHelper;
		ParamsChangedHelper.ModifiedBlueprints.Add(GetBlueprintObj());
		FBlueprintEditorUtils::MarkBlueprintAsStructurallyModified(GetBlueprintObj());

		ParamsChangedHelper.Broadcast(GetBlueprintObj(), TargetNode, Graph);

		for (auto GraphIt = ParamsChangedHelper.ModifiedGraphs.CreateIterator(); GraphIt; ++GraphIt)
		{
			if(UEdGraph* ModifiedGraph = *GraphIt)
			{
				ModifiedGraph->NotifyGraphChanged();
			}
		}

		// Now update all the blueprints that got modified
		for (auto BlueprintIt = ParamsChangedHelper.ModifiedBlueprints.CreateIterator(); BlueprintIt; ++BlueprintIt)
		{
			if(UBlueprint* Blueprint = *BlueprintIt)
			{
				Blueprint->BroadcastChanged();
			}
		}
	}
}

struct FPinRenamedHelper : public FBasePinChangeHelper
{
	TSet<UBlueprint*> ModifiedBlueprints;
	TSet<UK2Node*> NodesToRename;

	virtual void EditMacroInstance(UK2Node_MacroInstance* MacroInstance, UBlueprint* Blueprint) override
	{
		NodesToRename.Add(MacroInstance);
		if (Blueprint)
		{
			ModifiedBlueprints.Add(Blueprint);
		}
	}

	virtual void EditCallSite(UK2Node_CallFunction* CallSite, UBlueprint* Blueprint) override
	{
		NodesToRename.Add(CallSite);
		if (Blueprint)
		{
			ModifiedBlueprints.Add(Blueprint);
		}
	}
};

bool FBaseBlueprintGraphActionDetails::OnVerifyPinRename(UK2Node_EditablePinBase* InTargetNode, const FString& InOldName, const FString& InNewName, FText& OutErrorMessage)
{
	// If the name is unchanged, allow the name
	if(InOldName == InNewName)
	{
		return true;
	}

	if( InNewName.Len() > NAME_SIZE )
	{
		OutErrorMessage = FText::Format( LOCTEXT("PinNameTooLong", "The name you entered is too long. Names must be less than {0} characters"), FText::AsNumber( NAME_SIZE ) );
		return false;
	}

	if (InTargetNode)
	{
		// Check if the name conflicts with any of the other internal UFunction's property names (local variables and parameters).
		const auto FoundFunction = FFunctionFromNodeHelper::FunctionFromNode(InTargetNode);
		const auto ExistingProperty = FindField<const UProperty>(FoundFunction, *InNewName);
		if (ExistingProperty)
		{
			OutErrorMessage = LOCTEXT("ConflictsWithProperty", "Conflicts with another another local variable or function parameter!");
			return false;
		}
	}
	return true;
}

bool FBaseBlueprintGraphActionDetails::OnPinRenamed(UK2Node_EditablePinBase* TargetNode, const FString& OldName, const FString& NewName)
{
	// Before changing the name, verify the name
	FText ErrorMessage;
	if(!OnVerifyPinRename(TargetNode, OldName, NewName, ErrorMessage))
	{
		return false;
	}

	UEdGraph* Graph = GetGraph();

	if (TargetNode)
	{
		FPinRenamedHelper PinRenamedHelper;

		const FScopedTransaction Transaction(LOCTEXT("RenameParam", "Rename Parameter"));

		auto TerminalNodes = GatherAllResultNodes(FunctionResultNodePtr.Get());
		if (auto EntryNode = FunctionEntryNodePtr.Get())
		{
			TerminalNodes.Add(EntryNode);
		}
		for (auto TerminalNode : TerminalNodes)
		{
			TerminalNode->Modify();
			PinRenamedHelper.NodesToRename.Add(TerminalNode);
		}

		PinRenamedHelper.ModifiedBlueprints.Add(GetBlueprintObj());

		// GATHER 
		PinRenamedHelper.Broadcast(GetBlueprintObj(), TargetNode, Graph);

		// TEST
		for(auto NodeIter = PinRenamedHelper.NodesToRename.CreateIterator(); NodeIter; ++NodeIter)
		{
			if(ERenamePinResult::ERenamePinResult_NameCollision == (*NodeIter)->RenameUserDefinedPin(OldName, NewName, true))
			{
				// log 
				return false;
			}
		}

		// UPDATE
		for(auto NodeIter = PinRenamedHelper.NodesToRename.CreateIterator(); NodeIter; ++NodeIter)
		{
			(*NodeIter)->RenameUserDefinedPin(OldName, NewName, false);
		}

		for (auto TerminalNode : TerminalNodes)
		{
			auto UDPinPtr = TerminalNode->UserDefinedPins.FindByPredicate([&](TSharedPtr<FUserPinInfo>& Pin)
			{
				return Pin.IsValid() && (Pin->PinName == OldName);
			});
			if (UDPinPtr)
			{
				(*UDPinPtr)->PinName = NewName;
			}
		}
	}
	return true;
}

void FBlueprintGraphActionDetails::SetEntryAndResultNodes()
{
	// Clear the entry and exit nodes to the graph
	FunctionEntryNodePtr = NULL;
	FunctionResultNodePtr = NULL;

	if (UEdGraph* NewTargetGraph = GetGraph())
	{
		FBlueprintEditorUtils::GetEntryAndResultNodes(NewTargetGraph, FunctionEntryNodePtr, FunctionResultNodePtr);
	}
	else if (UK2Node_EditablePinBase* Node = GetEditableNode())
	{
		FunctionEntryNodePtr = Node;
	}
}

UEdGraph* FBaseBlueprintGraphActionDetails::GetGraph() const
{
	check(ObjectsBeingEdited.Num() > 0);

	if (ObjectsBeingEdited.Num() == 1)
	{
		UObject* const Object = ObjectsBeingEdited[0].Get();
		if (!Object)
		{
			return nullptr;
		}

		if (Object->IsA<UK2Node_Composite>())
		{
			return Cast<UK2Node_Composite>(Object)->BoundGraph;
		}
		else if (!Object->IsA<UK2Node_MacroInstance>() && (Object->IsA<UK2Node_Tunnel>() || Object->IsA<UK2Node_FunctionTerminator>()))
		{
			return Cast<UK2Node>(Object)->GetGraph();
		}
		else if (UK2Node_CallFunction* FunctionCall = Cast<UK2Node_CallFunction>(Object))
		{
			return FindObject<UEdGraph>(FunctionCall->GetBlueprint(), *(FunctionCall->FunctionReference.GetMemberName().ToString()));
		}
		else if (Object->IsA<UEdGraph>())
		{
			return Cast<UEdGraph>(Object);
		}
	}

	return nullptr;
}

UK2Node_EditablePinBase* FBlueprintGraphActionDetails::GetEditableNode() const
{
	check(ObjectsBeingEdited.Num() > 0);

	if (ObjectsBeingEdited.Num() == 1)
	{
		UObject* const Object = ObjectsBeingEdited[0].Get();
		if (!Object)
		{
			return nullptr;
		}

		if (Object->IsA<UK2Node_CustomEvent>())
		{
			return Cast<UK2Node_CustomEvent>(Object);
		}
	}

	return nullptr;
}

UFunction* FBlueprintGraphActionDetails::FindFunction() const
{
	UEdGraph* Graph = GetGraph();
	if(Graph)
	{
		if(UBlueprint* Blueprint = FBlueprintEditorUtils::FindBlueprintForGraph(Graph))
		{
			UClass* Class = Blueprint->SkeletonGeneratedClass;

			for (TFieldIterator<UFunction> FunctionIt(Class, EFieldIteratorFlags::IncludeSuper); FunctionIt; ++FunctionIt)
			{
				UFunction* Function = *FunctionIt;
				if (Function->GetName() == Graph->GetName())
				{
					return Function;
				}
			}
		}
	}
	return NULL;
}

FKismetUserDeclaredFunctionMetadata* FBlueprintGraphActionDetails::GetMetadataBlock() const
{
	UK2Node_EditablePinBase * FunctionEntryNode = FunctionEntryNodePtr.Get();
	if (UK2Node_FunctionEntry* TypedEntryNode = Cast<UK2Node_FunctionEntry>(FunctionEntryNode))
	{
		return &(TypedEntryNode->MetaData);
	}
	else if (UK2Node_Tunnel* TunnelNode = ExactCast<UK2Node_Tunnel>(FunctionEntryNode))
	{
		// Must be exactly a tunnel, not a macro instance
		return &(TunnelNode->MetaData);
	}

	return NULL;
}

FText FBlueprintGraphActionDetails::OnGetTooltipText() const
{
	if (FKismetUserDeclaredFunctionMetadata* Metadata = GetMetadataBlock())
	{
		return FText::FromString(Metadata->ToolTip);
	}
	else
	{
		return LOCTEXT( "NoTooltip", "(None)" );
	}
}

void FBlueprintGraphActionDetails::OnTooltipTextCommitted(const FText& NewText, ETextCommit::Type InTextCommit)
{
	if (FKismetUserDeclaredFunctionMetadata* Metadata = GetMetadataBlock())
	{
		Metadata->ToolTip = NewText.ToString();
		if(auto Function = FindFunction())
		{
			Function->Modify();
			Function->SetMetaData(FBlueprintMetadata::MD_Tooltip, *NewText.ToString());
		}
	}
}

FText FBlueprintGraphActionDetails::OnGetCategoryText() const
{
	if (FKismetUserDeclaredFunctionMetadata* Metadata = GetMetadataBlock())
	{
		const UEdGraphSchema_K2* K2Schema = GetDefault<UEdGraphSchema_K2>();
		if( Metadata->Category.IsEmpty() || Metadata->Category.EqualTo(K2Schema->VR_DefaultCategory) )
		{
			return LOCTEXT("DefaultCategory", "Default");
		}
		
		return Metadata->Category;
	}
	else
	{
		return LOCTEXT( "NoFunctionCategory", "(None)" );
	}
}

void FBlueprintGraphActionDetails::OnCategoryTextCommitted(const FText& NewText, ETextCommit::Type InTextCommit)
{
	if (InTextCommit == ETextCommit::OnEnter || InTextCommit == ETextCommit::OnUserMovedFocus)
	{
		if (FKismetUserDeclaredFunctionMetadata* Metadata = GetMetadataBlock())
		{
			// Remove excess whitespace and prevent categories with just spaces
			FText CategoryName = FText::TrimPrecedingAndTrailing(NewText);

			if(CategoryName.IsEmpty())
			{
				const UEdGraphSchema_K2* K2Schema = GetDefault<UEdGraphSchema_K2>();
				Metadata->Category = K2Schema->VR_DefaultCategory;
			}
			else
			{
				Metadata->Category = CategoryName;
			}

			if(auto Function = FindFunction())
			{
				Function->Modify();
				Function->SetMetaData(FBlueprintMetadata::MD_FunctionCategory, *CategoryName.ToString());
			}
			MyBlueprint.Pin()->Refresh();
			FBlueprintEditorUtils::MarkBlueprintAsModified(GetBlueprintObj());
		}
	}
}

void FBlueprintGraphActionDetails::OnCategorySelectionChanged( TSharedPtr<FText> ProposedSelection, ESelectInfo::Type /*SelectInfo*/ )
{
	if(ProposedSelection.IsValid())
	{
		if (FKismetUserDeclaredFunctionMetadata* Metadata = GetMetadataBlock())
		{
			Metadata->Category = *ProposedSelection.Get();
			if(auto Function = FindFunction())
			{
				Function->Modify();
				Function->SetMetaData(FBlueprintMetadata::MD_FunctionCategory, *ProposedSelection.Get()->ToString());
			}
			MyBlueprint.Pin()->Refresh();
			FBlueprintEditorUtils::MarkBlueprintAsModified(GetBlueprintObj());

			CategoryListView.Pin()->ClearSelection();
			CategoryComboButton.Pin()->SetIsOpen(false);
			MyBlueprint.Pin()->ExpandCategory(*ProposedSelection.Get());
		}
	}
}

TSharedRef< ITableRow > FBlueprintGraphActionDetails::MakeCategoryViewWidget( TSharedPtr<FText> Item, const TSharedRef< STableViewBase >& OwnerTable )
{
	return SNew(STableRow<TSharedPtr<FString>>, OwnerTable)
		[
			SNew(STextBlock) .Text(*Item.Get())
		];
}

FText FBlueprintGraphActionDetails::OnGetKeywordsText() const
{
	FText ResultKeywords;
	if (FKismetUserDeclaredFunctionMetadata* Metadata = GetMetadataBlock())
	{
		ResultKeywords = Metadata->Keywords;
	}
	return ResultKeywords;
}

void FBlueprintGraphActionDetails::OnKeywordsTextCommitted(const FText& NewText, ETextCommit::Type InTextCommit)
{
	if (InTextCommit == ETextCommit::OnEnter || InTextCommit == ETextCommit::OnUserMovedFocus)
	{
		if (FKismetUserDeclaredFunctionMetadata* Metadata = GetMetadataBlock())
		{
			// Remove excess whitespace and prevent keywords with just spaces
			FText Keywords = FText::TrimPrecedingAndTrailing(NewText);

			if (!Keywords.EqualTo(Metadata->Keywords))
			{
				Metadata->Keywords = Keywords;

				if(auto Function = FindFunction())
				{
					Function->Modify();
					Function->SetMetaData(FBlueprintMetadata::MD_FunctionKeywords, *Keywords.ToString());
				}
				OnParamsChanged(GetFunctionEntryNode().Get(), true);
				FBlueprintEditorUtils::MarkBlueprintAsModified(GetBlueprintObj());
			}
		}
	}
}

FText FBlueprintGraphActionDetails::OnGetCompactNodeTitleText() const
{
	FText ResultKeywords;
	if (FKismetUserDeclaredFunctionMetadata* Metadata = GetMetadataBlock())
	{
		ResultKeywords = Metadata->CompactNodeTitle;
	}
	return ResultKeywords;
}

void FBlueprintGraphActionDetails::OnCompactNodeTitleTextCommitted(const FText& NewText, ETextCommit::Type InTextCommit)
{
	if (InTextCommit == ETextCommit::OnEnter || InTextCommit == ETextCommit::OnUserMovedFocus)
	{
		if (FKismetUserDeclaredFunctionMetadata* Metadata = GetMetadataBlock())
		{
			// Remove excess whitespace and prevent CompactNodeTitle with just spaces
			FText CompactNodeTitle = FText::TrimPrecedingAndTrailing(NewText);

			if (!CompactNodeTitle.EqualTo(Metadata->CompactNodeTitle))
			{
				Metadata->CompactNodeTitle = CompactNodeTitle;

				if(auto Function = FindFunction())
				{
					Function->Modify();

					if (CompactNodeTitle.IsEmpty())
					{
						// Remove the metadata from the function, empty listings will still display the node as Compact
						Function->RemoveMetaData(FBlueprintMetadata::MD_FunctionKeywords);
					}
					else
					{
						Function->SetMetaData(FBlueprintMetadata::MD_CompactNodeTitle, *CompactNodeTitle.ToString());
					}
				}
				OnParamsChanged(GetFunctionEntryNode().Get(), true);
				FBlueprintEditorUtils::MarkBlueprintAsModified(GetBlueprintObj());
			}
		}
	}
}

FText FBlueprintGraphActionDetails::AccessSpecifierProperName( uint32 AccessSpecifierFlag ) const
{
	switch(AccessSpecifierFlag)
	{
	case FUNC_Public:
		return LOCTEXT( "Public", "Public" );
	case FUNC_Private:
		return LOCTEXT( "Private", "Private" );
	case FUNC_Protected:
		return LOCTEXT( "Protected", "Protected" );
	case 0:
		return LOCTEXT( "Unknown", "Unknown" ); // Default?
	}
	return LOCTEXT( "Error", "Error" );
}

FText FBlueprintGraphActionDetails::ReplicationSpecifierProperName( uint32 ReplicationSpecifierFlag ) const
{
	switch(ReplicationSpecifierFlag)
	{
	case FUNC_NetMulticast:
		return LOCTEXT( "MulticastDropDown", "Multicast" );
	case FUNC_NetServer:
		return LOCTEXT( "ServerDropDown", "Run on Server" );
	case FUNC_NetClient:
		return LOCTEXT( "ClientDropDown", "Run on owning Client" );
	case 0:
		return LOCTEXT( "NotReplicatedDropDown", "Not Replicated" );
	}
	return LOCTEXT( "Error", "Error" );
}

TSharedRef<ITableRow> FBlueprintGraphActionDetails::HandleGenerateRowAccessSpecifier( TSharedPtr<FAccessSpecifierLabel> SpecifierName, const TSharedRef<STableViewBase>& OwnerTable )
{
	return SNew(STableRow< TSharedPtr<FAccessSpecifierLabel> >, OwnerTable)
		.Content()
		[
			SNew( STextBlock ) 
				.Text( SpecifierName.IsValid() ? SpecifierName->LocalizedName : FText::GetEmpty() )
		];
}

FText FBlueprintGraphActionDetails::GetCurrentAccessSpecifierName() const
{
	uint32 AccessSpecifierFlag = 0;
	UK2Node_EditablePinBase * FunctionEntryNode = FunctionEntryNodePtr.Get();
	if(UK2Node_FunctionEntry* EntryNode = Cast<UK2Node_FunctionEntry>(FunctionEntryNode))
	{
		AccessSpecifierFlag = FUNC_AccessSpecifiers & EntryNode->ExtraFlags;
	}
	else if(UK2Node_CustomEvent* CustomEventNode = Cast<UK2Node_CustomEvent>(FunctionEntryNode))
	{
		AccessSpecifierFlag = FUNC_AccessSpecifiers & CustomEventNode->FunctionFlags;
	}
	return AccessSpecifierProperName( AccessSpecifierFlag );
}

bool FBlueprintGraphActionDetails::IsAccessSpecifierVisible() const
{
	bool bSupportedType = false;
	bool bIsEditable = false;
	UK2Node_EditablePinBase * FunctionEntryNode = FunctionEntryNodePtr.Get();
	if(FunctionEntryNode)
	{
		UBlueprint* Blueprint = FunctionEntryNode->GetBlueprint();
		const bool bIsInterface = FBlueprintEditorUtils::IsInterfaceBlueprint(Blueprint);

		bSupportedType = !bIsInterface && (FunctionEntryNode->IsA<UK2Node_FunctionEntry>() || FunctionEntryNode->IsA<UK2Node_Event>());
		bIsEditable = FunctionEntryNode->IsEditable();
	}
	return bSupportedType && bIsEditable;
}

void FBlueprintGraphActionDetails::OnAccessSpecifierSelected( TSharedPtr<FAccessSpecifierLabel> SpecifierName, ESelectInfo::Type SelectInfo )
{
	if(AccessSpecifierComboButton.IsValid())
	{
		AccessSpecifierComboButton->SetIsOpen(false);
	}

	UK2Node_EditablePinBase* FunctionEntryNode = FunctionEntryNodePtr.Get();
	if(FunctionEntryNode && SpecifierName.IsValid())
	{
		const FScopedTransaction Transaction( LOCTEXT( "ChangeAccessSpecifier", "Change Access Specifier" ) );

		FunctionEntryNode->Modify();
		auto Function = FindFunction();
		if(Function)
		{
			Function->Modify();
		}

		const uint32 ClearAccessSpecifierMask = ~FUNC_AccessSpecifiers;
		if(UK2Node_FunctionEntry* EntryNode = Cast<UK2Node_FunctionEntry>(FunctionEntryNode))
		{
			EntryNode->ExtraFlags &= ClearAccessSpecifierMask;
			EntryNode->ExtraFlags |= SpecifierName->SpecifierFlag;
		}
		else if(UK2Node_Event* EventNode = Cast<UK2Node_Event>(FunctionEntryNode))
		{
			EventNode->FunctionFlags &= ClearAccessSpecifierMask;
			EventNode->FunctionFlags |= SpecifierName->SpecifierFlag;
		}
		if(Function)
		{
			Function->FunctionFlags &= ClearAccessSpecifierMask;
			Function->FunctionFlags |= SpecifierName->SpecifierFlag;
		}

		FBlueprintEditorUtils::MarkBlueprintAsStructurallyModified(GetBlueprintObj());
	}
}

bool FBlueprintGraphActionDetails::GetInstanceColorVisibility() const
{
	// Hide the color editor if it's a top level function declaration.
	// Show it if we're editing a collapsed graph or macro
	UEdGraph* Graph = GetGraph();
	if (Graph)
	{
		const UBlueprint* Blueprint = FBlueprintEditorUtils::FindBlueprintForGraph(Graph);
		if (Blueprint)
		{
			const bool bIsTopLevelFunctionGraph = Blueprint->FunctionGraphs.Contains(Graph);
			const bool bIsTopLevelMacroGraph = Blueprint->MacroGraphs.Contains(Graph);
			const bool bIsMacroGraph = Blueprint->BlueprintType == BPTYPE_MacroLibrary;
			return ((bIsMacroGraph || bIsTopLevelMacroGraph) || !bIsTopLevelFunctionGraph);
		}

	}
	
	return false;
}

FLinearColor FBlueprintGraphActionDetails::GetNodeTitleColor() const
{
	if (FKismetUserDeclaredFunctionMetadata* Metadata = GetMetadataBlock())
	{
		return Metadata->InstanceTitleColor;
	}
	else
	{
		return FLinearColor::White;
	}
}

FReply FBlueprintGraphActionDetails::ColorBlock_OnMouseButtonDown(const FGeometry& MyGeometry, const FPointerEvent& MouseEvent)
{
	if (MouseEvent.GetEffectingButton() == EKeys::LeftMouseButton)
	{
		if (FKismetUserDeclaredFunctionMetadata* Metadata = GetMetadataBlock())
		{
			TArray<FLinearColor*> LinearColorArray;
			LinearColorArray.Add(&(Metadata->InstanceTitleColor));

			FColorPickerArgs PickerArgs;
			PickerArgs.bIsModal = true;
			PickerArgs.ParentWidget = ColorBlock;
			PickerArgs.DisplayGamma = TAttribute<float>::Create( TAttribute<float>::FGetter::CreateUObject(GEngine, &UEngine::GetDisplayGamma) );
			PickerArgs.LinearColorArray = &LinearColorArray;

			OpenColorPicker(PickerArgs);
		}

		return FReply::Handled();
	}
	else
	{
		return FReply::Unhandled();
	}
}

bool FBlueprintGraphActionDetails::IsCustomEvent() const
{
	return (NULL != Cast<UK2Node_CustomEvent>(FunctionEntryNodePtr.Get()));
}

void FBlueprintGraphActionDetails::OnIsReliableReplicationFunctionModified(const ECheckBoxState NewCheckedState)
{
	UK2Node_EditablePinBase * FunctionEntryNode = FunctionEntryNodePtr.Get();
	UK2Node_CustomEvent* CustomEvent = Cast<UK2Node_CustomEvent>(FunctionEntryNode);
	if( CustomEvent )
	{
		if (NewCheckedState == ECheckBoxState::Checked)
		{
			if (UK2Node_FunctionEntry* TypedEntryNode = Cast<UK2Node_FunctionEntry>(FunctionEntryNode))
			{
				TypedEntryNode->ExtraFlags |= FUNC_NetReliable;
			}
			if (UK2Node_CustomEvent * CustomEventNode = Cast<UK2Node_CustomEvent>(FunctionEntryNode))
			{
				CustomEventNode->FunctionFlags |= FUNC_NetReliable;
			}
		}
		else
		{
			if (UK2Node_FunctionEntry* TypedEntryNode = Cast<UK2Node_FunctionEntry>(FunctionEntryNode))
			{
				TypedEntryNode->ExtraFlags &= ~FUNC_NetReliable;
			}
			if (UK2Node_CustomEvent * CustomEventNode = Cast<UK2Node_CustomEvent>(FunctionEntryNode))
			{
				CustomEventNode->FunctionFlags &= ~FUNC_NetReliable;
			}
		}

		FBlueprintEditorUtils::MarkBlueprintAsStructurallyModified(GetBlueprintObj());
	}
}

ECheckBoxState FBlueprintGraphActionDetails::GetIsReliableReplicatedFunction() const
{
	const UK2Node_EditablePinBase * FunctionEntryNode = FunctionEntryNodePtr.Get();
	const UK2Node_CustomEvent* CustomEvent = Cast<const UK2Node_CustomEvent>(FunctionEntryNode);
	if(!CustomEvent)
	{
		return ECheckBoxState::Undetermined;
	}

	uint32 const NetReliableMask = (FUNC_Net | FUNC_NetReliable);
	if ((CustomEvent->GetNetFlags() & NetReliableMask) == NetReliableMask)
	{
		return ECheckBoxState::Checked;
	}
	
	return ECheckBoxState::Unchecked;
}

bool FBlueprintGraphActionDetails::IsPureFunctionVisible() const
{
	bool bSupportedType = false;
	bool bIsEditable = false;
	UK2Node_EditablePinBase * FunctionEntryNode = FunctionEntryNodePtr.Get();
	if(FunctionEntryNode)
	{
		UBlueprint* Blueprint = FunctionEntryNode->GetBlueprint();
		const bool bIsInterface = FBlueprintEditorUtils::IsInterfaceBlueprint(Blueprint);

		bSupportedType = !bIsInterface && FunctionEntryNode->IsA<UK2Node_FunctionEntry>();
		bIsEditable = FunctionEntryNode->IsEditable();
	}
	return bSupportedType && bIsEditable;
}

void FBlueprintGraphActionDetails::OnIsPureFunctionModified( const ECheckBoxState NewCheckedState )
{
	UK2Node_EditablePinBase * FunctionEntryNode = FunctionEntryNodePtr.Get();
	auto Function = FindFunction();
	auto EntryNode = Cast<UK2Node_FunctionEntry>(FunctionEntryNode);
	if(EntryNode && Function)
	{
		const FScopedTransaction Transaction( LOCTEXT( "ChangePure", "Change Pure" ) );
		EntryNode->Modify();
		Function->Modify();

		//set flags on function entry node also
		EntryNode->ExtraFlags	^= FUNC_BlueprintPure;
		Function->FunctionFlags ^= FUNC_BlueprintPure;
		OnParamsChanged(FunctionEntryNode);
	}
}

ECheckBoxState FBlueprintGraphActionDetails::GetIsPureFunction() const
{
	UK2Node_EditablePinBase * FunctionEntryNode = FunctionEntryNodePtr.Get();
	auto EntryNode = Cast<UK2Node_FunctionEntry>(FunctionEntryNode);
	if(!EntryNode)
	{
		return ECheckBoxState::Undetermined;
	}
	return (EntryNode->ExtraFlags & FUNC_BlueprintPure) ? ECheckBoxState::Checked :  ECheckBoxState::Unchecked;
}

bool FBlueprintGraphActionDetails::IsConstFunctionVisible() const
{
	bool bSupportedType = false;
	bool bIsEditable = false;
	UK2Node_EditablePinBase * FunctionEntryNode = FunctionEntryNodePtr.Get();
	if(FunctionEntryNode)
	{
		UBlueprint* Blueprint = FunctionEntryNode->GetBlueprint();

		bSupportedType = FunctionEntryNode->IsA<UK2Node_FunctionEntry>();
		bIsEditable = FunctionEntryNode->IsEditable();
	}
	return bSupportedType && bIsEditable;
}

void FBlueprintGraphActionDetails::OnIsConstFunctionModified( const ECheckBoxState NewCheckedState )
{
	UK2Node_EditablePinBase * FunctionEntryNode = FunctionEntryNodePtr.Get();
	auto Function = FindFunction();
	auto EntryNode = Cast<UK2Node_FunctionEntry>(FunctionEntryNode);
	if(EntryNode && Function)
	{
		const FScopedTransaction Transaction( LOCTEXT( "ChangeConst", "Change Const" ) );
		EntryNode->Modify();
		Function->Modify();

		//set flags on function entry node also
		EntryNode->ExtraFlags	^= FUNC_Const;
		Function->FunctionFlags ^= FUNC_Const;
		OnParamsChanged(FunctionEntryNode);
	}
}

ECheckBoxState FBlueprintGraphActionDetails::GetIsConstFunction() const
{
	UK2Node_EditablePinBase * FunctionEntryNode = FunctionEntryNodePtr.Get();
	auto EntryNode = Cast<UK2Node_FunctionEntry>(FunctionEntryNode);
	if(!EntryNode)
	{
		return ECheckBoxState::Undetermined;
	}
	return (EntryNode->ExtraFlags & FUNC_Const) ? ECheckBoxState::Checked :  ECheckBoxState::Unchecked;
}

FReply FBaseBlueprintGraphActionDetails::OnAddNewInputClicked()
{
	UK2Node_EditablePinBase * FunctionEntryNode = FunctionEntryNodePtr.Get();

	if( FunctionEntryNode )
	{
		FScopedTransaction Transaction( LOCTEXT( "AddInParam", "Add In Parameter" ) );
		FunctionEntryNode->Modify();

		FEdGraphPinType PinType = MyBlueprint.Pin()->GetLastFunctionPinTypeUsed();

		// Make sure that if this is an exec node we are allowed one.
		const UEdGraphSchema_K2* Schema = GetDefault<UEdGraphSchema_K2>();
		if ((PinType.PinCategory == Schema->PC_Exec) && (!FunctionEntryNode->CanModifyExecutionWires()))
		{
			MyBlueprint.Pin()->ResetLastPinType();
			PinType = MyBlueprint.Pin()->GetLastFunctionPinTypeUsed();
		}
		FString NewPinName = TEXT("NewParam");
		if (FunctionEntryNode->CreateUserDefinedPin(NewPinName, PinType, EGPD_Output))
		{
			OnParamsChanged(FunctionEntryNode, true);
		}
		else
		{
			Transaction.Cancel();
		}
	}

	return FReply::Handled();
}

EVisibility FBlueprintGraphActionDetails::GetAddNewInputOutputVisibility() const
{
	UK2Node_EditablePinBase* FunctionEntryNode = FunctionEntryNodePtr.Get();
	if (FunctionEntryNodePtr.IsValid())
	{
		if(UEdGraph* Graph = FunctionEntryNode->GetGraph())
		{
			// Math expression graphs are read only, do not allow adding or removing of pins
			if(Cast<UK2Node_MathExpression>(Graph->GetOuter()))
			{
				return EVisibility::Collapsed;
			}
		}
	}
	return EVisibility::Visible;
}

FReply FBlueprintGraphActionDetails::OnAddNewOutputClicked()
{
	FScopedTransaction Transaction( LOCTEXT( "AddOutParam", "Add Out Parameter" ) );
	
	GetBlueprintObj()->Modify();
	GetGraph()->Modify();
	UK2Node_EditablePinBase* EntryPin = FunctionEntryNodePtr.Get();	
	EntryPin->Modify();
	for (int32 iPin = 0; iPin < EntryPin->Pins.Num() ; iPin++)
	{
		EntryPin->Pins[iPin]->Modify();
	}
	
	UK2Node_EditablePinBase* PreviousResultNode = FunctionResultNodePtr.Get();

	AttemptToCreateResultNode();

	UK2Node_EditablePinBase* FunctionResultNode = FunctionResultNodePtr.Get();
	if( FunctionResultNode )
	{
		FEdGraphPinType PinType = MyBlueprint.Pin()->GetLastFunctionPinTypeUsed();
		PinType.bIsReference = false;
		// Make sure that if this is an exec node we are allowed one.
		const UEdGraphSchema_K2* Schema = GetDefault<UEdGraphSchema_K2>();
		if ((PinType.PinCategory == Schema->PC_Exec) && (!FunctionResultNode->CanModifyExecutionWires()))
		{
			MyBlueprint.Pin()->ResetLastPinType();
			PinType = MyBlueprint.Pin()->GetLastFunctionPinTypeUsed();
		}

		const FString NewPinName = FunctionResultNode->CreateUniquePinName(TEXT("NewParam"));
		auto TargetNodes = GatherAllResultNodes(FunctionResultNode);
		bool bAllChanged = TargetNodes.Num() > 0;
		for (auto Node : TargetNodes)
		{
			Node->Modify();
			auto NewPin = Node->CreateUserDefinedPin(NewPinName, PinType, EGPD_Input, false);
			bAllChanged &= nullptr != NewPin;

			if (bAllChanged)
			{
				OnParamsChanged(Node, true);
			}
			else
			{
				break;
			}
		}
		if (!bAllChanged)
		{
			Transaction.Cancel();
		}

		if (!PreviousResultNode)
		{
			DetailsLayoutPtr->ForceRefreshDetails();
		}
	}
	else
	{
		Transaction.Cancel();
	}

	return FReply::Handled();
}



void FBlueprintInterfaceLayout::GenerateHeaderRowContent( FDetailWidgetRow& NodeRow )
{
	NodeRow
	[
		SNew(STextBlock)
			.Text( bShowsInheritedInterfaces ?
			LOCTEXT("BlueprintInheritedInterfaceTitle", "Inherited Interfaces") :
			LOCTEXT("BlueprintImplementedInterfaceTitle", "Implemented Interfaces") )
			.Font( IDetailLayoutBuilder::GetDetailFont() )
	];
}

BEGIN_SLATE_FUNCTION_BUILD_OPTIMIZATION
void FBlueprintInterfaceLayout::GenerateChildContent( IDetailChildrenBuilder& ChildrenBuilder )
{
	UBlueprint* Blueprint = GlobalOptionsDetailsPtr.Pin()->GetBlueprintObj();
	check(Blueprint);

	TArray<FInterfaceName> Interfaces;

	if (!bShowsInheritedInterfaces)
	{
		// Generate a list of interfaces already implemented
		for (TArray<FBPInterfaceDescription>::TConstIterator It(Blueprint->ImplementedInterfaces); It; ++It)
		{
			auto Interface = (*It).Interface;
			if (Interface)
			{
				Interfaces.AddUnique(FInterfaceName(Interface->GetFName(), Interface->GetDisplayNameText()));
			}
		}
	}
	else
	{
		// Generate a list of interfaces implemented by classes this blueprint inherited from
		UClass* BlueprintParent = Blueprint->ParentClass;
		while (BlueprintParent)
		{
			for (TArray<FImplementedInterface>::TIterator It(BlueprintParent->Interfaces); It; ++It)
			{
				FImplementedInterface& CurrentInterface = *It;
				if( CurrentInterface.Class )
				{
					Interfaces.Add(FInterfaceName(CurrentInterface.Class->GetFName(), CurrentInterface.Class->GetDisplayNameText()));
				}
			}
			BlueprintParent = BlueprintParent->GetSuperClass();
		}
	}

	for (int32 i = 0; i < Interfaces.Num(); ++i)
	{
		TSharedPtr<SHorizontalBox> Box;
		ChildrenBuilder.AddChildContent( LOCTEXT( "BlueprintInterfaceValue", "Interface Value" ) )
		[
			SAssignNew(Box, SHorizontalBox)
			+SHorizontalBox::Slot()
			[
				SNew(STextBlock)
					.Text(Interfaces[i].DisplayText)
					.Font( IDetailLayoutBuilder::GetDetailFont() )
			]
		];

		// See if we need to add a button for opening this interface
		if (!bShowsInheritedInterfaces)
		{
			UBlueprintGeneratedClass* Class = Cast<UBlueprintGeneratedClass>(*Blueprint->ImplementedInterfaces[i].Interface);
			if (Class)
			{
				TWeakObjectPtr<UObject> Asset = Class->ClassGeneratedBy;
		
				const TSharedRef<SWidget> BrowseButton = PropertyCustomizationHelpers::MakeBrowseButton(FSimpleDelegate::CreateSP(this, &FBlueprintInterfaceLayout::OnBrowseToInterface, Asset));
				BrowseButton->SetToolTipText( LOCTEXT("BlueprintInterfaceBrowseTooltip", "Opens this interface") );

				Box->AddSlot()
				.AutoWidth()
				.Padding(2.0f, 0.0f)
				[
					BrowseButton
				];
			}
		}

		if (!bShowsInheritedInterfaces)
		{
			Box->AddSlot()
			.AutoWidth()
			[
				PropertyCustomizationHelpers::MakeClearButton(FSimpleDelegate::CreateSP(this, &FBlueprintInterfaceLayout::OnRemoveInterface, Interfaces[i]))
			];
		}
	}

	// Add message if no interfaces are being used
	if (Interfaces.Num() == 0)
	{
		ChildrenBuilder.AddChildContent(LOCTEXT("BlueprintInterfaceValue", "Interface Value"))
		[
			SNew(STextBlock)
			.Text(LOCTEXT("NoBlueprintInterface", "No Interfaces"))
			.Font(IDetailLayoutBuilder::GetDetailFontItalic())
		];
	}

	if (!bShowsInheritedInterfaces)
	{
		ChildrenBuilder.AddChildContent( LOCTEXT( "BlueprintAddInterface", "Add Interface" ) )
		[
			SNew(SBox)
			.HAlign(HAlign_Right)
			[
				SAssignNew(AddInterfaceComboButton, SComboButton)
				.ButtonContent()
				[
					SNew(STextBlock)
						.Text(LOCTEXT("BlueprintAddInterfaceButton", "Add"))
				]
				.OnGetMenuContent(this, &FBlueprintInterfaceLayout::OnGetAddInterfaceMenuContent)
			]
		];
	}
}
END_SLATE_FUNCTION_BUILD_OPTIMIZATION

void FBlueprintInterfaceLayout::OnBrowseToInterface(TWeakObjectPtr<UObject> Asset)
{
	if (Asset.IsValid())
	{
		FAssetEditorManager::Get().OpenEditorForAsset(Asset.Get());
	}
}

void FBlueprintInterfaceLayout::OnRemoveInterface(FInterfaceName InterfaceName)
{
	UBlueprint* Blueprint = GlobalOptionsDetailsPtr.Pin()->GetBlueprintObj();
	check(Blueprint);

	const FName InterfaceFName = InterfaceName.Name;

	// Close all graphs that are about to be removed
	TArray<UEdGraph*> Graphs;
	FBlueprintEditorUtils::GetInterfaceGraphs(Blueprint, InterfaceFName, Graphs);
	for( TArray<UEdGraph*>::TIterator GraphIt(Graphs); GraphIt; ++GraphIt )
	{
		GlobalOptionsDetailsPtr.Pin()->GetBlueprintEditorPtr().Pin()->CloseDocumentTab(*GraphIt);
	}

	const bool bPreserveInterfaceFunctions = (EAppReturnType::Yes == FMessageDialog::Open( EAppMsgType::YesNo, NSLOCTEXT("UnrealEd", "TransferInterfaceFunctionsToBlueprint", "Would you like to transfer the interface functions to be part of your blueprint?") ));

	// Do the work of actually removing the interface
	FBlueprintEditorUtils::RemoveInterface(Blueprint, InterfaceFName, bPreserveInterfaceFunctions);

	RegenerateChildrenDelegate.ExecuteIfBound();

	OnRefreshInDetailsView();
}

void FBlueprintInterfaceLayout::OnClassPicked(UClass* PickedClass)
{
	if (AddInterfaceComboButton.IsValid())
	{
		AddInterfaceComboButton->SetIsOpen(false);
	}

	UBlueprint* Blueprint = GlobalOptionsDetailsPtr.Pin()->GetBlueprintObj();
	check(Blueprint);

	FBlueprintEditorUtils::ImplementNewInterface( Blueprint, PickedClass->GetFName() );

	RegenerateChildrenDelegate.ExecuteIfBound();

	OnRefreshInDetailsView();
}

TSharedRef<SWidget> FBlueprintInterfaceLayout::OnGetAddInterfaceMenuContent()
{
	UBlueprint* Blueprint = GlobalOptionsDetailsPtr.Pin()->GetBlueprintObj();

	TArray<UBlueprint*> Blueprints;
	Blueprints.Add(Blueprint);
	TSharedRef<SWidget> ClassPicker = FBlueprintEditorUtils::ConstructBlueprintInterfaceClassPicker(Blueprints, FOnClassPicked::CreateSP(this, &FBlueprintInterfaceLayout::OnClassPicked));
	return
		SNew(SBorder)
		.BorderImage(FEditorStyle::GetBrush("Menu.Background"))
		[
			// Achieving fixed width by nesting items within a fixed width box.
			SNew(SBox)
			.WidthOverride(350.0f)
			[
				SNew(SVerticalBox)
				+SVerticalBox::Slot()
				.MaxHeight(400.0f)
				.AutoHeight()
				[
					ClassPicker
				]
			]
		];
}

void FBlueprintInterfaceLayout::OnRefreshInDetailsView()
{
	TSharedPtr<SKismetInspector> Inspector = GlobalOptionsDetailsPtr.Pin()->GetBlueprintEditorPtr().Pin()->GetInspector();
	UBlueprint* Blueprint = GlobalOptionsDetailsPtr.Pin()->GetBlueprintObj();
	check(Blueprint);

	// Show details for the Blueprint instance we're editing
	Inspector->ShowDetailsForSingleObject(Blueprint);
}

UBlueprint* FBlueprintGlobalOptionsDetails::GetBlueprintObj() const
{
	if(BlueprintEditorPtr.IsValid())
	{
		return BlueprintEditorPtr.Pin()->GetBlueprintObj();
	}

	return NULL;
}

FText FBlueprintGlobalOptionsDetails::GetParentClassName() const
{
	const UBlueprint* Blueprint = GetBlueprintObj();
	const UClass* ParentClass = Blueprint ? Blueprint->ParentClass : NULL;
	return ParentClass ? ParentClass->GetDisplayNameText() : FText::FromName(NAME_None);
}

bool FBlueprintGlobalOptionsDetails::CanReparent() const
{
	return BlueprintEditorPtr.IsValid() && BlueprintEditorPtr.Pin()->ReparentBlueprint_IsVisible();
}

TSharedRef<SWidget> FBlueprintGlobalOptionsDetails::GetParentClassMenuContent()
{
	TArray<UBlueprint*> Blueprints;
	Blueprints.Add(GetBlueprintObj());
	TSharedRef<SWidget> ClassPicker = FBlueprintEditorUtils::ConstructBlueprintParentClassPicker(Blueprints, FOnClassPicked::CreateSP(this, &FBlueprintGlobalOptionsDetails::OnClassPicked));

	return
		SNew(SBorder)
		.BorderImage(FEditorStyle::GetBrush("Menu.Background"))
		[
			// Achieving fixed width by nesting items within a fixed width box.
			SNew(SBox)
			.WidthOverride(350.0f)
			[
				SNew(SVerticalBox)
				+SVerticalBox::Slot()
				.MaxHeight(400.0f)
				.AutoHeight()
				[
					ClassPicker
				]
			]
		];
}

void FBlueprintGlobalOptionsDetails::OnClassPicked(UClass* PickedClass)
{
	ParentClassComboButton->SetIsOpen(false);
	if(BlueprintEditorPtr.IsValid())
	{
		BlueprintEditorPtr.Pin()->ReparentBlueprint_NewParentChosen(PickedClass);
	}

	check(BlueprintEditorPtr.IsValid());
	TSharedPtr<SKismetInspector> Inspector = BlueprintEditorPtr.Pin()->GetInspector();
	// Show details for the Blueprint instance we're editing
	Inspector->ShowDetailsForSingleObject(GetBlueprintObj());
}

bool FBlueprintGlobalOptionsDetails::CanDeprecateBlueprint() const
{
	// If the parent is deprecated, we cannot modify deprecation on this Blueprint
	if(GetBlueprintObj()->ParentClass->HasAnyClassFlags(CLASS_Deprecated))
	{
		return false;
	}

	return true;
}

void FBlueprintGlobalOptionsDetails::OnDeprecateBlueprint(ECheckBoxState InCheckState)
{
	GetBlueprintObj()->bDeprecate = InCheckState == ECheckBoxState::Checked? true : false;
	FBlueprintEditorUtils::MarkBlueprintAsStructurallyModified(GetBlueprintObj());
}

ECheckBoxState FBlueprintGlobalOptionsDetails::IsDeprecatedBlueprint() const
{
	return GetBlueprintObj()->bDeprecate? ECheckBoxState::Checked : ECheckBoxState::Unchecked;
}

FText FBlueprintGlobalOptionsDetails::GetDeprecatedTooltip() const
{
	if(CanDeprecateBlueprint())
	{
		return LOCTEXT("DeprecateBlueprintTooltip", "Deprecate the Blueprint and all child Blueprints to make it no longer placeable in the World nor child classes created from it.");
	}
	
	return LOCTEXT("DisabledDeprecateBlueprintTooltip", "This Blueprint is deprecated because of a parent, it is not possible to remove deprecation from it!");
}

void FBlueprintGlobalOptionsDetails::CustomizeDetails(IDetailLayoutBuilder& DetailLayout)
{
	const UBlueprint* Blueprint = GetBlueprintObj();
	if(Blueprint != NULL)
	{
		// Hide any properties that aren't included in the "Option" category
		for (TFieldIterator<UProperty> PropertyIt(Blueprint->GetClass(), EFieldIteratorFlags::IncludeSuper); PropertyIt; ++PropertyIt)
		{
			UProperty* Property = *PropertyIt;
			FText Category = FObjectEditorUtils::GetCategoryText(Property);

			if ( Category.ToString() != TEXT("BlueprintOptions") && Category.ToString() != TEXT("ClassOptions") )
			{
				DetailLayout.HideProperty(DetailLayout.GetProperty(Property->GetFName()));
			}
		}

		// Display the parent class and set up the menu for reparenting
		IDetailCategoryBuilder& Category = DetailLayout.EditCategory("ClassOptions", LOCTEXT("ClassOptions", "Class Options"));
		Category.AddCustomRow( LOCTEXT("ClassOptions", "Class Options") )
		.NameContent()
		[
			SNew(STextBlock)
			.Text(LOCTEXT("BlueprintDetails_ParentClass", "Parent Class"))
			.Font(IDetailLayoutBuilder::GetDetailFont())
		]
		.ValueContent()
		[
			SAssignNew(ParentClassComboButton, SComboButton)
			.IsEnabled(this, &FBlueprintGlobalOptionsDetails::CanReparent)
			.OnGetMenuContent(this, &FBlueprintGlobalOptionsDetails::GetParentClassMenuContent)
			.ButtonContent()
			[
				SNew(STextBlock)
				.Text(this, &FBlueprintGlobalOptionsDetails::GetParentClassName)
				.Font(IDetailLayoutBuilder::GetDetailFont())
			]
		];
		
		const bool bIsInterfaceBP = FBlueprintEditorUtils::IsInterfaceBlueprint(Blueprint);
		const bool bIsMacroLibrary = Blueprint->BlueprintType == BPTYPE_MacroLibrary;
		const bool bIsLevelScriptBP = FBlueprintEditorUtils::IsLevelScriptBlueprint(Blueprint);
		const bool bIsFunctionLibrary = Blueprint->BlueprintType == BPTYPE_FunctionLibrary;
		const bool bSupportsInterfaces = !bIsInterfaceBP && !bIsMacroLibrary && !bIsFunctionLibrary;

		if (bSupportsInterfaces)
		{
			// Interface details customization
			IDetailCategoryBuilder& InterfacesCategory = DetailLayout.EditCategory("Interfaces", LOCTEXT("BlueprintInterfacesDetailsCategory", "Interfaces"));
		
			TSharedRef<FBlueprintInterfaceLayout> InterfaceLayout = MakeShareable(new FBlueprintInterfaceLayout(SharedThis(this), false));
			InterfacesCategory.AddCustomBuilder(InterfaceLayout);
		
			TSharedRef<FBlueprintInterfaceLayout> InheritedInterfaceLayout = MakeShareable(new FBlueprintInterfaceLayout(SharedThis(this), true));
			InterfacesCategory.AddCustomBuilder(InheritedInterfaceLayout);
		}

		// Hide the bDeprecate, we override the functionality.
		static FName DeprecatePropName(TEXT("bDeprecate"));
		DetailLayout.HideProperty(DetailLayout.GetProperty(DeprecatePropName));

		// Hide 'run on drag' for LevelBP
		if (bIsLevelScriptBP)
		{
			static FName RunOnDragPropName(TEXT("bRunConstructionScriptOnDrag"));
			DetailLayout.HideProperty(DetailLayout.GetProperty(RunOnDragPropName));
		}
		else
		{
			// Only display the ability to deprecate a Blueprint on non-level Blueprints.
			Category.AddCustomRow( LOCTEXT("DeprecateLabel", "Deprecate"), true )
				.NameContent()
				[
					SNew(STextBlock)
					.Text( LOCTEXT("DeprecateLabel", "Deprecate") )
					.ToolTipText( this, &FBlueprintGlobalOptionsDetails::GetDeprecatedTooltip )
					.Font(IDetailLayoutBuilder::GetDetailFont())
				]
				.ValueContent()
				[
					SNew(SCheckBox)
					.IsEnabled( this, &FBlueprintGlobalOptionsDetails::CanDeprecateBlueprint )
					.IsChecked( this, &FBlueprintGlobalOptionsDetails::IsDeprecatedBlueprint )
					.OnCheckStateChanged( this, &FBlueprintGlobalOptionsDetails::OnDeprecateBlueprint )
					.ToolTipText( this, &FBlueprintGlobalOptionsDetails::GetDeprecatedTooltip )
				];
		}
	}
}

void FBlueprintComponentDetails::CustomizeDetails(IDetailLayoutBuilder& DetailLayout)
{
	check( BlueprintEditorPtr.IsValid() );
	TSharedPtr<SSCSEditor> Editor = BlueprintEditorPtr.Pin()->GetSCSEditor();
	check( Editor.IsValid() );
	const UBlueprint* Blueprint = GetBlueprintObj();
	check(Blueprint != NULL);

	TArray<FSCSEditorTreeNodePtrType> Nodes = Editor->GetSelectedNodes();

	AddExperimentalWarningCategory(DetailLayout, Nodes);

	if (!Nodes.Num())
	{
		CachedNodePtr = nullptr;
	}
	else if (Nodes.Num() == 1)
	{
		CachedNodePtr = Nodes[0];
	}

	if( CachedNodePtr.IsValid() )
	{
		IDetailCategoryBuilder& VariableCategory = DetailLayout.EditCategory("Variable", LOCTEXT("VariableDetailsCategory", "Variable"), ECategoryPriority::Variable);

		VariableNameEditableTextBox = SNew(SEditableTextBox)
			.Text(this, &FBlueprintComponentDetails::OnGetVariableText)
			.OnTextChanged(this, &FBlueprintComponentDetails::OnVariableTextChanged)
			.OnTextCommitted(this, &FBlueprintComponentDetails::OnVariableTextCommitted)
			.IsReadOnly(!CachedNodePtr->CanRename())
			.Font(IDetailLayoutBuilder::GetDetailFont());

		VariableCategory.AddCustomRow(LOCTEXT("BlueprintComponentDetails_VariableNameLabel", "Variable Name"))
		.NameContent()
		[
			SNew(STextBlock)
			.Text(LOCTEXT("BlueprintComponentDetails_VariableNameLabel", "Variable Name"))
			.Font(IDetailLayoutBuilder::GetDetailFont())
		]
		.ValueContent()
		[
			VariableNameEditableTextBox.ToSharedRef()
		];

		VariableCategory.AddCustomRow(LOCTEXT("BlueprintComponentDetails_VariableTooltipLabel", "Tooltip"))
		.NameContent()
		[
			SNew(STextBlock)
			.Text(LOCTEXT("BlueprintComponentDetails_VariableTooltipLabel", "Tooltip"))
			.Font(IDetailLayoutBuilder::GetDetailFont())
		]
		.ValueContent()
		[
			SNew(SEditableTextBox)
			.Text(this, &FBlueprintComponentDetails::OnGetTooltipText)
			.OnTextCommitted(this, &FBlueprintComponentDetails::OnTooltipTextCommitted, CachedNodePtr->GetVariableName())
			.Font(IDetailLayoutBuilder::GetDetailFont())
		];

		PopulateVariableCategories();
		const FText CategoryTooltip = LOCTEXT("EditCategoryName_Tooltip", "The category of the variable; editing this will place the variable into another category or create a new one.");

		VariableCategory.AddCustomRow( LOCTEXT("BlueprintComponentDetails_VariableCategoryLabel", "Category") )
		.NameContent()
		[
			SNew(STextBlock)
			.Text(LOCTEXT("BlueprintComponentDetails_VariableCategoryLabel", "Category"))
			.ToolTipText(CategoryTooltip)
			.Font(IDetailLayoutBuilder::GetDetailFont())
		]
		.ValueContent()
		[
			SAssignNew(VariableCategoryComboButton, SComboButton)
			.ContentPadding(FMargin(0,0,5,0))
			.IsEnabled(this, &FBlueprintComponentDetails::OnVariableCategoryChangeEnabled)
			.ButtonContent()
			[
				SNew(SBorder)
				.BorderImage(FEditorStyle::GetBrush("NoBorder"))
				.Padding(FMargin(0, 0, 5, 0))
				[
					SNew(SEditableTextBox)
					.Text(this, &FBlueprintComponentDetails::OnGetVariableCategoryText)
					.OnTextCommitted(this, &FBlueprintComponentDetails::OnVariableCategoryTextCommitted, CachedNodePtr->GetVariableName())
					.ToolTipText(CategoryTooltip)
					.SelectAllTextWhenFocused(true)
					.RevertTextOnEscape(true)
					.Font(IDetailLayoutBuilder::GetDetailFont())
				]
			]
			.MenuContent()
			[
				SNew(SVerticalBox)
				+SVerticalBox::Slot()
				.AutoHeight()
				.MaxHeight(400.0f)
				[
					SAssignNew(VariableCategoryListView, SListView<TSharedPtr<FText>>)
					.ListItemsSource(&VariableCategorySource)
					.OnGenerateRow(this, &FBlueprintComponentDetails::MakeVariableCategoryViewWidget)
					.OnSelectionChanged(this, &FBlueprintComponentDetails::OnVariableCategorySelectionChanged)
				]
			]
		];

		IDetailCategoryBuilder& SocketsCategory = DetailLayout.EditCategory("Sockets", LOCTEXT("BlueprintComponentDetailsCategory", "Sockets"), ECategoryPriority::Important);

		SocketsCategory.AddCustomRow(LOCTEXT("BlueprintComponentDetails_Sockets", "Sockets"))
		.NameContent()
		[
			SNew(STextBlock)
			.Text(LOCTEXT("BlueprintComponentDetails_ParentSocket", "Parent Socket"))
			.Font(IDetailLayoutBuilder::GetDetailFont())
		]
		.ValueContent()
		[
			SNew(SHorizontalBox)
			+SHorizontalBox::Slot()
			.FillWidth(1.0f)
			[
				SNew(SEditableTextBox)
				.Text(this, &FBlueprintComponentDetails::GetSocketName)
				.IsReadOnly(true)
				.Font(IDetailLayoutBuilder::GetDetailFont())
			]
			+SHorizontalBox::Slot()
			.AutoWidth()
			.HAlign(HAlign_Center)
			.VAlign(VAlign_Center)
			.Padding(2.0f, 1.0f)
			[
				PropertyCustomizationHelpers::MakeBrowseButton(
					FSimpleDelegate::CreateSP(this, &FBlueprintComponentDetails::OnBrowseSocket), LOCTEXT( "SocketBrowseButtonToolTipText", "Browse available Bones and Sockets")
				)
			]
			+SHorizontalBox::Slot()
			.AutoWidth()
			.HAlign(HAlign_Center)
			.VAlign(VAlign_Center)
			.Padding(2.0f, 1.0f)
			[
				PropertyCustomizationHelpers::MakeClearButton(FSimpleDelegate::CreateSP(this, &FBlueprintComponentDetails::OnClearSocket))
			]
		];
	}

	// Handle event generation
	if ( FBlueprintEditorUtils::DoesSupportEventGraphs(Blueprint) && Nodes.Num() == 1 )
	{
		FName PropertyName = CachedNodePtr->GetVariableName();
		UObjectProperty* VariableProperty = FindField<UObjectProperty>(Blueprint->SkeletonGeneratedClass, PropertyName);

		AddEventsCategory(DetailLayout, VariableProperty);
	}

	// Don't show tick properties for components in the blueprint details
	TSharedPtr<IPropertyHandle> PrimaryTickProperty = DetailLayout.GetProperty(GET_MEMBER_NAME_CHECKED(UActorComponent, PrimaryComponentTick));
	PrimaryTickProperty->MarkHiddenByCustomization();
}

FText FBlueprintComponentDetails::OnGetVariableText() const
{
	check(CachedNodePtr.IsValid());

	return FText::FromName(CachedNodePtr->GetVariableName());
}

void FBlueprintComponentDetails::OnVariableTextChanged(const FText& InNewText)
{
	check(CachedNodePtr.IsValid());

	bIsVariableNameInvalid = true;

	USCS_Node* SCS_Node = CachedNodePtr->GetSCSNode();
	if(SCS_Node != NULL && !InNewText.IsEmpty() && !FComponentEditorUtils::IsValidVariableNameString(SCS_Node->ComponentTemplate, InNewText.ToString()))
	{
		VariableNameEditableTextBox->SetError(LOCTEXT("ComponentVariableRenameFailed_NotValid", "This name is reserved for engine use."));
		return;
	}

	TSharedPtr<INameValidatorInterface> VariableNameValidator = MakeShareable(new FKismetNameValidator(GetBlueprintObj(), CachedNodePtr->GetVariableName()));

	EValidatorResult ValidatorResult = VariableNameValidator->IsValid(InNewText.ToString());
	if(ValidatorResult == EValidatorResult::AlreadyInUse)
	{
		VariableNameEditableTextBox->SetError(FText::Format(LOCTEXT("ComponentVariableRenameFailed_InUse", "{0} is in use by another variable or function!"), InNewText));
	}
	else if(ValidatorResult == EValidatorResult::EmptyName)
	{
		VariableNameEditableTextBox->SetError(LOCTEXT("RenameFailed_LeftBlank", "Names cannot be left blank!"));
	}
	else if(ValidatorResult == EValidatorResult::TooLong)
	{
		VariableNameEditableTextBox->SetError(LOCTEXT("RenameFailed_NameTooLong", "Names must have fewer than 100 characters!"));
	}
	else
	{
		bIsVariableNameInvalid = false;
		VariableNameEditableTextBox->SetError(FText::GetEmpty());
	}
}

void FBlueprintComponentDetails::OnVariableTextCommitted(const FText& InNewName, ETextCommit::Type InTextCommit)
{
	if ( !bIsVariableNameInvalid )
	{
		check(CachedNodePtr.IsValid());

		USCS_Node* SCS_Node = CachedNodePtr->GetSCSNode();
		if(SCS_Node != NULL)
		{
			const FScopedTransaction Transaction( LOCTEXT("RenameComponentVariable", "Rename Component Variable") );
			FBlueprintEditorUtils::RenameComponentMemberVariable(GetBlueprintObj(), CachedNodePtr->GetSCSNode(), FName( *InNewName.ToString() ));
		}
	}

	bIsVariableNameInvalid = false;
	VariableNameEditableTextBox->SetError(FText::GetEmpty());
}

FText FBlueprintComponentDetails::OnGetTooltipText() const
{
	check(CachedNodePtr.IsValid());

	FName VarName = CachedNodePtr->GetVariableName();
	if (VarName != NAME_None)
	{
		FString Result;
		FBlueprintEditorUtils::GetBlueprintVariableMetaData(GetBlueprintObj(), VarName, NULL, TEXT("tooltip"), Result);
		return FText::FromString(Result);
	}

	return FText();
}

void FBlueprintComponentDetails::OnTooltipTextCommitted(const FText& NewText, ETextCommit::Type InTextCommit, FName VarName)
{
	FBlueprintEditorUtils::SetBlueprintVariableMetaData(GetBlueprintObj(), VarName, NULL, TEXT("tooltip"), NewText.ToString() );
}

bool FBlueprintComponentDetails::OnVariableCategoryChangeEnabled() const
{
	check(CachedNodePtr.IsValid());

	return !CachedNodePtr->CanRename();
}

FText FBlueprintComponentDetails::OnGetVariableCategoryText() const
{
	check(CachedNodePtr.IsValid());

	FName VarName = CachedNodePtr->GetVariableName();
	if (VarName != NAME_None)
	{
		const UEdGraphSchema_K2* K2Schema = GetDefault<UEdGraphSchema_K2>();

		FText Category = FBlueprintEditorUtils::GetBlueprintVariableCategory(GetBlueprintObj(), VarName, NULL);

		// Older blueprints will have their name as the default category
		if( Category.EqualTo(FText::FromString(GetBlueprintObj()->GetName())) )
		{
			return K2Schema->VR_DefaultCategory;
		}
		else
		{
			return Category;
		}
	}

	return FText();
}

void FBlueprintComponentDetails::OnVariableCategoryTextCommitted(const FText& NewText, ETextCommit::Type InTextCommit, FName VarName)
{
	check(CachedNodePtr.IsValid());

	if (InTextCommit == ETextCommit::OnEnter || InTextCommit == ETextCommit::OnUserMovedFocus)
	{
		FBlueprintEditorUtils::SetBlueprintVariableCategory(GetBlueprintObj(), CachedNodePtr->GetVariableName(), NULL, NewText);
		PopulateVariableCategories();
	}
}

void FBlueprintComponentDetails::OnVariableCategorySelectionChanged( TSharedPtr<FText> ProposedSelection, ESelectInfo::Type /*SelectInfo*/ )
{
	check(CachedNodePtr.IsValid());

	FName VarName = CachedNodePtr->GetVariableName();
	if (ProposedSelection.IsValid() && VarName != NAME_None)
	{
		FText NewCategory = *ProposedSelection.Get();
		FBlueprintEditorUtils::SetBlueprintVariableCategory(GetBlueprintObj(), VarName, NULL, NewCategory);

		check(VariableCategoryListView.IsValid());
		check(VariableCategoryComboButton.IsValid());

		VariableCategoryListView->ClearSelection();
		VariableCategoryComboButton->SetIsOpen(false);
	}
}

TSharedRef< ITableRow > FBlueprintComponentDetails::MakeVariableCategoryViewWidget( TSharedPtr<FText> Item, const TSharedRef< STableViewBase >& OwnerTable )
{
	return SNew(STableRow<TSharedPtr<FString>>, OwnerTable)
	[
		SNew(STextBlock)
			.Text(*Item.Get())
	];
}

void FBlueprintComponentDetails::PopulateVariableCategories()
{
	UBlueprint* Blueprint = GetBlueprintObj();

	check(Blueprint);
	check(Blueprint->SkeletonGeneratedClass);

	TArray<FName> VisibleVariables;
	for (TFieldIterator<UProperty> PropertyIt(Blueprint->SkeletonGeneratedClass, EFieldIteratorFlags::IncludeSuper); PropertyIt; ++PropertyIt)
	{
		UProperty* Property = *PropertyIt;

		if ((!Property->HasAnyPropertyFlags(CPF_Parm) && Property->HasAllPropertyFlags(CPF_BlueprintVisible)))
		{
			VisibleVariables.Add(Property->GetFName());
		}
	}

	FBlueprintEditorUtils::GetSCSVariableNameList(Blueprint, VisibleVariables);

	VariableCategorySource.Empty();
	VariableCategorySource.Add(MakeShareable(new FText(LOCTEXT("Default", "Default"))));
	for (int32 i = 0; i < VisibleVariables.Num(); ++i)
	{
		FText Category = FBlueprintEditorUtils::GetBlueprintVariableCategory(Blueprint, VisibleVariables[i], NULL);
		if (!Category.IsEmpty() && !Category.EqualTo(FText::FromString(Blueprint->GetName())))
		{
			bool bNewCategory = true;
			for (int32 j = 0; j < VariableCategorySource.Num() && bNewCategory; ++j)
			{
				bNewCategory &= !VariableCategorySource[j].Get()->EqualTo(Category);
			}
			if (bNewCategory)
			{
				VariableCategorySource.Add(MakeShareable(new FText(Category)));
			}
		}
	}
}

FText FBlueprintComponentDetails::GetSocketName() const
{
	check(CachedNodePtr.IsValid());

	if (CachedNodePtr->GetSCSNode() != NULL)
	{
		return FText::FromName(CachedNodePtr->GetSCSNode()->AttachToName);
	}
	return FText::GetEmpty();
}

void FBlueprintComponentDetails::OnBrowseSocket()
{
	check(CachedNodePtr.IsValid());

	if (CachedNodePtr->GetSCSNode() != NULL)
	{
		TSharedPtr<SSCSEditor> Editor = BlueprintEditorPtr.Pin()->GetSCSEditor();
		check( Editor.IsValid() );

		FSCSEditorTreeNodePtrType ParentFNode = CachedNodePtr->GetParent();

		if (ParentFNode.IsValid())
		{
			if (USceneComponent* ParentSceneComponent = Cast<USceneComponent>(ParentFNode->GetEditableComponentTemplate(Editor->GetBlueprint())))
			{
				if (ParentSceneComponent->HasAnySockets())
				{
					// Pop up a combo box to pick socket from mesh
					FSlateApplication::Get().PushMenu(
						Editor.ToSharedRef(),
						FWidgetPath(),
						SNew(SSocketChooserPopup)
						.SceneComponent( ParentSceneComponent )
						.OnSocketChosen( this, &FBlueprintComponentDetails::OnSocketSelection ),
						FSlateApplication::Get().GetCursorPos(),
						FPopupTransitionEffect( FPopupTransitionEffect::TypeInPopup )
						);
				}
			}
		}
	}
}

void FBlueprintComponentDetails::OnClearSocket()
{
	check(CachedNodePtr.IsValid());

	if (CachedNodePtr->GetSCSNode() != NULL)
	{
		CachedNodePtr->GetSCSNode()->AttachToName = NAME_None;
		FBlueprintEditorUtils::MarkBlueprintAsStructurallyModified(GetBlueprintObj());
	}
}

void FBlueprintComponentDetails::OnSocketSelection( FName SocketName )
{
	check(CachedNodePtr.IsValid());

	USCS_Node* SCS_Node = CachedNodePtr->GetSCSNode();
	if (SCS_Node != NULL)
	{
		// Record selection if there is an actual asset attached
		SCS_Node->AttachToName = SocketName;
		FBlueprintEditorUtils::MarkBlueprintAsStructurallyModified(GetBlueprintObj());
	}
}

void FBlueprintComponentDetails::AddExperimentalWarningCategory( IDetailLayoutBuilder& DetailBuilder, const TArray<FSCSEditorTreeNodePtrType>& Nodes )
{
	bool bIsExperimental = false;
	bool bIsEarlyAccess = false;
	for (const FSCSEditorTreeNodePtrType& Node : Nodes)
	{
		
		if (UActorComponent* Component = Node->GetComponentTemplate())
		{
			bool bObjectClassIsExperimental, bObjectClassIsEarlyAccess;
			FObjectEditorUtils::GetClassDevelopmentStatus(Component->GetClass(), bObjectClassIsExperimental, bObjectClassIsEarlyAccess);
			bIsExperimental |= bObjectClassIsExperimental;
			bIsEarlyAccess |= bObjectClassIsEarlyAccess;
		}
	}
	
	if (bIsExperimental || bIsEarlyAccess)
	{
		const FName CategoryName(TEXT("Warning"));
		const FText CategoryDisplayName = LOCTEXT("WarningCategoryDisplayName", "Warning");
		const FText WarningText = bIsExperimental ? LOCTEXT("ExperimentalClassWarning", "Uses experimental class") : LOCTEXT("EarlyAccessClassWarning", "Uses early access class");
		const FText SearchString = WarningText;
		const FText Tooltip = bIsExperimental ? LOCTEXT("ExperimentalClassTooltip", "Here be dragons!  Uses one or more unsupported 'experimental' classes") : LOCTEXT("EarlyAccessClassTooltip", "Uses one or more 'early access' classes");
		const FString ExcerptName = bIsExperimental ? TEXT("ComponentUsesExperimentalClass") : TEXT("ComponentUsesEarlyAccessClass");
		const FSlateBrush* WarningIcon = FEditorStyle::GetBrush(bIsExperimental ? "PropertyEditor.ExperimentalClass" : "PropertyEditor.EarlyAccessClass");

		IDetailCategoryBuilder& WarningCategory = DetailBuilder.EditCategory(CategoryName, CategoryDisplayName, ECategoryPriority::Variable);

		FDetailWidgetRow& WarningRow = WarningCategory.AddCustomRow(SearchString)
			.WholeRowContent()
			[
				SNew(SHorizontalBox)
				.ToolTip(IDocumentation::Get()->CreateToolTip(Tooltip, nullptr, TEXT("Shared/LevelEditor"), ExcerptName))
				.Visibility(EVisibility::Visible)

				+ SHorizontalBox::Slot()
				.VAlign(VAlign_Center)
				.AutoWidth()
				.Padding(4.0f, 0.0f, 0.0f, 0.0f)
				[
					SNew(SImage)
					.Image(WarningIcon)
				]

				+SHorizontalBox::Slot()
				.VAlign(VAlign_Center)
				.AutoWidth()
				.Padding(4.0f, 0.0f, 0.0f, 0.0f)
				[
					SNew(STextBlock)
					.Text(WarningText)
					.Font(IDetailLayoutBuilder::GetDetailFont())
				]
			];
	}
}

BEGIN_SLATE_FUNCTION_BUILD_OPTIMIZATION
void FBlueprintGraphNodeDetails::CustomizeDetails( IDetailLayoutBuilder& DetailLayout )
{
	const TArray<TWeakObjectPtr<UObject>> SelectedObjects = DetailLayout.GetDetailsView().GetSelectedObjects();
	if( SelectedObjects.Num() == 1 )
	{
		if (SelectedObjects[0].IsValid() && SelectedObjects[0]->IsA<UEdGraphNode>())
		{
			GraphNodePtr = Cast<UEdGraphNode>(SelectedObjects[0].Get());
		}
	}

	if(!GraphNodePtr.IsValid() || !GraphNodePtr.Get()->bCanRenameNode)
	{
		return;
	}

	IDetailCategoryBuilder& Category = DetailLayout.EditCategory("GraphNodeDetail", LOCTEXT("GraphNodeDetailsCategory", "Graph Node"), ECategoryPriority::Important);
	const FSlateFontInfo DetailFontInfo = IDetailLayoutBuilder::GetDetailFont();
	FText RowHeader;
	FText NameContent;

	if( GraphNodePtr->IsA( UEdGraphNode_Comment::StaticClass() ))
	{
		RowHeader = LOCTEXT("GraphNodeDetail_CommentRowTitle", "Comment");
		NameContent = LOCTEXT("GraphNodeDetail_CommentContentTitle", "Comment Text");
	}
	else
	{
		RowHeader = LOCTEXT("GraphNodeDetail_NodeRowTitle", "Node Title");
		NameContent = LOCTEXT("GraphNodeDetail_ContentTitle", "Name");
	}

	bool bNameAllowsMultiLine = false;
	if( GraphNodePtr.IsValid() && GraphNodePtr.Get()->IsA<UEdGraphNode_Comment>() )
	{
		bNameAllowsMultiLine = true;
	}

	TSharedPtr<SWidget> EditNameWidget;
	if( bNameAllowsMultiLine )
	{
		SAssignNew(MultiLineNameEditableTextBox, SMultiLineEditableTextBox)
		.Text(this, &FBlueprintGraphNodeDetails::OnGetName)
		.OnTextChanged(this, &FBlueprintGraphNodeDetails::OnNameChanged)
		.OnTextCommitted(this, &FBlueprintGraphNodeDetails::OnNameCommitted)
		.ClearKeyboardFocusOnCommit(true)
		.ModiferKeyForNewLine(EModifierKey::Shift)
		.RevertTextOnEscape(true)
		.SelectAllTextWhenFocused(true)
		.IsReadOnly(this, &FBlueprintGraphNodeDetails::IsNameReadOnly)
		.Font(DetailFontInfo);

		EditNameWidget = MultiLineNameEditableTextBox;
	}
	else
	{
		SAssignNew(NameEditableTextBox, SEditableTextBox)
		.Text(this, &FBlueprintGraphNodeDetails::OnGetName)
		.OnTextChanged(this, &FBlueprintGraphNodeDetails::OnNameChanged)
		.OnTextCommitted(this, &FBlueprintGraphNodeDetails::OnNameCommitted)
		.Font(DetailFontInfo);

		EditNameWidget = NameEditableTextBox;
	}

	Category.AddCustomRow( RowHeader )
	.NameContent()
	[
		SNew(STextBlock)
		.Text( NameContent )
		.Font(DetailFontInfo)
	]
	.ValueContent()
	[
		EditNameWidget.ToSharedRef()
	];
}
END_SLATE_FUNCTION_BUILD_OPTIMIZATION

void FBlueprintGraphNodeDetails::SetNameError( const FText& Error )
{
	if( NameEditableTextBox.IsValid() )
	{
		NameEditableTextBox->SetError( Error );
	}
	if( MultiLineNameEditableTextBox.IsValid() )
	{
		MultiLineNameEditableTextBox->SetError( Error );
	}
}

bool FBlueprintGraphNodeDetails::IsNameReadOnly() const
{
	bool bReadOnly = true;
	if(GraphNodePtr.IsValid())
	{
		bReadOnly = !GraphNodePtr->bCanRenameNode;
	}
	return bReadOnly;
}

FText FBlueprintGraphNodeDetails::OnGetName() const
{
	FText Name;
	if(GraphNodePtr.IsValid())
	{
		Name = GraphNodePtr->GetNodeTitle( ENodeTitleType::EditableTitle );
	}
	return Name;
}

struct FGraphNodeNameValidatorHelper
{
	static EValidatorResult Validate(TWeakObjectPtr<UEdGraphNode> GraphNodePtr, TWeakPtr<FBlueprintEditor> BlueprintEditorPtr, const FString& NewName)
	{
		check(GraphNodePtr.IsValid() && BlueprintEditorPtr.IsValid());
		TSharedPtr<INameValidatorInterface> NameValidator = GraphNodePtr->MakeNameValidator();
		if (!NameValidator.IsValid())
		{
			const FName NodeName(*GraphNodePtr->GetNodeTitle(ENodeTitleType::EditableTitle).ToString());
			NameValidator = MakeShareable(new FKismetNameValidator(BlueprintEditorPtr.Pin()->GetBlueprintObj(), NodeName));
		}
		return NameValidator->IsValid(NewName);
	}
};

void FBlueprintGraphNodeDetails::OnNameChanged(const FText& InNewText)
{
	if( GraphNodePtr.IsValid() && BlueprintEditorPtr.IsValid() )
	{
		const EValidatorResult ValidatorResult = FGraphNodeNameValidatorHelper::Validate(GraphNodePtr, BlueprintEditorPtr, InNewText.ToString());
		if(ValidatorResult == EValidatorResult::AlreadyInUse)
		{
			SetNameError(FText::Format(LOCTEXT("RenameFailed_InUse", "{0} is in use by another variable or function!"), InNewText));
		}
		else if(ValidatorResult == EValidatorResult::EmptyName)
		{
			SetNameError(LOCTEXT("RenameFailed_LeftBlank", "Names cannot be left blank!"));
		}
		else if(ValidatorResult == EValidatorResult::TooLong)
		{
			SetNameError(FText::Format( LOCTEXT("RenameFailed_NameTooLong", "Names must have fewer than {0} characters!"), FText::AsNumber( FKismetNameValidator::GetMaximumNameLength())));
		}
		else
		{
			SetNameError(FText::GetEmpty());
		}
	}
}

void FBlueprintGraphNodeDetails::OnNameCommitted(const FText& InNewText, ETextCommit::Type InTextCommit)
{
	if (BlueprintEditorPtr.IsValid() && GraphNodePtr.IsValid())
	{
		if (FGraphNodeNameValidatorHelper::Validate(GraphNodePtr, BlueprintEditorPtr, InNewText.ToString()) == EValidatorResult::Ok)
		{
			BlueprintEditorPtr.Pin()->OnNodeTitleCommitted(InNewText, InTextCommit, GraphNodePtr.Get());
		}
	}
}

UBlueprint* FBlueprintGraphNodeDetails::GetBlueprintObj() const
{
	if(BlueprintEditorPtr.IsValid())
	{
		return BlueprintEditorPtr.Pin()->GetBlueprintObj();
	}

	return NULL;
}

TSharedRef<IDetailCustomization> FChildActorComponentDetails::MakeInstance(TWeakPtr<FBlueprintEditor> BlueprintEditorPtrIn)
{
	return MakeShareable(new FChildActorComponentDetails(BlueprintEditorPtrIn));
}

FChildActorComponentDetails::FChildActorComponentDetails(TWeakPtr<FBlueprintEditor> BlueprintEditorPtrIn)
	: BlueprintEditorPtr(BlueprintEditorPtrIn)
{
}

void FChildActorComponentDetails::CustomizeDetails(IDetailLayoutBuilder& DetailBuilder)
{
	TSharedPtr<IPropertyHandle> ActorClassProperty = DetailBuilder.GetProperty(GET_MEMBER_NAME_CHECKED(UChildActorComponent, ChildActorClass));
	if (ActorClassProperty->IsValidHandle())
	{
		if (BlueprintEditorPtr.IsValid())
		{
			// only restrict for the components view (you can successfully add 
			// a self child component in the execution graphs)
			if (BlueprintEditorPtr.Pin()->GetCurrentMode() == FBlueprintEditorApplicationModes::BlueprintComponentsMode)
			{
				if (UBlueprint* Blueprint = BlueprintEditorPtr.Pin()->GetBlueprintObj())
				{
					FText RestrictReason = LOCTEXT("NoSelfChildActors", "Cannot append a child-actor of this blueprint type (could cause infinite recursion).");
					TSharedPtr<FPropertyRestriction> ClassRestriction = MakeShareable(new FPropertyRestriction(RestrictReason));

					ClassRestriction->AddValue(Blueprint->GetName());
					ClassRestriction->AddValue(Blueprint->GetPathName());
					if (Blueprint->GeneratedClass)
					{
						ClassRestriction->AddValue(Blueprint->GeneratedClass->GetName());
						ClassRestriction->AddValue(Blueprint->GeneratedClass->GetPathName());
					}

					ActorClassProperty->AddRestriction(ClassRestriction.ToSharedRef());
				}
			}
		}
	}
}

namespace BlueprintDocumentationDetailDefs
{
	/** Minimum size of the details title panel */
	static const float DetailsTitleMinWidth = 125.f;
	/** Maximum size of the details title panel */
	static const float DetailsTitleMaxWidth = 300.f;
};

void FBlueprintDocumentationDetails::CustomizeDetails(IDetailLayoutBuilder& DetailLayout)
{
	check( BlueprintEditorPtr.IsValid() );
	// find currently selected edgraph documentation node
	DocumentationNodePtr = EdGraphSelectionAsDocumentNode();

	if( DocumentationNodePtr.IsValid() )
	{
		// Cache Link
		DocumentationLink = DocumentationNodePtr->GetDocumentationLink();
		DocumentationExcerpt = DocumentationNodePtr->GetDocumentationExcerptName();

		IDetailCategoryBuilder& DocumentationCategory = DetailLayout.EditCategory("Documentation", LOCTEXT("DocumentationDetailsCategory", "Documentation"), ECategoryPriority::Default);

		DocumentationCategory.AddCustomRow( LOCTEXT( "DocumentationLinkLabel", "Documentation Link" ))
		.NameContent()
		.HAlign( HAlign_Fill )
		[
			SNew( STextBlock )
			.Text( LOCTEXT( "FBlueprintDocumentationDetails_Link", "Link" ) )
			.ToolTipText( LOCTEXT( "FBlueprintDocumentationDetails_LinkPathTooltip", "The documentation content path" ))
			.Font( IDetailLayoutBuilder::GetDetailFont() )
		]
		.ValueContent()
		.HAlign( HAlign_Left )
		.MinDesiredWidth( BlueprintDocumentationDetailDefs::DetailsTitleMinWidth )
		.MaxDesiredWidth( BlueprintDocumentationDetailDefs::DetailsTitleMaxWidth )
		[
			SNew( SEditableTextBox )
			.Padding( FMargin( 4.f, 2.f ))
			.Text( this, &FBlueprintDocumentationDetails::OnGetDocumentationLink )
			.ToolTipText( LOCTEXT( "FBlueprintDocumentationDetails_LinkTooltip", "The path of the documentation content relative to /Engine/Documentation/Source" ))
			.OnTextCommitted( this, &FBlueprintDocumentationDetails::OnDocumentationLinkCommitted )
			.Font( IDetailLayoutBuilder::GetDetailFont() )
		];

		DocumentationCategory.AddCustomRow( LOCTEXT( "DocumentationExcerptsLabel", "Documentation Excerpts" ))
		.NameContent()
		.HAlign( HAlign_Left )
		[
			SNew( STextBlock )
			.Text( LOCTEXT( "FBlueprintDocumentationDetails_Excerpt", "Excerpt" ) )
			.ToolTipText( LOCTEXT( "FBlueprintDocumentationDetails_ExcerptTooltip", "The current documentation excerpt" ))
			.Font( IDetailLayoutBuilder::GetDetailFont() )
		]
		.ValueContent()
		.HAlign( HAlign_Left )
		.MinDesiredWidth( BlueprintDocumentationDetailDefs::DetailsTitleMinWidth )
		.MaxDesiredWidth( BlueprintDocumentationDetailDefs::DetailsTitleMaxWidth )
		[
			SAssignNew( ExcerptComboButton, SComboButton )
			.ContentPadding( 2.f )
			.IsEnabled( this, &FBlueprintDocumentationDetails::OnExcerptChangeEnabled )
			.ButtonContent()
			[
				SNew(SBorder)
				.BorderImage( FEditorStyle::GetBrush( "NoBorder" ))
				.Padding( FMargin( 0, 0, 5, 0 ))
				[
					SNew( STextBlock )
					.Text( this, &FBlueprintDocumentationDetails::OnGetDocumentationExcerpt )
					.ToolTipText( LOCTEXT( "FBlueprintDocumentationDetails_ExcerptComboTooltip", "Select Excerpt" ))
					.Font( IDetailLayoutBuilder::GetDetailFont() )
				]
			]
			.OnGetMenuContent( this, &FBlueprintDocumentationDetails::GenerateExcerptList )
		];
	}
}

TWeakObjectPtr<UEdGraphNode_Documentation> FBlueprintDocumentationDetails::EdGraphSelectionAsDocumentNode()
{
	DocumentationNodePtr.Reset();

	if( BlueprintEditorPtr.IsValid() )
	{
		/** Get the currently selected set of nodes */
		if( BlueprintEditorPtr.Pin()->GetNumberOfSelectedNodes() == 1 )
		{
			TSet<UObject*> Objects = BlueprintEditorPtr.Pin()->GetSelectedNodes();
			TSet<UObject*>::TIterator Iter( Objects );
			UObject* Object = *Iter;

			if( Object && Object->IsA<UEdGraphNode_Documentation>() )
			{
				DocumentationNodePtr = Cast<UEdGraphNode_Documentation>( Object );
			}
		}
	}
	return DocumentationNodePtr;
}

FText FBlueprintDocumentationDetails::OnGetDocumentationLink() const
{
	return FText::FromString( DocumentationLink );
}

FText FBlueprintDocumentationDetails::OnGetDocumentationExcerpt() const
{
	return FText::FromString( DocumentationExcerpt );
}

bool FBlueprintDocumentationDetails::OnExcerptChangeEnabled() const
{
	return IDocumentation::Get()->PageExists( DocumentationLink );
}

void FBlueprintDocumentationDetails::OnDocumentationLinkCommitted( const FText& InNewName, ETextCommit::Type InTextCommit )
{
	DocumentationLink = InNewName.ToString();
	DocumentationExcerpt = NSLOCTEXT( "FBlueprintDocumentationDetails", "ExcerptCombo_DefaultText", "Select Excerpt" ).ToString();
}

TSharedRef< ITableRow > FBlueprintDocumentationDetails::MakeExcerptViewWidget( TSharedPtr<FString> Item, const TSharedRef< STableViewBase >& OwnerTable )
{
	return 
		SNew( STableRow<TSharedPtr<FString>>, OwnerTable )
		[
			SNew( STextBlock )
			.Text( FText::FromString(*Item.Get()) )
		];
}

void FBlueprintDocumentationDetails::OnExcerptSelectionChanged( TSharedPtr<FString> ProposedSelection, ESelectInfo::Type /*SelectInfo*/ )
{
	if( ProposedSelection.IsValid() && DocumentationNodePtr.IsValid() )
	{
		DocumentationNodePtr->Link = DocumentationLink;
		DocumentationExcerpt = *ProposedSelection.Get();
		DocumentationNodePtr->Excerpt = DocumentationExcerpt;
		ExcerptComboButton->SetIsOpen( false );
	}
}

TSharedRef<SWidget> FBlueprintDocumentationDetails::GenerateExcerptList()
{
	ExcerptList.Empty();

	if( IDocumentation::Get()->PageExists( DocumentationLink ))
	{
		TSharedPtr<IDocumentationPage> DocumentationPage = IDocumentation::Get()->GetPage( DocumentationLink, NULL );
		TArray<FExcerpt> Excerpts;
		DocumentationPage->GetExcerpts( Excerpts );

		for( auto ExcerptIter = Excerpts.CreateConstIterator(); ExcerptIter; ++ExcerptIter )
		{
			ExcerptList.Add( MakeShareable( new FString( ExcerptIter->Name )));
		}
	}

	return
		SNew( SHorizontalBox )
		+SHorizontalBox::Slot()
		.Padding( 2.f )
		[
			SNew( SListView< TSharedPtr<FString>> )
			.ListItemsSource( &ExcerptList )
			.OnGenerateRow( this, &FBlueprintDocumentationDetails::MakeExcerptViewWidget )
			.OnSelectionChanged( this, &FBlueprintDocumentationDetails::OnExcerptSelectionChanged )
		];
}


#undef LOCTEXT_NAMESPACE<|MERGE_RESOLUTION|>--- conflicted
+++ resolved
@@ -1,4 +1,4 @@
-// Copyright 1998-2015 Epic Games, Inc. All Rights Reserved.
+// Copyright 1998-2016 Epic Games, Inc. All Rights Reserved.
 
 #include "BlueprintEditorPrivatePCH.h"
 
@@ -8,6 +8,7 @@
 #include "PropertyRestriction.h"
 #include "BlueprintEditor.h"
 #include "BlueprintEditorModes.h"
+#include "BlueprintEditorSettings.h"
 #include "Editor/PropertyEditor/Public/PropertyEditing.h"
 #include "SColorPicker.h"
 #include "SKismetInspector.h"
@@ -260,7 +261,7 @@
 		.ToolTip(VarTypeTooltip)
 	];
 
-	TSharedPtr<SToolTip> EditableTooltip = IDocumentation::Get()->CreateToolTip(LOCTEXT("VarEditableTooltip", "Whether this variable is publically editable on instances of this Blueprint."), NULL, DocLink, TEXT("Editable"));
+	TSharedPtr<SToolTip> EditableTooltip = IDocumentation::Get()->CreateToolTip(LOCTEXT("VarEditableTooltip", "Whether this variable is publicly editable on instances of this Blueprint."), NULL, DocLink, TEXT("Editable"));
 
 	Category.AddCustomRow( LOCTEXT("IsVariableEditableLabel", "Editable") )
 	.Visibility(TAttribute<EVisibility>(this, &FBlueprintVarActionDetails::ShowEditableCheckboxVisibilty))
@@ -390,7 +391,7 @@
 		ConfigTooltipArgs.Add(TEXT("ConfigPath"), FText::FromString(OwnerClass->GetDefaultConfigFilename()));
 		ConfigTooltipArgs.Add(TEXT("ConfigSection"), FText::FromString(OwnerClass->GetPathName()));
 	}
-	const FText LocalisedTooltip = FText::Format(LOCTEXT("VariableExposeToConfig_Tooltip", "Should this variable read it's default value from a config file if it is present?\r\n\r\nThis is used for customising variable default values and behavior between different projects and configurations.\r\n\r\nConfig file [{ConfigPath}]\r\nConfig section [{ConfigSection}]"), ConfigTooltipArgs); 
+	const FText LocalisedTooltip = FText::Format(LOCTEXT("VariableExposeToConfig_Tooltip", "Should this variable read its default value from a config file if it is present?\r\n\r\nThis is used for customising variable default values and behavior between different projects and configurations.\r\n\r\nConfig file [{ConfigPath}]\r\nConfig section [{ConfigSection}]"), ConfigTooltipArgs); 
 
 	TSharedPtr<SToolTip> ExposeToConfigTooltip = IDocumentation::Get()->CreateToolTip(LocalisedTooltip, NULL, DocLink, TEXT("ExposeToConfig"));
 
@@ -716,12 +717,6 @@
 			}
 			else
 			{
-<<<<<<< HEAD
-				// Things are in order, show the property and allow it to be edited
-				TArray<UObject*> ObjectList;
-				ObjectList.Add(Blueprint->GeneratedClass->GetDefaultObject());
-				IDetailPropertyRow* Row = DefaultValueCategory.AddExternalProperty(ObjectList, VariableProperty->GetFName());
-=======
 				UObject* TargetBlueprintDefaultObject = nullptr;
 				if (IsVariableInheritedByBlueprint())
 				{
@@ -748,7 +743,6 @@
 						Row->IsEnabled(IsVariableInheritedByBlueprint());
 					}
 				}
->>>>>>> c7f4204d
 			}
 		}
 
@@ -963,11 +957,9 @@
 	UProperty* VariableProperty = CachedVariableProperty.Get();
 	if(VariableProperty && IsASCSVariable(VariableProperty) && Blueprint->SimpleConstructionScript != NULL)
 	{
-		TArray<USCS_Node*> Nodes = Blueprint->SimpleConstructionScript->GetAllNodes();
-		for (TArray<USCS_Node*>::TConstIterator NodeIt(Nodes); NodeIt; ++NodeIt)
-		{
-			USCS_Node* Node = *NodeIt;
-			if (Node->VariableName == CachedVariableName && !FComponentEditorUtils::IsValidVariableNameString(Node->ComponentTemplate, InNewText.ToString()))
+		for (USCS_Node* Node : Blueprint->SimpleConstructionScript->GetAllNodes())
+		{
+			if (Node && Node->VariableName == CachedVariableName && !FComponentEditorUtils::IsValidVariableNameString(Node->ComponentTemplate, InNewText.ToString()))
 			{
 				VarNameEditableTextBox->SetError(LOCTEXT("ComponentVariableRenameFailed_NotValid", "This name is reserved for engine use."));
 				return;
@@ -988,7 +980,7 @@
 	}
 	else if(ValidatorResult == EValidatorResult::TooLong)
 	{
-		VarNameEditableTextBox->SetError(LOCTEXT("RenameFailed_NameTooLong", "Names must have fewer than 100 characters!"));
+		VarNameEditableTextBox->SetError(FText::Format( LOCTEXT("RenameFailed_NameTooLong", "Names must have fewer than {0} characters!"), FText::AsNumber( FKismetNameValidator::GetMaximumNameLength())));
 	}
 	else if(ValidatorResult == EValidatorResult::LocallyInUse)
 	{
@@ -2394,12 +2386,9 @@
 {
 	FEdGraphPinType PinType = OnGetPinInfo();
 	PinType.bIsReference = (InState == ECheckBoxState::Checked)? true : false;
-<<<<<<< HEAD
-=======
 	// Note: Array types are implicitly passed by reference. For custom event nodes, the reference flag is essentially
 	//  treated as being redundant on array inputs, but we also need to implicitly set the 'const' flag to avoid a compiler note.
 	PinType.bIsConst = (PinType.bIsArray || PinType.bIsReference) && TargetNode && TargetNode->IsA<UK2Node_CustomEvent>();
->>>>>>> c7f4204d
 	PinInfoChanged(PinType);
 }
 
@@ -2529,7 +2518,7 @@
 				TSharedPtr<SListView<TSharedPtr<FText>>> NewListView;
 
 				const FString DocLink = TEXT("Shared/Editors/BlueprintEditor/GraphDetails");
-				TSharedPtr<SToolTip> CategoryTooltip = IDocumentation::Get()->CreateToolTip(LOCTEXT("EditCategoryName_Tooltip", "The category of the graph; editing this will place the graph into another category or create a new one."), NULL, DocLink, TEXT("Category"));
+				TSharedPtr<SToolTip> CategoryTooltip = IDocumentation::Get()->CreateToolTip(LOCTEXT("EditGraphCategoryName_Tooltip", "The category of the graph; editing this will place the graph into another category or create a new one."), NULL, DocLink, TEXT("Category"));
 
 				Category.AddCustomRow( LOCTEXT("CategoryLabel", "Category") )
 					.NameContent()
@@ -2937,8 +2926,10 @@
 
 			if (UK2Node_FunctionEntry* TypedEntryNode = Cast<UK2Node_FunctionEntry>(FunctionEntryNode.Get()))
 			{
-				TypedEntryNode->ExtraFlags &= ~FlagsToClear;
-				TypedEntryNode->ExtraFlags |= FlagsToSet;
+				int32 ExtraFlags = TypedEntryNode->GetExtraFlags();
+				ExtraFlags &= ~FlagsToClear;
+				ExtraFlags |= FlagsToSet;
+				TypedEntryNode->SetExtraFlags(ExtraFlags);
 				bBlueprintModified = true;
 			}
 			if (UK2Node_CustomEvent * CustomEventNode = Cast<UK2Node_CustomEvent>(FunctionEntryNode.Get()))
@@ -3827,7 +3818,7 @@
 	UK2Node_EditablePinBase * FunctionEntryNode = FunctionEntryNodePtr.Get();
 	if(UK2Node_FunctionEntry* EntryNode = Cast<UK2Node_FunctionEntry>(FunctionEntryNode))
 	{
-		AccessSpecifierFlag = FUNC_AccessSpecifiers & EntryNode->ExtraFlags;
+		AccessSpecifierFlag = FUNC_AccessSpecifiers & EntryNode->GetFunctionFlags();
 	}
 	else if(UK2Node_CustomEvent* CustomEventNode = Cast<UK2Node_CustomEvent>(FunctionEntryNode))
 	{
@@ -3874,8 +3865,10 @@
 		const uint32 ClearAccessSpecifierMask = ~FUNC_AccessSpecifiers;
 		if(UK2Node_FunctionEntry* EntryNode = Cast<UK2Node_FunctionEntry>(FunctionEntryNode))
 		{
-			EntryNode->ExtraFlags &= ClearAccessSpecifierMask;
-			EntryNode->ExtraFlags |= SpecifierName->SpecifierFlag;
+			int32 ExtraFlags = EntryNode->GetExtraFlags();
+			ExtraFlags &= ClearAccessSpecifierMask;
+			ExtraFlags |= SpecifierName->SpecifierFlag;
+			EntryNode->SetExtraFlags(ExtraFlags);
 		}
 		else if(UK2Node_Event* EventNode = Cast<UK2Node_Event>(FunctionEntryNode))
 		{
@@ -3966,7 +3959,7 @@
 		{
 			if (UK2Node_FunctionEntry* TypedEntryNode = Cast<UK2Node_FunctionEntry>(FunctionEntryNode))
 			{
-				TypedEntryNode->ExtraFlags |= FUNC_NetReliable;
+				TypedEntryNode->AddExtraFlags(FUNC_NetReliable);
 			}
 			if (UK2Node_CustomEvent * CustomEventNode = Cast<UK2Node_CustomEvent>(FunctionEntryNode))
 			{
@@ -3977,7 +3970,7 @@
 		{
 			if (UK2Node_FunctionEntry* TypedEntryNode = Cast<UK2Node_FunctionEntry>(FunctionEntryNode))
 			{
-				TypedEntryNode->ExtraFlags &= ~FUNC_NetReliable;
+				TypedEntryNode->ClearExtraFlags(FUNC_NetReliable);
 			}
 			if (UK2Node_CustomEvent * CustomEventNode = Cast<UK2Node_CustomEvent>(FunctionEntryNode))
 			{
@@ -4035,8 +4028,8 @@
 		Function->Modify();
 
 		//set flags on function entry node also
-		EntryNode->ExtraFlags	^= FUNC_BlueprintPure;
 		Function->FunctionFlags ^= FUNC_BlueprintPure;
+		EntryNode->SetExtraFlags(EntryNode->GetExtraFlags() ^ FUNC_BlueprintPure);
 		OnParamsChanged(FunctionEntryNode);
 	}
 }
@@ -4049,7 +4042,7 @@
 	{
 		return ECheckBoxState::Undetermined;
 	}
-	return (EntryNode->ExtraFlags & FUNC_BlueprintPure) ? ECheckBoxState::Checked :  ECheckBoxState::Unchecked;
+	return (EntryNode->GetFunctionFlags() & FUNC_BlueprintPure) ? ECheckBoxState::Checked :  ECheckBoxState::Unchecked;
 }
 
 bool FBlueprintGraphActionDetails::IsConstFunctionVisible() const
@@ -4079,8 +4072,8 @@
 		Function->Modify();
 
 		//set flags on function entry node also
-		EntryNode->ExtraFlags	^= FUNC_Const;
 		Function->FunctionFlags ^= FUNC_Const;
+		EntryNode->SetExtraFlags(EntryNode->GetExtraFlags() ^ FUNC_Const);
 		OnParamsChanged(FunctionEntryNode);
 	}
 }
@@ -4093,7 +4086,7 @@
 	{
 		return ECheckBoxState::Undetermined;
 	}
-	return (EntryNode->ExtraFlags & FUNC_Const) ? ECheckBoxState::Checked :  ECheckBoxState::Unchecked;
+	return (EntryNode->GetFunctionFlags() & FUNC_Const) ? ECheckBoxState::Checked :  ECheckBoxState::Unchecked;
 }
 
 FReply FBaseBlueprintGraphActionDetails::OnAddNewInputClicked()
@@ -4526,9 +4519,9 @@
 		for (TFieldIterator<UProperty> PropertyIt(Blueprint->GetClass(), EFieldIteratorFlags::IncludeSuper); PropertyIt; ++PropertyIt)
 		{
 			UProperty* Property = *PropertyIt;
-			FText Category = FObjectEditorUtils::GetCategoryText(Property);
-
-			if ( Category.ToString() != TEXT("BlueprintOptions") && Category.ToString() != TEXT("ClassOptions") )
+			FString Category = Property->GetMetaData(TEXT("Category"));
+
+			if (Category != TEXT("BlueprintOptions") && Category != TEXT("ClassOptions") )
 			{
 				DetailLayout.HideProperty(DetailLayout.GetProperty(Property->GetFName()));
 			}
@@ -4577,6 +4570,14 @@
 		// Hide the bDeprecate, we override the functionality.
 		static FName DeprecatePropName(TEXT("bDeprecate"));
 		DetailLayout.HideProperty(DetailLayout.GetProperty(DeprecatePropName));
+
+		// Hide the experimental CompileMode setting (if not enabled)
+		const UBlueprintEditorSettings* EditorSettings = GetDefault<UBlueprintEditorSettings>();
+		if (EditorSettings && !EditorSettings->bAllowExplicitImpureNodeDisabling)
+		{
+			static FName CompileModePropertyName(TEXT("CompileMode"));
+			DetailLayout.HideProperty(DetailLayout.GetProperty(CompileModePropertyName));
+		}
 
 		// Hide 'run on drag' for LevelBP
 		if (bIsLevelScriptBP)
@@ -4800,7 +4801,7 @@
 	}
 	else if(ValidatorResult == EValidatorResult::TooLong)
 	{
-		VariableNameEditableTextBox->SetError(LOCTEXT("RenameFailed_NameTooLong", "Names must have fewer than 100 characters!"));
+		VariableNameEditableTextBox->SetError(FText::Format( LOCTEXT("RenameFailed_NameTooLong", "Names must have fewer than {0} characters!"), FText::AsNumber( FKismetNameValidator::GetMaximumNameLength())));
 	}
 	else
 	{
