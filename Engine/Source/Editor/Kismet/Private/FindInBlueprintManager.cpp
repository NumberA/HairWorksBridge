// Copyright 1998-2015 Epic Games, Inc. All Rights Reserved.

#include "BlueprintEditorPrivatePCH.h"

#include "FindInBlueprintManager.h"
#include "FindInBlueprints.h"
#include "Editor/UnrealEd/Public/Kismet2/BlueprintEditorUtils.h"
#include "AssetRegistryModule.h"

#include "JsonUtilities.h"
#include "SNotificationList.h"
#include "NotificationManager.h"
#include "Engine/SimpleConstructionScript.h"

#define LOCTEXT_NAMESPACE "FindInBlueprintManager"

FFindInBlueprintSearchManager* FFindInBlueprintSearchManager::Instance = NULL;

const FText FFindInBlueprintSearchTags::FiB_Properties = LOCTEXT("Properties", "Properties");

const FText FFindInBlueprintSearchTags::FiB_Components = LOCTEXT("Components", "Components");
const FText FFindInBlueprintSearchTags::FiB_IsSCSComponent = LOCTEXT("IsSCSComponent", "IsSCSComponent");

const FText FFindInBlueprintSearchTags::FiB_Nodes = LOCTEXT("Nodes", "Nodes");

const FText FFindInBlueprintSearchTags::FiB_SchemaName = LOCTEXT("SchemaName", "SchemaName");

const FText FFindInBlueprintSearchTags::FiB_UberGraphs = LOCTEXT("Uber", "Uber");
const FText FFindInBlueprintSearchTags::FiB_Functions = LOCTEXT("Functions", "Functions");
const FText FFindInBlueprintSearchTags::FiB_Macros = LOCTEXT("Macros", "Macros");
const FText FFindInBlueprintSearchTags::FiB_SubGraphs = LOCTEXT("Sub", "Sub");

const FText FFindInBlueprintSearchTags::FiB_Name = LOCTEXT("Name", "Name");
const FText FFindInBlueprintSearchTags::FiB_NativeName = LOCTEXT("NativeName", "Native Name");
const FText FFindInBlueprintSearchTags::FiB_ClassName = LOCTEXT("ClassName", "ClassName");
const FText FFindInBlueprintSearchTags::FiB_NodeGuid = LOCTEXT("NodeGuid", "NodeGuid");
const FText FFindInBlueprintSearchTags::FiB_Tooltip = LOCTEXT("Tooltip", "Tooltip");
const FText FFindInBlueprintSearchTags::FiB_DefaultValue = LOCTEXT("DefaultValue", "DefaultValue");
const FText FFindInBlueprintSearchTags::FiB_Description = LOCTEXT("Description", "Description");
const FText FFindInBlueprintSearchTags::FiB_Comment = LOCTEXT("Comment", "Comment");

const FText FFindInBlueprintSearchTags::FiB_Pins = LOCTEXT("Pins", "Pins");
const FText FFindInBlueprintSearchTags::FiB_PinCategory = LOCTEXT("PinCategory", "PinCategory");
const FText FFindInBlueprintSearchTags::FiB_PinSubCategory = LOCTEXT("SubCategory", "SubCategory");
const FText FFindInBlueprintSearchTags::FiB_ObjectClass = LOCTEXT("ObjectClass", "ObjectClass");
const FText FFindInBlueprintSearchTags::FiB_IsArray = LOCTEXT("IsArray", "IsArray");
const FText FFindInBlueprintSearchTags::FiB_IsReference = LOCTEXT("IsReference", "IsReference");
const FText FFindInBlueprintSearchTags::FiB_Glyph = LOCTEXT("Glyph", "Glyph");
const FText FFindInBlueprintSearchTags::FiB_GlyphColor = LOCTEXT("GlyphColor", "GlyphColor");

/** Temporarily forces all nodes and pins to use non-friendly names, forces all schema to have nodes clear their cached values so they will re-cache, and then reverts at the end */
struct FTemporarilyUseFriendlyNodeTitles
{
	FTemporarilyUseFriendlyNodeTitles()
	{
		UEditorStyleSettings* EditorSettings = GetMutableDefault<UEditorStyleSettings>();

		// Cache the value of bShowFriendlyNames, we will force it to true for gathering BP search data and then restore it
		bCacheShowFriendlyNames = EditorSettings->bShowFriendlyNames;

		EditorSettings->bShowFriendlyNames = true;
		ForceVisualizationCacheClear();
	}

	~FTemporarilyUseFriendlyNodeTitles()
	{
		UEditorStyleSettings* EditorSettings = GetMutableDefault<UEditorStyleSettings>();
		EditorSettings->bShowFriendlyNames = bCacheShowFriendlyNames;
		ForceVisualizationCacheClear();
	}

	/** Go through all Schemas and force a visualization cache clear, forcing nodes to refresh their titles */
	void ForceVisualizationCacheClear()
	{
		// Only do the purge if the state was changed
		if (!bCacheShowFriendlyNames)
		{
			// Find all Schemas and force a visualization cache clear
			for ( TObjectIterator<UClass> ClassIt; ClassIt; ++ClassIt )
			{
				UClass* CurrentClass = *ClassIt;

				if (UEdGraphSchema* Schema = Cast<UEdGraphSchema>(CurrentClass->GetDefaultObject()))
				{
					Schema->ForceVisualizationCacheClear();
				}
			}
		}
	}

private:
	/** Cached state of ShowFriendlyNames in EditorSettings */
	bool bCacheShowFriendlyNames;
};

/** Helper functions for serialization of types to and from an FString */
namespace FiBSerializationHelpers
{
	/**
	* Helper function to handle properly encoding and serialization of a type into an FString
	*
	* @param InValue				Value to serialize
	* @param bInIncludeSize		If true, include the size of the type. This will place an int32
									before the value in the FString. This is needed for non-basic types
									because everything is stored in an FString and is impossible to distinguish
	*/
	template<class Type>
	const FString Serialize(Type& InValue, bool bInIncludeSize)
	{
		TArray<uint8> SerializedData;
		FMemoryWriter Ar(SerializedData);

		Ar << InValue;
		Ar.Close();
		FString Result = BytesToString(SerializedData.GetData(), SerializedData.Num());

		// If the size is included, prepend it onto the Result string.
		if(bInIncludeSize)
		{
			SerializedData.Empty();
			FMemoryWriter ArWithLength(SerializedData);
			int32 Length = Result.Len();
			ArWithLength << Length;

			Result = BytesToString(SerializedData.GetData(), SerializedData.Num()) + Result;
		}
		return Result;
	}

	/** Helper function to handle properly decoding of uint8 arrays so they can be deserialized as their respective types */
	void DecodeFromStream(FBufferReader& InStream, int32 InBytes, TArray<uint8>& OutDerivedData)
	{
		// Read, as a byte string, the number of characters composing the Lookup Table for the Json.
		FString SizeOfDataAsHex;
		SizeOfDataAsHex.GetCharArray().AddUninitialized(InBytes + 1);
		SizeOfDataAsHex.GetCharArray()[InBytes] = TEXT('\0');
		InStream.Serialize((char*)SizeOfDataAsHex.GetCharArray().GetData(), sizeof(TCHAR) * InBytes);

		// Convert the number (which is stored in 1 serialized byte per TChar) into an int32
		OutDerivedData.Empty();
		OutDerivedData.AddUninitialized(InBytes);
		StringToBytes(SizeOfDataAsHex, OutDerivedData.GetData(), InBytes);
	}

	/** Helper function to deserialize from a Stream the sizeof the templated type */
	template<class Type>
	Type Deserialize(FBufferReader& InStream)
	{
		TArray<uint8> DerivedData;
		DecodeFromStream(InStream, sizeof(Type), DerivedData);
		FMemoryReader SizeOfDataAr(DerivedData);

		Type ReturnValue;
		SizeOfDataAr << ReturnValue;
		return ReturnValue;
	}

	/** Helper function to deserialize from a Stream a certain number of bytes */
	template<class Type>
	Type Deserialize(FBufferReader& InStream, int32 InBytes)
	{
		TArray<uint8> DerivedData;
		DecodeFromStream(InStream, InBytes, DerivedData);
		FMemoryReader SizeOfDataAr(DerivedData);

		Type ReturnValue;
		SizeOfDataAr << ReturnValue;
		return ReturnValue;
	}
}

namespace BlueprintSearchMetaDataHelpers
{
	/** Json Writer used for serializing FText's in the correct format for Find-in-Blueprints */
	template < class PrintPolicy = TPrettyJsonPrintPolicy<TCHAR> >
	class TJsonFindInBlueprintStringWriter : public TJsonStringWriter<PrintPolicy>
	{
	public:
		static TSharedRef< TJsonFindInBlueprintStringWriter > Create( FString* const InStream )
		{
			return MakeShareable( new TJsonFindInBlueprintStringWriter( InStream ) );
		}

		using TJsonStringWriter<PrintPolicy>::WriteObjectStart;

		void WriteObjectStart( const FText& Identifier )
		{
			check( this->Stack.Top() == EJson::Object );
			WriteIdentifier( Identifier );

			PrintPolicy::WriteLineTerminator(this->Stream);
			PrintPolicy::WriteTabs(this->Stream, this->IndentLevel);
			PrintPolicy::WriteChar(this->Stream, TCHAR('{'));
			++(this->IndentLevel);
			this->Stack.Push( EJson::Object );
			this->PreviousTokenWritten = EJsonToken::CurlyOpen;
		}

		void WriteArrayStart( const FText& Identifier )
		{
			check( this->Stack.Top() == EJson::Object );
			WriteIdentifier( Identifier );

			PrintPolicy::WriteSpace( this->Stream );
			PrintPolicy::WriteChar(this->Stream, TCHAR('['));
			++(this->IndentLevel);
			this->Stack.Push( EJson::Array );
			this->PreviousTokenWritten = EJsonToken::SquareOpen;
		}

		void WriteValue( const FText& Identifier, const bool Value )
		{
			check( this->Stack.Top() == EJson::Object );
			WriteIdentifier( Identifier );

			PrintPolicy::WriteSpace(this->Stream);
			this->WriteBoolValue( Value );
			this->PreviousTokenWritten = Value ? EJsonToken::True : EJsonToken::False;
		}

		void WriteValue( const FText& Identifier, const double Value )
		{
			check( this->Stack.Top() == EJson::Object );
			WriteIdentifier( Identifier );

			PrintPolicy::WriteSpace(this->Stream);
			this->WriteNumberValue( Value );
			this->PreviousTokenWritten = EJsonToken::Number;
		}

		void WriteValue( const FText& Identifier, const int32 Value )
		{
			check( this->Stack.Top() == EJson::Object );
			WriteIdentifier( Identifier );

			PrintPolicy::WriteSpace(this->Stream);
			this->WriteIntegerValue( Value );
			this->PreviousTokenWritten = EJsonToken::Number;
		}

		void WriteValue( const FText& Identifier, const int64 Value )
		{
			check( this->Stack.Top() == EJson::Object );
			WriteIdentifier( Identifier );

			PrintPolicy::WriteSpace(this->Stream);
			this->WriteIntegerValue( Value );
			this->PreviousTokenWritten = EJsonToken::Number;
		}

		void WriteValue( const FText& Identifier, const FString& Value )
		{
			check( this->Stack.Top() == EJson::Object );
			WriteIdentifier( Identifier );

			PrintPolicy::WriteSpace(this->Stream);
			WriteStringValue( Value );
			this->PreviousTokenWritten = EJsonToken::String;
		}

		void WriteValue( const FText& Identifier, const FText& Value )
		{
			check( this->Stack.Top() == EJson::Object );
			WriteIdentifier( Identifier );

			PrintPolicy::WriteSpace(this->Stream);
			WriteTextValue( Value );
			this->PreviousTokenWritten = EJsonToken::String;
		}

		/** Converts the lookup table of ints (which are stored as identifiers and string values in the Json) and the FText's they represent to an FString. */
		FString GetSerializedLookupTable()
		{
			return FiBSerializationHelpers::Serialize< TMap< int32, FText > >(LookupTable, true);
		}

		struct FLookupTableItem
		{
			FText Text;

			FLookupTableItem(FText InText)
				: Text(InText)
			{

			}

			bool operator==(const FLookupTableItem& InObject) const
			{
				if(!Text.CompareTo(InObject.Text) &&
					!FTextInspector::GetSourceString(Text)->Compare(*FTextInspector::GetDisplayString(InObject.Text), ESearchCase::CaseSensitive) )
				{
					return true;
				}

				return false;
			}
		};

	protected:
		TJsonFindInBlueprintStringWriter( FString* const InOutString )
			: TJsonStringWriter<PrintPolicy>( InOutString, 0 )
		{
		}

		virtual void WriteStringValue( const FString& String ) override
		{
			// We just want to make sure all strings are converted into FText hex strings, used by the FiB system
			WriteTextValue(FText::FromString(String));
		}

		void WriteTextValue( const FText& Text )
		{
			// Check to see if the value has already been added.
			int32* TableLookupValuePtr = ReverseLookupTable.Find(FLookupTableItem(Text));
			if(TableLookupValuePtr)
			{
				TJsonStringWriter<PrintPolicy>::WriteStringValue( FString::FromInt(*TableLookupValuePtr) );
			}
			else
			{
				// Add the FText to the table and write to the Json the ID to look the item up using
				int32 TableLookupValue = LookupTable.Num();
				LookupTable.Add(TableLookupValue, Text);
				ReverseLookupTable.Add(FLookupTableItem(Text), TableLookupValue);
				TJsonStringWriter<PrintPolicy>::WriteStringValue( FString::FromInt(TableLookupValue) );
			}
		}

		FORCEINLINE void WriteIdentifier( const FText& Identifier )
		{
			this->WriteCommaIfNeeded();
			PrintPolicy::WriteLineTerminator(this->Stream);

			PrintPolicy::WriteTabs(this->Stream, this->IndentLevel);

			WriteTextValue( Identifier );
			PrintPolicy::WriteChar(this->Stream, TCHAR(':'));
		}
		
		// This gets serialized
		TMap< int32, FText > LookupTable;

		// This is just locally needed for the write, to lookup the integer value by using the string of the FText
		TMap< FLookupTableItem, int32 > ReverseLookupTable;
	};

	static uint32 GetTypeHash(const BlueprintSearchMetaDataHelpers::TJsonFindInBlueprintStringWriter<TCondensedJsonPrintPolicy<TCHAR>>::FLookupTableItem& InObject)
	{
		return FCrc::MemCrc32(&InObject.Text, sizeof(InObject.Text));
	}

	typedef TJsonWriter<TCHAR, TCondensedJsonPrintPolicy<TCHAR>> SearchMetaDataWriterParentClass;
	typedef TJsonFindInBlueprintStringWriter<TCondensedJsonPrintPolicy<TCHAR>> SearchMetaDataWriter;

	/** Json Writer used for serializing FText's in the correct format for Find-in-Blueprints */
	template <class CharType = TCHAR>
	class TJsonFindInBlueprintStringReader : public TJsonReader<CharType>
	{
	public:
		static TSharedRef< TJsonFindInBlueprintStringReader< TCHAR > > Create( FArchive* const Stream, TMap< int32, FText >& InLookupTable  )
		{
			return MakeShareable( new TJsonFindInBlueprintStringReader( Stream, InLookupTable ) );
		}

		TJsonFindInBlueprintStringReader( FArchive* InStream,  TMap< int32, FText >& InLookupTable )
			: TJsonReader<CharType>(InStream)
			, LookupTable(MoveTemp(InLookupTable))
		{

		}

		FORCEINLINE virtual const FString& GetIdentifier() const override
		{
			// The identifier from Json is a Hex value that must be looked up in the LookupTable to find the FText it represents
			if(const FText* LookupText = LookupTable.Find(FCString::Atoi(*this->Identifier)))
			{
				return LookupText->ToString();
			}
			return this->Identifier;
		}

		FORCEINLINE virtual  const FString& GetValueAsString() const override
		{ 
			check( this->CurrentToken == EJsonToken::String ); 
			// The string value from Json is a Hex value that must be looked up in the LookupTable to find the FText it represents
			return this->StringValue;
		}

		TMap< int32, FText > LookupTable;
	};

	typedef TJsonFindInBlueprintStringReader<TCHAR> SearchMetaDataReader;

	/**
	 * Checks if Json value is searchable, eliminating data that not considered useful to search for
	 *
	 * @param InJsonValue		The Json value object to examine for searchability
	 * @return					TRUE if the value should be searchable
	 */
	bool CheckIfJsonValueIsSearchable( TSharedPtr< FJsonValue > InJsonValue )
	{
		/** Check for interesting values
		 *  booleans are not interesting, there are a lot of them
		 *  strings are not interesting if they are empty
		 *  numbers are not interesting if they are 0
		 *  arrays are not interesting if they are empty or if they are filled with un-interesting types
		 *  objects may not have interesting values when dug into
		 */
		bool bValidPropetyValue = true;
		if(InJsonValue->Type == EJson::Boolean || InJsonValue->Type == EJson::None || InJsonValue->Type == EJson::Null)
		{
			bValidPropetyValue = false;
		}
		else if(InJsonValue->Type == EJson::String)
		{
			FString temp = InJsonValue->AsString();
			if(InJsonValue->AsString().IsEmpty())
			{
				bValidPropetyValue = false;
			}
		}
		else if(InJsonValue->Type == EJson::Number)
		{
			if(InJsonValue->AsNumber() == 0.0)
			{
				bValidPropetyValue = false;
			}
		}
		else if(InJsonValue->Type == EJson::Array)
		{
			auto JsonArray = InJsonValue->AsArray();
			if(JsonArray.Num() > 0)
			{
				// Some types are never interesting and the contents of the array should be ignored. Other types can be interesting, the contents of the array should be stored (even if
				// the values may not be interesting, so that index values can be obtained)
				if(JsonArray[0]->Type != EJson::Array && JsonArray[0]->Type != EJson::String && JsonArray[0]->Type != EJson::Number && JsonArray[0]->Type != EJson::Object)
				{
					bValidPropetyValue = false;
				}
			}
		}
		else if(InJsonValue->Type == EJson::Object)
		{
			// Start it out as not being valid, if we find any sub-items that are searchable, it will be marked to TRUE
			bValidPropetyValue = false;

			// Go through all value/key pairs to see if any of them are searchable, remove the ones that are not
			auto JsonObject = InJsonValue->AsObject();
			for(auto Iter = JsonObject->Values.CreateIterator(); Iter; ++Iter)
			{
				if(!CheckIfJsonValueIsSearchable(Iter->Value))
				{
					Iter.RemoveCurrent();
				}
				else
				{
					bValidPropetyValue = true;
				}
			}
			
		}

		return bValidPropetyValue;
	}

	/**
	 * Saves a graph pin type to a Json object
	 *
	 * @param InWriter				Writer used for saving the Json
	 * @param InPinType				The pin type to save
	 */
	void SavePinTypeToJson(TSharedRef< SearchMetaDataWriter>& InWriter, const FEdGraphPinType& InPinType)
	{
		// Only save strings that are not empty

		if(!InPinType.PinCategory.IsEmpty())
		{
			InWriter->WriteValue(FFindInBlueprintSearchTags::FiB_PinCategory, InPinType.PinCategory);
		}

		if(!InPinType.PinSubCategory.IsEmpty())
		{
			InWriter->WriteValue(FFindInBlueprintSearchTags::FiB_PinSubCategory, InPinType.PinSubCategory);
		}

		if(InPinType.PinSubCategoryObject.IsValid())
		{
			InWriter->WriteValue(FFindInBlueprintSearchTags::FiB_ObjectClass, FText::FromString(InPinType.PinSubCategoryObject->GetName()));
		}
		InWriter->WriteValue(FFindInBlueprintSearchTags::FiB_IsArray, InPinType.bIsArray);
		InWriter->WriteValue(FFindInBlueprintSearchTags::FiB_IsReference, InPinType.bIsReference);
	}

	/**
	 * Helper function to save a variable description to Json
	 *
	 * @param InWriter					Json writer object
	 * @param InBlueprint				Blueprint the property for the variable can be found in, if any
	 * @param InVariableDescription		The variable description being serialized to Json
	 */
	void SaveVariableDescriptionToJson(TSharedRef< SearchMetaDataWriter>& InWriter, const UBlueprint* InBlueprint, const FBPVariableDescription& InVariableDescription)
	{
		FEdGraphPinType VariableType = InVariableDescription.VarType;

		InWriter->WriteObjectStart();

		InWriter->WriteValue(FFindInBlueprintSearchTags::FiB_Name, InVariableDescription.FriendlyName);

		// Find the variable's tooltip
		FString TooltipResult;
		
		if(InVariableDescription.HasMetaData(FBlueprintMetadata::MD_Tooltip))
		{
			TooltipResult = InVariableDescription.GetMetaData(FBlueprintMetadata::MD_Tooltip);
		}
		InWriter->WriteValue(FFindInBlueprintSearchTags::FiB_Tooltip, TooltipResult);

		// Save the variable's pin type
		SavePinTypeToJson(InWriter, VariableType);

		// Find the UProperty and convert it into a Json value.
		UProperty* VariableProperty = FindField<UProperty>(InBlueprint->GeneratedClass, InVariableDescription.VarName);
		if(VariableProperty)
		{
			const uint8* PropData = VariableProperty->ContainerPtrToValuePtr<uint8>(InBlueprint->GeneratedClass->GetDefaultObject());
			auto JsonValue = FJsonObjectConverter::UPropertyToJsonValue(VariableProperty, PropData, 0, 0);

			// Only use the value if it is searchable
			if(BlueprintSearchMetaDataHelpers::CheckIfJsonValueIsSearchable(JsonValue))
			{
				TSharedRef< FJsonValue > JsonValueAsSharedRef = JsonValue.ToSharedRef();
				FJsonSerializer::Serialize(JsonValue, FFindInBlueprintSearchTags::FiB_DefaultValue.ToString(), StaticCastSharedRef<SearchMetaDataWriterParentClass>(InWriter) );
			}
		}

		InWriter->WriteObjectEnd();
	}

	/**
	 * Gathers all nodes from a specified graph and serializes their searchable data to Json
	 *
	 * @param InWriter		The Json writer to use for serialization
	 * @param InGraph		The graph to search through
	 */
	void GatherNodesFromGraph(TSharedRef< SearchMetaDataWriter>& InWriter, const UEdGraph* InGraph)
	{
		// Collect all macro graphs
		InWriter->WriteArrayStart(FFindInBlueprintSearchTags::FiB_Nodes);
		{
			for(auto* Node : InGraph->Nodes)
			{
				if(Node)
				{
					// Make sure we don't collect search data for nodes that are going away soon
					if( Node->GetOuter()->IsPendingKill() )
					{
						continue;
					}

					InWriter->WriteObjectStart();

					// Retrieve the search metadata from the node, some node types may have extra metadata to be searchable.
					TArray<struct FSearchTagDataPair> Tags;
					Node->AddSearchMetaDataInfo(Tags);

					// Go through the node metadata tags and put them into the Json object.
					for(const FSearchTagDataPair& SearchData : Tags)
					{
						InWriter->WriteValue(SearchData.Key, SearchData.Value);
					}

					// Find all the pins and extract their metadata
					InWriter->WriteArrayStart(FFindInBlueprintSearchTags::FiB_Pins);
					for(UEdGraphPin* Pin : Node->Pins)
					{
						// Hidden pins are not searchable
						if(Pin->bHidden == false)
						{
							InWriter->WriteObjectStart();
							{
								InWriter->WriteValue(FFindInBlueprintSearchTags::FiB_Name, Pin->GetSchema()->GetPinDisplayName(Pin));
								InWriter->WriteValue(FFindInBlueprintSearchTags::FiB_DefaultValue, FText::FromString(Pin->GetDefaultAsString()));
							}
							SavePinTypeToJson(InWriter, Pin->PinType);
							InWriter->WriteObjectEnd();
						}
					}
					InWriter->WriteArrayEnd();

					InWriter->WriteObjectEnd();
				}
				
			}
		}
		InWriter->WriteArrayEnd();
	}

	/** 
	 * Gathers all graph's search data (and subojects) and serializes them to Json
	 *
	 * @param InWriter			The Json writer to use for serialization
	 * @param InGraphArray		All the graphs to process
	 * @param InTitle			The array title to place these graphs into
	 * @param InOutSubGraphs	All the subgraphs that need to be processed later
	 */
	void GatherGraphSearchData(TSharedRef< SearchMetaDataWriter>& InWriter, const UBlueprint* InBlueprint, const TArray< UEdGraph* >& InGraphArray, FText InTitle, TArray< UEdGraph* >* InOutSubGraphs)
	{
		if(InGraphArray.Num() > 0)
		{
			// Collect all graphs
			InWriter->WriteArrayStart(InTitle);
			{
				for(const UEdGraph* Graph : InGraphArray)
				{
					InWriter->WriteObjectStart();

					FGraphDisplayInfo DisplayInfo;
					if (auto GraphSchema = Graph->GetSchema())
					{
						GraphSchema->GetGraphDisplayInformation(*Graph, DisplayInfo);
					}
					InWriter->WriteValue(FFindInBlueprintSearchTags::FiB_Name, DisplayInfo.PlainName);

					FText GraphDescription = FBlueprintEditorUtils::GetGraphDescription(Graph);
					if(!GraphDescription.IsEmpty())
					{
						InWriter->WriteValue(FFindInBlueprintSearchTags::FiB_Description, GraphDescription);
					}
					// All nodes will appear as children to the graph in search results
					GatherNodesFromGraph(InWriter, Graph);

					// Collect local variables
					TArray<UK2Node_FunctionEntry*> FunctionEntryNodes;
					Graph->GetNodesOfClass<UK2Node_FunctionEntry>(FunctionEntryNodes);

					InWriter->WriteArrayStart(FFindInBlueprintSearchTags::FiB_Properties);
					{
						// Search in all FunctionEntry nodes for their local variables and add them to the list
						FString ActionCategory;
						for (UK2Node_FunctionEntry* const FunctionEntry : FunctionEntryNodes)
						{
							for( const FBPVariableDescription& Variable : FunctionEntry->LocalVariables )
							{
								SaveVariableDescriptionToJson(InWriter, InBlueprint, Variable);
							}
						}
					}
					InWriter->WriteArrayEnd(); // Properties

					InWriter->WriteObjectEnd();

					// Only if asked to do it
					if(InOutSubGraphs)
					{
						Graph->GetAllChildrenGraphs(*InOutSubGraphs);
					}
				}
			}
			InWriter->WriteArrayEnd();
		}
	}
}

class FCacheAllBlueprintsTickableObject
{

public:

	FCacheAllBlueprintsTickableObject(TArray<FString>& InUncachedBlueprints, bool bInCheckOutAndSave)
		: TickCacheIndex(0)
		, UncachedBlueprints(InUncachedBlueprints)
		, bIsStarted(false)
		, bIsCancelled(false)
		, bRecursionGuard(false)
		, bCheckOutAndSave(bInCheckOutAndSave)
	{
		// Start the Blueprint indexing 'progress' notification
		FNotificationInfo Info( LOCTEXT("BlueprintIndexMessage", "Indexing Blueprints...") );
		Info.bFireAndForget = false;
		Info.ButtonDetails.Add(FNotificationButtonInfo(
			LOCTEXT("BlueprintIndexCancel","Cancel"),
			LOCTEXT("BlueprintIndexCancelToolTip","Cancels indexing Blueprints."), FSimpleDelegate::CreateRaw(this, &FCacheAllBlueprintsTickableObject::OnCancelCaching, false)));

		ProgressNotification = FSlateNotificationManager::Get().AddNotification(Info);
		if (ProgressNotification.IsValid())
		{
			ProgressNotification.Pin()->SetCompletionState(SNotificationItem::CS_Pending);
		}
	}

	~FCacheAllBlueprintsTickableObject()
	{

	}

	/** Returns the current cache index of the object */
	int32 GetCurrentCacheIndex() const
	{
		return TickCacheIndex + 1;
	}

	/** Returns the name of the current Blueprint being cached */
	FString GetCurrentCacheBlueprintName() const
	{
		if(UncachedBlueprints.Num() && TickCacheIndex >= 0)
		{
			return UncachedBlueprints[TickCacheIndex];
		}
		return FString();
	}

	/** Returns the progress as a percent */
	float GetCacheProgress() const
	{
		return (float)TickCacheIndex / (float)UncachedBlueprints.Num();
	}

	/** Cancels caching and destroys this object */
	void OnCancelCaching(bool bIsImmediate)
	{
		if (!bIsCancelled)
		{
			ProgressNotification.Pin()->SetText(LOCTEXT("BlueprintIndexCancelled", "Cancelled Indexing Blueprints!"));

			ProgressNotification.Pin()->SetCompletionState(SNotificationItem::CS_Fail);
			ProgressNotification.Pin()->ExpireAndFadeout();

			// Sometimes we can't wait another tick to shutdown, so make the callback immediately.
			if (bIsImmediate)
			{
				FFindInBlueprintSearchManager::Get().FinishedCachingBlueprints(TickCacheIndex, FailedToCacheList);
			}
			else
			{
				bIsCancelled = true;
			}
		}
	}

	/** Enables the caching process */
	void Start() { bIsStarted = true; }

	/** FTickableEditorObject interface */
	EActiveTimerReturnType Tick(double InCurrentTime, float InDeltaTime)
	{
		// Protect against Slate recursion if a modal dialog appears from loading/resaving an asset
		if (bRecursionGuard == true)
		{
			return EActiveTimerReturnType::Continue;
		}
		TGuardValue<bool> Guard(bRecursionGuard, true);

		if(!bIsStarted)
		{
			return EActiveTimerReturnType::Continue;
		}

		if (bIsCancelled || GWarn->ReceivedUserCancel())
		{
			FFindInBlueprintSearchManager::Get().FinishedCachingBlueprints(TickCacheIndex, FailedToCacheList);
			return EActiveTimerReturnType::Stop;
		}
		else
		{
			FAssetRegistryModule* AssetRegistryModule = &FModuleManager::LoadModuleChecked<FAssetRegistryModule>(TEXT("AssetRegistry"));
			FAssetData AssetData = AssetRegistryModule->Get().GetAssetByObjectPath(FName(*UncachedBlueprints[TickCacheIndex]));

			// Cache whether the Blueprint is already loaded
			bool bIsLoaded = AssetData.IsAssetLoaded();

			bool bIsWorldAsset = AssetData.GetClass() == UWorld::StaticClass();

			// Construct a full package filename with path so we can query the read only status and save to disk
			FString FinalPackageFilename = FPackageName::LongPackageNameToFilename(AssetData.PackageName.ToString());
			if( FinalPackageFilename.Len() > 0 && FPaths::GetExtension(FinalPackageFilename).Len() == 0 )
			{
				FinalPackageFilename += bIsWorldAsset ? FPackageName::GetMapPackageExtension() : FPackageName::GetAssetPackageExtension();
			}
			FText ErrorMessage;
			bool bValidFilename = FEditorFileUtils::IsFilenameValidForSaving( FinalPackageFilename, ErrorMessage );
			if ( bValidFilename )
			{
				bValidFilename = bIsWorldAsset ? FEditorFileUtils::IsValidMapFilename( FinalPackageFilename, ErrorMessage ) : FPackageName::IsValidLongPackageName( FinalPackageFilename, false, &ErrorMessage );
			}

			bool bIsAssetReadOnlyOnDisk = IFileManager::Get().IsReadOnly( *FinalPackageFilename );
			bool bFailedToCache = bCheckOutAndSave;

			if (!bIsAssetReadOnlyOnDisk || !bCheckOutAndSave)
			{
				UObject* Asset = AssetData.GetAsset();
				if(Asset && bCheckOutAndSave)
				{
					// Assume the package was correctly checked out from SCC
					bool bOutPackageLocallyWritable = true;

					UPackage* Package = AssetData.GetPackage();

					ISourceControlProvider& SourceControlProvider = ISourceControlModule::Get().GetProvider();
					// Trusting the SCC status in the package file cache to minimize network activity during save.
					const FSourceControlStatePtr SourceControlState = SourceControlProvider.GetState(Package, EStateCacheUsage::Use);
					// If the package is in the depot, and not recognized as editable by source control, and not read-only, then we know the user has made the package locally writable!
					const bool bSCCCanEdit = !SourceControlState.IsValid() || SourceControlState->CanCheckIn() || SourceControlState->IsIgnored() || SourceControlState->IsUnknown();
					const bool bSCCIsCheckedOut = SourceControlState.IsValid() && SourceControlState->IsCheckedOut();
					const bool bInDepot = SourceControlState.IsValid() && SourceControlState->IsSourceControlled();
					if ( !bSCCCanEdit && bInDepot && !bIsAssetReadOnlyOnDisk && SourceControlProvider.UsesLocalReadOnlyState() && !bSCCIsCheckedOut )
					{
						bOutPackageLocallyWritable = false;
					}

					// Save the package if the file is writable
					if(bOutPackageLocallyWritable)
					{
						UWorld* WorldAsset = Cast<UWorld>(Asset);

						// Save the package
						EObjectFlags ObjectFlags = (WorldAsset == nullptr)? RF_Standalone : RF_NoFlags;
						
						if (GEditor->SavePackage(Package, WorldAsset, ObjectFlags, *FinalPackageFilename))
						{
							bFailedToCache = false;
						}
					}
				}
			}

			if (bFailedToCache)
			{
				FailedToCacheList.Add(UncachedBlueprints[TickCacheIndex]);
			}

			++TickCacheIndex;

			// Check if done caching Blueprints
			if(TickCacheIndex == UncachedBlueprints.Num())
			{
				ProgressNotification.Pin()->SetCompletionState(SNotificationItem::CS_Success);
				ProgressNotification.Pin()->ExpireAndFadeout();

				ProgressNotification.Pin()->SetText(LOCTEXT("BlueprintIndexComplete", "Finished indexing Blueprints!"));

				FFindInBlueprintSearchManager::Get().FinishedCachingBlueprints(TickCacheIndex, FailedToCacheList);
				return EActiveTimerReturnType::Stop;
			}
			else
			{
				FFormatNamedArguments Args;
				Args.Add(TEXT("Percent"), FText::AsPercent(GetCacheProgress()));
				ProgressNotification.Pin()->SetText(FText::Format(LOCTEXT("BlueprintIndexProgress", "Indexing Blueprints... ({Percent})"), Args));
			}
		}
		return EActiveTimerReturnType::Continue;
	}

private:

	/** The current index, increases at a rate of once per tick */
	int32 TickCacheIndex;

	/** The list of uncached Blueprints that are in the process of being cached */
	TArray<FString> UncachedBlueprints;

	/** Notification that appears and details progress */
	TWeakPtr<SNotificationItem> ProgressNotification;

	/** List of Blueprints that failed to be saved */
	TArray<FString> FailedToCacheList;

	/** TRUE if the caching process is started */
	bool bIsStarted;

	/** TRUE if the user has requested to cancel the caching process */
	bool bIsCancelled;

	/** Guard to prevent TickRecursion */
	bool bRecursionGuard = false;

	/** If TRUE, Blueprints will be checked out and resaved after being loaded */
	bool bCheckOutAndSave;
};

FFindInBlueprintSearchManager& FFindInBlueprintSearchManager::Get()
{
	if (Instance == NULL)
	{
		Instance = new FFindInBlueprintSearchManager();
		Instance->Initialize();
	}

	return *Instance;
}

FFindInBlueprintSearchManager::FFindInBlueprintSearchManager()
	: bIsPausing(false)
	, CachingObject(nullptr)
{
}

FFindInBlueprintSearchManager::~FFindInBlueprintSearchManager()
{
	AssetRegistryModule->Get().OnAssetAdded().RemoveAll(this);
	AssetRegistryModule->Get().OnAssetRemoved().RemoveAll(this);
	AssetRegistryModule->Get().OnAssetRenamed().RemoveAll(this);
	FCoreUObjectDelegates::PreGarbageCollect.RemoveAll(this);
	FCoreUObjectDelegates::PostGarbageCollect.RemoveAll(this);
	FCoreUObjectDelegates::OnAssetLoaded.RemoveAll(this);
}

void FFindInBlueprintSearchManager::Initialize()
{
	AssetRegistryModule = &FModuleManager::LoadModuleChecked<FAssetRegistryModule>(TEXT("AssetRegistry"));
	AssetRegistryModule->Get().OnAssetAdded().AddRaw(this, &FFindInBlueprintSearchManager::OnAssetAdded);
	AssetRegistryModule->Get().OnAssetRemoved().AddRaw(this, &FFindInBlueprintSearchManager::OnAssetRemoved);
	AssetRegistryModule->Get().OnAssetRenamed().AddRaw(this, &FFindInBlueprintSearchManager::OnAssetRenamed);
	FCoreUObjectDelegates::PreGarbageCollect.AddRaw(this, &FFindInBlueprintSearchManager::PauseFindInBlueprintSearch);
	FCoreUObjectDelegates::PostGarbageCollect.AddRaw(this, &FFindInBlueprintSearchManager::UnpauseFindInBlueprintSearch);
	FCoreUObjectDelegates::OnAssetLoaded.AddRaw(this, &FFindInBlueprintSearchManager::OnAssetLoaded);

	if(!GIsSavingPackage)
	{
		// Do an immediate load of the cache to catch any Blueprints that were discovered by the asset registry before we initialized.
		BuildCache();
	}
}

void FFindInBlueprintSearchManager::OnAssetAdded(const FAssetData& InAssetData)
{
	if(InAssetData.GetClass()->IsChildOf(UBlueprint::StaticClass()) || InAssetData.GetClass()->IsChildOf(UWorld::StaticClass()))
	{
		FString BlueprintPackagePath = FPaths::GetPath(InAssetData.ObjectPath.ToString()) / FPaths::GetBaseFilename(InAssetData.ObjectPath.ToString());

		// Confirm that the Blueprint has not been added already, this can occur during duplication of Blueprints.
		int32* IndexPtr = SearchMap.Find(BlueprintPackagePath);
		if(!IndexPtr)
		{
			if(InAssetData.IsAssetLoaded())
			{
				if(InAssetData.GetClass()->IsChildOf(UBlueprint::StaticClass()))
				{
					if(UBlueprint* BlueprintAsset = Cast<UBlueprint>(InAssetData.GetAsset()))
					{
						// Cache the searchable data
						AddOrUpdateBlueprintSearchMetadata(BlueprintAsset);
					}
				}
				else if(InAssetData.GetClass()->IsChildOf(UWorld::StaticClass()))
				{
					UWorld* WorldAsset = Cast<UWorld>(InAssetData.GetAsset());
					if(WorldAsset->PersistentLevel)
					{
						TArray<UBlueprint*> LevelBlueprints;
						LevelBlueprints = WorldAsset->PersistentLevel->GetLevelBlueprints();

						for(UBlueprint* BlueprintAsset : LevelBlueprints)
						{
							// Cache the searchable data
							AddOrUpdateBlueprintSearchMetadata(BlueprintAsset);
						}

					}
				}
			}
			else if(const FString* FiBSearchData = InAssetData.TagsAndValues.Find("FiB"))
			{
				FSearchData NewSearchData;

				NewSearchData.BlueprintPath = InAssetData.ObjectPath.ToString();
				NewSearchData.bMarkedForDeletion = false;

				// Since the asset was not loaded, pull out the searchable data stored in the asset
				NewSearchData.Value = *FiBSearchData;
				AddSearchDataToDatabase(NewSearchData);
			}
			else
			{
				// The asset is uncached, we will want to inform the user that this is the case
				UncachedBlueprints.Add(InAssetData.ObjectPath.ToString());
			}
		}
	}
}

int32 FFindInBlueprintSearchManager::AddSearchDataToDatabase(FSearchData& InSearchData)
{
	int32 ArrayIndex = SearchArray.Add(InSearchData);

	// Add the asset file path to the map along with the index into the array
	SearchMap.Add(InSearchData.BlueprintPath, ArrayIndex);

	return ArrayIndex;
}

void FFindInBlueprintSearchManager::RemoveBlueprintByPath(FString InPath)
{
	int32* SearchIdx = SearchMap.Find(InPath);

	if(SearchIdx)
	{
		SearchArray[*SearchIdx].bMarkedForDeletion = true;
	}
}
void FFindInBlueprintSearchManager::OnAssetRemoved(const class FAssetData& InAssetData)
{
	if(InAssetData.IsAssetLoaded())
	{
		RemoveBlueprintByPath(InAssetData.ObjectPath.ToString());
	}
}

void FFindInBlueprintSearchManager::OnAssetRenamed(const class FAssetData& InAssetData, const FString& InOldName)
{
	// Renaming removes the item from the manager, it will be re-added in the OnAssetAdded event under the new name.
	if(InAssetData.IsAssetLoaded())
	{
		RemoveBlueprintByPath(InOldName);
	}
}

void FFindInBlueprintSearchManager::OnAssetLoaded(UObject* InAsset)
{
	UBlueprint* BlueprintAsset = nullptr;
	FString BlueprintPath = InAsset->GetPathName();

	if(UWorld* WorldAsset = Cast<UWorld>(InAsset))
	{
		if(WorldAsset->PersistentLevel)
		{
			BlueprintAsset = Cast<UBlueprint>((UObject*)WorldAsset->PersistentLevel->GetLevelScriptBlueprint(true));
			if(BlueprintAsset)
			{
				BlueprintPath = BlueprintAsset->GetPathName();
			}
		}
	}
	else
	{
		BlueprintAsset = Cast<UBlueprint>(InAsset);
	}

	if(BlueprintAsset)
	{
		// Find and update the item in the search array. Searches may currently be active, this will do no harm to them

		// Confirm that the Blueprint has not been added already, this can occur during duplication of Blueprints.
		int32* IndexPtr = SearchMap.Find(BlueprintPath);

		// The asset registry might not have informed us of this asset yet.
		if(IndexPtr)
		{
			// That index should never have a Blueprint already, but if it does, it should be the same Blueprint!
			ensureMsgf(!SearchArray[*IndexPtr].Blueprint.IsValid() || SearchArray[*IndexPtr].Blueprint == BlueprintAsset, TEXT("Blueprint in database has path %s and is being stomped by %s"), *(SearchArray[*IndexPtr].BlueprintPath), *BlueprintPath);
			ensureMsgf(!SearchArray[*IndexPtr].Blueprint.IsValid() || SearchArray[*IndexPtr].BlueprintPath == BlueprintPath, TEXT("Blueprint in database has path %s and is being stomped by %s"), *(SearchArray[*IndexPtr].BlueprintPath), *BlueprintPath);
			SearchArray[*IndexPtr].Blueprint = BlueprintAsset;
		}
	}
}

FString FFindInBlueprintSearchManager::GatherBlueprintSearchMetadata(const UBlueprint* Blueprint)
{	
	FTemporarilyUseFriendlyNodeTitles TemporarilyUseFriendlyNodeTitles;

	FString SearchMetaData;

	// The search registry tags for a Blueprint are all in Json
	TSharedRef< BlueprintSearchMetaDataHelpers::TJsonFindInBlueprintStringWriter<TCondensedJsonPrintPolicy<TCHAR>> > Writer = BlueprintSearchMetaDataHelpers::TJsonFindInBlueprintStringWriter<TCondensedJsonPrintPolicy<TCHAR>>::Create( &SearchMetaData );

	TMap<FString, TMap<FString,int>> AllPaths;
	Writer->WriteObjectStart();

	// Only pull properties if the Blueprint has been compiled
	if(Blueprint->SkeletonGeneratedClass)
	{
		Writer->WriteArrayStart(FFindInBlueprintSearchTags::FiB_Properties);
		{
			for( const FBPVariableDescription& Variable : Blueprint->NewVariables )
			{
				BlueprintSearchMetaDataHelpers::SaveVariableDescriptionToJson(Writer, Blueprint, Variable);
			}
		}
		Writer->WriteArrayEnd(); // Properties
	}

	// Gather all graph searchable data
	TArray< UEdGraph* > SubGraphs;
	BlueprintSearchMetaDataHelpers::GatherGraphSearchData(Writer, Blueprint, Blueprint->UbergraphPages, FFindInBlueprintSearchTags::FiB_UberGraphs, &SubGraphs);
	BlueprintSearchMetaDataHelpers::GatherGraphSearchData(Writer, Blueprint, Blueprint->FunctionGraphs, FFindInBlueprintSearchTags::FiB_Functions, &SubGraphs);
	BlueprintSearchMetaDataHelpers::GatherGraphSearchData(Writer, Blueprint, Blueprint->MacroGraphs, FFindInBlueprintSearchTags::FiB_Macros, &SubGraphs);
	// Sub graphs are processed separately so that they do not become children in the TreeView, cluttering things up if the tree is deep
	BlueprintSearchMetaDataHelpers::GatherGraphSearchData(Writer, Blueprint, SubGraphs, FFindInBlueprintSearchTags::FiB_SubGraphs, NULL);

	// Gather all SCS components
	// If we have an SCS but don't support it, then we remove it
	if(Blueprint->SimpleConstructionScript)
	{
		// Remove any SCS variable nodes
		TArray<USCS_Node*> AllSCSNodes = Blueprint->SimpleConstructionScript->GetAllNodes();
		Writer->WriteArrayStart(FFindInBlueprintSearchTags::FiB_Components);
		for (TFieldIterator<UProperty> PropertyIt(Blueprint->SkeletonGeneratedClass, EFieldIteratorFlags::ExcludeSuper); PropertyIt; ++PropertyIt)
		{
			UProperty* Property = *PropertyIt;
			UObjectPropertyBase* Obj = Cast<UObjectPropertyBase>(Property);
			const bool bComponentProperty = Obj && Obj->PropertyClass ? Obj->PropertyClass->IsChildOf<UActorComponent>() : false;
			FName PropName = Property->GetFName();
			if(bComponentProperty && FBlueprintEditorUtils::FindSCS_Node(Blueprint, PropName) != INDEX_NONE)
			{
				FEdGraphPinType PropertyPinType;
				if(UEdGraphSchema_K2::StaticClass()->GetDefaultObject<UEdGraphSchema_K2>()->ConvertPropertyToPinType(Property, PropertyPinType))
				{
					Writer->WriteObjectStart();
					{
						Writer->WriteValue(FFindInBlueprintSearchTags::FiB_Name, FText::FromName(PropName));
						Writer->WriteValue(FFindInBlueprintSearchTags::FiB_IsSCSComponent, true);
						SavePinTypeToJson(Writer,  PropertyPinType);
					}
					Writer->WriteObjectEnd();
				}
			}
		}
		Writer->WriteArrayEnd(); // Components
	}

	Writer->WriteObjectEnd();
	Writer->Close();

	SearchMetaData = Writer->GetSerializedLookupTable() + SearchMetaData;
	return SearchMetaData;
}

void FFindInBlueprintSearchManager::AddOrUpdateBlueprintSearchMetadata(UBlueprint* InBlueprint, bool bInForceReCache/* = false*/)
{
	check(InBlueprint);

	// Allow only one thread modify the search data at a time
	FScopeLock ScopeLock(&SafeModifyCacheCriticalSection);

	FString BlueprintPath;
	if(FBlueprintEditorUtils::IsLevelScriptBlueprint(InBlueprint))
	{
		if(UWorld* World = InBlueprint->GetTypedOuter<UWorld>())
		{
			BlueprintPath = World->GetPathName();
		}
	}
	else
	{
		BlueprintPath = InBlueprint->GetPathName();
	}

	int32* IndexPtr = SearchMap.Find(BlueprintPath);
	int32 Index = 0;
	if(!IndexPtr)
	{
		FSearchData SearchData;
		SearchData.Blueprint = InBlueprint;
		SearchData.BlueprintPath = BlueprintPath;

		Index = AddSearchDataToDatabase(SearchData);
	}
	else
	{
		Index = *IndexPtr;
	}

	// Build the search data
	SearchArray[Index].BlueprintPath = BlueprintPath;

	// Cannot successfully gather most searchable data if there is no SkeletonGeneratedClass, so don't try, leave it as whatever it was last set to
	if(InBlueprint->SkeletonGeneratedClass != nullptr)
	{
		SearchArray[Index].Value = GatherBlueprintSearchMetadata(InBlueprint);
	}
	SearchArray[Index].bMarkedForDeletion = false;
}

void FFindInBlueprintSearchManager::BeginSearchQuery(const FStreamSearch* InSearchOriginator)
{
	// Cannot begin a search thread while saving
	FScopeLock ScopeLock(&PauseThreadsCriticalSection);
	FScopeLock ScopeLock2(&SafeQueryModifyCriticalSection);

	ActiveSearchCounter.Increment();
	ActiveSearchQueries.FindOrAdd(InSearchOriginator) = 0;
}

bool FFindInBlueprintSearchManager::ContinueSearchQuery(const FStreamSearch* InSearchOriginator, FSearchData& OutSearchData)
{
	// Check if the thread has been told to pause, this occurs for the Garbage Collector and for saving to disk
	if(bIsPausing == true)
	{
		// Pause all searching, the GC is running and we will also be saving the database
		ActiveSearchCounter.Decrement();
		FScopeLock ScopeLock(&PauseThreadsCriticalSection);
		ActiveSearchCounter.Increment();
	}

	int32* SearchIdxPtr = NULL;

	{
		// Must lock this behind a critical section to ensure that no other thread is accessing it at the same time
		FScopeLock ScopeLock(&SafeQueryModifyCriticalSection);
		SearchIdxPtr = ActiveSearchQueries.Find(InSearchOriginator);
	}

	if(SearchIdxPtr)
	{
		int32& SearchIdx = *SearchIdxPtr;
		while(SearchIdx < SearchArray.Num())
		{
			// If the Blueprint is not marked for deletion, and the asset is valid, we will check to see if we want to refresh the searchable data.
			if( SearchArray[SearchIdx].bMarkedForDeletion || (SearchArray[SearchIdx].Blueprint.IsValid() && SearchArray[SearchIdx].Blueprint->HasAllFlags(RF_PendingKill)) )
			{
				// Mark it for deletion, it will be removed on next save
				SearchArray[SearchIdx].bMarkedForDeletion = true;
			}
			else
			{
 				OutSearchData = SearchArray[SearchIdx++];
				return true;
			}

			++SearchIdx;
		}
	}

	{
		// Must lock this behind a critical section to ensure that no other thread is accessing it at the same time
		FScopeLock ScopeLock(&SafeQueryModifyCriticalSection);
		ActiveSearchQueries.Remove(InSearchOriginator);
	}
	ActiveSearchCounter.Decrement();

	return false;
}

void FFindInBlueprintSearchManager::EnsureSearchQueryEnds(const class FStreamSearch* InSearchOriginator)
{
	// Must lock this behind a critical section to ensure that no other thread is accessing it at the same time
	FScopeLock ScopeLock(&SafeQueryModifyCriticalSection);
	int32* SearchIdxPtr = ActiveSearchQueries.Find(InSearchOriginator);

	// If the search thread is still considered active, remove it
	if(SearchIdxPtr)
	{
		ActiveSearchQueries.Remove(InSearchOriginator);
		ActiveSearchCounter.Decrement();
	}
}

float FFindInBlueprintSearchManager::GetPercentComplete(const FStreamSearch* InSearchOriginator) const
{
	FScopeLock ScopeLock(&SafeQueryModifyCriticalSection);
	const int32* SearchIdxPtr = ActiveSearchQueries.Find(InSearchOriginator);

	float ReturnPercent = 0.0f;

	if(SearchIdxPtr)
	{
		ReturnPercent = (float)*SearchIdxPtr / (float)SearchArray.Num();
	}

	return ReturnPercent;
}

FString FFindInBlueprintSearchManager::QuerySingleBlueprint(UBlueprint* InBlueprint, bool bInRebuildSearchData/* = true*/)
{
	if(bInRebuildSearchData)
	{
		// Update the Blueprint, make sure it is fully up-to-date
		AddOrUpdateBlueprintSearchMetadata(InBlueprint, true);
	}

	FString Key = InBlueprint->GetPathName();
	if (ULevel* LevelOuter = Cast<ULevel>(InBlueprint->GetOuter()))
	{
		if (UWorld* WorldOuter = Cast<UWorld>(LevelOuter->GetOuter()))
		{
			Key = WorldOuter->GetPathName();
		}
	}
	int32* ArrayIdx = SearchMap.Find(Key);
	// This should always be true since we make sure to refresh the search data for this Blueprint when doing the search, unless we do not rebuild the searchable data
	check((bInRebuildSearchData && ArrayIdx && *ArrayIdx < SearchArray.Num()) || !bInRebuildSearchData);

	if(ArrayIdx)
	{
		return SearchArray[*ArrayIdx].Value;
	}
	return FString();
}

void FFindInBlueprintSearchManager::PauseFindInBlueprintSearch()
{
	// Lock the critical section and flag that threads need to pause, they will pause when they can
	PauseThreadsCriticalSection.Lock();
	bIsPausing = true;

	// It is UNSAFE to lock any other critical section here, threads need them to finish a cycle of searching. Next cycle they will pause

	// Wait until all threads have come to a stop, it won't take long
	while(ActiveSearchCounter.GetValue() > 0)
	{
		FPlatformProcess::Sleep(0.1f);
	}
}

void FFindInBlueprintSearchManager::UnpauseFindInBlueprintSearch()
{
	// Before unpausing, we clean the cache of any excess data to keep it from bloating in size
	CleanCache();
	bIsPausing = false;

	// Release the threads to continue searching.
	PauseThreadsCriticalSection.Unlock();
}

void FFindInBlueprintSearchManager::CleanCache()
{
	// *NOTE* SaveCache is a thread safe operation by design, all searching threads are paused during the operation so there is no critical section locking

	// We need to cache where the active queries are so that we can put them back in a safe and expected position
	TMap< const FStreamSearch*, FString > CacheQueries;
	for( auto It = ActiveSearchQueries.CreateIterator() ; It ; ++It )
	{
	 	const FStreamSearch* ActiveSearch = It.Key();
	 	check(ActiveSearch);
	 	{
			FSearchData searchData;
	 		ContinueSearchQuery(ActiveSearch, searchData);

			FString CachePath = searchData.BlueprintPath;
	 		CacheQueries.Add(ActiveSearch, CachePath);
	 	}
	}

	TMap<FString, int> NewSearchMap;
	TArray<FSearchData> NewSearchArray;

	for(auto& SearchValuePair : SearchMap)
	{
		// Here it builds the new map/array, clean of deleted content.

		// If the database item is not marked for deletion and not pending kill (if loaded), keep it in the database
		if( !SearchArray[SearchValuePair.Value].bMarkedForDeletion && !(SearchArray[SearchValuePair.Value].Blueprint.IsValid() && SearchArray[SearchValuePair.Value].Blueprint->HasAllFlags(RF_PendingKill)) )
		{
			// Build the new map/array
			NewSearchMap.Add(SearchValuePair.Key, NewSearchArray.Add(MoveTemp(SearchArray[SearchValuePair.Value])) );
		}
		else
		{
			// Level Blueprints are destroyed when you open a new level, we need to re-add it as an unloaded asset so long as they were not marked for deletion
			if(!SearchArray[SearchValuePair.Value].bMarkedForDeletion)
			{
				SearchArray[SearchValuePair.Value].Blueprint = nullptr;

				AssetRegistryModule = &FModuleManager::LoadModuleChecked<FAssetRegistryModule>(TEXT("AssetRegistry"));

				// The asset was not user deleted, so this should usually find the asset. New levels can be deleted if they were not saved
				FAssetData AssetData = AssetRegistryModule->Get().GetAssetByObjectPath(*SearchArray[SearchValuePair.Value].BlueprintPath);
				if(AssetData.IsValid())
				{
					if(const FString* FiBSearchData = AssetData.TagsAndValues.Find("FiB"))
					{
						SearchArray[SearchValuePair.Value].Value = *FiBSearchData;
					}
					// Build the new map/array
					NewSearchMap.Add(SearchValuePair.Key, NewSearchArray.Add(SearchArray[SearchValuePair.Value]) );
				}
			}
		}
	}

	SearchMap = MoveTemp( NewSearchMap );
	SearchArray = MoveTemp( NewSearchArray );

	// After the search, we have to place the active search queries where they belong
	for( auto& CacheQuery : CacheQueries )
	{
	 	int32 NewMappedIndex = 0;
	 	// If the CachePath has a length, it means it is valid, otherwise we are at the end and there are no more search results, leave the query there so it can handle shutdown on it's own
	 	if(CacheQuery.Value.Len() > 0)
	 	{
	 		int32* NewMappedIndexPtr = SearchMap.Find(CacheQuery.Value);
	 		check(NewMappedIndexPtr);
	 
	 		NewMappedIndex = *NewMappedIndexPtr;
	 	}
	 	else
	 	{
	 		NewMappedIndex = SearchArray.Num();
	 	}
	 
		// Update the active search to the new index of where it is at in the search
	 	*(ActiveSearchQueries.Find(CacheQuery.Key)) = NewMappedIndex;
	}
}

void FFindInBlueprintSearchManager::BuildCache()
{
	AssetRegistryModule = &FModuleManager::LoadModuleChecked<FAssetRegistryModule>(TEXT("AssetRegistry"));

	TArray< FAssetData > BlueprintAssets;
	FARFilter ClassFilter;
	ClassFilter.bRecursiveClasses = true;
	ClassFilter.ClassNames.Add(UBlueprint::StaticClass()->GetFName());
	ClassFilter.ClassNames.Add(UWorld::StaticClass()->GetFName());

	AssetRegistryModule->Get().GetAssets(ClassFilter, BlueprintAssets);
	
	for( FAssetData& Asset : BlueprintAssets )
	{
		OnAssetAdded(Asset);
	}
}

FText FFindInBlueprintSearchManager::ConvertHexStringToFText(FString InHexString)
{
	TArray<uint8> SerializedData;
	SerializedData.AddZeroed(InHexString.Len());

	HexToBytes(InHexString, SerializedData.GetData());

	FText ResultText;

	FMemoryReader Ar(SerializedData);
	Ar << ResultText;
	Ar.Close();

	return ResultText;
}

FString FFindInBlueprintSearchManager::ConvertFTextToHexString(FText InValue)
{
	TArray<uint8> SerializedData;
	FMemoryWriter Ar(SerializedData);

	Ar << InValue;
	Ar.Close();

	return BytesToHex(SerializedData.GetData(), SerializedData.Num());
}

void FFindInBlueprintSearchManager::OnCacheAllUncachedBlueprints(bool bInSourceControlActive, bool bCheckoutAndSave)
{
	// Multiple threads can be adding to this at the same time
	FScopeLock ScopeLock(&SafeModifyCacheCriticalSection);

	if(bInSourceControlActive && bCheckoutAndSave)
	{
		FEditorFileUtils::CheckoutPackages(UncachedBlueprints);
	}

	// Start the cache process.
	CachingObject->Start();
}

void FFindInBlueprintSearchManager::CacheAllUncachedBlueprints(TWeakPtr< SFindInBlueprints > InSourceWidget, FWidgetActiveTimerDelegate& OutActiveTimerDelegate)
{
	// Do not start another caching process if one is in progress
	if(!IsCacheInProgress())
	{
		FText DialogTitle = LOCTEXT("ConfirmIndexAll_Title", "Indexing All");
		FFormatNamedArguments Args;
		Args.Add(TEXT("PackageCount"), UncachedBlueprints.Num());
<<<<<<< HEAD
		const EAppReturnType::Type ReturnValue = FMessageDialog::Open(EAppMsgType::YesNoCancel, FText::Format(LOCTEXT("CacheAllConfirmationMessage", "This process can take a long time and the editor may become unresponsive; there are {PackageCount} Blueprints to load.\n\nWould you like to checkout, load, and save all Blueprints to make this indexing permanant? Otherwise, all Blueprints will still be loaded but you will be required to re-index the next time you start the editor!"), Args), &DialogTitle);
=======
		const EAppReturnType::Type ReturnValue = FMessageDialog::Open(EAppMsgType::YesNoCancel, FText::Format(LOCTEXT("CacheAllConfirmationMessage", "This process can take a long time and the editor may become unresponsive; there are {PackageCount} Blueprints to load.\n\nWould you like to checkout, load, and save all Blueprints to make this indexing permanent? Otherwise, all Blueprints will still be loaded but you will be required to re-index the next time you start the editor!"), Args), &DialogTitle);
>>>>>>> a8a797ea

		// If Yes is chosen, checkout and save all Blueprints, if No is chosen, only load all Blueprints
		if (ReturnValue != EAppReturnType::Cancel)
		{
			// Add all failed to cache Blueprints to the UncachedBlueprints list and resubmit for caching
			UncachedBlueprints.Append(FailedToCachePaths);
			FailedToCachePaths.Empty();

<<<<<<< HEAD
			CachingObject = new FCacheAllBlueprintsTickableObject(UncachedBlueprints, ReturnValue == EAppReturnType::Yes);
			OutActiveTimerDelegate.BindRaw(CachingObject, &FCacheAllBlueprintsTickableObject::Tick);

			if(!ISourceControlModule::Get().IsEnabled() && ReturnValue == EAppReturnType::Yes)
			{
				// Offer to start up Source Control
				ISourceControlModule::Get().ShowLoginDialog(FSourceControlLoginClosed::CreateRaw(this, &FFindInBlueprintSearchManager::OnCacheAllUncachedBlueprints), ELoginWindowMode::Modeless, EOnLoginWindowStartup::PreserveProvider);
			}
			else
			{
				OnCacheAllUncachedBlueprints(true);
=======
			const bool bCheckoutAndSave = ReturnValue == EAppReturnType::Yes;
			CachingObject = new FCacheAllBlueprintsTickableObject(UncachedBlueprints, bCheckoutAndSave);
			OutActiveTimerDelegate.BindRaw(CachingObject, &FCacheAllBlueprintsTickableObject::Tick);

			const bool bIsSourceControlEnabled = ISourceControlModule::Get().IsEnabled();
			if(!bIsSourceControlEnabled && bCheckoutAndSave)
			{
				// Offer to start up Source Control
				ISourceControlModule::Get().ShowLoginDialog(FSourceControlLoginClosed::CreateRaw(this, &FFindInBlueprintSearchManager::OnCacheAllUncachedBlueprints, bCheckoutAndSave), ELoginWindowMode::Modeless, EOnLoginWindowStartup::PreserveProvider);
			}
			else
			{
				OnCacheAllUncachedBlueprints(bIsSourceControlEnabled, bCheckoutAndSave);
>>>>>>> a8a797ea
			}

			SourceCachingWidget = InSourceWidget;
		}
	}
}

void FFindInBlueprintSearchManager::CancelCacheAll(SFindInBlueprints* InFindInBlueprintWidget)
{
	if(IsCacheInProgress() && ((SourceCachingWidget.IsValid() && SourceCachingWidget.Pin().Get() == InFindInBlueprintWidget) || !SourceCachingWidget.IsValid()))
	{
		CachingObject->OnCancelCaching(!SourceCachingWidget.IsValid());
		SourceCachingWidget.Reset();
	}
}

int32 FFindInBlueprintSearchManager::GetCurrentCacheIndex() const
{
	int32 CachingIndex = 0;
	if(CachingObject)
	{
		CachingIndex = CachingObject->GetCurrentCacheIndex();
	}

	return CachingIndex;
}

FString FFindInBlueprintSearchManager::GetCurrentCacheBlueprintName() const
{
	FString CachingBPName;
	if(CachingObject)
	{
		CachingBPName = CachingObject->GetCurrentCacheBlueprintName();
	}

	return CachingBPName;
}

float  FFindInBlueprintSearchManager::GetCacheProgress() const
{
	float ReturnCacheValue = 1.0f;

	if(CachingObject)
	{
		ReturnCacheValue = CachingObject->GetCacheProgress();
	}

	return ReturnCacheValue;
}

void FFindInBlueprintSearchManager::FinishedCachingBlueprints(int32 InNumberCached, TArray<FString>& InFailedToCacheList)
{
	// Multiple threads could be adding to this at the same time
	FScopeLock ScopeLock(&SafeModifyCacheCriticalSection);

	FailedToCachePaths = InFailedToCacheList;

	// Clean out the list by the count that were successfully cached, this allows us to continue the caching later.
	UncachedBlueprints.RemoveAt(0, InNumberCached);

	// Signal the callback, so the source FindInBlueprint can resubmit their search queries
	if(SourceCachingWidget.IsValid())
	{
		SourceCachingWidget.Pin()->OnCacheComplete();
	}
	SourceCachingWidget.Reset();

	// Delete the object and NULL it out so we can do it again in the future if needed (if it was canceled)
	delete CachingObject;
	CachingObject = nullptr;
}

bool FFindInBlueprintSearchManager::IsCacheInProgress() const
{
	return CachingObject != nullptr;
}

TSharedPtr< FJsonObject > FFindInBlueprintSearchManager::ConvertJsonStringToObject(FString InJsonString, TMap<int32, FText>& OutFTextLookupTable)
{
	/** The searchable data is more complicated than a Json string, the Json being the main searchable body that is parsed. Below is a diagram of the full data:
	 *  | int32 "Size" | TMap "Lookup Table" | Json String |
	 *
	 * Size: The size of the TMap in bytes
	 * Lookup Table: The Json's identifiers and string values are in Hex strings and stored in a TMap, the Json stores these values as ints and uses them as the Key into the TMap
	 * Json String: The Json string to be deserialized in full
	 */
	TArray<uint8> DerivedData;

	// SearchData is currently the full string
	// We want to first extract the size of the TMap we will be serializing
	int32 SizeOfData;
	FBufferReader ReaderStream((void*)*InJsonString, InJsonString.Len() * sizeof(TCHAR), false);

 	// Read, as a byte string, the number of characters composing the Lookup Table for the Json.
	SizeOfData = FiBSerializationHelpers::Deserialize<int32>(ReaderStream);

 	// With the size of the TMap in hand, let's serialize JUST that (as a byte string)
	TMap<int32, FText> LookupTable;
	OutFTextLookupTable = LookupTable = FiBSerializationHelpers::Deserialize< TMap<int32, FText> >(ReaderStream, SizeOfData);

	// The original BufferReader should be positioned at the Json
	TSharedPtr< FJsonObject > JsonObject = NULL;
	TSharedRef< TJsonReader<> > Reader = BlueprintSearchMetaDataHelpers::SearchMetaDataReader::Create( &ReaderStream, LookupTable );
	FJsonSerializer::Deserialize( Reader, JsonObject );

	return JsonObject;
}

#undef LOCTEXT_NAMESPACE<|MERGE_RESOLUTION|>--- conflicted
+++ resolved
@@ -1461,11 +1461,7 @@
 		FText DialogTitle = LOCTEXT("ConfirmIndexAll_Title", "Indexing All");
 		FFormatNamedArguments Args;
 		Args.Add(TEXT("PackageCount"), UncachedBlueprints.Num());
-<<<<<<< HEAD
-		const EAppReturnType::Type ReturnValue = FMessageDialog::Open(EAppMsgType::YesNoCancel, FText::Format(LOCTEXT("CacheAllConfirmationMessage", "This process can take a long time and the editor may become unresponsive; there are {PackageCount} Blueprints to load.\n\nWould you like to checkout, load, and save all Blueprints to make this indexing permanant? Otherwise, all Blueprints will still be loaded but you will be required to re-index the next time you start the editor!"), Args), &DialogTitle);
-=======
 		const EAppReturnType::Type ReturnValue = FMessageDialog::Open(EAppMsgType::YesNoCancel, FText::Format(LOCTEXT("CacheAllConfirmationMessage", "This process can take a long time and the editor may become unresponsive; there are {PackageCount} Blueprints to load.\n\nWould you like to checkout, load, and save all Blueprints to make this indexing permanent? Otherwise, all Blueprints will still be loaded but you will be required to re-index the next time you start the editor!"), Args), &DialogTitle);
->>>>>>> a8a797ea
 
 		// If Yes is chosen, checkout and save all Blueprints, if No is chosen, only load all Blueprints
 		if (ReturnValue != EAppReturnType::Cancel)
@@ -1474,19 +1470,6 @@
 			UncachedBlueprints.Append(FailedToCachePaths);
 			FailedToCachePaths.Empty();
 
-<<<<<<< HEAD
-			CachingObject = new FCacheAllBlueprintsTickableObject(UncachedBlueprints, ReturnValue == EAppReturnType::Yes);
-			OutActiveTimerDelegate.BindRaw(CachingObject, &FCacheAllBlueprintsTickableObject::Tick);
-
-			if(!ISourceControlModule::Get().IsEnabled() && ReturnValue == EAppReturnType::Yes)
-			{
-				// Offer to start up Source Control
-				ISourceControlModule::Get().ShowLoginDialog(FSourceControlLoginClosed::CreateRaw(this, &FFindInBlueprintSearchManager::OnCacheAllUncachedBlueprints), ELoginWindowMode::Modeless, EOnLoginWindowStartup::PreserveProvider);
-			}
-			else
-			{
-				OnCacheAllUncachedBlueprints(true);
-=======
 			const bool bCheckoutAndSave = ReturnValue == EAppReturnType::Yes;
 			CachingObject = new FCacheAllBlueprintsTickableObject(UncachedBlueprints, bCheckoutAndSave);
 			OutActiveTimerDelegate.BindRaw(CachingObject, &FCacheAllBlueprintsTickableObject::Tick);
@@ -1500,7 +1483,6 @@
 			else
 			{
 				OnCacheAllUncachedBlueprints(bIsSourceControlEnabled, bCheckoutAndSave);
->>>>>>> a8a797ea
 			}
 
 			SourceCachingWidget = InSourceWidget;
