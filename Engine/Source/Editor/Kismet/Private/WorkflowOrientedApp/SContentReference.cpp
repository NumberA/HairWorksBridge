--- conflicted
+++ resolved
@@ -79,22 +79,7 @@
 		.VAlign(VAlign_Center)
 		.Padding(1,0)
 		[
-<<<<<<< HEAD
-			SAssignNew(PickerComboButton, SComboButton)
-			.ButtonStyle( FEditorStyle::Get(), "NoBorder" )
-			.ContentPadding(1.f)
-			.Visibility(this, &SContentReference::GetPickButtonVisibility)
-			.OnGetMenuContent( this, &SContentReference::MakeAssetPickerMenu )
-			.HasDownArrow(false)
-			.ToolTipText(LOCTEXT("PickAsset", "Pick an asset from a popup menu"))
-			.ButtonContent()
-			[
-				SNew(SImage)
-				.Image( FEditorStyle::GetBrush(InArgs._Style, ".PickAsset") )
-			]
-=======
 			PickerComboButton.ToSharedRef()
->>>>>>> cce8678d
 		]
 			
 		// Find in content browser button
@@ -266,8 +251,6 @@
 	else
 	{
 		return LOCTEXT("NullReferenceTooltip", "(None)");
-<<<<<<< HEAD
-=======
 	}
 }
 
@@ -282,7 +265,6 @@
 	if (UObject* Asset = AssetReference.Get())
 	{
 		GEditor->EditObject(Asset);
->>>>>>> cce8678d
 	}
 }
 
