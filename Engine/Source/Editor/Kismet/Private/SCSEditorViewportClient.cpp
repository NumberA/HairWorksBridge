// Copyright 1998-2014 Epic Games, Inc. All Rights Reserved.

#include "BlueprintEditorPrivatePCH.h"
#include "PreviewScene.h"
#include "SSCSEditorViewport.h"
#include "SCSEditorViewportClient.h"
#include "SSCSEditor.h"
#include "Runtime/Engine/Public/Slate/SceneViewport.h"
#include "BlueprintEditor.h"
#include "BlueprintEditorUtils.h"
#include "SKismetInspector.h"
#include "MouseDeltaTracker.h"
#include "ScopedTransaction.h"
#include "SoundDefinitions.h"
#include "Editor/UnrealEd/Public/Kismet2/ComponentEditorUtils.h"
#include "ISCSEditorCustomization.h"

DEFINE_LOG_CATEGORY_STATIC(LogSCSEditorViewport, Log, All);

namespace
{
	/** Automatic translation applied to the camera in the default editor viewport logic when orbit mode is enabled. */
	const float AutoViewportOrbitCameraTranslate = 256.0f;

	void DrawAngles(FCanvas* Canvas, int32 XPos, int32 YPos, EAxisList::Type ManipAxis, FWidget::EWidgetMode MoveMode, const FRotator& Rotation, const FVector& Translation)
	{
		FString OutputString(TEXT(""));
		if(MoveMode == FWidget::WM_Rotate && Rotation.IsZero() == false)
		{
			//Only one value moves at a time
			const FVector EulerAngles = Rotation.Euler();
			if(ManipAxis == EAxisList::X)
			{
				OutputString += FString::Printf(TEXT("Roll: %0.2f"), EulerAngles.X);
			}
			else if(ManipAxis == EAxisList::Y)
			{
				OutputString += FString::Printf(TEXT("Pitch: %0.2f"), EulerAngles.Y);
			}
			else if(ManipAxis == EAxisList::Z)
			{
				OutputString += FString::Printf(TEXT("Yaw: %0.2f"), EulerAngles.Z);
			}
		}
		else if(MoveMode == FWidget::WM_Translate && Translation.IsZero() == false)
		{
			//Only one value moves at a time
			if(ManipAxis == EAxisList::X)
			{
				OutputString += FString::Printf(TEXT(" %0.2f"), Translation.X);
			}
			else if(ManipAxis == EAxisList::Y)
			{
				OutputString += FString::Printf(TEXT(" %0.2f"), Translation.Y);
			}
			else if(ManipAxis == EAxisList::Z)
			{
				OutputString += FString::Printf(TEXT(" %0.2f"), Translation.Z);
			}
		}

		if(OutputString.Len() > 0)
		{
			FCanvasTextItem TextItem( FVector2D(XPos, YPos), FText::FromString( OutputString ), GEngine->GetSmallFont(), FLinearColor::White );
			Canvas->DrawItem( TextItem );
		} 
	}

	template<typename T>
	bool PropagateTransformPropertyChange(AActor* InOwner, USceneComponent* InSceneComponent, T& CurrentValue, const T& OldDefaultValue, const T& NewDefaultValue)
	{
		check(InSceneComponent);

		// Only propagate the change if the current value matches the previous default value
		if(NewDefaultValue != OldDefaultValue && CurrentValue == OldDefaultValue)
		{
			// Ensure that this instance will be included in any undo/redo operations, and record it into the transaction buffer.
			// Note: We don't do this for components that originate from script, because they will be re-instanced from the template after an undo, so there is no need to record them.
			if(!InSceneComponent->bCreatedByConstructionScript)
			{
				InSceneComponent->SetFlags(RF_Transactional);
				InSceneComponent->Modify();
			}

			// We must also modify the owner, because we'll need script components to be reconstructed as part of an undo operation.
			if(InOwner != NULL)
			{
				InOwner->Modify();
			}

			// Modify the value
			CurrentValue = NewDefaultValue;

			// Re-register the component with the scene so that transforms are updated for display
			InSceneComponent->ReregisterComponent();

			return true;
		}

		return false;
	}
}

/////////////////////////////////////////////////////////////////////////
// FSCSEditorViewportClient

FSCSEditorViewportClient::FSCSEditorViewportClient(TWeakPtr<FBlueprintEditor>& InBlueprintEditorPtr, FPreviewScene& InPreviewScene)
	: FEditorViewportClient(&InPreviewScene)
	,BlueprintEditorPtr(InBlueprintEditorPtr)
	,PreviewBlueprint(NULL)
	,PreviewActorBounds(ForceInitToZero)
	,bIsManipulating(false)
	,ScopedTransaction(NULL)
	,bIsSimulateEnabled(false)
{
	WidgetMode = FWidget::WM_Translate;
	WidgetCoordSystem = COORD_Local;
	EngineShowFlags.DisableAdvancedFeatures();

	check(Widget);
	Widget->SetSnapEnabled(true);

	// Selectively set particular show flags that we need
	EngineShowFlags.TextRender = 1;
	EngineShowFlags.SelectionOutline = GetDefault<ULevelEditorViewportSettings>()->bUseSelectionOutline;

	// Set if the grid will be drawn
	DrawHelper.bDrawGrid = GEditor->GetEditorUserSettings().bSCSEditorShowGrid;

	// now add floor
	EditorFloorComp = ConstructObject<UStaticMeshComponent>(UStaticMeshComponent::StaticClass());

	UStaticMesh* FloorMesh = LoadObject<UStaticMesh>(NULL, TEXT("/Engine/EditorMeshes/PhAT_FloorBox.PhAT_FloorBox"), NULL, LOAD_None, NULL);
	if (ensure(FloorMesh))
	{
		EditorFloorComp->SetStaticMesh(FloorMesh);
	}

	UMaterial* Material = LoadObject<UMaterial>(NULL, TEXT("/Engine/EditorMaterials/PersonaFloorMat.PersonaFloorMat"), NULL, LOAD_None, NULL);
	if (ensure(Material))
	{
		EditorFloorComp->SetMaterial(0, Material);
	}

	EditorFloorComp->SetRelativeScale3D(FVector(3.f, 3.f, 1.f));
	EditorFloorComp->SetVisibility(GEditor->GetEditorUserSettings().bSCSEditorShowFloor);
	EditorFloorComp->SetCollisionEnabled(GEditor->GetEditorUserSettings().bSCSEditorShowFloor? ECollisionEnabled::QueryAndPhysics : ECollisionEnabled::NoCollision);
	PreviewScene->AddComponent(EditorFloorComp, FTransform::Identity);

	// Turn off so that actors added to the world do not have a lifespan (so they will not auto-destroy themselves).
	PreviewScene->GetWorld()->bBegunPlay = false;
}

FSCSEditorViewportClient::~FSCSEditorViewportClient()
{
	// Ensure that an in-progress transaction is ended
	EndTransaction();

	// Clean up the preview
	DestroyPreview();
}

void FSCSEditorViewportClient::Tick(float DeltaSeconds)
{
	FEditorViewportClient::Tick(DeltaSeconds);

	// Register the selection override delegate for the preview actor's components
	TSharedRef<SSCSEditor> SCSEditor = BlueprintEditorPtr.Pin()->GetSCSEditor();
	AActor* PreviewActor = GetPreviewActor();
	if (PreviewActor != NULL)
	{
		TArray<UPrimitiveComponent*> PrimitiveComponents;
		PreviewActor->GetComponents(PrimitiveComponents);

		for (int32 CompIdx = 0; CompIdx < PrimitiveComponents.Num(); ++CompIdx)
		{
			UPrimitiveComponent* PrimComponent = PrimitiveComponents[CompIdx];
			if (!PrimComponent->SelectionOverrideDelegate.IsBound())
			{
				SCSEditor->SetSelectionOverride(PrimComponent);
			}
		}
	}

	// Tick the preview scene world.
	if (!GIntraFrameDebuggingGameThread)
	{
		// Ensure that the preview actor instance is up-to-date for component editing (e.g. after compiling the Blueprint, the actor may be reinstanced outside of this class)
		if(PreviewActor != BlueprintEditorPtr.Pin()->GetBlueprintObj()->SimpleConstructionScript->GetComponentEditorActorInstance())
		{
			BlueprintEditorPtr.Pin()->GetBlueprintObj()->SimpleConstructionScript->SetComponentEditorActorInstance(PreviewActor);
		}

		// Allow full tick only if preview simulation is enabled and we're not currently in an active SIE or PIE session
		if(bIsSimulateEnabled && GEditor->PlayWorld == NULL && !GEditor->bIsSimulatingInEditor)
		{
			PreviewScene->GetWorld()->Tick(IsRealtime() ? LEVELTICK_All : LEVELTICK_TimeOnly, DeltaSeconds);
		}
		else
		{
			PreviewScene->GetWorld()->Tick(IsRealtime() ? LEVELTICK_ViewportsOnly : LEVELTICK_TimeOnly, DeltaSeconds);
		}
	}
}

FSceneView* FSCSEditorViewportClient::CalcSceneView(FSceneViewFamily* ViewFamily)
{
	FSceneView* SceneView = FEditorViewportClient::CalcSceneView(ViewFamily);

	FFinalPostProcessSettings::FCubemapEntry& CubemapEntry = *new(SceneView->FinalPostProcessSettings.ContributingCubemaps) FFinalPostProcessSettings::FCubemapEntry;
	CubemapEntry.AmbientCubemap = GUnrealEd->GetThumbnailManager()->AmbientCubemap;
	CubemapEntry.AmbientCubemapTintMulScaleValue = FLinearColor::White;

	return SceneView;
}

void FSCSEditorViewportClient::Draw(const FSceneView* View, FPrimitiveDrawInterface* PDI)
{
	FEditorViewportClient::Draw(View, PDI);

	bool bHitTesting = PDI->IsHitTesting();
	AActor* PreviewActor = GetPreviewActor();
	if(PreviewActor)
	{
		if(GUnrealEd != NULL)
		{
			TArray<FSCSEditorTreeNodePtrType> SelectedNodes = BlueprintEditorPtr.Pin()->GetSelectedSCSEditorTreeNodes();
			for (int32 SelectionIndex = 0; SelectionIndex < SelectedNodes.Num(); ++SelectionIndex)
			{
				FSCSEditorTreeNodePtrType SelectedNode = SelectedNodes[SelectionIndex];

				UActorComponent* Comp = Cast<USceneComponent>(SelectedNode->FindComponentInstanceInActor(PreviewActor, true));
				if(Comp != NULL && Comp->IsRegistered())
				{
					// Try and find a visualizer
					FOnDrawComponentVisualizer* VisualizerPtr = GUnrealEd->ComponentVisualizerMap.Find(Comp->GetClass());
					if(VisualizerPtr != NULL && (*VisualizerPtr).IsBound())
					{
						(*VisualizerPtr).Execute(Comp, View, PDI);
					}
				}
			}
		}
	}
}

void FSCSEditorViewportClient::DrawCanvas( FViewport& InViewport, FSceneView& View, FCanvas& Canvas )
{
	AActor* PreviewActor = GetPreviewActor();
	if(PreviewActor)
	{
		TGuardValue<bool> AutoRestore(GAllowActorScriptExecutionInEditor, true);

		const int32 HalfX = 0.5f * Viewport->GetSizeXY().X;
		const int32 HalfY = 0.5f * Viewport->GetSizeXY().Y;

		auto SelectedNodes = BlueprintEditorPtr.Pin()->GetSelectedSCSEditorTreeNodes();
		if(bIsManipulating && SelectedNodes.Num() > 0)
		{
			USceneComponent* SceneComp = Cast<USceneComponent>(SelectedNodes[0]->FindComponentInstanceInActor(PreviewActor, true));
			if(SceneComp)
			{
				const FVector WidgetLocation = GetWidgetLocation();
				const FPlane Proj = View.Project(WidgetLocation);
				if(Proj.W > 0.0f)
				{
					const int32 XPos = HalfX + (HalfX * Proj.X);
					const int32 YPos = HalfY + (HalfY * (Proj.Y * -1));
					DrawAngles(&Canvas, XPos, YPos, GetCurrentWidgetAxis(), GetWidgetMode(), GetWidgetCoordSystem().Rotator(), WidgetLocation);
				}
			}
		}
	}
}

bool FSCSEditorViewportClient::InputKey(FViewport* Viewport, int32 ControllerId, FKey Key, EInputEvent Event, float AmountDepressed, bool bGamepad)
{
	bool bHandled = false;

	if( !bHandled )
	{
		bHandled = FEditorViewportClient::InputKey(Viewport, ControllerId, Key, Event, AmountDepressed, bGamepad);
	}

	return bHandled;
}

void FSCSEditorViewportClient::ProcessClick(class FSceneView& View, class HHitProxy* HitProxy, FKey Key, EInputEvent Event, uint32 HitX, uint32 HitY)
{
	if(HitProxy)
	{
		if(HitProxy->IsA(HInstancedStaticMeshInstance::StaticGetType()))
		{
			HInstancedStaticMeshInstance* InstancedStaticMeshInstanceProxy = ( ( HInstancedStaticMeshInstance* )HitProxy );

			TSharedPtr<ISCSEditorCustomization> Customization = BlueprintEditorPtr.Pin()->CustomizeSCSEditor(InstancedStaticMeshInstanceProxy->Component);
			if(Customization.IsValid() && Customization->HandleViewportClick(AsShared(), View, HitProxy, Key, Event, HitX, HitY))
			{
				Invalidate();
			}
		}
		else if(HitProxy->IsA(HActor::StaticGetType()))
		{
			HActor* ActorProxy = (HActor*)HitProxy;
			AActor* PreviewActor = GetPreviewActor();
			if(ActorProxy && ActorProxy->Actor && ActorProxy->Actor == PreviewActor && ActorProxy->PrimComponent != NULL)
			{
				TArray<USceneComponent*> SceneComponents;
				ActorProxy->Actor->GetComponents(SceneComponents);
	
				for(auto CompIt = SceneComponents.CreateConstIterator(); CompIt; ++CompIt)
				{
					USceneComponent* CompInstance = *CompIt;
					TSharedPtr<ISCSEditorCustomization> Customization = BlueprintEditorPtr.Pin()->CustomizeSCSEditor(CompInstance);
					if(Customization.IsValid() && Customization->HandleViewportClick(AsShared(), View, HitProxy, Key, Event, HitX, HitY))
					{
						Invalidate();
					}
					else if(CompInstance == ActorProxy->PrimComponent)
					{
						const bool bIsCtrlKeyDown = Viewport->KeyState(EKeys::LeftControl) || Viewport->KeyState(EKeys::RightControl);
						if(BlueprintEditorPtr.IsValid())
						{
							// Note: This will find and select any node associated with the component instance that's attached to the proxy (including visualizers)
							BlueprintEditorPtr.Pin()->FindAndSelectSCSEditorTreeNode(CompInstance, bIsCtrlKeyDown);
						}
						break;
					}
				}
			}

			Invalidate();
		}
	}
}

bool FSCSEditorViewportClient::InputWidgetDelta( FViewport* Viewport, EAxisList::Type CurrentAxis, FVector& Drag, FRotator& Rot, FVector& Scale )
{
	bool bHandled = false;
	if(bIsManipulating && CurrentAxis != EAxisList::None)
	{
		bHandled = true;
		AActor* PreviewActor = GetPreviewActor();
		if(PreviewActor)
		{
			TArray<FSCSEditorTreeNodePtrType> SelectedNodes = BlueprintEditorPtr.Pin()->GetSelectedSCSEditorTreeNodes();
			if(SelectedNodes.Num() > 0)
			{
				FVector ModifiedScale = Scale;
				if( GEditor->UsePercentageBasedScaling() )
				{
					ModifiedScale = Scale * ((GEditor->GetScaleGridSize() / 100.0f) / GEditor->GetGridSize());
				}

				TSet<USceneComponent*> UpdatedComponents;

				for(auto It(SelectedNodes.CreateIterator());It;++It)
				{
					FSCSEditorTreeNodePtrType SelectedNodePtr = *It;
					// Don't allow editing of a root node or inherited SCS node
					const bool bCanEdit =  !SelectedNodePtr->IsRoot() && !SelectedNodePtr->IsInherited();

					if(bCanEdit)
					{
						USceneComponent* SceneComp = Cast<USceneComponent>(SelectedNodePtr->FindComponentInstanceInActor(PreviewActor, true));
						USceneComponent* SelectedTemplate = Cast<USceneComponent>(SelectedNodePtr->GetComponentTemplate());
						if(SceneComp != NULL && SelectedTemplate != NULL)
						{
							// Cache the current default values for propagation
							FVector OldRelativeLocation = SelectedTemplate->RelativeLocation;
							FRotator OldRelativeRotation = SelectedTemplate->RelativeRotation;
							FVector OldRelativeScale3D = SelectedTemplate->RelativeScale3D;

							USceneComponent* ParentSceneComp = SceneComp->GetAttachParent();
							if( ParentSceneComp )
							{
<<<<<<< HEAD
								const FTransform ParentToWorldSpace = ParentSceneComp->GetComponentToWorld();
								const FVector ParentScale( ParentToWorldSpace.GetScale3D() );
								if( ParentScale.X != 0.f && ParentScale.Y != 0.f && ParentScale.Z != 0.f )
=======
								const FTransform ParentToWorldSpace = ParentSceneComp->GetSocketTransform(SceneComp->AttachSocketName);

								if(!SceneComp->bAbsoluteLocation)
>>>>>>> 5338f086
								{
									Drag = ParentToWorldSpace.InverseSafe().TransformVector(Drag);
								}
								
								if(!SceneComp->bAbsoluteRotation)
								{
									Rot = (ParentToWorldSpace.InverseSafe().GetRotation() * Rot.Quaternion() * ParentToWorldSpace.GetRotation()).Rotator();
								}
<<<<<<< HEAD

								Drag = ParentToWorldSpace.InverseSafe().TransformVector(Drag);
=======
>>>>>>> 5338f086
							}

							FComponentEditorUtils::FTransformData OldTransform(*SelectedTemplate);

							TSharedPtr<ISCSEditorCustomization> Customization = BlueprintEditorPtr.Pin()->CustomizeSCSEditor(SceneComp);
							if(Customization.IsValid() && Customization->HandleViewportDrag(SceneComp, SelectedTemplate, Drag, Rot, ModifiedScale, GetWidgetLocation()))
							{
								UpdatedComponents.Add(SceneComp);
								UpdatedComponents.Add(SelectedTemplate);
							}
							else
							{
								// Apply delta to the preview actor's scene component
								GEditor->ApplyDeltaToComponent(
										SceneComp,
										true,
										&Drag,
										&Rot,
										&ModifiedScale,
										SceneComp->RelativeLocation );
								UpdatedComponents.Add(SceneComp);

							// Apply delta to the template component object
								GEditor->ApplyDeltaToComponent(
										SelectedTemplate,
										true,
										&Drag,
										&Rot,
										&ModifiedScale,
										SelectedTemplate->RelativeLocation );
								UpdatedComponents.Add(SelectedTemplate);
							}

							FComponentEditorUtils::FTransformData NewTransform(*SelectedTemplate);

							if (SelectedNodePtr->IsNative())
							{
								if (ensure(SelectedTemplate->HasAnyFlags(RF_DefaultSubObject)))
								{
									FComponentEditorUtils::PropagateTransformPropertyChange(SelectedTemplate, OldTransform, NewTransform, UpdatedComponents);
								}
							}

							if(PreviewBlueprint != NULL)
							{
							// Like PostEditMove(), but we only need to re-run construction scripts
							if(PreviewBlueprint && PreviewBlueprint->bRunConstructionScriptOnDrag)
							{
								PreviewActor->RerunConstructionScripts();
							}

							SceneComp->PostEditComponentMove(true); // @TODO HACK passing 'finished' every frame...

							// If a constraint, copy back updated constraint frames to template
							UPhysicsConstraintComponent* ConstraintComp = Cast<UPhysicsConstraintComponent>(SceneComp);
							UPhysicsConstraintComponent* TemplateComp = Cast<UPhysicsConstraintComponent>(SelectedTemplate);
							if(ConstraintComp && TemplateComp)
							{
								TemplateComp->ConstraintInstance.CopyConstraintGeometryFrom(&ConstraintComp->ConstraintInstance);
							}

								// Get the Blueprint class default object
								AActor* CDO = NULL;
								if(PreviewBlueprint->GeneratedClass)
								{
									CDO = Cast<AActor>(PreviewBlueprint->GeneratedClass->ClassDefaultObject);
								}
								else if(PreviewBlueprint->ParentClass)
								{
									CDO = Cast<AActor>(PreviewBlueprint->ParentClass->ClassDefaultObject);
								}

								if(CDO != NULL)
								{
									// Iterate over all the active archetype instances and propagate the change(s) to the matching component instance
									TArray<UObject*> ArchetypeInstances;
									CDO->GetArchetypeInstances(ArchetypeInstances);
									for(int32 InstanceIndex = 0; InstanceIndex < ArchetypeInstances.Num(); ++InstanceIndex)
									{
										AActor* ArchetypeInstance = Cast<AActor>(ArchetypeInstances[InstanceIndex]);
										if(ArchetypeInstance != NULL)
										{
											const bool bIsProcessingPreviewActor = (ArchetypeInstance == PreviewActor);
											SceneComp = Cast<USceneComponent>(SelectedNodePtr->FindComponentInstanceInActor(ArchetypeInstance, bIsProcessingPreviewActor));
											if(!bIsProcessingPreviewActor && SceneComp != NULL)
											{
												PropagateTransformPropertyChange(ArchetypeInstance, SceneComp, SceneComp->RelativeLocation, OldRelativeLocation, SelectedTemplate->RelativeLocation);
												PropagateTransformPropertyChange(ArchetypeInstance, SceneComp, SceneComp->RelativeRotation, OldRelativeRotation, SelectedTemplate->RelativeRotation);
												PropagateTransformPropertyChange(ArchetypeInstance, SceneComp, SceneComp->RelativeScale3D, OldRelativeScale3D, SelectedTemplate->RelativeScale3D);
											}
										}
									}
								}
							}
						}
					}
				}
				GUnrealEd->RedrawLevelEditingViewports();
			}
		}

		Invalidate();
	}

	return bHandled;
}

void FSCSEditorViewportClient::TrackingStarted( const struct FInputEventState& InInputState, bool bIsDraggingWidget, bool bNudge )
{
	if( !bIsManipulating && bIsDraggingWidget )
	{
		// Suspend component modification during each delta step to avoid recording unnecessary overhead into the transaction buffer
		GEditor->DisableDeltaModification(true);

		// Begin transaction
		BeginTransaction( NSLOCTEXT("UnrealEd", "ModifyComponents", "Modify Component(s)") );
		bIsManipulating = true;
	}
}

void FSCSEditorViewportClient::TrackingStopped() 
{
	if( bIsManipulating )
	{
		// Re-run construction scripts if we haven't done so yet (so that the components in the preview actor can update their transforms)
		AActor* PreviewActor = GetPreviewActor();
		if(PreviewActor != NULL && PreviewBlueprint != NULL && !PreviewBlueprint->bRunConstructionScriptOnDrag)
		{
			PreviewActor->RerunConstructionScripts();
		}

		// End transaction
		bIsManipulating = false;
		EndTransaction();

		// Restore component delta modification
		GEditor->DisableDeltaModification(false);
	}
}

FWidget::EWidgetMode FSCSEditorViewportClient::GetWidgetMode() const
{
	// Default to not drawing the widget
	FWidget::EWidgetMode ReturnWidgetMode = FWidget::WM_None;

	AActor* PreviewActor = GetPreviewActor();
	if(!bIsSimulateEnabled && PreviewActor)
	{
		const TSharedPtr<FBlueprintEditor> BluePrintEditor = BlueprintEditorPtr.Pin();
		if ( BluePrintEditor.IsValid() )
		{
			TArray<FSCSEditorTreeNodePtrType> SelectedNodes = BlueprintEditorPtr.Pin()->GetSelectedSCSEditorTreeNodes();
			const TArray<FSCSEditorTreeNodePtrType>& RootNodes = BluePrintEditor->GetSCSEditor()->RootNodes;

			// if the selected nodes array is empty, or only contains entries from the
			// root nodes array, or isn't visible in the preview actor, then don't display a transform widget
			for ( int32 CurrentNodeIndex=0; CurrentNodeIndex < SelectedNodes.Num(); CurrentNodeIndex++ )
			{
				FSCSEditorTreeNodePtrType CurrentNodePtr = SelectedNodes[CurrentNodeIndex];
				if ( CurrentNodePtr.IsValid() && !RootNodes.Contains( CurrentNodePtr ) && !CurrentNodePtr->IsRoot() && CurrentNodePtr->CanEditDefaults() && CurrentNodePtr->FindComponentInstanceInActor(PreviewActor, true))
				{
					// a non-NULL, non-root item is selected, draw the widget
					ReturnWidgetMode = WidgetMode;
					break;
				}
			}
		}
	}

	return ReturnWidgetMode;
}


void FSCSEditorViewportClient::SetWidgetMode( FWidget::EWidgetMode NewMode )
{
	WidgetMode = NewMode;
}

void FSCSEditorViewportClient::SetWidgetCoordSystemSpace( ECoordSystem NewCoordSystem ) 
{
	WidgetCoordSystem = NewCoordSystem;
}

FVector FSCSEditorViewportClient::GetWidgetLocation() const
{
	FVector Location = FVector::ZeroVector;

	AActor* PreviewActor = GetPreviewActor();
	if(PreviewActor)
	{
		TArray<FSCSEditorTreeNodePtrType> SelectedNodes = BlueprintEditorPtr.Pin()->GetSelectedSCSEditorTreeNodes();
		if(SelectedNodes.Num() > 0)
		{
			// Use the last selected item for the widget location
			USceneComponent* SceneComp = Cast<USceneComponent>(SelectedNodes.Last().Get()->FindComponentInstanceInActor(PreviewActor, true));
			if( SceneComp )
			{
				TSharedPtr<ISCSEditorCustomization> Customization = BlueprintEditorPtr.Pin()->CustomizeSCSEditor(SceneComp);
				FVector CustomLocation;
				if(Customization.IsValid() && Customization->HandleGetWidgetLocation(SceneComp, CustomLocation))
				{
					Location = CustomLocation;
				}
				else
				{
					Location = SceneComp->GetComponentToWorld().GetTranslation();
				}
			}
		}
	}

	return Location;
}

FMatrix FSCSEditorViewportClient::GetWidgetCoordSystem() const
{
	FMatrix Matrix = FMatrix::Identity;
	if( GetWidgetCoordSystemSpace() == COORD_Local )
	{
		AActor* PreviewActor = GetPreviewActor();
		if(PreviewActor)
		{
			TArray<FSCSEditorTreeNodePtrType> SelectedNodes = BlueprintEditorPtr.Pin()->GetSelectedSCSEditorTreeNodes();
			if(SelectedNodes.Num() > 0)
			{
				USceneComponent* SceneComp = Cast<USceneComponent>(SelectedNodes.Last().Get()->FindComponentInstanceInActor(PreviewActor, true));
				if( SceneComp )
				{
					TSharedPtr<ISCSEditorCustomization> Customization = BlueprintEditorPtr.Pin()->CustomizeSCSEditor(SceneComp);
					FMatrix CustomTransform;
					if(Customization.IsValid() && Customization->HandleGetWidgetTransform(SceneComp, CustomTransform))
					{
						Matrix = CustomTransform;
					}					
					else
					{
						Matrix = FRotationMatrix( SceneComp->RelativeRotation );
					}
				}
			}
		}
	}

	return Matrix;
}

void FSCSEditorViewportClient::InvalidatePreview(bool bResetCamera)
{
	// Ensure that the editor is valid before continuing
	if(!BlueprintEditorPtr.IsValid())
	{
		return;
	}

	UBlueprint* Blueprint = BlueprintEditorPtr.Pin()->GetBlueprintObj();
	check(Blueprint);

	// Create or update the Blueprint actor instance in the preview scene
	UpdatePreviewActorForBlueprint(Blueprint, !IsPreviewSceneValid());

	if( bResetCamera )
	{
		ResetCamera();
	}
}

void FSCSEditorViewportClient::ResetCamera()
{
	UBlueprint* Blueprint = BlueprintEditorPtr.Pin()->GetBlueprintObj();

	// For now, loosely base default camera positioning on thumbnail preview settings
	USceneThumbnailInfo* ThumbnailInfo = Cast<USceneThumbnailInfo>(Blueprint->ThumbnailInfo);
	if(ThumbnailInfo)
	{
		if(PreviewActorBounds.SphereRadius + ThumbnailInfo->OrbitZoom < 0)
		{
			ThumbnailInfo->OrbitZoom = -PreviewActorBounds.SphereRadius;
		}
	}
	else
	{
		ThumbnailInfo = USceneThumbnailInfo::StaticClass()->GetDefaultObject<USceneThumbnailInfo>();
	}

	ToggleOrbitCamera(true);
	{
		float TargetDistance = PreviewActorBounds.SphereRadius;
		if(TargetDistance <= 0.0f)
		{
			TargetDistance = AutoViewportOrbitCameraTranslate;
		}

		FRotator ThumbnailAngle(ThumbnailInfo->OrbitPitch, ThumbnailInfo->OrbitYaw, 0.0f);

		SetViewLocationForOrbiting(PreviewActorBounds.Origin);
		SetViewLocation( GetViewLocation() + FVector(0.0f, TargetDistance * 1.5f + ThumbnailInfo->OrbitZoom - AutoViewportOrbitCameraTranslate, 0.0f) );
		SetViewRotation( ThumbnailAngle );
	
	}

	Invalidate();
}

void FSCSEditorViewportClient::ToggleRealtimePreview()
{
	SetRealtime(!IsRealtime());

	Invalidate();
}

bool FSCSEditorViewportClient::IsPreviewSceneValid() const
{
	return GetPreviewActor() != NULL;
}

void FSCSEditorViewportClient::FocusViewportToSelection()
{
	AActor* PreviewActor = GetPreviewActor();
	if(PreviewActor)
	{
		TArray<FSCSEditorTreeNodePtrType> SelectedNodes = BlueprintEditorPtr.Pin()->GetSelectedSCSEditorTreeNodes();
		if(SelectedNodes.Num() > 0)
		{
			// Use the last selected item for the widget location
			USceneComponent* SceneComp = Cast<USceneComponent>(SelectedNodes.Last()->FindComponentInstanceInActor(PreviewActor, true));
			if( SceneComp )
			{
				FocusViewportOnBox( SceneComp->Bounds.GetBox() );
			}
		}
		else
		{
			FocusViewportOnBox( PreviewActor->GetComponentsBoundingBox( true ) );
		}
	}
}

bool FSCSEditorViewportClient::GetIsSimulateEnabled() 
{ 
	return bIsSimulateEnabled;
}

void FSCSEditorViewportClient::ToggleIsSimulateEnabled() 
{
	bIsSimulateEnabled = !bIsSimulateEnabled;
	PreviewScene->GetWorld()->bBegunPlay = bIsSimulateEnabled;
	PreviewScene->GetWorld()->bShouldSimulatePhysics = bIsSimulateEnabled;

	AActor* PreviewActor = GetPreviewActor();
	TSharedRef<SWidget> SCSEditor = BlueprintEditorPtr.Pin()->GetSCSEditor();
	TSharedRef<SWidget> Inspector = BlueprintEditorPtr.Pin()->GetInspector();

	// When simulate is enabled, we don't want to allow the user to modify the components
	UpdatePreviewActorForBlueprint(PreviewBlueprint, true);
	SCSEditor->SetEnabled(!bIsSimulateEnabled);
	Inspector->SetEnabled(!bIsSimulateEnabled);

	if(!IsRealtime())
	{
		ToggleRealtimePreview();
	}
}

bool FSCSEditorViewportClient::GetShowFloor() 
{
	return GEditor->GetEditorUserSettings().bSCSEditorShowFloor;
}

void FSCSEditorViewportClient::ToggleShowFloor() 
{
	bool bShowFloor = GEditor->AccessEditorUserSettings().bSCSEditorShowFloor;
	bShowFloor = !bShowFloor;
	
	EditorFloorComp->SetVisibility(bShowFloor);
	EditorFloorComp->SetCollisionEnabled(bShowFloor? ECollisionEnabled::QueryAndPhysics : ECollisionEnabled::NoCollision);
	GetWorld()->SendAllEndOfFrameUpdates();

	GEditor->AccessEditorUserSettings().bSCSEditorShowFloor = bShowFloor;

	Invalidate();
}

bool FSCSEditorViewportClient::GetShowGrid() 
{
	return GEditor->GetEditorUserSettings().bSCSEditorShowGrid;
}

void FSCSEditorViewportClient::ToggleShowGrid() 
{
	bool bShowGrid = GEditor->AccessEditorUserSettings().bSCSEditorShowGrid;
	bShowGrid = !bShowGrid;

	DrawHelper.bDrawGrid = bShowGrid;

	GEditor->AccessEditorUserSettings().bSCSEditorShowGrid = bShowGrid;

	Invalidate();
}

void FSCSEditorViewportClient::BeginTransaction(const FText& Description)
{
	//UE_LOG(LogSCSEditorViewport, Log, TEXT("FSCSEditorViewportClient::BeginTransaction() pre: %s %08x"), SessionName, *((uint32*)&ScopedTransaction));

	if(!ScopedTransaction)
	{
		ScopedTransaction = new FScopedTransaction(Description);

		if(PreviewBlueprint != NULL)
		{
			FBlueprintEditorUtils::MarkBlueprintAsModified(PreviewBlueprint);
		}

		TArray<FSCSEditorTreeNodePtrType> SelectedNodes = BlueprintEditorPtr.Pin()->GetSelectedSCSEditorTreeNodes();
		if(SelectedNodes.Num() > 0)
		{
			for(auto SelectedSCSNodeIter(SelectedNodes.CreateIterator()); SelectedSCSNodeIter; ++SelectedSCSNodeIter)
			{
				FSCSEditorTreeNodePtrType Node = *SelectedSCSNodeIter;
				if(Node.IsValid())
				{
					if(USCS_Node* SCS_Node = Node->GetSCSNode())
					{
						SCS_Node->Modify();
					}

					UActorComponent* ComponentTemplate = Node->GetComponentTemplate();
					if(ComponentTemplate != NULL)
					{
						ComponentTemplate->SetFlags(RF_Transactional);
						ComponentTemplate->Modify();
					}
				}
			}
		}
	}

	//UE_LOG(LogSCSEditorViewport, Log, TEXT("FSCSEditorViewportClient::BeginTransaction() post: %s %08x"), SessionName, *((uint32*)&ScopedTransaction));
}

void FSCSEditorViewportClient::EndTransaction()
{
	//UE_LOG(LogSCSEditorViewport, Log, TEXT("FSCSEditorViewportClient::EndTransaction(): %08x"), *((uint32*)&ScopedTransaction));

	if(ScopedTransaction)
	{
		delete ScopedTransaction;
		ScopedTransaction = NULL;
	}
}

AActor* FSCSEditorViewportClient::GetPreviewActor() const
{
	// Note: The weak ptr can become stale if the actor is reinstanced due to a Blueprint change, etc. In that case we look to see if we can find the new instance in the preview world and then update the weak ptr.
	if(PreviewActorPtr.IsStale(true))
	{
		UWorld* PreviewWorld = PreviewScene->GetWorld();
		for(TActorIterator<AActor> It(PreviewWorld); It; ++It)
		{
			AActor* Actor = *It;
			if(!Actor->IsPendingKillPending()
				&& Actor->GetClass()->ClassGeneratedBy == PreviewBlueprint)
			{
				PreviewActorPtr = Actor;
				break;
			}
		}
	}

	return PreviewActorPtr.Get();
}

void FSCSEditorViewportClient::UpdatePreviewActorForBlueprint(UBlueprint* InBlueprint, bool bInForceFullUpdate/* = false*/)
{
	AActor* PreviewActor = GetPreviewActor();

	// Signal that we're going to be constructing editor components
	if(InBlueprint != NULL && InBlueprint->SimpleConstructionScript != NULL)
	{
		InBlueprint->SimpleConstructionScript->BeginEditorComponentConstruction();
	}

	// If the Blueprint is changing
	if(InBlueprint != PreviewBlueprint || bInForceFullUpdate)
	{
		// Destroy the previous actor instance
		DestroyPreview();

		// Save the Blueprint we're creating a preview for
		PreviewBlueprint = InBlueprint;

		// Spawn a new preview actor based on the Blueprint's generated class if it's Actor-based
		if(PreviewBlueprint && PreviewBlueprint->GeneratedClass && PreviewBlueprint->GeneratedClass->IsChildOf(AActor::StaticClass()))
		{
			FVector SpawnLocation = FVector::ZeroVector;
			FRotator SpawnRotation = FRotator::ZeroRotator;

			// Spawn an Actor based on the Blueprint's generated class
			FActorSpawnParameters SpawnInfo;
			SpawnInfo.bNoCollisionFail = true;
			SpawnInfo.bNoFail = true;
			SpawnInfo.ObjectFlags = RF_Transient;
			PreviewActorPtr = PreviewActor = PreviewScene->GetWorld()->SpawnActor( PreviewBlueprint->GeneratedClass, &SpawnLocation, &SpawnRotation, SpawnInfo );

			check(PreviewActor);

			// Ensure that the actor is visible
			if(PreviewActor->bHidden)
			{
				PreviewActor->bHidden = false;
				PreviewActor->MarkComponentsRenderStateDirty();
				GetWorld()->SendAllEndOfFrameUpdates();
			}

			// Prevent any audio from playing as a result of spawning
			if(GEngine->AudioDevice)
			{
				GEngine->AudioDevice->Flush(GetWorld());
			}

			// Set the reference to the preview actor for component editing purposes
			if(PreviewBlueprint->SimpleConstructionScript != NULL)
			{
				PreviewBlueprint->SimpleConstructionScript->SetComponentEditorActorInstance(PreviewActor);
			}

			// Run the construction scripts again, otherwise the actor will appear as though it's had a script pass first, rather than the default properties as shown in the details panel
			PreviewActor->RerunConstructionScripts();
		}
	}
	else if(PreviewActor)
	{
		PreviewActor->RerunConstructionScripts();
	}

	// Signal that we're done constructing editor components
	if(InBlueprint != NULL && InBlueprint->SimpleConstructionScript != NULL)
	{
		InBlueprint->SimpleConstructionScript->EndEditorComponentConstruction();
	}

	Invalidate();
	RefreshPreviewBounds();
}

void FSCSEditorViewportClient::RefreshPreviewBounds()
{
	AActor* PreviewActor = GetPreviewActor();

	if(PreviewActor)
	{
		// Compute actor bounds as the sum of its visible parts
		TArray<UPrimitiveComponent*> PrimitiveComponents;
		PreviewActor->GetComponents(PrimitiveComponents);

		PreviewActorBounds = FBoxSphereBounds(ForceInitToZero);
		for(auto CompIt = PrimitiveComponents.CreateConstIterator(); CompIt; ++CompIt)
		{
			// Aggregate primitive components that either have collision enabled or are otherwise visible components in-game
			UPrimitiveComponent* PrimComp = *CompIt;
			if(PrimComp->IsRegistered() && (!PrimComp->bHiddenInGame || PrimComp->IsCollisionEnabled()) && PrimComp->Bounds.SphereRadius < HALF_WORLD_MAX)
			{
				PreviewActorBounds = PreviewActorBounds + PrimComp->Bounds;
			}
		}
	}
}

void FSCSEditorViewportClient::DestroyPreview()
{
	AActor* PreviewActor = GetPreviewActor();
	if(PreviewActor != NULL)
	{
		check(PreviewScene);
		check(PreviewScene->GetWorld());
		PreviewScene->GetWorld()->EditorDestroyActor(PreviewActor, false);
	}

	if(PreviewBlueprint != NULL)
	{
		if(PreviewBlueprint->SimpleConstructionScript != NULL
			&& PreviewActor == PreviewBlueprint->SimpleConstructionScript->GetComponentEditorActorInstance())
		{
			// Ensure that all editable component references are cleared
			PreviewBlueprint->SimpleConstructionScript->ClearEditorComponentReferences();

			// Clear the reference to the preview actor instance
			PreviewBlueprint->SimpleConstructionScript->SetComponentEditorActorInstance(NULL);
		}

		PreviewBlueprint = NULL;
	}
}<|MERGE_RESOLUTION|>--- conflicted
+++ resolved
@@ -14,6 +14,7 @@
 #include "SoundDefinitions.h"
 #include "Editor/UnrealEd/Public/Kismet2/ComponentEditorUtils.h"
 #include "ISCSEditorCustomization.h"
+#include "ComponentVisualizer.h"
 
 DEFINE_LOG_CATEGORY_STATIC(LogSCSEditorViewport, Log, All);
 
@@ -233,10 +234,10 @@
 				if(Comp != NULL && Comp->IsRegistered())
 				{
 					// Try and find a visualizer
-					FOnDrawComponentVisualizer* VisualizerPtr = GUnrealEd->ComponentVisualizerMap.Find(Comp->GetClass());
-					if(VisualizerPtr != NULL && (*VisualizerPtr).IsBound())
+					TSharedPtr<FComponentVisualizer>* VisualizerPtr = GUnrealEd->ComponentVisualizerMap.Find(Comp->GetClass()->GetFName());
+					if (VisualizerPtr != NULL && (*VisualizerPtr).IsValid())
 					{
-						(*VisualizerPtr).Execute(Comp, View, PDI);
+						(*VisualizerPtr)->DrawVisualization(Comp, View, PDI);
 					}
 				}
 			}
@@ -374,15 +375,9 @@
 							USceneComponent* ParentSceneComp = SceneComp->GetAttachParent();
 							if( ParentSceneComp )
 							{
-<<<<<<< HEAD
-								const FTransform ParentToWorldSpace = ParentSceneComp->GetComponentToWorld();
-								const FVector ParentScale( ParentToWorldSpace.GetScale3D() );
-								if( ParentScale.X != 0.f && ParentScale.Y != 0.f && ParentScale.Z != 0.f )
-=======
 								const FTransform ParentToWorldSpace = ParentSceneComp->GetSocketTransform(SceneComp->AttachSocketName);
 
 								if(!SceneComp->bAbsoluteLocation)
->>>>>>> 5338f086
 								{
 									Drag = ParentToWorldSpace.InverseSafe().TransformVector(Drag);
 								}
@@ -391,11 +386,6 @@
 								{
 									Rot = (ParentToWorldSpace.InverseSafe().GetRotation() * Rot.Quaternion() * ParentToWorldSpace.GetRotation()).Rotator();
 								}
-<<<<<<< HEAD
-
-								Drag = ParentToWorldSpace.InverseSafe().TransformVector(Drag);
-=======
->>>>>>> 5338f086
 							}
 
 							FComponentEditorUtils::FTransformData OldTransform(*SelectedTemplate);
@@ -601,7 +591,7 @@
 				}
 				else
 				{
-					Location = SceneComp->GetComponentToWorld().GetTranslation();
+					Location = SceneComp->GetComponentLocation();
 				}
 			}
 		}
@@ -632,11 +622,16 @@
 					}					
 					else
 					{
-						Matrix = FRotationMatrix( SceneComp->RelativeRotation );
+						Matrix = FRotationMatrix( SceneComp->GetComponentRotation() );
 					}
 				}
 			}
 		}
+	}
+
+	if(!Matrix.Equals(FMatrix::Identity))
+	{
+		Matrix.RemoveScaling();
 	}
 
 	return Matrix;
