--- conflicted
+++ resolved
@@ -9,11 +9,8 @@
 public:
 	FVerticalSlotExtension();
 
-<<<<<<< HEAD
-=======
 	virtual ~FVerticalSlotExtension() {}
 
->>>>>>> 1d429763
 	virtual bool CanExtendSelection(const TArray< FWidgetReference >& Selection) const override;
 	
 	virtual void ExtendSelection(const TArray< FWidgetReference >& Selection, TArray< TSharedRef<FDesignerSurfaceElement> >& SurfaceElements) override;
