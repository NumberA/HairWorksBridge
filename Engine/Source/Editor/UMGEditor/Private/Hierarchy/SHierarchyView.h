--- conflicted
+++ resolved
@@ -88,9 +88,6 @@
 	/** Recursively expands the models based on the expansion set. */
 	void RecursiveExpand(TSharedPtr<FHierarchyModel>& Model);
 
-	/** Called when a Blueprint is recompiled and live objects are swapped out for replacements */
-	void OnObjectsReplaced(const TMap<UObject*, UObject*>& ReplacementMap);
-
 private:
 
 	/** Cached pointer to the blueprint editor that owns this tree. */
@@ -108,12 +105,6 @@
 	/** The widget containing the treeview */
 	TSharedPtr<SBorder> TreeViewArea;
 
-	/** Gets the visible items displayed in the tree view. */
-	TSet< UWidget* > VisibleItems;
-
-	/** The widget containing the treeview */
-	TSharedPtr<SBorder> TreeViewArea;
-
 	/** The widget hierarchy slate treeview widget */
 	TSharedPtr< STreeView< TSharedPtr<FHierarchyModel> > > WidgetTreeView;
 
@@ -125,10 +116,7 @@
 
 	/** Is the tree in such a changed state that the whole widget needs rebuilding? */
 	bool bRebuildTreeRequested;
-<<<<<<< HEAD
-=======
 
 	/** Temporary expanded item state, used to restore expansion after tree rebuilds. */
 	TArray<FName> ExpandedItems;
->>>>>>> 1d429763
 };