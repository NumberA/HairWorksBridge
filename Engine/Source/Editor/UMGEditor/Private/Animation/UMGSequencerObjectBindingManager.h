--- conflicted
+++ resolved
@@ -14,11 +14,7 @@
 	~FUMGSequencerObjectBindingManager();
 
 	/** FGCObject interface */
-<<<<<<< HEAD
-	virtual void AddReferencedObjects(FReferenceCollector& Collector);
-=======
 	virtual void AddReferencedObjects(FReferenceCollector& Collector) override;
->>>>>>> cce8678d
 
 	/** ISequencerObjectBindingManager interface */
 	virtual bool AllowsSpawnableObjects() const override { return false; }
