// Copyright 1998-2016 Epic Games, Inc. All Rights Reserved.

#include "MergeActorsPrivatePCH.h"
#include "MeshMergingTool.h"
#include "SMeshMergingDialog.h"
#include "PropertyEditorModule.h"
#include "Engine/TextureLODSettings.h"
#include "RawMesh.h"
#include "Engine/StaticMeshActor.h"
#include "Engine/StaticMesh.h"
#include "Engine/Selection.h"
#include "SystemSettings.h"
#include "Engine/TextureLODSettings.h"
#include "ContentBrowserModule.h"
#include "AssetRegistryModule.h"
#include "ScopedTransaction.h"

#include "SlateBasics.h"
#include "Widgets/Notifications/SNotificationList.h"
#include "Framework/Notifications/NotificationManager.h"

#define LOCTEXT_NAMESPACE "MeshMergingTool"

FMeshMergingTool::FMeshMergingTool()
	: bReplaceSourceActors(false)
{
	SettingsObject = UMeshMergingSettingsObject::Get();
}

TSharedRef<SWidget> FMeshMergingTool::GetWidget()
{
	SAssignNew(MergingDialog, SMeshMergingDialog, this);
	return MergingDialog.ToSharedRef();
}

FText FMeshMergingTool::GetTooltipText() const
{
	return LOCTEXT("MeshMergingToolTooltip", "Harvest geometry from selected actors and merge grouping them by materials.");
}

FString FMeshMergingTool::GetDefaultPackageName() const
{
	FString PackageName = FPackageName::FilenameToLongPackageName(FPaths::GameContentDir() + TEXT("SM_MERGED"));

	USelection* SelectedActors = GEditor->GetSelectedActors();
	// Iterate through selected actors and find first static mesh asset
	// Use this static mesh path as destination package name for a merged mesh
	for (FSelectionIterator Iter(*SelectedActors); Iter; ++Iter)
	{
		AActor* Actor = Cast<AActor>(*Iter);
		if (Actor)
		{
			FString ActorName = Actor->GetName();
			PackageName = FString::Printf(TEXT("%s_%s"), *PackageName, *ActorName);
			break;
		}
	}

	if (PackageName.IsEmpty())
	{
		PackageName = MakeUniqueObjectName(NULL, UPackage::StaticClass(), *PackageName).ToString();
	}

	return PackageName;
}

bool FMeshMergingTool::RunMerge(const FString& PackageName)
{
	IMeshUtilities& MeshUtilities = FModuleManager::Get().LoadModuleChecked<IMeshUtilities>("MeshUtilities");
	USelection* SelectedActors = GEditor->GetSelectedActors();
	TArray<AActor*> Actors;
	TArray<ULevel*> UniqueLevels;
	for (FSelectionIterator Iter(*SelectedActors); Iter; ++Iter)
	{
		AActor* Actor = Cast<AActor>(*Iter);
		if (Actor)
		{
			Actors.Add(Actor);
			UniqueLevels.AddUnique(Actor->GetLevel());
		}
	}

	// This restriction is only for replacement of selected actors with merged mesh actor
	if (UniqueLevels.Num() > 1 && bReplaceSourceActors)
	{
		FText Message = NSLOCTEXT("UnrealEd", "FailedToMergeActorsSublevels_Msg", "The selected actors should be in the same level");
		OpenMsgDlgInt(EAppMsgType::Ok, Message, NSLOCTEXT("UnrealEd", "FailedToMergeActors_Title", "Unable to merge actors"));
		return false;
	}

	FVector MergedActorLocation;
	TArray<UObject*> AssetsToSync;
	// Merge...
	{
		FScopedSlowTask SlowTask(0, LOCTEXT("MergingActorsSlowTask", "Merging actors..."));
		SlowTask.MakeDialog();

		// Extracting static mesh components from the selected mesh components in the dialog
		const TArray<TSharedPtr<FMeshComponentData>>& SelectedMeshComponents = MergingDialog->GetSelectedMeshComponents();
		TArray<UStaticMeshComponent*> MeshComponentsToMerge;

		for ( const TSharedPtr<FMeshComponentData>& SelectedMeshComponent : SelectedMeshComponents)
		{
			// Determine whether or not this component should be incorporated according the user settings
			if (SelectedMeshComponent->bShouldIncorporate)
			{
				MeshComponentsToMerge.Add(SelectedMeshComponent->MeshComponent.Get());
			}
		}
		
		UWorld* World = MeshComponentsToMerge[0]->GetWorld();	
		checkf(World != nullptr, TEXT("Invalid World retrieved from Mesh components"));
		const float ScreenAreaSize = TNumericLimits<float>::Max();
		MeshUtilities.MergeStaticMeshComponents(MeshComponentsToMerge, World, SettingsObject->Settings, nullptr, PackageName, AssetsToSync, MergedActorLocation, ScreenAreaSize, true);
	}

	if (AssetsToSync.Num())
	{
		FAssetRegistryModule& AssetRegistry = FModuleManager::Get().LoadModuleChecked<FAssetRegistryModule>("AssetRegistry");
		int32 AssetCount = AssetsToSync.Num();
		for (int32 AssetIndex = 0; AssetIndex < AssetCount; AssetIndex++)
		{
			AssetRegistry.AssetCreated(AssetsToSync[AssetIndex]);
			GEditor->BroadcastObjectReimported(AssetsToSync[AssetIndex]);
		}

		//Also notify the content browser that the new assets exists
		FContentBrowserModule& ContentBrowserModule = FModuleManager::Get().LoadModuleChecked<FContentBrowserModule>("ContentBrowser");
		ContentBrowserModule.Get().SyncBrowserToAssets(AssetsToSync, true);

		// Place new mesh in the world
		if (bReplaceSourceActors)
		{
			UStaticMesh* MergedMesh = nullptr;
			if (AssetsToSync.FindItemByClass(&MergedMesh))
			{
				const FScopedTransaction Transaction(LOCTEXT("PlaceMergedActor", "Place Merged Actor"));
				UniqueLevels[0]->Modify();

				UWorld* World = UniqueLevels[0]->OwningWorld;
				FActorSpawnParameters Params;
				Params.OverrideLevel = UniqueLevels[0];
				FRotator MergedActorRotation(ForceInit);
								
				AStaticMeshActor* MergedActor = World->SpawnActor<AStaticMeshActor>(MergedActorLocation, MergedActorRotation, Params);
				MergedActor->GetStaticMeshComponent()->StaticMesh = MergedMesh;
				MergedActor->SetActorLabel(AssetsToSync[0]->GetName());

				// Remove source actors
				for (AActor* Actor : Actors)
				{
					Actor->Destroy();
				}
			}
		}
	}

	MergingDialog->Reset();

	return true;
}

bool FMeshMergingTool::CanMerge() const
<<<<<<< HEAD
{
	return (MergingDialog->GetNumSelectedMeshComponents() > 1);
=======
{	
	return MergingDialog->GetNumSelectedMeshComponents() >= 1;
>>>>>>> aaefee4c
}

#undef LOCTEXT_NAMESPACE<|MERGE_RESOLUTION|>--- conflicted
+++ resolved
@@ -161,13 +161,8 @@
 }
 
 bool FMeshMergingTool::CanMerge() const
-<<<<<<< HEAD
-{
-	return (MergingDialog->GetNumSelectedMeshComponents() > 1);
-=======
 {	
 	return MergingDialog->GetNumSelectedMeshComponents() >= 1;
->>>>>>> aaefee4c
 }
 
 #undef LOCTEXT_NAMESPACE