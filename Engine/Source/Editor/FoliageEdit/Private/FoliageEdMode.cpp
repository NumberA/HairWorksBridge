--- conflicted
+++ resolved
@@ -33,13 +33,9 @@
 #include "Components/ModelComponent.h"
 #include "EngineUtils.h"
 #include "LandscapeDataAccess.h"
-<<<<<<< HEAD
-#include "Foliage/FoliageType_InstancedStaticMesh.h"
-=======
 #include "FoliageType_InstancedStaticMesh.h"
 #include "Components/BrushComponent.h"
 
->>>>>>> cce8678d
 
 #define LOCTEXT_NAMESPACE "FoliageEdMode"
 #define FOLIAGE_SNAP_TRACE (10000.f)
@@ -407,11 +403,7 @@
 {
 	FEdMode::PostUndo();
 
-<<<<<<< HEAD
-	StaticCastSharedPtr<FFoliageEdModeToolkit>(Toolkit)->RefreshFullList();
-=======
 	PopulateFoliageMeshList();
->>>>>>> cce8678d
 }
 
 /** When the user changes the active streaming level with the level browser */
@@ -715,57 +707,6 @@
 		{
 			return MeshInfo->CheckForOverlappingSphere(Sphere);
 		}
-<<<<<<< HEAD
-		else
-		{
-			float LockRand = FMath::FRand();
-			Inst.DrawScale3D.X = Settings->ScaleMinX + (Settings->LockScaleX ? LockRand : FMath::FRand()) * (Settings->ScaleMaxX - Settings->ScaleMinX);
-			Inst.DrawScale3D.Y = Settings->ScaleMinY + (Settings->LockScaleY ? LockRand : FMath::FRand()) * (Settings->ScaleMaxY - Settings->ScaleMinY);
-			Inst.DrawScale3D.Z = Settings->ScaleMinZ + (Settings->LockScaleZ ? LockRand : FMath::FRand()) * (Settings->ScaleMaxZ - Settings->ScaleMinZ);
-		}
-
-		Inst.ZOffset = Settings->ZOffsetMin + FMath::FRand() * (Settings->ZOffsetMax - Settings->ZOffsetMin);
-
-		Inst.Location = HitLocation;
-
-		// Random yaw and optional random pitch up to the maximum
-		Inst.Rotation = FRotator(FMath::FRand() * Settings->RandomPitchAngle, 0.f, 0.f);
-
-		if (Settings->RandomYaw)
-		{
-			Inst.Rotation.Yaw = FMath::FRand() * 360.f;
-		}
-		else
-		{
-			Inst.Flags |= FOLIAGE_NoRandomYaw;
-		}
-
-		if (Settings->AlignToNormal)
-		{
-			Inst.AlignToNormal(HitNormal, Settings->AlignMaxAngle);
-		}
-
-		// Apply the Z offset in local space
-		if (FMath::Abs(Inst.ZOffset) > KINDA_SMALL_NUMBER)
-		{
-			Inst.Location = Inst.GetInstanceWorldTransform().TransformPosition(FVector(0, 0, Inst.ZOffset));
-		}
-
-		UModelComponent* ModelComponent = Cast<UModelComponent>(HitComponent);
-		if (ModelComponent)
-		{
-			ABrush* BrushActor = ModelComponent->GetModel()->FindBrush(HitLocation);
-			if (BrushActor)
-			{
-				HitComponent = BrushActor->GetBrushComponent();
-			}
-		}
-
-		Inst.Base = HitComponent;
-
-		return bSkipCollision || CheckCollisionWithWorld(Settings, Inst, HitNormal, HitLocation, InWorld, InIFA);
-=======
->>>>>>> cce8678d
 	}
 	
 	return false;
@@ -2056,10 +1997,6 @@
 	TInlineComponentArray<UActorComponent*> Components;
 	Actor->GetComponents(Components);
 
-<<<<<<< HEAD
-		TInlineComponentArray<UActorComponent*> Components;
-		Actor->GetComponents(Components);
-=======
 	// Remove all instances of the selected meshes
 	for (const auto& MeshUIInfo : FoliageMeshList)
 	{
@@ -2068,7 +2005,6 @@
 		{
 			continue;
 		}
->>>>>>> cce8678d
 
 		// Go through all FoliageActors in the world and delete 
 		for (FFoliageMeshInfoIterator It(World, FoliageType); It; ++It)
@@ -2095,15 +2031,9 @@
 	TInlineComponentArray<UStaticMeshComponent*> StaticMeshComponents;
 	Actor->GetComponents(StaticMeshComponents);
 
-<<<<<<< HEAD
-		// Check all the components of the hit actor
-		TInlineComponentArray<UStaticMeshComponent*> StaticMeshComponents;
-		Actor->GetComponents(StaticMeshComponents);
-=======
 	for (auto StaticMeshComponent : StaticMeshComponents)
 	{
 		UMaterialInterface* Material = StaticMeshComponent->GetMaterial(0);
->>>>>>> cce8678d
 
 		if (UISettings.bFilterStaticMesh && StaticMeshComponent->StaticMesh && StaticMeshComponent->StaticMesh->RenderData &&
 			(UISettings.bFilterTranslucent || !Material || !IsTranslucentBlendMode(Material->GetBlendMode())))
@@ -2861,67 +2791,10 @@
 {
 	if (Event != IE_Released)
 	{
-<<<<<<< HEAD
-		int32 InstancesNum = OldMeshInfo->Instances.Num();
-
-		// Look for the new mesh in the mesh list, and either create a new mesh or merge the instances.
-		UFoliageType* NewSettings = nullptr;
-		FFoliageMeshInfo* NewMeshInfo = nullptr;
-		NewSettings = IFA->GetSettingsForMesh(NewStaticMesh, &NewMeshInfo);
-
-		if (NewMeshInfo == nullptr)
-		{
-			FText Message = FText::Format(NSLOCTEXT("UnrealEd", "FoliageMode_ReplaceMesh", "Are you sure you want to replace all {0} instances of {1} with {2}?"), FText::AsNumber(InstancesNum), FText::FromString(OldSettings->GetStaticMesh()->GetName()), FText::FromString(NewStaticMesh->GetName()));
-
-			if (InstancesNum > 0 && EAppReturnType::Yes != FMessageDialog::Open(EAppMsgType::YesNo, Message))
-			{
-				return false;
-			}
-
-			GEditor->BeginTransaction(NSLOCTEXT("UnrealEd", "FoliageMode_ChangeStaticMeshTransaction", "Foliage Editing: Change StaticMesh"));
-			IFA->Modify();
-			NewMeshInfo = IFA->AddMesh(NewStaticMesh, &NewSettings, Cast<UFoliageType_InstancedStaticMesh>(OldSettings));
-			NewSettings->DisplayOrder = OldSettings->DisplayOrder;
-			NewSettings->ShowNothing = OldSettings->ShowNothing;
-			NewSettings->ShowPaintSettings = OldSettings->ShowPaintSettings;
-			NewSettings->ShowInstanceSettings = OldSettings->ShowInstanceSettings;
-		}
-		else if (InstancesNum > 0 &&
-			EAppReturnType::Yes != FMessageDialog::Open(EAppMsgType::YesNo,
-			FText::Format(NSLOCTEXT("UnrealEd", "FoliageMode_ReplaceMeshMerge", "Are you sure you want to merge all {0} instances of {1} into {2}?"),
-			FText::AsNumber(InstancesNum), FText::FromString(OldSettings->GetStaticMesh()->GetName()), FText::FromString(NewStaticMesh->GetName()))))
-		{
-			return false;
-		}
-		else
-=======
 		if (UICommandList->ProcessCommandBindings(Key, FSlateApplication::Get().GetModifierKeys(), false/*Event == IE_Repeat*/))
->>>>>>> cce8678d
 		{
 			return true;
 		}
-<<<<<<< HEAD
-
-		if (InstancesNum > 0)
-		{
-			// copy instances from old to new.
-			for (FFoliageInstance& Instance : OldMeshInfo->Instances)
-			{
-					NewMeshInfo->AddInstance(IFA, NewSettings, Instance);
-				}
-			}
-
-		// Remove the old mesh.
-		IFA->RemoveMesh(OldSettings);
-
-		GEditor->EndTransaction();
-
-		// Update mesh list.
-		UpdateFoliageMeshList();
-
-		StaticCastSharedPtr<FFoliageEdModeToolkit>(Toolkit)->RefreshFullList();
-=======
->>>>>>> cce8678d
 	}
 	
 	bool bHandled = false;
@@ -2998,50 +2871,7 @@
 			{
 				SnapSelectedInstancesToGround(GetWorld());
 
-<<<<<<< HEAD
-						FVector Start = Instance.Location;
-						FVector End = Instance.Location - FVector(0.f, 0.f, FOLIAGE_SNAP_TRACE);
-
-						FHitResult Hit;
-						if (FoliageTrace(GetWorld(), IFA, Hit, Start, End, FName("FoliageSnap")))
-						{
-							// Check current level
-							if ((Hit.Component.IsValid() && Hit.Component.Get()->GetOutermost() == World->GetCurrentLevel()->GetOutermost()) ||
-								(Hit.GetActor() && Hit.GetActor()->IsA(AWorldSettings::StaticClass())))
-							{
-								Instance.Location = Hit.Location;
-								Instance.ZOffset = 0.f;
-								Instance.Base = Hit.Component.Get();
-								// We cannot be based on an a blueprint component as these will disappear when the construction script is re-run
-								if (Instance.Base && Instance.Base->IsCreatedByConstructionScript())
-								{
-									Instance.Base = nullptr;
-								}
-
-								if (Instance.Flags & FOLIAGE_AlignToNormal)
-								{
-									// Remove previous alignment and align to new normal.
-									Instance.Rotation = Instance.PreAlignRotation;
-									Instance.AlignToNormal(Hit.Normal, MeshPair.Key->AlignMaxAngle);
-								}
-							}
-						}
-						bMovedInstance = true;
-					}
-
-					Mesh.PostMoveInstances(IFA, SelectedIndices);
-				}
-
-				if (bMovedInstance)
-				{
-					Owner->PivotLocation = Owner->SnappedLocation = IFA->GetSelectionLocation();
-					IFA->MarkComponentsRenderStateDirty();
-				}
-
-				return true;
-=======
 				bHandled = true;
->>>>>>> cce8678d
 			}
 		}
 	}
