﻿// Copyright 1998-2016 Epic Games, Inc. All Rights Reserved.

#include "WorldBrowserPrivatePCH.h"
#include "STiledLandscapeImportDlg.h"
#include "SVectorInputBox.h"
#include "IDesktopPlatform.h"
#include "DesktopPlatformModule.h"
#include "ContentBrowserModule.h"
#include "LandscapeProxy.h"
#include "SNumericEntryBox.h"
#include "PropertyCustomizationHelpers.h"
<<<<<<< HEAD
#include "ImageWrapper.h"
=======
#include "LandscapeEditorModule.h"
#include "LandscapeDataAccess.h"
>>>>>>> aaefee4c

#define LOCTEXT_NAMESPACE "WorldBrowser"

static int32 CalcLandscapeSquareResolution(int32 ComponentsNumX, int32 SectionNumX, int32 SectionQuadsNumX)
{
	return ComponentsNumX * SectionNumX * SectionQuadsNumX + 1;
}

/**
 *	Returns tile coordinates extracted from a specified tile filename
 */
static FIntPoint ExtractTileCoordinates(FString BaseFilename)
{
	//We expect file name in form: <tilename>_x<number>_y<number>
	FIntPoint ResultPosition(-1,-1);
	
	int32 XPos = BaseFilename.Find(TEXT("_x"), ESearchCase::IgnoreCase, ESearchDir::FromEnd);
	int32 YPos = BaseFilename.Find(TEXT("_y"), ESearchCase::IgnoreCase, ESearchDir::FromEnd);
	if (XPos != INDEX_NONE && YPos != INDEX_NONE && XPos < YPos)
	{
		FString XCoord = BaseFilename.Mid(XPos+2, YPos-(XPos+2));
		FString YCoord = BaseFilename.Mid(YPos+2, BaseFilename.Len()-(YPos+2));

		if (XCoord.IsNumeric() && YCoord.IsNumeric())
		{
			TTypeFromString<int32>::FromString(ResultPosition.X, *XCoord);
			TTypeFromString<int32>::FromString(ResultPosition.Y, *YCoord);
		}
	}

	return ResultPosition;
}

void STiledLandcapeImportDlg::Construct(const FArguments& InArgs, TSharedPtr<SWindow> InParentWindow)
{
	bShouldImport = false;
	ParentWindow = InParentWindow;
	
	ChildSlot
	[
		SNew(SBorder)
		.BorderImage(FEditorStyle::GetBrush("ToolPanel.GroupBorder"))
		[
			SNew(SVerticalBox)

			+SVerticalBox::Slot()
			.FillHeight(1)
			.Padding(0,10,0,10)
			[
				SNew(SUniformGridPanel)
				.SlotPadding(2)
				
				// Select tiles
				+SUniformGridPanel::Slot(0, 0)

				+SUniformGridPanel::Slot(1, 0)
				.VAlign(VAlign_Center)
				[
					SNew(SButton)
					.HAlign(HAlign_Center)
					.ContentPadding(FEditorStyle::GetMargin("StandardDialog.ContentPadding"))
					.OnClicked(this, &STiledLandcapeImportDlg::OnClickedSelectHeightmapTiles)
					.Text(LOCTEXT("TiledLandscapeImport_SelectButtonText", "Select Heightmap Tiles..."))
				]

				// Flip Y-Axis orientation
				+SUniformGridPanel::Slot(0, 1)
				.VAlign(VAlign_Center)
				[
					SNew(STextBlock)
					.Text( LOCTEXT("TiledLandscapeImport_FlipYAxisText", "Flip Tile Y Coordinate" ) )
				]
				+SUniformGridPanel::Slot(1, 1)
				.VAlign(VAlign_Center)
				[
					SNew(SCheckBox)
					.IsChecked(this, &STiledLandcapeImportDlg::GetFlipYAxisState)
					.OnCheckStateChanged(this, &STiledLandcapeImportDlg::OnFlipYAxisStateChanged)
					.ToolTipText(LOCTEXT("TiledLandscapeImport_FlipYAxisToolTip", "Whether tile Y coordinate should be flipped (Make sure 'Flip Y-Axis Orientation' option is switched off in World Machine) "))
				]
										
				// Tiles origin offset
				+SUniformGridPanel::Slot(0, 2)
				.VAlign(VAlign_Center)
				[
					SNew(STextBlock)
					.ToolTipText(LOCTEXT("TiledLandscapeImport_TilesOffsetTooltip", "For example: tile x0_y0 will be treated as x(0+offsetX)_y(0+offsetY)"))
					.Text(LOCTEXT("TiledLandscapeImport_TilesOffsetText", "Tile Coordinates Offset"))
				]

				+SUniformGridPanel::Slot(1, 2)
				.VAlign(VAlign_Center)
				[
					SNew(SHorizontalBox)
					
					+SHorizontalBox::Slot()
					.Padding(0.0f, 1.0f, 2.0f, 1.0f)
					.FillWidth(1.f)
					[
						SNew(SNumericEntryBox<int32>)
						.Value(this, &STiledLandcapeImportDlg::GetTileOffsetX)
						.OnValueChanged(this, &STiledLandcapeImportDlg::SetTileOffsetX)
						.LabelPadding(0)
						.Label()
						[
							SNumericEntryBox<int32>::BuildLabel( LOCTEXT("X_Label", "X"), FLinearColor::White, SNumericEntryBox<int32>::RedLabelBackgroundColor )
						]
					]
					
					+SHorizontalBox::Slot()
					.Padding(0.0f, 1.0f, 2.0f, 1.0f)
					.FillWidth(1.f)
					[
						SNew(SNumericEntryBox<int32>)
						.Value(this, &STiledLandcapeImportDlg::GetTileOffsetY)
						.OnValueChanged(this, &STiledLandcapeImportDlg::SetTileOffsetY)
						.LabelPadding(0)
						.Label()
						[
							SNumericEntryBox<int32>::BuildLabel( LOCTEXT("Y_Label", "Y"), FLinearColor::White, SNumericEntryBox<int32>::GreenLabelBackgroundColor )
						]
					]
				]
				
				// Tile configuration
				+SUniformGridPanel::Slot(0, 3)
				.VAlign(VAlign_Center)
				[
					SNew(STextBlock)
					.Text(LOCTEXT("TiledLandscapeImport_ConfigurationText", "Import Configuration"))
				]

				+SUniformGridPanel::Slot(1, 3)
				.VAlign(VAlign_Center)
				[
					SAssignNew(TileConfigurationComboBox, SComboBox<TSharedPtr<FTileImportConfiguration>>)
					.OptionsSource(&ActiveConfigurations)
					.OnSelectionChanged(this, &STiledLandcapeImportDlg::OnSetImportConfiguration)
					.OnGenerateWidget(this, &STiledLandcapeImportDlg::HandleTileConfigurationComboBoxGenarateWidget)
					.Content()
					[
						SNew(STextBlock)
						.Text(this, &STiledLandcapeImportDlg::GetTileConfigurationText)
					]
				]

				// Scale
				+SUniformGridPanel::Slot(0, 4)
				.VAlign(VAlign_Center)
				[
					SNew(STextBlock)
					.Text(LOCTEXT("TiledLandscapeImport_ScaleText", "Landscape Scale"))
				]
			
				+SUniformGridPanel::Slot(1, 4)
				.VAlign(VAlign_Center)
				[
					SNew( SVectorInputBox )
					.bColorAxisLabels( true )
					.AllowResponsiveLayout( true )
					.X( this, &STiledLandcapeImportDlg::GetScaleX )
					.Y( this, &STiledLandcapeImportDlg::GetScaleY )
					.Z( this, &STiledLandcapeImportDlg::GetScaleZ )
					.OnXCommitted( this, &STiledLandcapeImportDlg::OnSetScale, 0 )
					.OnYCommitted( this, &STiledLandcapeImportDlg::OnSetScale, 1 )
					.OnZCommitted( this, &STiledLandcapeImportDlg::OnSetScale, 2 )
				]

				// Landcape material
				+SUniformGridPanel::Slot(0, 5)
				.VAlign(VAlign_Center)
				[
					SNew(STextBlock)
					.Text(LOCTEXT("TiledLandscapeImport_MaterialText", "Material"))
				]
			
				+SUniformGridPanel::Slot(1, 5)
				.VAlign(VAlign_Center)
				[
					SNew(SObjectPropertyEntryBox)
					.AllowedClass(UMaterialInterface::StaticClass())
					.ObjectPath(this, &STiledLandcapeImportDlg::GetLandscapeMaterialPath)
					.OnObjectChanged(this, &STiledLandcapeImportDlg::OnLandscapeMaterialChanged)
					.AllowClear(true)
				]
			]

			// Layers
			+SVerticalBox::Slot()
			.AutoHeight()
			.Padding(FEditorStyle::GetMargin("StandardDialog.ContentPadding"))
			[
				SAssignNew(LayerDataListView, SListView<TSharedPtr<FTiledLandscapeImportSettings::LandscapeLayerSettings>>)
				.ListItemsSource( &LayerDataList )
				.OnGenerateRow( this, &STiledLandcapeImportDlg::OnGenerateWidgetForLayerDataListView )
				.SelectionMode(ESelectionMode::None)
			]

			// Import summary
			+SVerticalBox::Slot()
			.AutoHeight()
			.HAlign(HAlign_Left)
			.VAlign(VAlign_Center)
			.Padding(FEditorStyle::GetMargin("StandardDialog.ContentPadding"))
			[
				SNew(STextBlock)
				.Text(this, &STiledLandcapeImportDlg::GetImportSummaryText)
				.WrapTextAt(600.0f)
			]

			// Import, Cancel
			+SVerticalBox::Slot()
			.AutoHeight()
			.HAlign(HAlign_Right)
			.VAlign(VAlign_Bottom)
			.Padding(0,10,0,10)
			[
				SNew(SUniformGridPanel)
				.SlotPadding(FEditorStyle::GetMargin("StandardDialog.SlotPadding"))
				.MinDesiredSlotWidth(FEditorStyle::GetFloat("StandardDialog.MinDesiredSlotWidth"))
				.MinDesiredSlotHeight(FEditorStyle::GetFloat("StandardDialog.MinDesiredSlotHeight"))
				+SUniformGridPanel::Slot(0,0)
				[
					SNew(SButton)
					.HAlign(HAlign_Center)
					.ContentPadding(FEditorStyle::GetMargin("StandardDialog.ContentPadding"))
					.IsEnabled(this, &STiledLandcapeImportDlg::IsImportEnabled)
					.OnClicked(this, &STiledLandcapeImportDlg::OnClickedImport)
					.Text(LOCTEXT("TiledLandscapeImport_ImportButtonText", "Import"))
				]
				+SUniformGridPanel::Slot(1,0)
				[
					SNew(SButton)
					.HAlign(HAlign_Center)
					.ContentPadding(FEditorStyle::GetMargin("StandardDialog.ContentPadding"))
					.OnClicked(this, &STiledLandcapeImportDlg::OnClickedCancel)
					.Text(LOCTEXT("TiledLandscapeImport_CancelButtonText", "Cancel"))
				]
			]
		]
	];

	GenerateAllPossibleTileConfigurations();
	ImportSettings.ComponentsNum = 0;
}

TSharedRef<SWidget> STiledLandcapeImportDlg::HandleTileConfigurationComboBoxGenarateWidget(TSharedPtr<FTileImportConfiguration> InItem) const
{
	const FText ItemText = GenerateConfigurationText(InItem->NumComponents, InItem->NumSectionsPerComponent, InItem->NumQuadsPerSection);
		
	return SNew(SBox)
	.Padding(4)
	[
		SNew(STextBlock).Text(ItemText)
	];
}

FText STiledLandcapeImportDlg::GetTileConfigurationText() const
{
	if (ImportSettings.HeightmapFileList.Num() == 0)
	{
		return LOCTEXT("TiledLandscapeImport_NoTilesText", "No tiles selected");
	}

	if (ImportSettings.SectionsPerComponent <= 0)
	{
		return LOCTEXT("TiledLandscapeImport_InvalidTileResolutionText", "Selected tiles have unsupported resolution");
	}
	
	return GenerateConfigurationText(ImportSettings.ComponentsNum, ImportSettings.SectionsPerComponent, ImportSettings.QuadsPerSection);
}

TSharedRef<ITableRow> STiledLandcapeImportDlg::OnGenerateWidgetForLayerDataListView(
	TSharedPtr<FTiledLandscapeImportSettings::LandscapeLayerSettings> InLayerData, 
	const TSharedRef<STableViewBase>& OwnerTable)
{
	return 	SNew(STableRow<TSharedRef<FTiledLandscapeImportSettings::LandscapeLayerSettings>>, OwnerTable)
			[
				SNew(SBorder)
				[
					SNew(SHorizontalBox)

					// Layer name
					+SHorizontalBox::Slot()
					.VAlign(VAlign_Center)
					.HAlign(HAlign_Left)
					.FillWidth(1)
					[
						SNew(STextBlock).Text(FText::FromName(InLayerData->Name))
					]

					// Blend option
					+SHorizontalBox::Slot()
					.VAlign(VAlign_Center)
					.HAlign(HAlign_Center)
					.Padding(2)
					.AutoWidth()
					[
						SNew(SCheckBox)
						.IsChecked(this, &STiledLandcapeImportDlg::GetLayerBlendState, InLayerData)
						.OnCheckStateChanged(this, &STiledLandcapeImportDlg::OnLayerBlendStateChanged, InLayerData)
						.ToolTipText(LOCTEXT("TiledLandscapeImport_BlendOption", "Weight-Blended Layer"))
					]
					
					// Number of selected weightmaps
					+SHorizontalBox::Slot()
					.VAlign(VAlign_Center)
					.HAlign(HAlign_Right)
					.Padding(2)
					.AutoWidth()
					[
						SNew(STextBlock).Text(this, &STiledLandcapeImportDlg::GetWeightmapCountText, InLayerData)
					]
					
					// Button for selecting weightmap files
					+SHorizontalBox::Slot()
					.VAlign(VAlign_Center)
					.HAlign(HAlign_Right)
					.AutoWidth()
					[
						SNew(SButton)
						.HAlign(HAlign_Center)
						.ContentPadding(FEditorStyle::GetMargin("StandardDialog.ContentPadding"))
						.OnClicked(this, &STiledLandcapeImportDlg::OnClickedSelectWeightmapTiles, InLayerData)
						.Text(LOCTEXT("TiledLandscapeImport_SelectWeightmapButtonText", "Select Weightmap Tiles..."))
					]
				]
			];
	
}

bool STiledLandcapeImportDlg::ShouldImport() const
{
	return bShouldImport;
}

const FTiledLandscapeImportSettings& STiledLandcapeImportDlg::GetImportSettings() const
{
	return ImportSettings;
}

TOptional<float> STiledLandcapeImportDlg::GetScaleX() const
{
	return ImportSettings.Scale3D.X;
}

TOptional<float> STiledLandcapeImportDlg::GetScaleY() const
{
	return ImportSettings.Scale3D.Y;
}

TOptional<float> STiledLandcapeImportDlg::GetScaleZ() const
{
	return ImportSettings.Scale3D.Z;
}

void STiledLandcapeImportDlg::OnSetScale(float InValue, ETextCommit::Type CommitType, int32 InAxis)
{
	if (InAxis < 2) //XY uniform
	{
		ImportSettings.Scale3D.X = FMath::Abs(InValue);
		ImportSettings.Scale3D.Y = FMath::Abs(InValue);
	}
	else //Z
	{
		ImportSettings.Scale3D.Z = FMath::Abs(InValue);
	}
}

TOptional<int32> STiledLandcapeImportDlg::GetTileOffsetX() const
{
	return ImportSettings.TilesCoordinatesOffset.X;
}

void STiledLandcapeImportDlg::SetTileOffsetX(int32 InValue)
{
	ImportSettings.TilesCoordinatesOffset.X = InValue;
}

TOptional<int32> STiledLandcapeImportDlg::GetTileOffsetY() const
{
	return ImportSettings.TilesCoordinatesOffset.Y;
}

void STiledLandcapeImportDlg::SetTileOffsetY(int32 InValue)
{
	ImportSettings.TilesCoordinatesOffset.Y = InValue;
}

ECheckBoxState STiledLandcapeImportDlg::GetFlipYAxisState() const
{
	return ImportSettings.bFlipYAxis ? ECheckBoxState::Checked : ECheckBoxState::Unchecked;
}

void STiledLandcapeImportDlg::OnFlipYAxisStateChanged(ECheckBoxState NewState)
{
	ImportSettings.bFlipYAxis = (NewState == ECheckBoxState::Checked);
}

void STiledLandcapeImportDlg::OnSetImportConfiguration(TSharedPtr<FTileImportConfiguration> InTileConfig, ESelectInfo::Type SelectInfo)
{
	if (InTileConfig.IsValid())
	{
		ImportSettings.ComponentsNum = InTileConfig->NumComponents;
		ImportSettings.QuadsPerSection = InTileConfig->NumQuadsPerSection;
		ImportSettings.SectionsPerComponent = InTileConfig->NumSectionsPerComponent;
		ImportSettings.SizeX = InTileConfig->SizeX;
	}
	else
	{
		ImportSettings.ComponentsNum = 0;
		ImportSettings.HeightmapFileList.Empty();
	}
}

FReply STiledLandcapeImportDlg::OnClickedSelectHeightmapTiles()
{
	TotalLandscapeRect = FIntRect(MAX_int32, MAX_int32, MIN_int32, MIN_int32);
	ImportSettings.HeightmapFileList.Empty();
	ImportSettings.TileCoordinates.Empty();

	ActiveConfigurations.Empty();
	ImportSettings.ComponentsNum = 0;
	StatusMessage = FText();

	IDesktopPlatform* DesktopPlatform = FDesktopPlatformModule::Get();
	if (DesktopPlatform)
	{
		if (ParentWindow->GetNativeWindow().IsValid())
		{
			void* ParentWindowWindowHandle = ParentWindow->GetNativeWindow()->GetOSWindowHandle();

<<<<<<< HEAD
			const FString ImportFileTypes = TEXT("All Heightmap tiles|*.png;*.raw;*.r16|Heightmap png tiles|*.png|Heightmap .raw/.r16 tiles|*.raw;*.r16|All files (*.*)|*.*");
=======
			ILandscapeEditorModule& LandscapeEditorModule = FModuleManager::GetModuleChecked<ILandscapeEditorModule>("LandscapeEditor");
			const TCHAR* FileTypes = LandscapeEditorModule.GetHeightmapImportDialogTypeString();

>>>>>>> aaefee4c
			bool bOpened = DesktopPlatform->OpenFileDialog(
								ParentWindowWindowHandle,
								LOCTEXT("SelectHeightmapTiles", "Select heightmap tiles").ToString(),
								*FEditorDirectories::Get().GetLastDirectory(ELastDirectory::UNR),
								TEXT(""),
								FileTypes,
								EFileDialogFlags::Multiple,
								ImportSettings.HeightmapFileList);

<<<<<<< HEAD
			if (bOpened && ImportSettings.HeightmapFileList.Num())
=======
			if (bOpened && ImportSettings.HeightmapFileList.Num() > 0)
>>>>>>> aaefee4c
			{
				IFileManager& FileManager = IFileManager::Get();
				bool bValidTiles = true;
				int32 TargetSizeX = 0;

				const FString TargetExtension = FPaths::GetExtension(ImportSettings.HeightmapFileList[0], true);
				const ILandscapeHeightmapFileFormat* HeightmapFormat = LandscapeEditorModule.GetHeightmapFormatByExtension(*TargetExtension);

				// All heightmap tiles have to be the same size and have correct tile position encoded into filename
<<<<<<< HEAD
				const FString TargetExtension = FPaths::GetExtension(ImportSettings.HeightmapFileList[0], true);
				const int64 TargetRawFileSize = TargetExtension != ".png" ? FileManager.FileSize(*ImportSettings.HeightmapFileList[0]) : 0;
				int32 TargetSizeX = 0;
=======
>>>>>>> aaefee4c
				for (const FString& Filename : ImportSettings.HeightmapFileList)
				{
					FFormatNamedArguments Arguments;
					Arguments.Add(TEXT("FileName"), FText::FromString(Filename));

<<<<<<< HEAD
					if (!Filename.EndsWith(TargetExtension))
					{
						StatusMessage = FText::Format(LOCTEXT("TiledLandscapeImport_HeightmapMixedFileTypes", "File ({FileName}) has a different file extension, please use all the same type (16-bit grayscale png preferred)."), Arguments);
=======
					FIntPoint TileCoordinate = ExtractTileCoordinates(FPaths::GetBaseFilename(Filename));
					if (TileCoordinate.GetMin() < 0)
					{
						StatusMessage = FText::Format(LOCTEXT("TiledLandscapeImport_HeightmapTileInvalidName", "File name ({FileName}) should match pattern: <name>_X<number>_Y<number>."), Arguments);
>>>>>>> aaefee4c
						bValidTiles = false;
						break;
					}

<<<<<<< HEAD
					if (TargetExtension == ".raw" || TargetExtension == ".r16")
					{
						int64 FileSize = FileManager.FileSize(*Filename);
						if ((FileSize & 1) != 0) // we expect 2 bytes per sample
						{
							StatusMessage = FText::Format(LOCTEXT("TiledLandscapeImport_HeightmapTileInvalidFormat", "File ({FileName}) should have raw data with 2 bytes per sample."), Arguments);
							bValidTiles = false;
							break;
						}

						if (FileSize != TargetRawFileSize)
						{
							Arguments.Add(TEXT("FileSize"), FileSize);
							Arguments.Add(TEXT("TargetFileSize"), TargetRawFileSize);
							StatusMessage = FText::Format(LOCTEXT("TiledLandscapeImport_HeightmapTileSizeMismatch", "File ({FileName}) size ({FileSize}) should match other tiles file size ({TargetFileSize})."), Arguments);
							bValidTiles = false;
							break;
						}

						if (FMath::Square((int64)FMath::Sqrt(FileSize/2)) != FileSize/2)
						{
							StatusMessage = FText::Format(LOCTEXT("TiledLandscapeImport_NotSquare", "File ({FileName}) is not square."), Arguments);
							bValidTiles = false;
							break;
						}
					}
					else if (TargetExtension == ".png")
					{
						TArray<uint8> ImportData;
						if (!FFileHelper::LoadFileToArray(ImportData, *Filename, FILEREAD_Silent))
						{
							StatusMessage = FText::Format(LOCTEXT("TiledLandscapeImport_ErrorLoadingFile", "Error loading file ({FileName})."), Arguments);
							bValidTiles = false;
							break;
						}
						else
						{
							IImageWrapperModule& ImageWrapperModule = FModuleManager::LoadModuleChecked<IImageWrapperModule>("ImageWrapper");
							IImageWrapperPtr ImageWrapper = ImageWrapperModule.CreateImageWrapper(EImageFormat::PNG);

							if (!ImageWrapper->SetCompressed(ImportData.GetData(), ImportData.Num()))
							{
								StatusMessage = FText::Format(LOCTEXT("TiledLandscapeImport_ErrorLoadingFile", "Error loading file ({FileName})."), Arguments);
								bValidTiles = false;
								break;
							}
							else if (ImageWrapper->GetWidth() <= 0 || ImageWrapper->GetHeight() <= 0)
							{
								StatusMessage = FText::Format(LOCTEXT("TiledLandscapeImport_ErrorLoadingFile", "Error loading file ({FileName})."), Arguments);
								bValidTiles = false;
								break;
							}
							else if (ImageWrapper->GetWidth() != ImageWrapper->GetHeight())
							{
								StatusMessage = FText::Format(LOCTEXT("TiledLandscapeImport_NotSquare", "File ({FileName}) is not square."), Arguments);
								bValidTiles = false;
								break;
							}
							else if (ImageWrapper->GetFormat() != ERGBFormat::Gray)
							{
								StatusMessage = FText::Format(LOCTEXT("TiledLandscapeImport_HeightmapFileColorPng", "File ({FileName}) appears to be a color png, grayscale is expected. The import *can* continue, but the result may be lower quality than desired."), Arguments);
								bValidTiles = false;
								break;
							}
							else if (ImageWrapper->GetBitDepth() != 16)
							{
								StatusMessage = FText::Format(LOCTEXT("TiledLandscapeImport_HeightmapFileLowBitDepth", "File ({FileName}) appears to be an 8-bit png, 16-bit is preferred. The import *can* continue, but the result may be lower quality than desired."), Arguments);
								bValidTiles = false;
								break;
							}

							if (TargetSizeX == 0)
							{
								TargetSizeX = ImageWrapper->GetWidth();
							}
							else if (ImageWrapper->GetWidth() != TargetSizeX)
							{
								Arguments.Add(TEXT("Size"), ImageWrapper->GetWidth());
								Arguments.Add(TEXT("TargetSize"), TargetSizeX);
								StatusMessage = FText::Format(LOCTEXT("TiledLandscapeImport_HeightmapPngTileSizeMismatch", "File ({FileName}) size ({Size}\u00D7{Size}) should match other tiles file size ({TargetSize}\u00D7{TargetSize})."), Arguments);
								bValidTiles = false;
								break;
							}
						}
					}
					else
					{
						StatusMessage = FText::Format(LOCTEXT("TiledLandscapeImport_UnrecognisedExtension", "Error loading file ({FileName}), unrecognised extension."), Arguments);
=======
					if (!Filename.EndsWith(TargetExtension))
					{
						StatusMessage = FText::Format(LOCTEXT("TiledLandscapeImport_HeightmapMixedFileTypes", "File ({FileName}) has a different file extension, please use all the same type (16-bit grayscale png preferred)."), Arguments);
>>>>>>> aaefee4c
						bValidTiles = false;
						break;
					}

					if (!HeightmapFormat)
					{
<<<<<<< HEAD
						StatusMessage = FText::Format(LOCTEXT("TiledLandscapeImport_HeightmapTileInvalidName", "File name ({FileName}) should match pattern: <name>_X<number>_Y<number>."), Arguments);
=======
						StatusMessage = FText::Format(LOCTEXT("TiledLandscapeImport_UnrecognisedExtension", "Error loading file ({FileName}), unrecognised extension."), Arguments);
						bValidTiles = false;
						break;
					}

					FLandscapeHeightmapInfo HeightmapInfo = HeightmapFormat->Validate(*Filename);
					if (HeightmapInfo.ResultCode != ELandscapeImportResult::Success)
					{
						StatusMessage = HeightmapInfo.ErrorMessage;
>>>>>>> aaefee4c
						bValidTiles = false;
						break;
					}

					const FLandscapeFileResolution* FoundSquareResolution =
						HeightmapInfo.PossibleResolutions.FindByPredicate(
							[](const FLandscapeFileResolution& Resolution)
					{
						return Resolution.Width == Resolution.Height;
					});
					if (!FoundSquareResolution)
					{
						StatusMessage = FText::Format(LOCTEXT("TiledLandscapeImport_NotSquare", "File ({FileName}) is not square."), Arguments);
						bValidTiles = false;
						break;
					}

					if (TargetSizeX == 0)
					{
						TargetSizeX = FoundSquareResolution->Width;
						if (HeightmapInfo.DataScale.IsSet())
						{
							ImportSettings.Scale3D = HeightmapInfo.DataScale.GetValue();
							ImportSettings.Scale3D.Z *= LANDSCAPE_INV_ZSCALE;
						}
					}
					else
					{
						if (TargetSizeX != FoundSquareResolution->Width)
						{
							Arguments.Add(TEXT("Size"), FoundSquareResolution->Width);
							Arguments.Add(TEXT("TargetSize"), TargetSizeX);
							StatusMessage = FText::Format(LOCTEXT("TiledLandscapeImport_HeightmapPngTileSizeMismatch", "File ({FileName}) size ({Size}\u00D7{Size}) should match other tiles file size ({TargetSize}\u00D7{TargetSize})."), Arguments);
							bValidTiles = false;
							break;
						}
					}

					TotalLandscapeRect.Include(TileCoordinate);
					ImportSettings.TileCoordinates.Add(TileCoordinate);
				}

				if (bValidTiles)
				{
<<<<<<< HEAD
					if (TargetExtension == ".raw" || TargetExtension == ".r16")
					{
						if (SetPossibleConfigurationsForFileSize(TargetRawFileSize) < 1)
						{
							int64 NumSamples = TargetRawFileSize / 2; // 2 bytes per sample
							FFormatNamedArguments Arguments;
							Arguments.Add(TEXT("NumSamples"), NumSamples);
							StatusMessage = FText::Format(LOCTEXT("TiledLandscapeImport_HeightmapTileInvalidSize", "No landscape configuration found for ({NumSamples}) samples."), Arguments);
							bValidTiles = false;
						}
					}
					else if (TargetExtension == ".png")
					{
						if (SetPossibleConfigurationsForFileWidth(TargetSizeX) < 1)
						{
							FFormatNamedArguments Arguments;
							Arguments.Add(TEXT("Size"), TargetSizeX);
							StatusMessage = FText::Format(LOCTEXT("TiledLandscapeImport_HeightmapPngTileInvalidSize", "No landscape configuration found for ({Size}\u00D7{Size})."), Arguments);
							bValidTiles = false;
						}
					}
					else
					{
						check(0);
=======
					if (SetPossibleConfigurationsForFileWidth(TargetSizeX) < 1)
					{
						FFormatNamedArguments Arguments;
						Arguments.Add(TEXT("Size"), TargetSizeX);
						StatusMessage = FText::Format(LOCTEXT("TiledLandscapeImport_HeightmapPngTileInvalidSize", "No landscape configuration found for ({Size}\u00D7{Size})."), Arguments);
						bValidTiles = false;
>>>>>>> aaefee4c
					}
				}
			}
		}
	}

	// Refresh combo box with active configurations
	TileConfigurationComboBox->RefreshOptions();

	return FReply::Handled();
}

FReply STiledLandcapeImportDlg::OnClickedSelectWeightmapTiles(TSharedPtr<FTiledLandscapeImportSettings::LandscapeLayerSettings> InLayerData)
{
	InLayerData->WeightmapFiles.Empty();

	IDesktopPlatform* DesktopPlatform = FDesktopPlatformModule::Get();
	if (DesktopPlatform)
	{
		if (ParentWindow->GetNativeWindow().IsValid())
		{
			void* ParentWindowWindowHandle = ParentWindow->GetNativeWindow()->GetOSWindowHandle();

			TArray<FString> WeightmapFilesList;

<<<<<<< HEAD
			const FString ImportFileTypes = TEXT("All Weightmap tiles|*.png;*.raw;*.r8|Weightmap png tiles|*.png|Weightmap .raw/.r8 files|*.raw;*.r8|All files (*.*)|*.*");
=======
			ILandscapeEditorModule& LandscapeEditorModule = FModuleManager::GetModuleChecked<ILandscapeEditorModule>("LandscapeEditor");
			const TCHAR* FileTypes = LandscapeEditorModule.GetWeightmapImportDialogTypeString();

>>>>>>> aaefee4c
			bool bOpened = DesktopPlatform->OpenFileDialog(
								ParentWindowWindowHandle,
								LOCTEXT("SelectWeightmapTiles", "Select weightmap tiles").ToString(),
								*FEditorDirectories::Get().GetLastDirectory(ELastDirectory::UNR),
								TEXT(""),
								FileTypes,
								EFileDialogFlags::Multiple,
								WeightmapFilesList);

			if (bOpened && WeightmapFilesList.Num())
			{
				for (FString WeighmapFile : WeightmapFilesList)
				{
					FIntPoint TileCoordinate = ExtractTileCoordinates(FPaths::GetBaseFilename(WeighmapFile));
					InLayerData->WeightmapFiles.Add(TileCoordinate, WeighmapFile);
				}

				// TODO: check if it's a valid weightmaps
			}
		}
	}
	
	return FReply::Handled();
}

bool STiledLandcapeImportDlg::IsImportEnabled() const
{
	return ImportSettings.HeightmapFileList.Num() && ImportSettings.ComponentsNum > 0;
}

FReply STiledLandcapeImportDlg::OnClickedImport()
{
	// copy weightmaps list data to an import structure  
	ImportSettings.LandscapeLayerSettingsList.Empty();

	for (int32 LayerIdx = 0; LayerIdx < LayerDataList.Num(); ++LayerIdx)
	{
		ImportSettings.LandscapeLayerSettingsList.Add(*(LayerDataList[LayerIdx].Get()));
	}

	ParentWindow->RequestDestroyWindow();
	bShouldImport = true;
	return FReply::Handled();
}

FReply STiledLandcapeImportDlg::OnClickedCancel()
{
	ParentWindow->RequestDestroyWindow();
	bShouldImport = false;

	return FReply::Handled();
}

FString STiledLandcapeImportDlg::GetLandscapeMaterialPath() const
{
	return ImportSettings.LandscapeMaterial.IsValid() ? ImportSettings.LandscapeMaterial->GetPathName() : FString("");
}

void STiledLandcapeImportDlg::OnLandscapeMaterialChanged(const FAssetData& AssetData)
{
	ImportSettings.LandscapeMaterial = Cast<UMaterialInterface>(AssetData.GetAsset());

	// pull landscape layers from a chosen material
	UpdateLandscapeLayerList();
}

int32 STiledLandcapeImportDlg::SetPossibleConfigurationsForFileWidth(int64 TargetFileWidth)
{
	int32 Idx = AllConfigurations.IndexOfByPredicate([&](const FTileImportConfiguration& A){
		return TargetFileWidth == A.SizeX;
	});

	ActiveConfigurations.Empty();
	ImportSettings.ComponentsNum = 0; // Set invalid options

	// AllConfigurations - sorted by resolution
<<<<<<< HEAD
	while (AllConfigurations.IsValidIndex(Idx) && AllConfigurations[Idx].ImportFileSize == TargetFileSize)
=======
	for (; AllConfigurations.IsValidIndex(Idx) && AllConfigurations[Idx].SizeX == TargetFileWidth; ++Idx)
>>>>>>> aaefee4c
	{
		TSharedPtr<FTileImportConfiguration> TileConfig = MakeShareable(new FTileImportConfiguration(AllConfigurations[Idx]));
		ActiveConfigurations.Add(TileConfig);
	}

	// Refresh combo box with active configurations
	TileConfigurationComboBox->RefreshOptions();
	// Set first configuration as active
<<<<<<< HEAD
	if (ActiveConfigurations.Num())
	{
		TileConfigurationComboBox->SetSelectedItem(ActiveConfigurations[0]);
	}

	return ActiveConfigurations.Num();
}

int32 STiledLandcapeImportDlg::SetPossibleConfigurationsForFileWidth(int64 TargetFileWidth)
{
	int32 Idx = AllConfigurations.IndexOfByPredicate([&](const FTileImportConfiguration& A){
		return TargetFileWidth == A.SizeX;
	});

	ActiveConfigurations.Empty();
	ImportSettings.ComponentsNum = 0; // Set invalid options
	StatusMessage = FText();

	// AllConfigurations - sorted by resolution
	for (; AllConfigurations.IsValidIndex(Idx) && AllConfigurations[Idx].SizeX == TargetFileWidth; ++Idx)
	{
		TSharedPtr<FTileImportConfiguration> TileConfig = MakeShareable(new FTileImportConfiguration(AllConfigurations[Idx]));
		ActiveConfigurations.Add(TileConfig);
	}

	// Refresh combo box with active configurations
	TileConfigurationComboBox->RefreshOptions();
	// Set first configuration as active
=======
>>>>>>> aaefee4c
	if (ActiveConfigurations.Num())
	{
		TileConfigurationComboBox->SetSelectedItem(ActiveConfigurations[0]);
	}

	return ActiveConfigurations.Num();
}

void STiledLandcapeImportDlg::GenerateAllPossibleTileConfigurations()
{
	AllConfigurations.Empty();
	for (int32 ComponentsNum = 1; ComponentsNum <= 32; ComponentsNum++)
	{
		for (int32 SectionsPerComponent = 1; SectionsPerComponent <= 2; SectionsPerComponent++)
		{
			for (int32 QuadsPerSection = 3; QuadsPerSection <= 8; QuadsPerSection++)
			{
				FTileImportConfiguration Entry;
				Entry.NumComponents				= ComponentsNum;
				Entry.NumSectionsPerComponent	= SectionsPerComponent;
				Entry.NumQuadsPerSection		= (1 << QuadsPerSection) - 1;
				Entry.SizeX = CalcLandscapeSquareResolution(Entry.NumComponents, Entry.NumSectionsPerComponent, Entry.NumQuadsPerSection);

				AllConfigurations.Add(Entry);
			}
		}
	}

	// Sort by resolution
	AllConfigurations.Sort([](const FTileImportConfiguration& A, const FTileImportConfiguration& B){
		if (A.SizeX == B.SizeX)
		{
			return A.NumComponents < B.NumComponents;
		}
		return A.SizeX < B.SizeX;
	});
}

FText STiledLandcapeImportDlg::GetImportSummaryText() const
{
	if (ImportSettings.HeightmapFileList.Num() && ImportSettings.ComponentsNum > 0)
	{
		// Tile information(num, resolution)
		const FString TilesSummary = FString::Printf(TEXT("%d - %dx%d"), ImportSettings.HeightmapFileList.Num(), ImportSettings.SizeX, ImportSettings.SizeX);
	
		// Total landscape size(NxN km)
		int32 WidthInTilesX = TotalLandscapeRect.Width() + 1;
		int32 WidthInTilesY = TotalLandscapeRect.Height() + 1;
		float WidthX = 0.00001f*ImportSettings.Scale3D.X*WidthInTilesX*ImportSettings.SizeX;
		float WidthY = 0.00001f*ImportSettings.Scale3D.Y*WidthInTilesY*ImportSettings.SizeX;
		const FString LandscapeSummary = FString::Printf(TEXT("%.3fx%.3f"), WidthX, WidthY);
	
		StatusMessage = FText::Format(
			LOCTEXT("TiledLandscapeImport_SummaryText", "{0} tiles, {1}km landscape"), 
			FText::FromString(TilesSummary),
			FText::FromString(LandscapeSummary)
			);
	}
	
	return StatusMessage;
}

FText STiledLandcapeImportDlg::GetWeightmapCountText(TSharedPtr<FTiledLandscapeImportSettings::LandscapeLayerSettings> InLayerData) const
{
	int32 NumWeighmaps = InLayerData.IsValid() ? InLayerData->WeightmapFiles.Num() : 0;
	return FText::AsNumber(NumWeighmaps);
}

ECheckBoxState STiledLandcapeImportDlg::GetLayerBlendState(TSharedPtr<FTiledLandscapeImportSettings::LandscapeLayerSettings> InLayerData) const
{
	return (InLayerData->bNoBlendWeight ? ECheckBoxState::Unchecked : ECheckBoxState::Checked);
}

void STiledLandcapeImportDlg::OnLayerBlendStateChanged(ECheckBoxState NewState, TSharedPtr<FTiledLandscapeImportSettings::LandscapeLayerSettings> InLayerData)
{
	InLayerData->bNoBlendWeight = !(NewState == ECheckBoxState::Checked);
}

FText STiledLandcapeImportDlg::GenerateConfigurationText(int32 NumComponents, int32 NumSectionsPerComponent, int32 NumQuadsPerSection) const
{
	const FString ComponentsStr = FString::Printf(TEXT("%dx%d"), NumComponents, NumComponents);
	const FString SectionsStr = FString::Printf(TEXT("%dx%d"), NumSectionsPerComponent, NumSectionsPerComponent);
	const FString QuadsStr = FString::Printf(TEXT("%dx%d"), NumQuadsPerSection, NumQuadsPerSection);
	
	return FText::Format(
		LOCTEXT("TiledLandscapeImport_ConfigurationDescFmt", "Components: {0} Sections: {1} Quads: {2}"), 
		FText::FromString(ComponentsStr),
		FText::FromString(SectionsStr),
		FText::FromString(QuadsStr)
		);
}

void STiledLandcapeImportDlg::UpdateLandscapeLayerList()
{
	TArray<FName> LayerNamesList = ALandscapeProxy::GetLayersFromMaterial(ImportSettings.LandscapeMaterial.Get());
	LayerDataList.Empty();
	for (FName LayerName : LayerNamesList)
	{
		// List view data source
		TSharedPtr<FTiledLandscapeImportSettings::LandscapeLayerSettings> LayerData = MakeShareable(new FTiledLandscapeImportSettings::LandscapeLayerSettings());
		LayerData->Name = LayerName;
		LayerDataList.Add(LayerData);
	}

	LayerDataListView->RequestListRefresh();
}

#undef LOCTEXT_NAMESPACE<|MERGE_RESOLUTION|>--- conflicted
+++ resolved
@@ -9,12 +9,8 @@
 #include "LandscapeProxy.h"
 #include "SNumericEntryBox.h"
 #include "PropertyCustomizationHelpers.h"
-<<<<<<< HEAD
-#include "ImageWrapper.h"
-=======
 #include "LandscapeEditorModule.h"
 #include "LandscapeDataAccess.h"
->>>>>>> aaefee4c
 
 #define LOCTEXT_NAMESPACE "WorldBrowser"
 
@@ -447,13 +443,9 @@
 		{
 			void* ParentWindowWindowHandle = ParentWindow->GetNativeWindow()->GetOSWindowHandle();
 
-<<<<<<< HEAD
-			const FString ImportFileTypes = TEXT("All Heightmap tiles|*.png;*.raw;*.r16|Heightmap png tiles|*.png|Heightmap .raw/.r16 tiles|*.raw;*.r16|All files (*.*)|*.*");
-=======
 			ILandscapeEditorModule& LandscapeEditorModule = FModuleManager::GetModuleChecked<ILandscapeEditorModule>("LandscapeEditor");
 			const TCHAR* FileTypes = LandscapeEditorModule.GetHeightmapImportDialogTypeString();
 
->>>>>>> aaefee4c
 			bool bOpened = DesktopPlatform->OpenFileDialog(
 								ParentWindowWindowHandle,
 								LOCTEXT("SelectHeightmapTiles", "Select heightmap tiles").ToString(),
@@ -463,11 +455,7 @@
 								EFileDialogFlags::Multiple,
 								ImportSettings.HeightmapFileList);
 
-<<<<<<< HEAD
-			if (bOpened && ImportSettings.HeightmapFileList.Num())
-=======
 			if (bOpened && ImportSettings.HeightmapFileList.Num() > 0)
->>>>>>> aaefee4c
 			{
 				IFileManager& FileManager = IFileManager::Get();
 				bool bValidTiles = true;
@@ -477,134 +465,28 @@
 				const ILandscapeHeightmapFileFormat* HeightmapFormat = LandscapeEditorModule.GetHeightmapFormatByExtension(*TargetExtension);
 
 				// All heightmap tiles have to be the same size and have correct tile position encoded into filename
-<<<<<<< HEAD
-				const FString TargetExtension = FPaths::GetExtension(ImportSettings.HeightmapFileList[0], true);
-				const int64 TargetRawFileSize = TargetExtension != ".png" ? FileManager.FileSize(*ImportSettings.HeightmapFileList[0]) : 0;
-				int32 TargetSizeX = 0;
-=======
->>>>>>> aaefee4c
 				for (const FString& Filename : ImportSettings.HeightmapFileList)
 				{
 					FFormatNamedArguments Arguments;
 					Arguments.Add(TEXT("FileName"), FText::FromString(Filename));
 
-<<<<<<< HEAD
-					if (!Filename.EndsWith(TargetExtension))
-					{
-						StatusMessage = FText::Format(LOCTEXT("TiledLandscapeImport_HeightmapMixedFileTypes", "File ({FileName}) has a different file extension, please use all the same type (16-bit grayscale png preferred)."), Arguments);
-=======
 					FIntPoint TileCoordinate = ExtractTileCoordinates(FPaths::GetBaseFilename(Filename));
 					if (TileCoordinate.GetMin() < 0)
 					{
 						StatusMessage = FText::Format(LOCTEXT("TiledLandscapeImport_HeightmapTileInvalidName", "File name ({FileName}) should match pattern: <name>_X<number>_Y<number>."), Arguments);
->>>>>>> aaefee4c
 						bValidTiles = false;
 						break;
 					}
 
-<<<<<<< HEAD
-					if (TargetExtension == ".raw" || TargetExtension == ".r16")
-					{
-						int64 FileSize = FileManager.FileSize(*Filename);
-						if ((FileSize & 1) != 0) // we expect 2 bytes per sample
-						{
-							StatusMessage = FText::Format(LOCTEXT("TiledLandscapeImport_HeightmapTileInvalidFormat", "File ({FileName}) should have raw data with 2 bytes per sample."), Arguments);
-							bValidTiles = false;
-							break;
-						}
-
-						if (FileSize != TargetRawFileSize)
-						{
-							Arguments.Add(TEXT("FileSize"), FileSize);
-							Arguments.Add(TEXT("TargetFileSize"), TargetRawFileSize);
-							StatusMessage = FText::Format(LOCTEXT("TiledLandscapeImport_HeightmapTileSizeMismatch", "File ({FileName}) size ({FileSize}) should match other tiles file size ({TargetFileSize})."), Arguments);
-							bValidTiles = false;
-							break;
-						}
-
-						if (FMath::Square((int64)FMath::Sqrt(FileSize/2)) != FileSize/2)
-						{
-							StatusMessage = FText::Format(LOCTEXT("TiledLandscapeImport_NotSquare", "File ({FileName}) is not square."), Arguments);
-							bValidTiles = false;
-							break;
-						}
-					}
-					else if (TargetExtension == ".png")
-					{
-						TArray<uint8> ImportData;
-						if (!FFileHelper::LoadFileToArray(ImportData, *Filename, FILEREAD_Silent))
-						{
-							StatusMessage = FText::Format(LOCTEXT("TiledLandscapeImport_ErrorLoadingFile", "Error loading file ({FileName})."), Arguments);
-							bValidTiles = false;
-							break;
-						}
-						else
-						{
-							IImageWrapperModule& ImageWrapperModule = FModuleManager::LoadModuleChecked<IImageWrapperModule>("ImageWrapper");
-							IImageWrapperPtr ImageWrapper = ImageWrapperModule.CreateImageWrapper(EImageFormat::PNG);
-
-							if (!ImageWrapper->SetCompressed(ImportData.GetData(), ImportData.Num()))
-							{
-								StatusMessage = FText::Format(LOCTEXT("TiledLandscapeImport_ErrorLoadingFile", "Error loading file ({FileName})."), Arguments);
-								bValidTiles = false;
-								break;
-							}
-							else if (ImageWrapper->GetWidth() <= 0 || ImageWrapper->GetHeight() <= 0)
-							{
-								StatusMessage = FText::Format(LOCTEXT("TiledLandscapeImport_ErrorLoadingFile", "Error loading file ({FileName})."), Arguments);
-								bValidTiles = false;
-								break;
-							}
-							else if (ImageWrapper->GetWidth() != ImageWrapper->GetHeight())
-							{
-								StatusMessage = FText::Format(LOCTEXT("TiledLandscapeImport_NotSquare", "File ({FileName}) is not square."), Arguments);
-								bValidTiles = false;
-								break;
-							}
-							else if (ImageWrapper->GetFormat() != ERGBFormat::Gray)
-							{
-								StatusMessage = FText::Format(LOCTEXT("TiledLandscapeImport_HeightmapFileColorPng", "File ({FileName}) appears to be a color png, grayscale is expected. The import *can* continue, but the result may be lower quality than desired."), Arguments);
-								bValidTiles = false;
-								break;
-							}
-							else if (ImageWrapper->GetBitDepth() != 16)
-							{
-								StatusMessage = FText::Format(LOCTEXT("TiledLandscapeImport_HeightmapFileLowBitDepth", "File ({FileName}) appears to be an 8-bit png, 16-bit is preferred. The import *can* continue, but the result may be lower quality than desired."), Arguments);
-								bValidTiles = false;
-								break;
-							}
-
-							if (TargetSizeX == 0)
-							{
-								TargetSizeX = ImageWrapper->GetWidth();
-							}
-							else if (ImageWrapper->GetWidth() != TargetSizeX)
-							{
-								Arguments.Add(TEXT("Size"), ImageWrapper->GetWidth());
-								Arguments.Add(TEXT("TargetSize"), TargetSizeX);
-								StatusMessage = FText::Format(LOCTEXT("TiledLandscapeImport_HeightmapPngTileSizeMismatch", "File ({FileName}) size ({Size}\u00D7{Size}) should match other tiles file size ({TargetSize}\u00D7{TargetSize})."), Arguments);
-								bValidTiles = false;
-								break;
-							}
-						}
-					}
-					else
-					{
-						StatusMessage = FText::Format(LOCTEXT("TiledLandscapeImport_UnrecognisedExtension", "Error loading file ({FileName}), unrecognised extension."), Arguments);
-=======
 					if (!Filename.EndsWith(TargetExtension))
 					{
 						StatusMessage = FText::Format(LOCTEXT("TiledLandscapeImport_HeightmapMixedFileTypes", "File ({FileName}) has a different file extension, please use all the same type (16-bit grayscale png preferred)."), Arguments);
->>>>>>> aaefee4c
 						bValidTiles = false;
 						break;
 					}
 
 					if (!HeightmapFormat)
 					{
-<<<<<<< HEAD
-						StatusMessage = FText::Format(LOCTEXT("TiledLandscapeImport_HeightmapTileInvalidName", "File name ({FileName}) should match pattern: <name>_X<number>_Y<number>."), Arguments);
-=======
 						StatusMessage = FText::Format(LOCTEXT("TiledLandscapeImport_UnrecognisedExtension", "Error loading file ({FileName}), unrecognised extension."), Arguments);
 						bValidTiles = false;
 						break;
@@ -614,7 +496,6 @@
 					if (HeightmapInfo.ResultCode != ELandscapeImportResult::Success)
 					{
 						StatusMessage = HeightmapInfo.ErrorMessage;
->>>>>>> aaefee4c
 						bValidTiles = false;
 						break;
 					}
@@ -659,39 +540,12 @@
 
 				if (bValidTiles)
 				{
-<<<<<<< HEAD
-					if (TargetExtension == ".raw" || TargetExtension == ".r16")
-					{
-						if (SetPossibleConfigurationsForFileSize(TargetRawFileSize) < 1)
-						{
-							int64 NumSamples = TargetRawFileSize / 2; // 2 bytes per sample
-							FFormatNamedArguments Arguments;
-							Arguments.Add(TEXT("NumSamples"), NumSamples);
-							StatusMessage = FText::Format(LOCTEXT("TiledLandscapeImport_HeightmapTileInvalidSize", "No landscape configuration found for ({NumSamples}) samples."), Arguments);
-							bValidTiles = false;
-						}
-					}
-					else if (TargetExtension == ".png")
-					{
-						if (SetPossibleConfigurationsForFileWidth(TargetSizeX) < 1)
-						{
-							FFormatNamedArguments Arguments;
-							Arguments.Add(TEXT("Size"), TargetSizeX);
-							StatusMessage = FText::Format(LOCTEXT("TiledLandscapeImport_HeightmapPngTileInvalidSize", "No landscape configuration found for ({Size}\u00D7{Size})."), Arguments);
-							bValidTiles = false;
-						}
-					}
-					else
-					{
-						check(0);
-=======
 					if (SetPossibleConfigurationsForFileWidth(TargetSizeX) < 1)
 					{
 						FFormatNamedArguments Arguments;
 						Arguments.Add(TEXT("Size"), TargetSizeX);
 						StatusMessage = FText::Format(LOCTEXT("TiledLandscapeImport_HeightmapPngTileInvalidSize", "No landscape configuration found for ({Size}\u00D7{Size})."), Arguments);
 						bValidTiles = false;
->>>>>>> aaefee4c
 					}
 				}
 			}
@@ -717,13 +571,9 @@
 
 			TArray<FString> WeightmapFilesList;
 
-<<<<<<< HEAD
-			const FString ImportFileTypes = TEXT("All Weightmap tiles|*.png;*.raw;*.r8|Weightmap png tiles|*.png|Weightmap .raw/.r8 files|*.raw;*.r8|All files (*.*)|*.*");
-=======
 			ILandscapeEditorModule& LandscapeEditorModule = FModuleManager::GetModuleChecked<ILandscapeEditorModule>("LandscapeEditor");
 			const TCHAR* FileTypes = LandscapeEditorModule.GetWeightmapImportDialogTypeString();
 
->>>>>>> aaefee4c
 			bool bOpened = DesktopPlatform->OpenFileDialog(
 								ParentWindowWindowHandle,
 								LOCTEXT("SelectWeightmapTiles", "Select weightmap tiles").ToString(),
@@ -800,11 +650,7 @@
 	ImportSettings.ComponentsNum = 0; // Set invalid options
 
 	// AllConfigurations - sorted by resolution
-<<<<<<< HEAD
-	while (AllConfigurations.IsValidIndex(Idx) && AllConfigurations[Idx].ImportFileSize == TargetFileSize)
-=======
 	for (; AllConfigurations.IsValidIndex(Idx) && AllConfigurations[Idx].SizeX == TargetFileWidth; ++Idx)
->>>>>>> aaefee4c
 	{
 		TSharedPtr<FTileImportConfiguration> TileConfig = MakeShareable(new FTileImportConfiguration(AllConfigurations[Idx]));
 		ActiveConfigurations.Add(TileConfig);
@@ -813,37 +659,6 @@
 	// Refresh combo box with active configurations
 	TileConfigurationComboBox->RefreshOptions();
 	// Set first configuration as active
-<<<<<<< HEAD
-	if (ActiveConfigurations.Num())
-	{
-		TileConfigurationComboBox->SetSelectedItem(ActiveConfigurations[0]);
-	}
-
-	return ActiveConfigurations.Num();
-}
-
-int32 STiledLandcapeImportDlg::SetPossibleConfigurationsForFileWidth(int64 TargetFileWidth)
-{
-	int32 Idx = AllConfigurations.IndexOfByPredicate([&](const FTileImportConfiguration& A){
-		return TargetFileWidth == A.SizeX;
-	});
-
-	ActiveConfigurations.Empty();
-	ImportSettings.ComponentsNum = 0; // Set invalid options
-	StatusMessage = FText();
-
-	// AllConfigurations - sorted by resolution
-	for (; AllConfigurations.IsValidIndex(Idx) && AllConfigurations[Idx].SizeX == TargetFileWidth; ++Idx)
-	{
-		TSharedPtr<FTileImportConfiguration> TileConfig = MakeShareable(new FTileImportConfiguration(AllConfigurations[Idx]));
-		ActiveConfigurations.Add(TileConfig);
-	}
-
-	// Refresh combo box with active configurations
-	TileConfigurationComboBox->RefreshOptions();
-	// Set first configuration as active
-=======
->>>>>>> aaefee4c
 	if (ActiveConfigurations.Num())
 	{
 		TileConfigurationComboBox->SetSelectedItem(ActiveConfigurations[0]);
