// Copyright 1998-2017 Epic Games, Inc. All Rights Reserved.

#include "VREditorMotionControllerInteractor.h"
#include "GenericPlatform/GenericApplicationMessageHandler.h"
#include "Misc/App.h"
#include "Framework/Application/SlateApplication.h"
#include "Components/StaticMeshComponent.h"
#include "GenericPlatform/IInputInterface.h"
#include "Components/PointLightComponent.h"
#include "Engine/StaticMesh.h"
#include "Materials/MaterialInstance.h"
#include "Materials/MaterialInstanceDynamic.h"
#include "Engine/StaticMeshSocket.h"
#include "ViewportWorldInteraction.h"
#include "VREditorPlacement.h"
#include "VREditorMode.h"
#include "VREditorUISystem.h"
#include "VREditorFloatingText.h"
#include "VREditorDockableWindow.h"
#include "VREditorRadialFloatingUI.h"
#include "UObject/Package.h"
#include "Engine/Engine.h"
#include "EngineGlobals.h"
#include "IMotionController.h"
#include "IHeadMountedDisplay.h"
#include "MotionControllerComponent.h"
#include "Features/IModularFeatures.h"
#include "Engine/Selection.h"
#include "VREditorWidgetComponent.h"
#include "LevelEditorActions.h"
#include "Components/SplineComponent.h"
#include "Components/SplineMeshComponent.h"
#include "DrawDebugHelpers.h"
#include "VREditorActions.h"
#include "VREditorAssetContainer.h"
#include "VRModeSettings.h"

namespace VREd
{
	//Laser
	static FAutoConsoleVariable OculusLaserPointerRotationOffset( TEXT( "VI.OculusLaserPointerRotationOffset" ), 0.0f, TEXT( "How much to rotate the laser pointer (pitch) relative to the forward vector of the controller (Oculus)" ) );
	static FAutoConsoleVariable ViveLaserPointerRotationOffset( TEXT( "VI.ViveLaserPointerRotationOffset" ), /* -57.8f */ 0.0f, TEXT( "How much to rotate the laser pointer (pitch) relative to the forward vector of the controller (Vive)" ) );
	static FAutoConsoleVariable OculusLaserPointerStartOffset( TEXT( "VI.OculusLaserPointerStartOffset" ), 2.8f, TEXT( "How far to offset the start of the laser pointer to avoid overlapping the hand mesh geometry (Oculus)" ) );
	static FAutoConsoleVariable ViveLaserPointerStartOffset( TEXT( "VI.ViveLaserPointerStartOffset" ), 1.25f /* 8.5f */, TEXT( "How far to offset the start of the laser pointer to avoid overlapping the hand mesh geometry (Vive)" ) );

	// Laser visuals
	static FAutoConsoleVariable LaserPointerRadius( TEXT( "VREd.LaserPointerRadius" ), .5f, TEXT( "Radius of the laser pointer line" ) );
	static FAutoConsoleVariable LaserPointerHoverBallRadius( TEXT( "VREd.LaserPointerHoverBallRadius" ), 1.0f, TEXT( "Radius of the visual cue for a hovered object along the laser pointer ray" ) );
	static FAutoConsoleVariable LaserPointerLightPullBackDistance( TEXT( "VREd.LaserPointerLightPullBackDistance" ), 2.5f, TEXT( "How far to pull back our little hover light from the impact surface" ) );
	static FAutoConsoleVariable LaserPointerLightRadius( TEXT( "VREd.LaserPointLightRadius" ), 10.0f, TEXT( "How big our hover light is" ) );
	static FAutoConsoleVariable LaserRadiusScaleWhenOverUI( TEXT( "VREd.LaserRadiusScaleWhenOverUI" ), 0.25f, TEXT( "How much to scale down the size of the laser pointer radius when over UI" ) );
	static FAutoConsoleVariable HoverBallRadiusScaleWhenOverUI(TEXT("VREd.HoverBallRadiusScaleWhenOverUI"), 0.4f, TEXT("How much to scale down the size of the hover ball when over UI"));
	//Trigger
	static FAutoConsoleVariable TriggerDeadZone_Vive( TEXT( "VI.TriggerDeadZone_Vive" ), 0.01f, TEXT( "Trigger dead zone.  The trigger must be fully released before we'll trigger a new 'light press'" ) );
	static FAutoConsoleVariable TriggerDeadZone_Rift( TEXT( "VI.TriggerDeadZone_Rift" ), 0.15f, TEXT( "Trigger dead zone.  The trigger must be fully released before we'll trigger a new 'light press'" ) );
	static FAutoConsoleVariable TriggerFullyPressedThreshold_Vive( TEXT( "VI.TriggerFullyPressedThreshold_Vive" ), 0.90f, TEXT( "Minimum trigger threshold before we consider the trigger 'fully pressed'" ) );
	static FAutoConsoleVariable TriggerFullyPressedThreshold_Rift( TEXT( "VI.TriggerFullyPressedThreshold_Rift" ), 0.99f, TEXT( "Minimum trigger threshold before we consider the trigger 'fully pressed'" ) );

	static FAutoConsoleVariable TrackpadAbsoluteDragSpeed( TEXT( "VREd.TrackpadAbsoluteDragSpeed" ), 40.0f, TEXT( "How fast objects move toward or away when you drag on the touchpad while carrying them" ) );
	static FAutoConsoleVariable TrackpadRelativeDragSpeed( TEXT( "VREd.TrackpadRelativeDragSpeed" ), 8.0f, TEXT( "How fast objects move toward or away when you hold a direction on an analog stick while carrying them" ) );
	static FAutoConsoleVariable InvertTrackpadVertical( TEXT( "VREd.InvertTrackpadVertical" ), 1, TEXT( "Toggles inverting the touch pad vertical axis" ) );
	static FAutoConsoleVariable MinVelocityForInertia( TEXT( "VREd.MinVelocityForMotionControllerInertia" ), 1.0f, TEXT( "Minimum velocity (in cm/frame in unscaled room space) before inertia will kick in when releasing objects (or the world)" ) );
	static FAutoConsoleVariable MinTrackpadOffsetBeforeRadialMenu( TEXT( "VREd.MinTrackpadOffsetBeforeRadialMenu" ), 0.5f, TEXT( "How far you have to hold the trackpad upward before you can placing objects instantly by pulling the trigger" ) );

	static FAutoConsoleVariable ShowControllerHelpLabels( TEXT( "VREd.ShowControllerHelpLabels" ), 0, TEXT( "Enables help text overlay when controllers are near the viewer" ) );
	static FAutoConsoleVariable HelpLabelFadeDuration( TEXT( "VREd.HelpLabelFadeDuration" ), 0.4f, TEXT( "Duration to fade controller help labels in and out" ) );
	static FAutoConsoleVariable HelpLabelFadeDistance( TEXT( "VREd.HelpLabelFadeDistance" ), 30.0f, TEXT( "Distance at which controller help labels should appear (in cm)" ) );

	static FAutoConsoleVariable MinJoystickOffsetBeforeFlick(TEXT("VREd.MinJoystickOffsetBeforeFlick"), 0.4f, TEXT("Dead zone for flick actions on the motion controller"));
	
	static FAutoConsoleVariable SequencerScrubMax(TEXT("VREd.SequencerScrubMax"), 2.0f, TEXT("Max fast forward or fast reverse magnitude"));

}

const FName UVREditorMotionControllerInteractor::TrackpadPositionX = FName( "TrackpadPositionX" );
const FName UVREditorMotionControllerInteractor::TrackpadPositionY = FName( "TrackpadPositionY" );
const FName UVREditorMotionControllerInteractor::TriggerAxis = FName( "TriggerAxis" );
const FName UVREditorMotionControllerInteractor::MotionController_Left_PressedTriggerAxis = FName( "MotionController_Left_PressedTriggerAxis" );
const FName UVREditorMotionControllerInteractor::MotionController_Right_PressedTriggerAxis = FName( "MotionController_Right_PressedTriggerAxis" );
const FName UVREditorMotionControllerInteractor::MotionController_Left_FullyPressedTriggerAxis = FName( "MotionController_Left_FullyPressedTriggerAxis" );
const FName UVREditorMotionControllerInteractor::MotionController_Right_FullyPressedTriggerAxis = FName( "MotionController_Right_FullyPressedTriggerAxis" );

namespace VREditorKeyNames
{
	// @todo vreditor input: Ideally these would not be needed, but SteamVR fires off it's "trigger pressed" event
	// well before the trigger is fully down (*click*)
	static const FName MotionController_Left_PressedTriggerAxis( "MotionController_Left_PressedTriggerAxis" );
	static const FName MotionController_Right_PressedTriggerAxis( "MotionController_Right_PressedTriggerAxis" );
	static const FName MotionController_Left_FullyPressedTriggerAxis( "MotionController_Left_FullyPressedTriggerAxis" );
	static const FName MotionController_Right_FullyPressedTriggerAxis( "MotionController_Right_FullyPressedTriggerAxis" );
}

namespace SteamVRControllerKeyNames
{
	static const FGamepadKeyNames::Type Touch0( "Steam_Touch_0" );
	static const FGamepadKeyNames::Type Touch1( "Steam_Touch_1" );
}


#define LOCTEXT_NAMESPACE "VREditor"

UVREditorMotionControllerInteractor::UVREditorMotionControllerInteractor( const FObjectInitializer& Initializer ) :
	Super( Initializer ),
	MotionControllerComponent( nullptr ),
	HandMeshComponent( nullptr ),
	LaserPointerMID( nullptr ),
	TranslucentLaserPointerMID( nullptr ),
	HoverMeshComponent( nullptr ),
	HoverPointLightComponent( nullptr ),
	HandMeshMID( nullptr ),
	ControllerHandSide( EControllerHand::Pad ),
	bHaveMotionController( false ),
	bIsTriggerFullyPressed( false ),
	bIsTriggerPressed( false ),
	bHasTriggerBeenReleasedSinceLastPress( true ),
	bIsTouchingTrackpad( false ),
	bIsPressingTrackpad( false ),
	TrackpadPosition( FVector2D::ZeroVector ),
	LastTrackpadPosition( FVector2D::ZeroVector ),
	bIsTrackpadPositionValid { false, false },
	LastTrackpadPositionUpdateTime( FTimespan::MinValue() ),
	LastActiveTrackpadUpdateTime( FTimespan::MinValue() ), 
	bForceShowLaser(false),
	ForceLaserColor(),
	bIsScrubbingSequence(false),
	LastSwipe(ETouchSwipeDirection::None),
	InitialTouchPosition(FVector2D::ZeroVector)
{
}


UVREditorMotionControllerInteractor::~UVREditorMotionControllerInteractor()
{
	Shutdown();
}


void UVREditorMotionControllerInteractor::Init( class UVREditorMode* InVRMode )
{
	Super::Init( InVRMode );
	bHaveMotionController = true;

	const EHMDDeviceType::Type HMDDeviceType = GetVRMode().GetHMDDeviceType();
	// Setup keys
	if ( ControllerHandSide == EControllerHand::Left )
	{
		AddKeyAction( EKeys::MotionController_Left_Grip1, FViewportActionKeyInput( ViewportWorldActionTypes::WorldMovement ) );
		AddKeyAction( UVREditorMotionControllerInteractor::MotionController_Left_FullyPressedTriggerAxis, FViewportActionKeyInput( ViewportWorldActionTypes::SelectAndMove_FullyPressed ) );
		AddKeyAction( UVREditorMotionControllerInteractor::MotionController_Left_PressedTriggerAxis, FViewportActionKeyInput( ViewportWorldActionTypes::SelectAndMove ) );
		AddKeyAction( SteamVRControllerKeyNames::Touch0, FViewportActionKeyInput( VRActionTypes::Touch ) );
		AddKeyAction( EKeys::MotionController_Left_TriggerAxis, FViewportActionKeyInput( UVREditorMotionControllerInteractor::TriggerAxis ) );
		AddKeyAction( EKeys::MotionController_Left_Thumbstick_X, FViewportActionKeyInput( UVREditorMotionControllerInteractor::TrackpadPositionX ) );
		AddKeyAction( EKeys::MotionController_Left_Thumbstick_Y, FViewportActionKeyInput( UVREditorMotionControllerInteractor::TrackpadPositionY ) );
		AddKeyAction( EKeys::MotionController_Left_Thumbstick, FViewportActionKeyInput( VRActionTypes::ConfirmRadialSelection ) );

		if ( HMDDeviceType == EHMDDeviceType::DT_SteamVR )
		{
			AddKeyAction( EKeys::MotionController_Left_Shoulder, FViewportActionKeyInput( VRActionTypes::Modifier ) );
		}
		else if( HMDDeviceType == EHMDDeviceType::DT_OculusRift )
		{
			AddKeyAction( EKeys::MotionController_Left_FaceButton1, FViewportActionKeyInput( VRActionTypes::Modifier ) );
			AddKeyAction( EKeys::MotionController_Left_FaceButton2, FViewportActionKeyInput( VRActionTypes::Modifier2 ) );
		}
	}
	else if ( ControllerHandSide == EControllerHand::Right )
	{
		AddKeyAction( EKeys::MotionController_Right_Grip1, FViewportActionKeyInput( ViewportWorldActionTypes::WorldMovement ) );
		AddKeyAction( UVREditorMotionControllerInteractor::MotionController_Right_FullyPressedTriggerAxis, FViewportActionKeyInput( ViewportWorldActionTypes::SelectAndMove_FullyPressed ) );
		AddKeyAction( UVREditorMotionControllerInteractor::MotionController_Right_PressedTriggerAxis, FViewportActionKeyInput( ViewportWorldActionTypes::SelectAndMove ) );
		AddKeyAction( SteamVRControllerKeyNames::Touch1, FViewportActionKeyInput( VRActionTypes::Touch ) );
		AddKeyAction( EKeys::MotionController_Right_TriggerAxis, FViewportActionKeyInput( UVREditorMotionControllerInteractor::TriggerAxis ) );
		AddKeyAction( EKeys::MotionController_Right_Thumbstick_X, FViewportActionKeyInput( UVREditorMotionControllerInteractor::TrackpadPositionX ) );
		AddKeyAction( EKeys::MotionController_Right_Thumbstick_Y, FViewportActionKeyInput( UVREditorMotionControllerInteractor::TrackpadPositionY ) );
		AddKeyAction( EKeys::MotionController_Right_Thumbstick, FViewportActionKeyInput( VRActionTypes::ConfirmRadialSelection ) );

		if ( HMDDeviceType == EHMDDeviceType::DT_SteamVR )
		{
			AddKeyAction( EKeys::MotionController_Right_Shoulder, FViewportActionKeyInput( VRActionTypes::Modifier ) );
		}
		else if ( HMDDeviceType == EHMDDeviceType::DT_OculusRift )
		{
			AddKeyAction( EKeys::MotionController_Right_FaceButton1, FViewportActionKeyInput( VRActionTypes::Modifier ) );
			AddKeyAction( EKeys::MotionController_Right_FaceButton2, FViewportActionKeyInput( VRActionTypes::Modifier2 ) );
		}
	}
}


float UVREditorMotionControllerInteractor::GetSlideDelta()
{
	return GetTrackpadSlideDelta();
}


void UVREditorMotionControllerInteractor::SetupComponent( AActor* OwningActor )
{
	// Setup a motion controller component.  This allows us to take advantage of late frame updates, so
	// our motion controllers won't lag behind the HMD
	{
		MotionControllerComponent = NewObject<UMotionControllerComponent>( OwningActor );
		OwningActor->AddOwnedComponent( MotionControllerComponent );
		MotionControllerComponent->SetupAttachment( OwningActor->GetRootComponent() );
		MotionControllerComponent->RegisterComponent();

		MotionControllerComponent->SetMobility( EComponentMobility::Movable );
		MotionControllerComponent->SetCollisionEnabled( ECollisionEnabled::NoCollision );

		MotionControllerComponent->Hand = ControllerHandSide;

		// @todo vreditor: Reenable late frame updates after we've sorted out why they cause popping artifacts on Rift
		MotionControllerComponent->bDisableLowLatencyUpdate = true;
	}

	const UVREditorAssetContainer& AssetContainer = VRMode->GetAssetContainer();

	// Hand mesh
	{
		HandMeshComponent = VRMode->CreateMotionControllerMesh( OwningActor, MotionControllerComponent ); 
		check( HandMeshComponent != nullptr );
		HandMeshComponent->SetCastShadow(false);
		HandMeshComponent->SetCollisionEnabled(ECollisionEnabled::PhysicsOnly);
		HandMeshComponent->SetCollisionResponseToAllChannels(ECR_Block);

		UMaterialInterface* HandMeshMaterial = GetVRMode().GetHMDDeviceType() == EHMDDeviceType::DT_SteamVR ? AssetContainer.VivePreControllerMaterial : AssetContainer.OculusControllerMaterial;
		check( HandMeshMaterial != nullptr );
		HandMeshMID = UMaterialInstanceDynamic::Create( HandMeshMaterial, GetTransientPackage() );
		check( HandMeshMID != nullptr );
		HandMeshComponent->SetMaterial( 0, HandMeshMID );
	}

	{
		UMaterialInterface* LaserPointerMaterial = AssetContainer.LaserPointerMaterial;
		check(LaserPointerMaterial != nullptr);
		LaserPointerMID = UMaterialInstanceDynamic::Create(LaserPointerMaterial, GetTransientPackage());
		check(LaserPointerMID != nullptr);

		UMaterialInterface* TranslucentLaserPointerMaterial = AssetContainer.LaserPointerTranslucentMaterial;
		check(TranslucentLaserPointerMaterial != nullptr);
		TranslucentLaserPointerMID = UMaterialInstanceDynamic::Create(TranslucentLaserPointerMaterial, GetTransientPackage());
		check(TranslucentLaserPointerMID != nullptr);
	}

	// Hover cue for laser pointer
	{
		HoverMeshComponent = NewObject<UStaticMeshComponent>( OwningActor );
		OwningActor->AddOwnedComponent( HoverMeshComponent );
		HoverMeshComponent->SetupAttachment( OwningActor->GetRootComponent() );
		HoverMeshComponent->RegisterComponent();

		UStaticMesh* HoverMesh = AssetContainer.LaserPointerHoverMesh;
		check( HoverMesh != nullptr );
		HoverMeshComponent->SetStaticMesh( HoverMesh );
		HoverMeshComponent->SetMobility( EComponentMobility::Movable );
		HoverMeshComponent->SetCollisionEnabled( ECollisionEnabled::NoCollision );
		HoverMeshComponent->SetCastShadow(false);

		HoverMeshComponent->SetMaterial( 0, LaserPointerMID );
		HoverMeshComponent->SetMaterial( 1, TranslucentLaserPointerMID );

		// Add a light!
		{
			HoverPointLightComponent = NewObject<UPointLightComponent>( OwningActor );
			OwningActor->AddOwnedComponent( HoverPointLightComponent );
			HoverPointLightComponent->SetupAttachment( HoverMeshComponent );
			HoverPointLightComponent->RegisterComponent();

			HoverPointLightComponent->SetLightColor( FLinearColor::Red );
			//Hand.HoverPointLightComponent->SetLightColor( FLinearColor( 0.0f, 1.0f, 0.2f, 1.0f ) );
			HoverPointLightComponent->SetIntensity( 30.0f );	// @todo: VREditor tweak
			HoverPointLightComponent->SetMobility( EComponentMobility::Movable );
			HoverPointLightComponent->SetAttenuationRadius( VREd::LaserPointerLightRadius->GetFloat() );
			HoverPointLightComponent->bUseInverseSquaredFalloff = false;
			HoverPointLightComponent->SetCastShadows( false );
		}
	}

	{
		const int32 NumLaserSplinePoints = 12;

		UStaticMesh* MiddleSplineMesh = AssetContainer.LaserPointerMesh;
		check (MiddleSplineMesh != nullptr);
		UStaticMesh* StartSplineMesh = AssetContainer.LaserPointerStartMesh;
		check (StartSplineMesh != nullptr);
		UStaticMesh* EndSplineMesh = AssetContainer.LaserPointerEndMesh;
		check (EndSplineMesh != nullptr);

		LaserSplineComponent = NewObject<USplineComponent>(OwningActor);
		OwningActor->AddOwnedComponent(LaserSplineComponent);
		LaserSplineComponent->SetupAttachment(MotionControllerComponent);
		LaserSplineComponent->RegisterComponent();
		LaserSplineComponent->SetVisibility(false);

		for (int32 i = 0; i < NumLaserSplinePoints; i++)
		{
			USplineMeshComponent* SplineSegment = NewObject<USplineMeshComponent>(OwningActor);
			OwningActor->AddOwnedComponent(SplineSegment);
			SplineSegment->SetMobility(EComponentMobility::Movable);
			SplineSegment->SetCollisionEnabled(ECollisionEnabled::NoCollision);
			SplineSegment->PostPhysicsComponentTick.bCanEverTick = false;
			SplineSegment->SetupAttachment(MotionControllerComponent);

			UStaticMesh* StaticMesh = nullptr;
			if (i == 0)
			{
				StaticMesh = StartSplineMesh;
			}
			else if (i == NumLaserSplinePoints)
			{
				StaticMesh = EndSplineMesh;
			}
			else
			{
				StaticMesh = MiddleSplineMesh;
			}
			
			SplineSegment->SetStaticMesh(StaticMesh);
			SplineSegment->bTickInEditor = true;
			SplineSegment->bCastDynamicShadow = false;
			SplineSegment->CastShadow = false;
			SplineSegment->SetMaterial(0, LaserPointerMID);
			SplineSegment->SetMaterial(1, TranslucentLaserPointerMID);
			SplineSegment->SetVisibility(true);
			SplineSegment->RegisterComponent();

			LaserSplineMeshComponents.Add(SplineSegment);
		}
	}
}


void UVREditorMotionControllerInteractor::SetControllerHandSide( const EControllerHand InControllerHandSide )
{
	ControllerHandSide = InControllerHandSide;
}


void UVREditorMotionControllerInteractor::Shutdown()
{
	Super::Shutdown();

	MotionControllerComponent = nullptr;
	HandMeshComponent = nullptr;
	LaserPointerMID = nullptr;
	TranslucentLaserPointerMID = nullptr;
	HoverMeshComponent = nullptr;
	HoverPointLightComponent = nullptr;
	HandMeshComponent = nullptr;
}

void UVREditorMotionControllerInteractor::Tick( const float DeltaTime )
{
	Super::Tick( DeltaTime );
	
	{
		const float WorldScaleFactor = WorldInteraction->GetWorldScaleFactor();

		// @todo vreditor: Manually ticking motion controller components
		MotionControllerComponent->TickComponent( DeltaTime, ELevelTick::LEVELTICK_PauseTick, nullptr );

		// The hands need to stay the same size relative to our tracking space, so we inverse compensate for world to meters scale here
		// NOTE: We don't need to set the hand mesh location and rotation, as the MotionControllerComponent does that itself
		if ( ControllerHandSide == EControllerHand::Right &&
			GetHMDDeviceType() == EHMDDeviceType::DT_OculusRift )	// Oculus has asymmetrical controllers, so we mirror the mesh horizontally
		{
			HandMeshComponent->SetRelativeScale3D( FVector( WorldScaleFactor, -WorldScaleFactor, WorldScaleFactor ) );
		}
		else
		{
			HandMeshComponent->SetRelativeScale3D( FVector( WorldScaleFactor ) );
		}
	}

	UpdateRadialMenuInput(DeltaTime);

	{
		const float WorldScaleFactor = WorldInteraction->GetWorldScaleFactor();

		// Don't bother drawing hands if we're not currently tracking them.
		if ( bHaveMotionController )
		{
			HandMeshComponent->SetVisibility( true );
		}
		else
		{
			HandMeshComponent->SetVisibility( false );
		}

		// Offset the beginning of the laser pointer a bit, so that it doesn't overlap the hand mesh
		const float LaserPointerStartOffset =
			WorldScaleFactor *
			( GetVRMode().GetHMDDeviceType() == EHMDDeviceType::DT_OculusRift ? VREd::OculusLaserPointerStartOffset->GetFloat() : VREd::ViveLaserPointerStartOffset->GetFloat() );

		// The laser pointer needs to stay the same size relative to our tracking space, so we inverse compensate for world to meters scale here
		float LaserPointerRadius = VREd::LaserPointerRadius->GetFloat() * WorldScaleFactor;
		float HoverMeshRadius = VREd::LaserPointerHoverBallRadius->GetFloat() * WorldScaleFactor;

		// If we're hovering over something really close to the camera, go ahead and shrink the effect
		// @todo vreditor: Can we make this actually just sized based on distance automatically?  The beam and impact point are basically a cone.
		if( IsHoveringOverUI() )
		{
			LaserPointerRadius *= VREd::LaserRadiusScaleWhenOverUI->GetFloat();
			HoverMeshRadius *= VREd::HoverBallRadiusScaleWhenOverUI->GetFloat();
		}

		const bool bEvenIfBlocked = false;

		// If we're currently grabbing the world with this interactor
		const bool bDraggingWorld = (InteractorData.DraggingMode == EViewportInteractionDraggingMode::World || 
			(GetOtherInteractor() != nullptr && GetOtherInteractor()->GetInteractorData().DraggingMode == EViewportInteractionDraggingMode::World && InteractorData.DraggingMode == EViewportInteractionDraggingMode::AssistingDrag));

		FVector LaserPointerStart, LaserPointerEnd;
		const bool bHasLaser = GetLaserPointer(/* Out */ LaserPointerStart, /* Out */ LaserPointerEnd, bEvenIfBlocked);
		if (bForceShowLaser || (bHasLaser && !bDraggingWorld))
		{
			// Only show the laser if we're actually in VR
<<<<<<< HEAD
			LaserPointerMeshComponent->SetVisibility(GetVRMode().IsActuallyUsingVR());
=======
			SetLaserVisibility(GetVRMode().IsActuallyUsingVR());
>>>>>>> 50b84fc1

			// NOTE: We don't need to set the laser pointer location and rotation, as the MotionControllerComponent will do
			// that later in the frame.  

			// If we're actively dragging something around, then we'll crop the laser length to the hover impact
			// point.  Otherwise, we always want the laser to protrude through hovered objects, so that you can
			// interact with translucent gizmo handles that are occluded by geometry
			if( IsHoveringOverGizmo() ||
				IsHoveringOverUI() || 
				IsHovering() )
			{
				LaserPointerEnd = GetHoverLocation();
			}

			if( IsHovering() && !GetIsLaserBlocked() )
			{
				const FVector DirectionTowardHoverLocation = (GetHoverLocation() - LaserPointerStart).GetSafeNormal();

				// The hover effect needs to stay the same size relative to our tracking space, so we inverse compensate for world to meters scale here
				HoverMeshComponent->SetRelativeScale3D( FVector( HoverMeshRadius * 2.0f ) * ( 0.25f + 1.0f - this->GetSelectAndMoveTriggerValue() * 0.75f ) );
				HoverMeshComponent->SetVisibility( true );
				HoverMeshComponent->SetWorldLocation( GetHoverLocation() );

				// Show the light too, unless it's on top of UI.  It looks too distracting on top of UI.
				HoverPointLightComponent->SetVisibility( !IsHoveringOverUI() );

				// Update radius for world scaling
				HoverPointLightComponent->SetAttenuationRadius( VREd::LaserPointerLightRadius->GetFloat() * WorldScaleFactor );

				// Pull hover light back a bit from the end of the ray
				const float PullBackAmount = VREd::LaserPointerLightPullBackDistance->GetFloat() * WorldInteraction->GetWorldScaleFactor();
				HoverPointLightComponent->SetWorldLocation( GetHoverLocation() - PullBackAmount * DirectionTowardHoverLocation );
			}
			else
			{
				HoverMeshComponent->SetVisibility( false );
				HoverPointLightComponent->SetVisibility( false );
			}
		}
		else
		{
			SetLaserVisibility(false);
			HoverMeshComponent->SetVisibility( false );
			HoverPointLightComponent->SetVisibility( false );
		}

		// Update the curved laser. No matter if we actually show the laser it needs to update, 
		// so if in the next frame it needs to be visible it won't interpolate from a previous location.
		{
			// Get the hand transform and forward vector.
			FTransform InteractorTransform;
			FVector InteractorForwardVector;
			GetTransformAndForwardVector( /* Out */ InteractorTransform, /* Out */ InteractorForwardVector);

			// Offset the start point of the laser.
			LaserPointerStart = InteractorTransform.GetLocation() + (InteractorForwardVector * FVector(LaserPointerStartOffset, 0.0f, 0.0f));

			UpdateSplineLaser(LaserPointerStart, LaserPointerEnd, InteractorForwardVector);
		}

		bForceShowLaser = false;
	}

	// Updating laser colors for both hands
	{
		FLinearColor ResultColor;
		float CrawlSpeed = 0.0f;
		float CrawlFade = 0.0f;

		if (ForceLaserColor.IsSet())
		{
			ResultColor = ForceLaserColor.GetValue();
			ForceLaserColor.Reset();
		}
		else
		{
			if (InteractorData.HoveringOverTransformGizmoComponent != nullptr)
			{
				ResultColor = WorldInteraction->GetColor(UViewportWorldInteraction::EColors::GizmoHover);
			}
			else
			{
				const EViewportInteractionDraggingMode DraggingMode = GetDraggingMode();
				if (DraggingMode == EViewportInteractionDraggingMode::World || 
					(DraggingMode == EViewportInteractionDraggingMode::AssistingDrag && GetOtherInteractor() != nullptr && GetOtherInteractor()->GetDraggingMode() == EViewportInteractionDraggingMode::World))
				{
					// We can teleport in this mode, so animate the laser a bit
					CrawlFade = 1.0f;
					CrawlSpeed = 5.0f;
					ResultColor = GetVRMode().GetColor(UVREditorMode::EColors::WorldDraggingColor);
				}
				else if (DraggingMode == EViewportInteractionDraggingMode::TransformablesAtLaserImpact ||
						 DraggingMode == EViewportInteractionDraggingMode::Material ||
						 DraggingMode == EViewportInteractionDraggingMode::TransformablesFreely ||
						 DraggingMode == EViewportInteractionDraggingMode::AssistingDrag)
				{
					ResultColor = GetVRMode().GetColor(UVREditorMode::EColors::SelectionColor);
				}
				else if (DraggingMode == EViewportInteractionDraggingMode::TransformablesWithGizmo)
				{
					ResultColor = WorldInteraction->GetColor(UViewportWorldInteraction::EColors::GizmoHover);
				}
				else if (DraggingMode == EViewportInteractionDraggingMode::Interactable ||
						(GetVRMode().GetUISystem().IsInteractorDraggingDockUI(this) && GetVRMode().GetUISystem().IsDraggingDockUI()))
				{
					ResultColor = GetVRMode().GetColor(UVREditorMode::EColors::UIColor);
				}
				else if (GetLastHoverComponent() != nullptr && GetLastHoverComponent()->GetOwner() != nullptr && GetLastHoverComponent()->GetOwner()->IsA(AVREditorDockableWindow::StaticClass()))
				{
					AVREditorDockableWindow* HoveredDockWindow = Cast<AVREditorDockableWindow>(GetLastHoverComponent()->GetOwner());
					if (HoveredDockWindow && HoveredDockWindow->GetSelectionBarMeshComponent() == GetLastHoverComponent())
					{
						ResultColor = GetVRMode().GetColor(UVREditorMode::EColors::UIColor);
					}
					else
					{
						ResultColor = GetVRMode().GetColor(UVREditorMode::EColors::DefaultColor);
					}
				}
				else if (ControllerType == EControllerType::UI)
				{
					ResultColor = GetVRMode().GetColor(UVREditorMode::EColors::UIColor);
				}
				else if (IsHoveringOverSelectedActor())
				{
					ResultColor = GetVRMode().GetColor(UVREditorMode::EColors::SelectionColor);
				}
				else
				{
					ResultColor = GetVRMode().GetColor(UVREditorMode::EColors::DefaultColor);
				}
			}
		}

		SetLaserVisuals(ResultColor, CrawlFade, CrawlSpeed);
	}

	UpdateHelpLabels();
}

void UVREditorMotionControllerInteractor::CalculateDragRay( float& InOutDragRayLength, float& InOutDragRayVelocity)
{
	const FTimespan CurrentTime = FTimespan::FromSeconds( FPlatformTime::Seconds() );
	const float WorldScaleFactor = WorldInteraction->GetWorldScaleFactor();

	// If we're dragging an object, go ahead and slide the object along the ray based on how far they slide their touch
	// Make sure they are touching the trackpad, otherwise we get bad data
	if ( bIsTrackpadPositionValid[ 1 ] )
	{
		const bool bIsAbsolute = ( GetVRMode().GetHMDDeviceType() == EHMDDeviceType::DT_SteamVR );
		float SlideDelta = GetTrackpadSlideDelta() * WorldScaleFactor;

		if ( !FMath::IsNearlyZero( SlideDelta ) )
		{
			InOutDragRayLength += SlideDelta;

			InOutDragRayVelocity = 0.0f;

			// Don't apply inertia unless the user dragged a decent amount this frame
			if ( bIsAbsolute && FMath::Abs( SlideDelta ) >= VREd::MinVelocityForInertia->GetFloat() * WorldScaleFactor )
			{
				// Don't apply inertia if our data is sort of old
				if ( CurrentTime - LastTrackpadPositionUpdateTime <= FTimespan::FromSeconds( 1.0f / 30.0f ) )
				{
					InOutDragRayVelocity = SlideDelta;
				}
			}

			// Don't go too far
			if ( InOutDragRayLength < 0.0f )
			{
				InOutDragRayLength = 0.0f;
				InOutDragRayVelocity = 0.0f;
			}
		}
	}
	else
	{
		if ( !FMath::IsNearlyZero( InOutDragRayVelocity ) )
		{
			// Apply drag ray length inertia
			InOutDragRayLength += InOutDragRayVelocity;

			// Don't go too far!
			if ( InOutDragRayLength < 0.0f )
			{
				InOutDragRayLength = 0.0f;
				InOutDragRayVelocity = 0.0f;
			}

			// Apply damping
			FVector RayVelocityVector( InOutDragRayVelocity, 0.0f, 0.0f );
			const bool bVelocitySensitive = true;
			WorldInteraction->ApplyVelocityDamping( RayVelocityVector, bVelocitySensitive );
			InOutDragRayVelocity = RayVelocityVector.X;
		}
		else
		{
			InOutDragRayVelocity = 0.0f;
		}
	}
}


EHMDDeviceType::Type UVREditorMotionControllerInteractor::GetHMDDeviceType() const
{
	return GEngine->HMDDevice.IsValid() ? GEngine->HMDDevice->GetHMDDeviceType() : EHMDDeviceType::DT_SteamVR; //@todo: ViewportInteraction, assumption that it's steamvr ??
}


void UVREditorMotionControllerInteractor::PreviewInputKey( FEditorViewportClient& ViewportClient, FViewportActionKeyInput& Action, const FKey Key, const EInputEvent Event, bool& bOutWasHandled )
{
	if (bIsScrubbingSequence && 
		GetControllerType() == EControllerType::UI && 
		Action.ActionType == ViewportWorldActionTypes::SelectAndMove &&
		Action.Event == IE_Pressed)
	{
		ToggleSequencerScrubbingMode();
		GetVRMode().GetUISystem().TryToSpawnRadialMenu(this, true);
	}

	// Update touch state
	if( Action.ActionType == VRActionTypes::Touch )
	{
		if( Event == IE_Pressed )
		{
			bIsTouchingTrackpad = true;

			// Set initial position when starting to touch the trackpad
			InitialTouchPosition = TrackpadPosition;
		}
		else if( Event == IE_Released )
		{
			bIsTouchingTrackpad = false;
			bIsTrackpadPositionValid[ 0 ] = false;
			bIsTrackpadPositionValid[ 1 ] = false;

			// Detect swipe on trackpad.
			const FVector2D SwipeDelta = LastTrackpadPosition - InitialTouchPosition;
			const float AbsSwipeDeltaX = FMath::Abs(SwipeDelta.X);
			const float AbsSwipeDeltaY = FMath::Abs(SwipeDelta.Y);
			if (!FMath::IsNearlyZero(SwipeDelta.X, 1.0f) && AbsSwipeDeltaX > AbsSwipeDeltaY)
			{
				if (SwipeDelta.X > 0)
				{
					LastSwipe = ETouchSwipeDirection::Right;
					UndoRedoFromSwipe(LastSwipe);
				}
				else if (SwipeDelta.X < 0)
				{
					LastSwipe = ETouchSwipeDirection::Left;
					UndoRedoFromSwipe(LastSwipe);
				}
			}
			else if (!FMath::IsNearlyZero(SwipeDelta.Y, 1.0f))
			{
				if (SwipeDelta.Y > 0)
				{
					LastSwipe = ETouchSwipeDirection::Up;
				}
				else if (SwipeDelta.Y < 0)
				{
					LastSwipe = ETouchSwipeDirection::Down;
				}
			}
		}
	}

	if( Action.ActionType == VRActionTypes::ConfirmRadialSelection )
	{
		bIsPressingTrackpad = Event == IE_Released ? false : true;
	}

	if( GetControllerType() == EControllerType::Laser )
	{
		// Are we holding "up" on the trackpad?
		const bool bIsHoldingUpOnTrackpad =
			bIsTrackpadPositionValid[0] && bIsTrackpadPositionValid[1] &&
			TrackpadPosition.Y >= VREd::MinTrackpadOffsetBeforeRadialMenu->GetFloat() &&
			( GetHMDDeviceType() == EHMDDeviceType::DT_OculusRift || bIsPressingTrackpad );

		if( bIsHoldingUpOnTrackpad && Action.ActionType == ViewportWorldActionTypes::SelectAndMove && Event == IE_Pressed )
		{
			bOutWasHandled = true;

			// Try to place the object currently selected
			TArray<UObject*> ObjectsToPlace;
			{
				FEditorDelegates::LoadSelectedAssetsIfNeeded.Broadcast();
				GEditor->GetSelectedObjects()->GetSelectedObjects( /* Out */ ObjectsToPlace );
			}

			if( ObjectsToPlace.Num() > 0 )
			{
				Action.bIsInputCaptured = true;

				const bool bShouldInterpolateFromDragLocation = false;
				UActorFactory* FactoryToUse = nullptr;	// Use default factory
				GetVRMode().GetPlacementSystem()->StartPlacingObjects( ObjectsToPlace, FactoryToUse, this, bShouldInterpolateFromDragLocation );
			}
		}
	}


	Super::PreviewInputKey( ViewportClient, Action, Key, Event, bOutWasHandled );
}


void UVREditorMotionControllerInteractor::HandleInputKey( FEditorViewportClient& ViewportClient, FViewportActionKeyInput& Action, const FKey Key, const EInputEvent Event, bool& bOutWasHandled )
{
	if( !bOutWasHandled && Action.ActionType == VRActionTypes::ConfirmRadialSelection )
	{
		bOutWasHandled = true;
		const EViewportInteractionDraggingMode DraggingMode = GetDraggingMode();

		if( Event == IE_Pressed )
		{ 
			// Start dragging at laser impact when already dragging actors freely
			if( DraggingMode == EViewportInteractionDraggingMode::TransformablesFreely )
			{
				FVector PlaceAt = GetHoverLocation();
				const bool bIsPlacingActors = true;
				const bool bAllowInterpolationWhenPlacing = true;
				const bool bStartTransaction = true;
				const bool bWithGrabberSphere = false;	// Never use the grabber sphere when dragging at laser impact
				WorldInteraction->StartDragging( this, WorldInteraction->GetTransformGizmoActor()->GetRootComponent(), PlaceAt, bIsPlacingActors, bAllowInterpolationWhenPlacing, bStartTransaction, bWithGrabberSphere );
			}
		}
		else if( Event == IE_Released )
		{
			// Disable dragging at laser impact when releasing
			if( DraggingMode == EViewportInteractionDraggingMode::TransformablesAtLaserImpact )
			{
				SetDraggingMode( EViewportInteractionDraggingMode::TransformablesFreely );
			}
		}
	}

	ApplyButtonPressColors( Action );
}

void UVREditorMotionControllerInteractor::HandleInputAxis( FEditorViewportClient& ViewportClient, FViewportActionKeyInput& Action, const FKey Key, const float Delta, const float DeltaTime, bool& bOutWasHandled )
{
	if ( Action.ActionType == TriggerAxis )
	{
		const float TriggerPressedThreshold = ( GetHMDDeviceType() == EHMDDeviceType::DT_OculusRift ) ? GetDefault<UVRModeSettings>()->TriggerPressedThreshold_Rift : GetDefault<UVRModeSettings>()->TriggerPressedThreshold_Vive;
		const float TriggerDeadZone = ( GetHMDDeviceType() == EHMDDeviceType::DT_OculusRift ) ? VREd::TriggerDeadZone_Rift->GetFloat() : VREd::TriggerDeadZone_Vive->GetFloat();

		// Synthesize "lightly pressed" events for the trigger
		{
			// Store latest trigger value amount
			SelectAndMoveTriggerValue = Delta;

			if( !bIsTriggerPressed &&			// Don't fire if we are already pressed
				bHasTriggerBeenReleasedSinceLastPress &&	// Only if we've been fully released since the last time we fired
				Delta >= TriggerPressedThreshold )
			{
				bIsTriggerPressed = true;
				bHasTriggerBeenReleasedSinceLastPress = false;

				// Synthesize an input key for this light press
				const EInputEvent InputEvent = IE_Pressed;
				const bool bWasLightPressHandled = UViewportInteractor::HandleInputKey( ViewportClient, ControllerHandSide == EControllerHand::Left ? MotionController_Left_PressedTriggerAxis : MotionController_Right_PressedTriggerAxis, InputEvent );
			}
			else if ( bIsTriggerPressed && Delta < TriggerPressedThreshold )
			{
				bIsTriggerPressed = false;

				// Synthesize an input key for this light press
				const EInputEvent InputEvent = IE_Released;
				const bool bWasLightReleaseHandled = UViewportInteractor::HandleInputKey( ViewportClient, ControllerHandSide == EControllerHand::Left ? MotionController_Left_PressedTriggerAxis : MotionController_Right_PressedTriggerAxis, InputEvent );
			}
		}

		if ( !bHasTriggerBeenReleasedSinceLastPress && Delta < TriggerDeadZone )
		{
			bHasTriggerBeenReleasedSinceLastPress = true;
		}

		// Synthesize "fully pressed" events for the trigger
		{
			const float TriggerFullyPressedThreshold = (GetHMDDeviceType() == EHMDDeviceType::DT_OculusRift) ? VREd::TriggerFullyPressedThreshold_Rift->GetFloat() : VREd::TriggerFullyPressedThreshold_Vive->GetFloat();

			if ( !bIsTriggerFullyPressed &&	// Don't fire if we are already pressed
				 Delta >= TriggerFullyPressedThreshold )
			{
				bIsTriggerFullyPressed = true;

				const EInputEvent InputEvent = IE_Pressed;
				UViewportInteractor::HandleInputKey( ViewportClient, ControllerHandSide == EControllerHand::Left ? MotionController_Left_FullyPressedTriggerAxis : MotionController_Right_FullyPressedTriggerAxis, InputEvent );
			}
			else if ( bIsTriggerFullyPressed && Delta < TriggerPressedThreshold )
			{
				bIsTriggerFullyPressed = false;

				const EInputEvent InputEvent = IE_Released;
				UViewportInteractor::HandleInputKey( ViewportClient, ControllerHandSide == EControllerHand::Left ? MotionController_Left_FullyPressedTriggerAxis : MotionController_Right_FullyPressedTriggerAxis, InputEvent );
			}
		}
	}

	if ( !bOutWasHandled )
	{
		if ( Action.ActionType == VRActionTypes::TrackpadPositionX )
		{
			LastTrackpadPosition.X = bIsTrackpadPositionValid[ 0 ] ? TrackpadPosition.X : Delta;
			LastTrackpadPositionUpdateTime = FTimespan::FromSeconds( FPlatformTime::Seconds() );
			TrackpadPosition.X = Delta;
			bIsTrackpadPositionValid[ 0 ] = true;
		}

		if ( Action.ActionType == VRActionTypes::TrackpadPositionY )
		{
			float DeltaAxis = Delta;
			if ( VREd::InvertTrackpadVertical->GetInt() != 0 )
			{
				DeltaAxis = -DeltaAxis;	// Y axis is inverted from HMD
			}

			LastTrackpadPosition.Y = bIsTrackpadPositionValid[ 1 ] ? TrackpadPosition.Y : DeltaAxis;
			LastTrackpadPositionUpdateTime = FTimespan::FromSeconds( FPlatformTime::Seconds() );
			TrackpadPosition.Y = DeltaAxis;
			bIsTrackpadPositionValid[ 1 ] = true;
		}
	}

	Super::HandleInputAxis( ViewportClient, Action, Key, Delta, DeltaTime, bOutWasHandled );
}

void UVREditorMotionControllerInteractor::PollInput()
{
	bHaveMotionController = false;
	InteractorData.LastTransform = InteractorData.Transform;
	InteractorData.LastRoomSpaceTransform = InteractorData.RoomSpaceTransform;

	// Generic motion controllers
	TArray<IMotionController*> MotionControllers = IModularFeatures::Get().GetModularFeatureImplementations<IMotionController>( IMotionController::GetModularFeatureName() );
	for ( auto MotionController : MotionControllers )	// @todo viewportinteraction: Needs support for multiple pairs of motion controllers
	{
		if ( MotionController != nullptr && !bHaveMotionController )
		{
			FVector Location = FVector::ZeroVector;
			FRotator Rotation = FRotator::ZeroRotator; 
			if ( MotionController->GetControllerOrientationAndPosition( WorldInteraction->GetMotionControllerID(), ControllerHandSide, /* Out */ Rotation, /* Out */ Location, GetVRMode().GetWorldScaleFactor() ) )
			{
				bHaveMotionController = true;
				InteractorData.RoomSpaceTransform = FTransform( Rotation.Quaternion(), Location, FVector( 1.0f ) );
				InteractorData.Transform = InteractorData.RoomSpaceTransform * WorldInteraction->GetRoomTransform();
			}
		}
	}
}

void UVREditorMotionControllerInteractor::PlayHapticEffect( const float Strength )
{
	IInputInterface* InputInterface = FSlateApplication::Get().GetInputInterface();
	if ( InputInterface )
	{
		const double CurrentTime = FPlatformTime::Seconds();

		//@todo viewportinteration
		FForceFeedbackValues ForceFeedbackValues;
		ForceFeedbackValues.LeftLarge = ControllerHandSide == EControllerHand::Left ? Strength : 0;
		ForceFeedbackValues.RightLarge = ControllerHandSide == EControllerHand::Right ? Strength : 0;

		// @todo vreditor: If an Xbox controller is plugged in, this causes both the motion controllers and the Xbox controller to vibrate!
		InputInterface->SetForceFeedbackChannelValues( WorldInteraction->GetMotionControllerID(), ForceFeedbackValues );
	}
}

bool UVREditorMotionControllerInteractor::GetTransformAndForwardVector( FTransform& OutHandTransform, FVector& OutForwardVector ) const
{
	if ( bHaveMotionController )
	{
		OutHandTransform = InteractorData.Transform;

		const float LaserPointerRotationOffset = GetHMDDeviceType() == EHMDDeviceType::DT_OculusRift ? VREd::OculusLaserPointerRotationOffset->GetFloat() : VREd::ViveLaserPointerRotationOffset->GetFloat();
		OutForwardVector = OutHandTransform.GetRotation().RotateVector( FRotator( LaserPointerRotationOffset, 0.0f, 0.0f ).RotateVector( FVector( 1.0f, 0.0f, 0.0f ) ) );

		return true;
	}

	return false;
}

float UVREditorMotionControllerInteractor::GetTrackpadSlideDelta( const bool Axis )
{
	const bool bIsAbsolute = ( GetVRMode().GetHMDDeviceType() == EHMDDeviceType::DT_SteamVR );
	float SlideDelta = 0.0f;
	if ( bIsTouchingTrackpad || !bIsAbsolute )
	{
		if ( bIsAbsolute )
		{
			SlideDelta = ( ( TrackpadPosition[Axis] - LastTrackpadPosition[Axis] ) * VREd::TrackpadAbsoluteDragSpeed->GetFloat() );
		}
		else
		{
			SlideDelta = ( TrackpadPosition[Axis] * VREd::TrackpadRelativeDragSpeed->GetFloat() );
		}
	}

	return SlideDelta;
}

EControllerHand UVREditorMotionControllerInteractor::GetControllerSide() const
{
	return ControllerHandSide;
}

UMotionControllerComponent* UVREditorMotionControllerInteractor::GetMotionControllerComponent() const
{
	return MotionControllerComponent;
}

void UVREditorMotionControllerInteractor::ResetTrackpad()
{
	TrackpadPosition = FVector2D::ZeroVector;
	bIsTouchingTrackpad = false;
	bIsTrackpadPositionValid[0] = false;
	bIsTrackpadPositionValid[1] = false;
}

bool UVREditorMotionControllerInteractor::IsTouchingTrackpad() const
{
	return bIsTouchingTrackpad;
}

FVector2D UVREditorMotionControllerInteractor::GetTrackpadPosition() const
{
	return TrackpadPosition;
}

FVector2D UVREditorMotionControllerInteractor::GetLastTrackpadPosition() const
{
	return LastTrackpadPosition;
}

bool UVREditorMotionControllerInteractor::IsTrackpadPositionValid( const int32 AxisIndex ) const
{
	return bIsTrackpadPositionValid[ AxisIndex ];
}

FTimespan& UVREditorMotionControllerInteractor::GetLastTrackpadPositionUpdateTime()
{
	return LastTrackpadPositionUpdateTime;
}

FTimespan& UVREditorMotionControllerInteractor::GetLastActiveTrackpadUpdateTime()
{
	return LastActiveTrackpadUpdateTime;
}

void UVREditorMotionControllerInteractor::SetForceShowLaser(const bool bInForceShow)
{
	bForceShowLaser = bInForceShow;
}

void UVREditorMotionControllerInteractor::SetForceLaserColor(const FLinearColor& InColor)
{
	ForceLaserColor = InColor;
}

/** Changes the color of the buttons on the handmesh */
void UVREditorMotionControllerInteractor::ApplyButtonPressColors( const FViewportActionKeyInput& Action )
{
	const float PressStrength = 10.0f;
	const FName ActionType = Action.ActionType;
	const EInputEvent Event = Action.Event;

	// Trigger
	if ( ActionType == ViewportWorldActionTypes::SelectAndMove )
	{
		static FName StaticTriggerParameter( "B1" );
		SetMotionControllerButtonPressedVisuals( Event, StaticTriggerParameter, PressStrength );
	}

	// Shoulder button
	if ( ActionType == ViewportWorldActionTypes::WorldMovement )
	{
		static FName StaticShoulderParameter( "B2" );
		SetMotionControllerButtonPressedVisuals( Event, StaticShoulderParameter, PressStrength );
	}

	// Trackpad
	if ( ActionType == VRActionTypes::ConfirmRadialSelection )
	{
		static FName StaticTrackpadParameter( "B3" );
		SetMotionControllerButtonPressedVisuals( Event, StaticTrackpadParameter, PressStrength );
	}

	// Modifier
	if( ActionType == VRActionTypes::Modifier )
	{
		static FName StaticModifierParameter( "B4" );
		SetMotionControllerButtonPressedVisuals( Event, StaticModifierParameter, PressStrength );
	}

	if( GetVRMode().GetHMDDeviceType() == EHMDDeviceType::DT_OculusRift && ActionType == VRActionTypes::Modifier2 )
	{
		static FName StaticModifierParameter( "B5" );
		SetMotionControllerButtonPressedVisuals( Event, StaticModifierParameter, PressStrength );
	}
}

void UVREditorMotionControllerInteractor::SetMotionControllerButtonPressedVisuals( const EInputEvent Event, const FName& ParameterName, const float PressStrength )
{
	if ( Event == IE_Pressed )
	{
		HandMeshMID->SetScalarParameterValue( ParameterName, PressStrength );
	}
	else if ( Event == IE_Released )
	{
		HandMeshMID->SetScalarParameterValue( ParameterName, 0.0f );
	}
}

void UVREditorMotionControllerInteractor::ShowHelpForHand( const bool bShowIt )
{
	if ( bShowIt != bWantHelpLabels )
	{
		bWantHelpLabels = bShowIt;

		const FTimespan CurrentTime = FTimespan::FromSeconds( FApp::GetCurrentTime() );
		const FTimespan TimeSinceStartedFadingOut = CurrentTime - HelpLabelShowOrHideStartTime;
		const FTimespan HelpLabelFadeDuration = FTimespan::FromSeconds( VREd::HelpLabelFadeDuration->GetFloat() );

		// If we were already fading, account for that here
		if ( TimeSinceStartedFadingOut < HelpLabelFadeDuration )
		{
			// We were already fading, so we'll reverse the time value so it feels continuous
			HelpLabelShowOrHideStartTime = CurrentTime - ( HelpLabelFadeDuration - TimeSinceStartedFadingOut );
		}
		else
		{
			HelpLabelShowOrHideStartTime = FTimespan::FromSeconds( FApp::GetCurrentTime() );
		}

		if ( bShowIt && HelpLabels.Num() == 0 )
		{
			for ( const auto& KeyToAction : KeyToActionMap )
			{
				const FKey Key = KeyToAction.Key;
				const FViewportActionKeyInput& Action = KeyToAction.Value;

				UStaticMeshSocket* Socket = FindMeshSocketForKey( HandMeshComponent->GetStaticMesh(), Key );
				if ( Socket != nullptr )
				{
					FText LabelText;
					FString ComponentName;

					if ( Action.ActionType == VRActionTypes::Modifier )
					{
						LabelText = LOCTEXT( "ModifierHelp", "Modifier" );
						ComponentName = TEXT( "ModifierHelp" );
					}
					else if ( Action.ActionType == ViewportWorldActionTypes::WorldMovement )
					{
						LabelText = LOCTEXT( "WorldMovementHelp", "Move World" );
						ComponentName = TEXT( "WorldMovementHelp" );
					}
					else if ( Action.ActionType == ViewportWorldActionTypes::SelectAndMove_FullyPressed )
					{
						LabelText = LOCTEXT( "SelectAndMove_FullyPressedHelp", "Select & Move" );
						ComponentName = TEXT( "SelectAndMove_FullyPressedHelp" );
					}
					else if ( Action.ActionType == ViewportWorldActionTypes::SelectAndMove )
					{
						LabelText = LOCTEXT( "SelectAndMove_Help", "Select & Move" );
						ComponentName = TEXT( "SelectAndMove_Help" );
					}
					else if ( Action.ActionType == VRActionTypes::Touch )
					{
						LabelText = LOCTEXT( "TouchHelp", "Slide" );
						ComponentName = TEXT( "TouchHelp" );
					}
					else if ( Action.ActionType == ViewportWorldActionTypes::Undo )
					{
						LabelText = LOCTEXT( "UndoHelp", "Undo" );
						ComponentName = TEXT( "UndoHelp" );
					}
					else if ( Action.ActionType == ViewportWorldActionTypes::Redo )
					{
						LabelText = LOCTEXT( "RedoHelp", "Redo" );
						ComponentName = TEXT( "RedoHelp" );
					}
					else if ( Action.ActionType == ViewportWorldActionTypes::Delete )
					{
						LabelText = LOCTEXT( "DeleteHelp", "Delete" );
						ComponentName = TEXT( "DeleteHelp" );
					}
					else if ( Action.ActionType == VRActionTypes::ConfirmRadialSelection )
					{
						LabelText = LOCTEXT( "ConfirmRadialSelectionHelp", "Radial Menu" );
						ComponentName = TEXT( "ConfirmRadialSelectionHelp" );
					}
					
					const bool bWithSceneComponent = false;	// Nope, we'll spawn our own inside AFloatingText
					check( VRMode );
					AFloatingText* FloatingText = GetVRMode().SpawnTransientSceneActor<AFloatingText>(ComponentName);
					FloatingText->SetText( LabelText );

					HelpLabels.Add( Key, FloatingText );
				}
			}
		}
	}
}


void UVREditorMotionControllerInteractor::UpdateHelpLabels()
{
	const FTimespan HelpLabelFadeDuration = FTimespan::FromSeconds( VREd::HelpLabelFadeDuration->GetFloat() );

	const FTransform HeadTransform = GetVRMode().GetHeadTransform();

	// Only show help labels if the hand is pretty close to the face
	const float DistanceToHead = ( GetTransform().GetLocation() - HeadTransform.GetLocation() ).Size();
	const float MinDistanceToHeadForHelp = VREd::HelpLabelFadeDistance->GetFloat() * GetVRMode().GetWorldScaleFactor();	// (in cm)
	bool bShowHelp = VREd::ShowControllerHelpLabels->GetInt() != 0 && DistanceToHead <= MinDistanceToHeadForHelp;

	// Don't show help if a UI is summoned on that hand
	if ( HasUIOnForearm() || GetVRMode().GetUISystem().IsShowingRadialMenu( this ) )
	{
		bShowHelp = false;
	}

	ShowHelpForHand( bShowHelp );

	// Have the labels finished fading out?  If so, we'll kill their actors!
	const FTimespan CurrentTime = FTimespan::FromSeconds( FApp::GetCurrentTime() );
	const FTimespan TimeSinceStartedFadingOut = CurrentTime - HelpLabelShowOrHideStartTime;
	if ( !bWantHelpLabels && ( TimeSinceStartedFadingOut > HelpLabelFadeDuration ) )
	{
		// Get rid of help text
		for ( auto& KeyAndValue : HelpLabels )
		{
			AFloatingText* FloatingText = KeyAndValue.Value;
			GetVRMode().DestroyTransientActor(FloatingText);
		}
		HelpLabels.Reset();
	}
	else
	{
		// Update fading state
		float FadeAlpha = FMath::Clamp( ( float ) TimeSinceStartedFadingOut.GetTotalSeconds() / ( float ) HelpLabelFadeDuration.GetTotalSeconds(), 0.0f, 1.0f );
		if ( !bWantHelpLabels )
		{
			FadeAlpha = 1.0f - FadeAlpha;
		}

		// Exponential falloff, so the fade is really obvious (gamma/HDR)
		FadeAlpha = FMath::Pow( FadeAlpha, 3.0f );

		for ( auto& KeyAndValue : HelpLabels )
		{
			const FKey Key = KeyAndValue.Key;
			AFloatingText* FloatingText = KeyAndValue.Value;

			UStaticMeshSocket* Socket = FindMeshSocketForKey( HandMeshComponent->GetStaticMesh(), Key );
			check( Socket != nullptr );
			FTransform SocketRelativeTransform( Socket->RelativeRotation, Socket->RelativeLocation, Socket->RelativeScale );

			// Oculus has asymmetrical controllers, so we the sock transform horizontally
			if ( ControllerHandSide == EControllerHand::Right &&
				GetVRMode().GetHMDDeviceType() == EHMDDeviceType::DT_OculusRift )
			{
				const FVector Scale3D = SocketRelativeTransform.GetLocation();
				SocketRelativeTransform.SetLocation( FVector( Scale3D.X, -Scale3D.Y, Scale3D.Z ) );
			}

			// Make sure the labels stay the same size even when the world is scaled
			FTransform HandTransformWithWorldToMetersScaling = GetTransform();
			HandTransformWithWorldToMetersScaling.SetScale3D( HandTransformWithWorldToMetersScaling.GetScale3D() * FVector( GetVRMode().GetWorldScaleFactor() ) );

			// Position right on top of the controller itself
			FTransform FloatingTextTransform = SocketRelativeTransform * HandTransformWithWorldToMetersScaling;
			FloatingText->SetActorTransform( FloatingTextTransform );

			// Orientate it toward the viewer
			FloatingText->Update( HeadTransform.GetLocation() );

			// Update fade state
			FloatingText->SetOpacity( FadeAlpha );
		}
	}
}


UStaticMeshSocket* UVREditorMotionControllerInteractor::FindMeshSocketForKey( UStaticMesh* StaticMesh, const FKey Key )
{
	// @todo vreditor: Hard coded mapping of socket names (e.g. "Shoulder") to expected names of sockets in the static mesh
	FName SocketName = NAME_None;
	if ( Key == EKeys::MotionController_Left_Shoulder || Key == EKeys::MotionController_Right_Shoulder )
	{
		static FName ShoulderSocketName( "Shoulder" );
		SocketName = ShoulderSocketName;
	}
	else if ( Key == EKeys::MotionController_Left_Trigger || Key == EKeys::MotionController_Right_Trigger ||
		Key == VREditorKeyNames::MotionController_Left_FullyPressedTriggerAxis || Key == VREditorKeyNames::MotionController_Right_FullyPressedTriggerAxis ||
		Key == VREditorKeyNames::MotionController_Left_PressedTriggerAxis || Key == VREditorKeyNames::MotionController_Right_PressedTriggerAxis )
	{
		static FName TriggerSocketName( "Trigger" );
		SocketName = TriggerSocketName;
	}
	else if ( Key == EKeys::MotionController_Left_Grip1 || Key == EKeys::MotionController_Right_Grip1 )
	{
		static FName GripSocketName( "Grip" );
		SocketName = GripSocketName;
	}
	else if ( Key == EKeys::MotionController_Left_Thumbstick || Key == EKeys::MotionController_Right_Thumbstick )
	{
		static FName ThumbstickSocketName( "Thumbstick" );
		SocketName = ThumbstickSocketName;
	}
	else if ( Key == SteamVRControllerKeyNames::Touch0 || Key == SteamVRControllerKeyNames::Touch1 )
	{
		static FName TouchSocketName( "Touch" );
		SocketName = TouchSocketName;
	}
	else if ( Key == EKeys::MotionController_Left_Thumbstick_Down || Key == EKeys::MotionController_Right_Thumbstick_Down )
	{
		static FName DownSocketName( "Down" );
		SocketName = DownSocketName;
	}
	else if ( Key == EKeys::MotionController_Left_Thumbstick_Up || Key == EKeys::MotionController_Right_Thumbstick_Up )
	{
		static FName UpSocketName( "Up" );
		SocketName = UpSocketName;
	}
	else if ( Key == EKeys::MotionController_Left_Thumbstick_Left || Key == EKeys::MotionController_Right_Thumbstick_Left )
	{
		static FName LeftSocketName( "Left" );
		SocketName = LeftSocketName;
	}
	else if ( Key == EKeys::MotionController_Left_Thumbstick_Right || Key == EKeys::MotionController_Right_Thumbstick_Right )
	{
		static FName RightSocketName( "Right" );
		SocketName = RightSocketName;
	}
	else if ( Key == EKeys::MotionController_Left_FaceButton1 || Key == EKeys::MotionController_Right_FaceButton1 )
	{
		static FName FaceButton1SocketName( "FaceButton1" );
		SocketName = FaceButton1SocketName;
	}
	else if ( Key == EKeys::MotionController_Left_FaceButton2 || Key == EKeys::MotionController_Right_FaceButton2 )
	{
		static FName FaceButton2SocketName( "FaceButton2" );
		SocketName = FaceButton2SocketName;
	}
	else if ( Key == EKeys::MotionController_Left_FaceButton3 || Key == EKeys::MotionController_Right_FaceButton3 )
	{
		static FName FaceButton3SocketName( "FaceButton3" );
		SocketName = FaceButton3SocketName;
	}
	else if ( Key == EKeys::MotionController_Left_FaceButton4 || Key == EKeys::MotionController_Right_FaceButton4 )
	{
		static FName FaceButton4SocketName( "FaceButton4" );
		SocketName = FaceButton4SocketName;
	}
	else
	{
		// Not a key that we care about
	}

	if ( SocketName != NAME_None )
	{
		UStaticMeshSocket* Socket = StaticMesh->FindSocket( SocketName );
		if ( Socket != nullptr )
		{
			return Socket;
		}
	}

	return nullptr;
};

void UVREditorMotionControllerInteractor::UpdateSplineLaser(const FVector& InStartLocation, const FVector& InEndLocation, const FVector& InForward)
{
	if (LaserSplineComponent)
	{
		// Clear the segments before updating it
		LaserSplineComponent->ClearSplinePoints(true);

		const FVector SmoothLaserDirection = InEndLocation - InStartLocation;
		float Distance = SmoothLaserDirection.Size();
		const FVector StraightLaserEndLocation = InStartLocation + (InForward * Distance);
		const int32 NumLaserSplinePoints = LaserSplineMeshComponents.Num();

		LaserSplineComponent->AddSplinePoint(InStartLocation, ESplineCoordinateSpace::World, false);
		for (int32 Index = 1; Index < NumLaserSplinePoints; Index++)
		{
			float Alpha = (float)Index / (float)NumLaserSplinePoints;
			Alpha = FMath::Sin(Alpha * PI * 0.5f);
			const FVector PointOnStraightLaser = FMath::Lerp(InStartLocation, StraightLaserEndLocation, Alpha);
			const FVector PointOnSmoothLaser = FMath::Lerp(InStartLocation, InEndLocation, Alpha);
			const FVector PointBetweenLasers = FMath::Lerp(PointOnStraightLaser, PointOnSmoothLaser, Alpha);
			LaserSplineComponent->AddSplinePoint(PointBetweenLasers, ESplineCoordinateSpace::World, false);
		}
		LaserSplineComponent->AddSplinePoint(InEndLocation, ESplineCoordinateSpace::World, false);

		// Update all the segments of the spline
		LaserSplineComponent->UpdateSpline();
		
		const float LaserPointerRadius = VREd::LaserPointerRadius->GetFloat() * VRMode->GetWorldScaleFactor();
		Distance *= 0.0001f;
		for (int32 Index = 0; Index < NumLaserSplinePoints; Index++)
		{
			USplineMeshComponent* SplineMeshComponent = LaserSplineMeshComponents[Index];
			check (SplineMeshComponent != nullptr);
			
			FVector StartLoc, StartTangent, EndLoc, EndTangent;
			LaserSplineComponent->GetLocationAndTangentAtSplinePoint(Index, StartLoc, StartTangent, ESplineCoordinateSpace::Local);
			LaserSplineComponent->GetLocationAndTangentAtSplinePoint(Index + 1, EndLoc, EndTangent, ESplineCoordinateSpace::Local);

			const float AlphaIndex = (float)Index / (float)NumLaserSplinePoints;
			const float AlphaDistance = Distance * AlphaIndex;
			float Radius = LaserPointerRadius * ((AlphaIndex * AlphaDistance) + 1);
			FVector2D LaserScale(Radius, Radius); 
			SplineMeshComponent->SetStartScale(LaserScale, false);
			
			const float NextAlphaIndex = (float)(Index + 1) / (float)NumLaserSplinePoints;
			const float NextAlphaDistance = Distance * NextAlphaIndex;
			Radius = LaserPointerRadius * ((NextAlphaIndex * NextAlphaDistance) + 1);
			LaserScale = FVector2D(Radius, Radius);
			SplineMeshComponent->SetEndScale(LaserScale, false);

			SplineMeshComponent->SetStartAndEnd(StartLoc, StartTangent, EndLoc, EndTangent, true);
		}
	}
}

void UVREditorMotionControllerInteractor::SetLaserVisibility(const bool bVisible)
{
	for (USplineMeshComponent* SplineMeshComponent : LaserSplineMeshComponents)
	{
		SplineMeshComponent->SetVisibility(bVisible);
	}
}

void UVREditorMotionControllerInteractor::SetLaserVisuals( const FLinearColor& NewColor, const float CrawlFade, const float CrawlSpeed )
{
	static FName StaticLaserColorParameterName( "LaserColor" );
	LaserPointerMID->SetVectorParameterValue( StaticLaserColorParameterName, NewColor );
	TranslucentLaserPointerMID->SetVectorParameterValue( StaticLaserColorParameterName, NewColor );

	static FName StaticCrawlParameterName( "Crawl" );
	LaserPointerMID->SetScalarParameterValue( StaticCrawlParameterName, CrawlFade );
	TranslucentLaserPointerMID->SetScalarParameterValue( StaticCrawlParameterName, CrawlFade );

	static FName StaticCrawlSpeedParameterName( "CrawlSpeed" );
	LaserPointerMID->SetScalarParameterValue( StaticCrawlSpeedParameterName, CrawlSpeed );
	TranslucentLaserPointerMID->SetScalarParameterValue( StaticCrawlSpeedParameterName, CrawlSpeed );

	static FName StaticHandTrimColorParameter( "TrimGlowColor" );
	HandMeshMID->SetVectorParameterValue( StaticHandTrimColorParameter, NewColor );

	HoverPointLightComponent->SetLightColor( NewColor );
}

void UVREditorMotionControllerInteractor::UpdateRadialMenuInput( const float DeltaTime )
{
	UVREditorUISystem& UISystem = GetVRMode().GetUISystem();
	const EHMDDeviceType::Type HMDDeviceType = GetVRMode().GetHMDDeviceType();
	//Update the radial menu
	EViewportInteractionDraggingMode DraggingMode = GetDraggingMode();
	if (ControllerType == EControllerType::UI)
	{
		if ((bIsTrackpadPositionValid[0] && bIsTrackpadPositionValid[1]) &&
			DraggingMode != EViewportInteractionDraggingMode::AssistingDrag)
		{
			if (bIsScrubbingSequence)
			{
				const FVector2D ReturnToCenter = FVector2D::ZeroVector;
				UISystem.GetRadialMenuFloatingUI()->HighlightSlot(ReturnToCenter);

				const float NewPlayRate = FMath::GetMappedRangeValueClamped(FVector2D(-1.0f, 1.0f), FVector2D(-1.0f*VREd::SequencerScrubMax->GetFloat(), VREd::SequencerScrubMax->GetFloat()), TrackpadPosition.X);
				FVREditorActionCallbacks::PlaySequenceAtRate(VRMode, NewPlayRate);
			}
			else
			{
				// Update the radial menu if we are already showing the radial menu
				if (UISystem.IsShowingRadialMenu(this))
				{
					if (UISystem.GetRadialMenuFloatingUI()->GetWidgetComponents().Num() > 0)
					{
						UISystem.GetRadialMenuFloatingUI()->HighlightSlot(TrackpadPosition);

						if (TrackpadPosition.GetAbsMax() > VREd::MinJoystickOffsetBeforeFlick->GetFloat())
						{
							LastActiveTrackpadUpdateTime = FTimespan::FromSeconds(FPlatformTime::Seconds());
						}
					}
				}
				else if (!UISystem.IsShowingRadialMenu(this) && 
					TrackpadPosition.GetAbsMax() > VREd::MinJoystickOffsetBeforeFlick->GetFloat())
				{
					const bool bForceRefresh = false;
					UISystem.TryToSpawnRadialMenu(this, bForceRefresh);
					LastActiveTrackpadUpdateTime = FTimespan::FromSeconds(FPlatformTime::Seconds());
				}
			}
		}
		// If we are not currently touching the Vive touchpad, reset the highlighted button
		else if (HMDDeviceType == EHMDDeviceType::DT_SteamVR && !bIsTouchingTrackpad)
		{
			if (UISystem.IsShowingRadialMenu(this))
			{
				const FVector2D ReturnToCenter = FVector2D::ZeroVector;
				UISystem.GetRadialMenuFloatingUI()->HighlightSlot(ReturnToCenter);
			}
		}
	}

	else if (ControllerType == EControllerType::Laser)
	{
		if (VRMode->GetHMDDeviceType() != EHMDDeviceType::DT_SteamVR &&
			(bIsTrackpadPositionValid[0] && bIsTrackpadPositionValid[1]) &&
			DraggingMode != EViewportInteractionDraggingMode::TransformablesWithGizmo &&
			DraggingMode != EViewportInteractionDraggingMode::TransformablesFreely &&
			DraggingMode != EViewportInteractionDraggingMode::TransformablesAtLaserImpact &&
			DraggingMode != EViewportInteractionDraggingMode::AssistingDrag &&
			!VRMode->IsAimingTeleport())
		{
			// Move thumbstick left to undo
			if (TrackpadPosition.X < -1 * VREd::MinJoystickOffsetBeforeFlick->GetFloat() && 
				bFlickActionExecuted == false && 
				!IsHoveringOverUI())
			{
				VRMode->GetWorldInteraction().Undo();
				bFlickActionExecuted = true;
			}
			// Move thumbstick right to redo
			if (TrackpadPosition.X > VREd::MinJoystickOffsetBeforeFlick->GetFloat() &&
				bFlickActionExecuted == false &&
				!IsHoveringOverUI())
			{
				VRMode->GetWorldInteraction().Redo();
				bFlickActionExecuted = true;
			}
			// Center to reset
			// TODO: Remove finger from touchpad to reset vive
			if (FMath::IsNearlyZero(TrackpadPosition.X) &&
				!IsHoveringOverUI())
			{
				bFlickActionExecuted = false;
			}
		}
	}
}

void UVREditorMotionControllerInteractor::UndoRedoFromSwipe(const ETouchSwipeDirection InSwipeDirection)
{
	EViewportInteractionDraggingMode DraggingMode = GetDraggingMode();
	if (ControllerType == EControllerType::Laser &&
		VRMode->GetHMDDeviceType() == EHMDDeviceType::DT_SteamVR && 
		DraggingMode != EViewportInteractionDraggingMode::TransformablesWithGizmo &&
		DraggingMode != EViewportInteractionDraggingMode::TransformablesFreely &&
		DraggingMode != EViewportInteractionDraggingMode::TransformablesAtLaserImpact &&
		DraggingMode != EViewportInteractionDraggingMode::AssistingDrag &&
		!VRMode->IsAimingTeleport())
	{
		if (InSwipeDirection == ETouchSwipeDirection::Left)
		{
			VRMode->GetWorldInteraction().Undo();
			bFlickActionExecuted = true;
		}
		else if (InSwipeDirection == ETouchSwipeDirection::Right)
		{
			VRMode->GetWorldInteraction().Redo();
			bFlickActionExecuted = true;
		}
	}
}

bool UVREditorMotionControllerInteractor::GetIsLaserBlocked() const
{
	return Super::GetIsLaserBlocked() || (ControllerType != EControllerType::Laser && ControllerType != EControllerType::AssistingLaser);
}

#undef LOCTEXT_NAMESPACE<|MERGE_RESOLUTION|>--- conflicted
+++ resolved
@@ -414,11 +414,7 @@
 		if (bForceShowLaser || (bHasLaser && !bDraggingWorld))
 		{
 			// Only show the laser if we're actually in VR
-<<<<<<< HEAD
-			LaserPointerMeshComponent->SetVisibility(GetVRMode().IsActuallyUsingVR());
-=======
 			SetLaserVisibility(GetVRMode().IsActuallyUsingVR());
->>>>>>> 50b84fc1
 
 			// NOTE: We don't need to set the laser pointer location and rotation, as the MotionControllerComponent will do
 			// that later in the frame.  
