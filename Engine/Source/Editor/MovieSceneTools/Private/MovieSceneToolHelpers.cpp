// Copyright 1998-2016 Epic Games, Inc. All Rights Reserved.

#include "MovieSceneToolsPrivatePCH.h"
#include "MovieSceneSection.h"


<<<<<<< HEAD
TArray<FKeyHandle> FFloatCurveKeyArea::AddKeyUnique(float Time, EMovieSceneKeyInterpolation InKeyInterpolation, float TimeToCopyFrom)
{
	TArray<FKeyHandle> AddedKeyHandles;

	FKeyHandle CurrentKeyHandle = Curve->FindKey(Time);
	if (Curve->IsKeyHandleValid(CurrentKeyHandle) == false)
=======
/* MovieSceneToolHelpers
 *****************************************************************************/

void MovieSceneToolHelpers::TrimSection(const TSet<TWeakObjectPtr<UMovieSceneSection>>& Sections, float Time, bool bTrimLeft)
{
	for (auto Section : Sections)
>>>>>>> 73f66985
	{
		if (Section.IsValid())
		{
			Section->TrimSection(Time, bTrimLeft);
		}
<<<<<<< HEAD

		float Value = Curve->Eval(Time);
		if (TimeToCopyFrom != FLT_MAX)
		{
			Value = Curve->Eval(TimeToCopyFrom);
		}

		Curve->AddKey(Time, Value, false, CurrentKeyHandle);
		AddedKeyHandles.Add(CurrentKeyHandle);
		
		// Set the default key interpolation
		switch (InKeyInterpolation)
		{
			case MSKI_Auto:
				Curve->SetKeyInterpMode(CurrentKeyHandle, RCIM_Cubic);
				Curve->SetKeyTangentMode(CurrentKeyHandle, RCTM_Auto);
				break;
			case MSKI_User:
				Curve->SetKeyInterpMode(CurrentKeyHandle, RCIM_Cubic);
				Curve->SetKeyTangentMode(CurrentKeyHandle, RCTM_User);
				break;
			case MSKI_Break:
				Curve->SetKeyInterpMode(CurrentKeyHandle, RCIM_Cubic);
				Curve->SetKeyTangentMode(CurrentKeyHandle, RCTM_Break);
				break;
			case MSKI_Linear:
				Curve->SetKeyInterpMode(CurrentKeyHandle, RCIM_Linear);
				Curve->SetKeyTangentMode(CurrentKeyHandle, RCTM_Auto);
				break;
			case MSKI_Constant:
				Curve->SetKeyInterpMode(CurrentKeyHandle, RCIM_Constant);
				Curve->SetKeyTangentMode(CurrentKeyHandle, RCTM_Auto);
				break;
			default:
				Curve->SetKeyInterpMode(CurrentKeyHandle, RCIM_Cubic);
				Curve->SetKeyTangentMode(CurrentKeyHandle, RCTM_Auto);
				break;
		}
		
		// Copy the properties from the key if it exists
		FKeyHandle KeyHandleToCopy = Curve->FindKey(TimeToCopyFrom);
		if (Curve->IsKeyHandleValid(KeyHandleToCopy))
		{
			FRichCurveKey& CurrentKey = Curve->GetKey(CurrentKeyHandle);
			FRichCurveKey& KeyToCopy = Curve->GetKey(KeyHandleToCopy);
			CurrentKey.InterpMode = KeyToCopy.InterpMode;
			CurrentKey.TangentMode = KeyToCopy.TangentMode;
			CurrentKey.TangentWeightMode = KeyToCopy.TangentWeightMode;
			CurrentKey.ArriveTangent = KeyToCopy.ArriveTangent;
			CurrentKey.LeaveTangent = KeyToCopy.LeaveTangent;
			CurrentKey.ArriveTangentWeight = KeyToCopy.ArriveTangentWeight;
			CurrentKey.LeaveTangentWeight = KeyToCopy.LeaveTangentWeight;
		}
=======
>>>>>>> 73f66985
	}

	return AddedKeyHandles;
}

<<<<<<< HEAD

TSharedRef<SWidget> FFloatCurveKeyArea::CreateKeyEditor(ISequencer* Sequencer)
{
	return SNew(SFloatCurveKeyEditor)
		.Sequencer(Sequencer)
		.OwningSection(OwningSection)
		.Curve(Curve);
};


TArray<FKeyHandle> FNameCurveKeyArea::AddKeyUnique(float Time, EMovieSceneKeyInterpolation InKeyInterpolation, float TimeToCopyFrom)
{
	TArray<FKeyHandle> AddedKeyHandles;
	FKeyHandle CurrentKey = Curve.FindKey(Time);

	if (Curve.IsKeyHandleValid(CurrentKey) == false)
	{
		if (OwningSection->GetStartTime() > Time)
		{
			OwningSection->SetStartTime(Time);
		}

		if (OwningSection->GetEndTime() < Time)
=======

void MovieSceneToolHelpers::SplitSection(const TSet<TWeakObjectPtr<UMovieSceneSection>>& Sections, float Time)
{
	for (auto Section : Sections)
	{
		if (Section.IsValid())
>>>>>>> 73f66985
		{
			Section->SplitSection(Time);
		}
<<<<<<< HEAD

		Curve.AddKey(Time, NAME_None, CurrentKey);
		AddedKeyHandles.Add(CurrentKey);
	}

	return AddedKeyHandles;
}


TArray<FKeyHandle> FIntegralKeyArea::AddKeyUnique(float Time, EMovieSceneKeyInterpolation InKeyInterpolation, float TimeToCopyFrom)
{
	TArray<FKeyHandle> AddedKeyHandles;

	FKeyHandle CurrentKey = Curve.FindKey(Time);
	if (Curve.IsKeyHandleValid(CurrentKey) == false)
	{
		if (OwningSection->GetStartTime() > Time)
		{
			OwningSection->SetStartTime(Time);
		}
		if (OwningSection->GetEndTime() < Time)
		{
			OwningSection->SetEndTime(Time);
		}

		int32 Value = Curve.Evaluate(Time);
		if (TimeToCopyFrom != FLT_MAX)
		{
			Value = Curve.Evaluate(TimeToCopyFrom);
		}

		Curve.AddKey(Time, Value, CurrentKey);
		AddedKeyHandles.Add(CurrentKey);
	}

	return AddedKeyHandles;
}


TSharedRef<SWidget> FIntegralKeyArea::CreateKeyEditor(ISequencer* Sequencer)
{
	return SNew(SIntegralCurveKeyEditor)
		.Sequencer(Sequencer)
		.OwningSection(OwningSection)
		.Curve(&Curve);
};


TSharedRef<SWidget> FEnumKeyArea::CreateKeyEditor(ISequencer* Sequencer)
{
	return SNew(SEnumCurveKeyEditor)
		.Sequencer(Sequencer)
		.OwningSection(OwningSection)
		.Curve(&Curve)
		.Enum(Enum);
};


TSharedRef<SWidget> FBoolKeyArea::CreateKeyEditor(ISequencer* Sequencer)
{
	return SNew(SBoolCurveKeyEditor)
		.Sequencer(Sequencer)
		.OwningSection(OwningSection)
		.Curve(&Curve);
};


void MovieSceneToolHelpers::TrimSection(const TSet<TWeakObjectPtr<UMovieSceneSection>>& Sections, float Time, bool bTrimLeft)
{
	for (auto Section : Sections)
	{
		if (Section.IsValid() && Section->IsTimeWithinSection(Time))
		{
			Section->SetFlags( RF_Transactional );

			Section->Modify();

			if (bTrimLeft)
			{
				Section->SetStartTime(Time);
			}
			else
			{
				Section->SetEndTime(Time);
			}
		}
	}
}


void MovieSceneToolHelpers::SplitSection(const TSet<TWeakObjectPtr<UMovieSceneSection>>& Sections, float Time)
{
	for (auto Section : Sections)
	{
		if (Section.IsValid() && Section->IsTimeWithinSection(Time))
		{
			Section->SetFlags( RF_Transactional );

			Section->Modify();

			float SectionEndTime = Section->GetEndTime();
				
			// Trim off the right
			Section->SetEndTime(Time);

			// Create a new section
			UMovieSceneTrack* Track = CastChecked<UMovieSceneTrack>(Section->GetOuter() );
			Track->Modify();

			UMovieSceneSection* NewSection = DuplicateObject<UMovieSceneSection>(Section.Get(), Track);
			Track->AddSection(NewSection);
			NewSection->SetStartTime(Time);
			NewSection->SetEndTime(SectionEndTime);
		}
	}
=======
	}
>>>>>>> 73f66985
}<|MERGE_RESOLUTION|>--- conflicted
+++ resolved
@@ -4,208 +4,16 @@
 #include "MovieSceneSection.h"
 
 
-<<<<<<< HEAD
-TArray<FKeyHandle> FFloatCurveKeyArea::AddKeyUnique(float Time, EMovieSceneKeyInterpolation InKeyInterpolation, float TimeToCopyFrom)
-{
-	TArray<FKeyHandle> AddedKeyHandles;
-
-	FKeyHandle CurrentKeyHandle = Curve->FindKey(Time);
-	if (Curve->IsKeyHandleValid(CurrentKeyHandle) == false)
-=======
 /* MovieSceneToolHelpers
  *****************************************************************************/
 
 void MovieSceneToolHelpers::TrimSection(const TSet<TWeakObjectPtr<UMovieSceneSection>>& Sections, float Time, bool bTrimLeft)
 {
 	for (auto Section : Sections)
->>>>>>> 73f66985
 	{
 		if (Section.IsValid())
 		{
 			Section->TrimSection(Time, bTrimLeft);
-		}
-<<<<<<< HEAD
-
-		float Value = Curve->Eval(Time);
-		if (TimeToCopyFrom != FLT_MAX)
-		{
-			Value = Curve->Eval(TimeToCopyFrom);
-		}
-
-		Curve->AddKey(Time, Value, false, CurrentKeyHandle);
-		AddedKeyHandles.Add(CurrentKeyHandle);
-		
-		// Set the default key interpolation
-		switch (InKeyInterpolation)
-		{
-			case MSKI_Auto:
-				Curve->SetKeyInterpMode(CurrentKeyHandle, RCIM_Cubic);
-				Curve->SetKeyTangentMode(CurrentKeyHandle, RCTM_Auto);
-				break;
-			case MSKI_User:
-				Curve->SetKeyInterpMode(CurrentKeyHandle, RCIM_Cubic);
-				Curve->SetKeyTangentMode(CurrentKeyHandle, RCTM_User);
-				break;
-			case MSKI_Break:
-				Curve->SetKeyInterpMode(CurrentKeyHandle, RCIM_Cubic);
-				Curve->SetKeyTangentMode(CurrentKeyHandle, RCTM_Break);
-				break;
-			case MSKI_Linear:
-				Curve->SetKeyInterpMode(CurrentKeyHandle, RCIM_Linear);
-				Curve->SetKeyTangentMode(CurrentKeyHandle, RCTM_Auto);
-				break;
-			case MSKI_Constant:
-				Curve->SetKeyInterpMode(CurrentKeyHandle, RCIM_Constant);
-				Curve->SetKeyTangentMode(CurrentKeyHandle, RCTM_Auto);
-				break;
-			default:
-				Curve->SetKeyInterpMode(CurrentKeyHandle, RCIM_Cubic);
-				Curve->SetKeyTangentMode(CurrentKeyHandle, RCTM_Auto);
-				break;
-		}
-		
-		// Copy the properties from the key if it exists
-		FKeyHandle KeyHandleToCopy = Curve->FindKey(TimeToCopyFrom);
-		if (Curve->IsKeyHandleValid(KeyHandleToCopy))
-		{
-			FRichCurveKey& CurrentKey = Curve->GetKey(CurrentKeyHandle);
-			FRichCurveKey& KeyToCopy = Curve->GetKey(KeyHandleToCopy);
-			CurrentKey.InterpMode = KeyToCopy.InterpMode;
-			CurrentKey.TangentMode = KeyToCopy.TangentMode;
-			CurrentKey.TangentWeightMode = KeyToCopy.TangentWeightMode;
-			CurrentKey.ArriveTangent = KeyToCopy.ArriveTangent;
-			CurrentKey.LeaveTangent = KeyToCopy.LeaveTangent;
-			CurrentKey.ArriveTangentWeight = KeyToCopy.ArriveTangentWeight;
-			CurrentKey.LeaveTangentWeight = KeyToCopy.LeaveTangentWeight;
-		}
-=======
->>>>>>> 73f66985
-	}
-
-	return AddedKeyHandles;
-}
-
-<<<<<<< HEAD
-
-TSharedRef<SWidget> FFloatCurveKeyArea::CreateKeyEditor(ISequencer* Sequencer)
-{
-	return SNew(SFloatCurveKeyEditor)
-		.Sequencer(Sequencer)
-		.OwningSection(OwningSection)
-		.Curve(Curve);
-};
-
-
-TArray<FKeyHandle> FNameCurveKeyArea::AddKeyUnique(float Time, EMovieSceneKeyInterpolation InKeyInterpolation, float TimeToCopyFrom)
-{
-	TArray<FKeyHandle> AddedKeyHandles;
-	FKeyHandle CurrentKey = Curve.FindKey(Time);
-
-	if (Curve.IsKeyHandleValid(CurrentKey) == false)
-	{
-		if (OwningSection->GetStartTime() > Time)
-		{
-			OwningSection->SetStartTime(Time);
-		}
-
-		if (OwningSection->GetEndTime() < Time)
-=======
-
-void MovieSceneToolHelpers::SplitSection(const TSet<TWeakObjectPtr<UMovieSceneSection>>& Sections, float Time)
-{
-	for (auto Section : Sections)
-	{
-		if (Section.IsValid())
->>>>>>> 73f66985
-		{
-			Section->SplitSection(Time);
-		}
-<<<<<<< HEAD
-
-		Curve.AddKey(Time, NAME_None, CurrentKey);
-		AddedKeyHandles.Add(CurrentKey);
-	}
-
-	return AddedKeyHandles;
-}
-
-
-TArray<FKeyHandle> FIntegralKeyArea::AddKeyUnique(float Time, EMovieSceneKeyInterpolation InKeyInterpolation, float TimeToCopyFrom)
-{
-	TArray<FKeyHandle> AddedKeyHandles;
-
-	FKeyHandle CurrentKey = Curve.FindKey(Time);
-	if (Curve.IsKeyHandleValid(CurrentKey) == false)
-	{
-		if (OwningSection->GetStartTime() > Time)
-		{
-			OwningSection->SetStartTime(Time);
-		}
-		if (OwningSection->GetEndTime() < Time)
-		{
-			OwningSection->SetEndTime(Time);
-		}
-
-		int32 Value = Curve.Evaluate(Time);
-		if (TimeToCopyFrom != FLT_MAX)
-		{
-			Value = Curve.Evaluate(TimeToCopyFrom);
-		}
-
-		Curve.AddKey(Time, Value, CurrentKey);
-		AddedKeyHandles.Add(CurrentKey);
-	}
-
-	return AddedKeyHandles;
-}
-
-
-TSharedRef<SWidget> FIntegralKeyArea::CreateKeyEditor(ISequencer* Sequencer)
-{
-	return SNew(SIntegralCurveKeyEditor)
-		.Sequencer(Sequencer)
-		.OwningSection(OwningSection)
-		.Curve(&Curve);
-};
-
-
-TSharedRef<SWidget> FEnumKeyArea::CreateKeyEditor(ISequencer* Sequencer)
-{
-	return SNew(SEnumCurveKeyEditor)
-		.Sequencer(Sequencer)
-		.OwningSection(OwningSection)
-		.Curve(&Curve)
-		.Enum(Enum);
-};
-
-
-TSharedRef<SWidget> FBoolKeyArea::CreateKeyEditor(ISequencer* Sequencer)
-{
-	return SNew(SBoolCurveKeyEditor)
-		.Sequencer(Sequencer)
-		.OwningSection(OwningSection)
-		.Curve(&Curve);
-};
-
-
-void MovieSceneToolHelpers::TrimSection(const TSet<TWeakObjectPtr<UMovieSceneSection>>& Sections, float Time, bool bTrimLeft)
-{
-	for (auto Section : Sections)
-	{
-		if (Section.IsValid() && Section->IsTimeWithinSection(Time))
-		{
-			Section->SetFlags( RF_Transactional );
-
-			Section->Modify();
-
-			if (bTrimLeft)
-			{
-				Section->SetStartTime(Time);
-			}
-			else
-			{
-				Section->SetEndTime(Time);
-			}
 		}
 	}
 }
@@ -215,28 +23,9 @@
 {
 	for (auto Section : Sections)
 	{
-		if (Section.IsValid() && Section->IsTimeWithinSection(Time))
+		if (Section.IsValid())
 		{
-			Section->SetFlags( RF_Transactional );
-
-			Section->Modify();
-
-			float SectionEndTime = Section->GetEndTime();
-				
-			// Trim off the right
-			Section->SetEndTime(Time);
-
-			// Create a new section
-			UMovieSceneTrack* Track = CastChecked<UMovieSceneTrack>(Section->GetOuter() );
-			Track->Modify();
-
-			UMovieSceneSection* NewSection = DuplicateObject<UMovieSceneSection>(Section.Get(), Track);
-			Track->AddSection(NewSection);
-			NewSection->SetStartTime(Time);
-			NewSection->SetEndTime(SectionEndTime);
+			Section->SplitSection(Time);
 		}
 	}
-=======
-	}
->>>>>>> 73f66985
 }