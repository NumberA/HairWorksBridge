--- conflicted
+++ resolved
@@ -49,32 +49,6 @@
 
 		FString PropertyVarName;
 
-<<<<<<< HEAD
-	FKeyPropertyParams Params;
-	Params.InnerStructPropertyName = InnerStructPropName;
-	Params.bRequireAutoKey = bRequireAutoKey;
-	Params.ObjectsThatChanged = ChangedObjects;
-
-	if(StructProperty)
-	{
-		Params.PropertyHandle = &PropertyHandle;
-		Params.PropertyPath = PropertyHandle.GeneratePathToProperty();
-		ClassToPropertyChangedMap.FindRef(StructProperty->Struct->GetFName()).Broadcast( Params );
-	}
-	else if(ParentStructProperty)
-	{
-		Params.PropertyHandle = ParentHandle.Get();
-		Params.PropertyPath = ParentHandle->GeneratePathToProperty();
-		// If the property parent is a struct, see if this property parent can be keyed. (e.g R,G,B,A for a color)
-		ClassToPropertyChangedMap.FindRef(ParentStructProperty->Struct->GetFName()).Broadcast( Params );
-	}
-	else
-	{
-		Params.PropertyHandle = &PropertyHandle;
-		Params.PropertyPath = PropertyHandle.GeneratePathToProperty();
-		// the property in question is not a struct or an inner of the struct. See if it is directly keyable
-		ClassToPropertyChangedMap.FindRef(Property->GetClass()->GetFName()).Broadcast( Params );
-=======
 		// If not in auto-key allow partial keying of specific inner struct property values;
 		FName InnerStructPropName = !bRequireAutoKey && ParentStructProperty ? Property->GetFName() : NAME_None;
 
@@ -117,7 +91,6 @@
 				ClassToPropertyChangedMap.FindRef(Property->GetClass()->GetFName()).Broadcast(Params);
 			}
 		}
->>>>>>> 1d429763
 	}
 }
 
