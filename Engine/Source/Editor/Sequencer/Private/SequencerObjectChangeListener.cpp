// Copyright 1998-2015 Epic Games, Inc. All Rights Reserved.

#include "SequencerPrivatePCH.h"
#include "SequencerObjectChangeListener.h"
#include "PropertyEditing.h"
#include "IPropertyChangeListener.h"

DEFINE_LOG_CATEGORY_STATIC(LogSequencerTools, Log, All);

FSequencerObjectChangeListener::FSequencerObjectChangeListener( TSharedRef<ISequencer> InSequencer, bool bInListenForActorsOnly )
	: Sequencer( InSequencer )
	, bListenForActorsOnly( bInListenForActorsOnly )
{
	FCoreUObjectDelegates::OnPreObjectPropertyChanged.AddRaw(this, &FSequencerObjectChangeListener::OnObjectPreEditChange);
	FCoreUObjectDelegates::OnObjectPropertyChanged.AddRaw(this, &FSequencerObjectChangeListener::OnObjectPostEditChange);
	//GEditor->OnPreActorMoved.AddRaw(this, &FSequencerObjectChangeListener::OnActorPreEditMove);
	GEditor->OnActorMoved().AddRaw( this, &FSequencerObjectChangeListener::OnActorPostEditMove );
}

FSequencerObjectChangeListener::~FSequencerObjectChangeListener()
{
	FCoreUObjectDelegates::OnPreObjectPropertyChanged.RemoveAll(this);
	FCoreUObjectDelegates::OnObjectPropertyChanged.RemoveAll(this);
	GEditor->OnActorMoved().RemoveAll( this );
}

void FSequencerObjectChangeListener::OnPropertyChanged(const TArray<UObject*>& ChangedObjects, const IPropertyHandle& PropertyHandle, bool bRequireAutoKey) const
{
<<<<<<< HEAD
	bool bIsKeyable = false;
	
	for( UObject* Object : ChangedObjects )
	{
		if( Object )
		{
			bIsKeyable |= IsTypeKeyable( *Object->GetClass(), PropertyHandle );
		}
	}
=======
	BroadcastPropertyChanged(FKeyPropertyParams(ChangedObjects, PropertyHandle), bRequireAutoKey);
}
>>>>>>> a8a797ea

void FSequencerObjectChangeListener::BroadcastPropertyChanged( FKeyPropertyParams KeyPropertyParams, bool bRequireAutoKey ) const
{
	const UStructProperty* StructProperty = Cast<const UStructProperty>(KeyPropertyParams.PropertyPath.Last());
	const UStructProperty* ParentStructProperty = nullptr;
	if (KeyPropertyParams.PropertyPath.Num() > 1)
	{
		ParentStructProperty = Cast<const UStructProperty>(KeyPropertyParams.PropertyPath[KeyPropertyParams.PropertyPath.Num() - 2]);
	}

	FPropertyChangedParams Params;
	Params.bRequireAutoKey = bRequireAutoKey;
	Params.ObjectsThatChanged = KeyPropertyParams.ObjectsToKey;
	Params.StructPropertyNameToKey = NAME_None;

	bool bFoundAndBroadcastedDelegate = false;
	if (ParentStructProperty)
	{
		Params.PropertyPath.Append(KeyPropertyParams.PropertyPath.GetData(), KeyPropertyParams.PropertyPath.Num() - 1);

		// If the property parent is a struct, see if this property parent can be keyed. (e.g R,G,B,A for a color)
		FOnAnimatablePropertyChanged Delegate = ClassToPropertyChangedMap.FindRef(ParentStructProperty->Struct->GetFName());
		if (Delegate.IsBound())
		{
			if (!bRequireAutoKey)
			{
				Params.StructPropertyNameToKey = KeyPropertyParams.PropertyPath.Last()->GetFName();
			}
			bFoundAndBroadcastedDelegate = true;
			Delegate.Broadcast(Params);
		}
	}

	if (!bFoundAndBroadcastedDelegate)
	{
		Params.PropertyPath = KeyPropertyParams.PropertyPath;
		if (StructProperty)
		{
			ClassToPropertyChangedMap.FindRef(StructProperty->Struct->GetFName()).Broadcast(Params);
		}
		else
		{
			// the property in question is not a struct or an inner of the struct. See if it is directly keyable
			ClassToPropertyChangedMap.FindRef(KeyPropertyParams.PropertyPath.Last()->GetClass()->GetFName()).Broadcast(Params);
		}
	}
}

bool FSequencerObjectChangeListener::IsObjectValidForListening( UObject* Object ) const
{
	// @todo Sequencer - Pre/PostEditChange is sometimes called for inner objects of other objects (like actors with components)
	// We only want the outer object so assume it's an actor for now
	return bListenForActorsOnly ? Object->IsA<AActor>() || Object->IsA<UActorComponent>() : true;
}

FOnAnimatablePropertyChanged& FSequencerObjectChangeListener::GetOnAnimatablePropertyChanged( FName PropertyTypeName )
{
	return ClassToPropertyChangedMap.FindOrAdd( PropertyTypeName );
}

FOnPropagateObjectChanges& FSequencerObjectChangeListener::GetOnPropagateObjectChanges()
{
	return OnPropagateObjectChanges;
}

bool FSequencerObjectChangeListener::FindPropertySetter( const UClass& ObjectClass, const FName PropertyTypeName, const FString& PropertyVarName ) const
{
	bool bFound = ClassToPropertyChangedMap.Contains( PropertyTypeName );

	if( bFound )
	{
		static const FString Set(TEXT("Set"));

		const FString FunctionString = Set + PropertyVarName;

		FName FunctionName = FName(*FunctionString);

		bFound = ObjectClass.FindFunctionByName(FunctionName) != nullptr;
	}

	return bFound;
}

bool FSequencerObjectChangeListener::CanKeyProperty(FCanKeyPropertyParams CanKeyPropertyParams) const
{
	const UStructProperty* StructProperty = Cast<const UStructProperty>(CanKeyPropertyParams.PropertyPath.Last());
	const UStructProperty* ParentStructProperty = nullptr;
	if (CanKeyPropertyParams.PropertyPath.Num() > 1)
	{
		ParentStructProperty = Cast<const UStructProperty>(CanKeyPropertyParams.PropertyPath[CanKeyPropertyParams.PropertyPath.Num() - 2]);
	}

	FString PropertyVarName;

	bool bFound = false;
	if ( StructProperty )
	{
		bFound = FindPropertySetter(*CanKeyPropertyParams.ObjectClass, StructProperty->Struct->GetFName(), StructProperty->GetName() );
	}
	
	if( !bFound && ParentStructProperty )
	{
		// If the property parent is a struct, see if this property parent can be keyed.
		bFound = FindPropertySetter(*CanKeyPropertyParams.ObjectClass, ParentStructProperty->Struct->GetFName(), ParentStructProperty->GetName());
	}

	if( !bFound )
	{
		// the property in question is not a struct or an inner of the struct. See if it is directly keyable
		bFound = FindPropertySetter(*CanKeyPropertyParams.ObjectClass, CanKeyPropertyParams.PropertyPath.Last()->GetClass()->GetFName(), CanKeyPropertyParams.PropertyPath.Last()->GetName());
	}

	return bFound;
}

void FSequencerObjectChangeListener::KeyProperty(FKeyPropertyParams KeyPropertyParams) const
{
	const bool bRequireAutoKey = false;
	BroadcastPropertyChanged(KeyPropertyParams, bRequireAutoKey);
}

void FSequencerObjectChangeListener::OnObjectPreEditChange( UObject* Object, const FEditPropertyChain& PropertyChain )
{
	// We only care if we are in auto-key mode and not attempting to change properties of a CDO (which cannot be animated)
	if( Sequencer.IsValid() && Sequencer.Pin()->GetAutoKeyEnabled() && !Object->HasAnyFlags(RF_ClassDefaultObject) && PropertyChain.GetActiveMemberNode() )
	{
		// Register with the property editor module that we'd like to know about animated float properties that change
		FPropertyEditorModule& PropertyEditor = FModuleManager::Get().LoadModuleChecked<FPropertyEditorModule>( "PropertyEditor" );

		// Sometimes due to edit inline new the object is not actually the object that contains the property
		if ( IsObjectValidForListening(Object) && Object->GetClass()->HasProperty(PropertyChain.GetActiveMemberNode()->GetValue()) )
		{
			TSharedPtr<IPropertyChangeListener> PropertyChangeListener = ActivePropertyChangeListeners.FindRef( Object );

			if( !PropertyChangeListener.IsValid() )
			{
				PropertyChangeListener = PropertyEditor.CreatePropertyChangeListener();
				
				ActivePropertyChangeListeners.Add( Object, PropertyChangeListener );

				PropertyChangeListener->GetOnPropertyChangedDelegate().AddRaw( this, &FSequencerObjectChangeListener::OnPropertyChanged, true );

				FPropertyListenerSettings Settings;
				// Ignore array and object properties
				Settings.bIgnoreArrayProperties = true;
				Settings.bIgnoreObjectProperties = true;
				// Property flags which must be on the property
				Settings.RequiredPropertyFlags = 0;
				// Property flags which cannot be on the property
				Settings.DisallowedPropertyFlags = CPF_EditConst;

				PropertyChangeListener->SetObject( *Object, Settings );
			}
		}
	}
}

void FSequencerObjectChangeListener::OnObjectPostEditChange( UObject* Object, FPropertyChangedEvent& PropertyChangedEvent )
{
	if( Object && PropertyChangedEvent.ChangeType != EPropertyChangeType::Interactive )
	{
		bool bIsObjectValid = IsObjectValidForListening( Object );

		bool bShouldPropagateChanges = bIsObjectValid;

		// We only care if we are in auto-key mode and not attempting to change properties of a CDO (which cannot be animated)
		if( Sequencer.IsValid() && Sequencer.Pin()->GetAutoKeyEnabled() && bIsObjectValid && !Object->HasAnyFlags(RF_ClassDefaultObject) )
		{
			TSharedPtr< IPropertyChangeListener > Listener;
			ActivePropertyChangeListeners.RemoveAndCopyValue( Object, Listener );

			if( Listener.IsValid() )
			{
				check( Listener.IsUnique() );
					
				// Don't recache new values, the listener will be destroyed after this call
				const bool bRecacheNewValues = false;

				const bool bFoundChanges = Listener->ScanForChanges( bRecacheNewValues );

				// If the listener did not find any changes we care about, propagate changes to puppets
				// @todo Sequencer - We might need to check per changed property
				bShouldPropagateChanges = !bFoundChanges;
			}
		}

		if( bShouldPropagateChanges )
		{
			OnPropagateObjectChanges.Broadcast( Object );
		}
	}
}


void FSequencerObjectChangeListener::OnActorPostEditMove( AActor* Actor )
{
	// @todo sequencer actors: Currently this only fires on a "final" move.  For our purposes we probably
	// want to get an update every single movement, even while dragging an object.
	FPropertyChangedEvent PropertyChangedEvent(nullptr);
	OnObjectPostEditChange( Actor, PropertyChangedEvent );
}

void FSequencerObjectChangeListener::TriggerAllPropertiesChanged(UObject* Object)
{
	if( Object )
	{
		// @todo Sequencer - Pre/PostEditChange is sometimes called for inner objects of other objects (like actors with components)
		// We only want the outer object so assume it's an actor for now
		bool bObjectIsActor = Object->IsA( AActor::StaticClass() );

		// Default to propagating changes to objects only if they are actors
		// if this change is handled by auto-key we will not propagate changes
		bool bShouldPropagateChanges = bObjectIsActor;

		// We only care if we are not attempting to change properties of a CDO (which cannot be animated)
		if( Sequencer.IsValid() && bObjectIsActor && !Object->HasAnyFlags(RF_ClassDefaultObject) )
		{
			TSharedPtr<IPropertyChangeListener> PropertyChangeListener = ActivePropertyChangeListeners.FindRef( Object );
			
			if( !PropertyChangeListener.IsValid() )
			{
				// Register with the property editor module that we'd like to know about animated float properties that change
				FPropertyEditorModule& PropertyEditor = FModuleManager::Get().LoadModuleChecked<FPropertyEditorModule>( "PropertyEditor" );

				PropertyChangeListener = PropertyEditor.CreatePropertyChangeListener();
				
				PropertyChangeListener->GetOnPropertyChangedDelegate().AddRaw( this, &FSequencerObjectChangeListener::OnPropertyChanged, false );

				FPropertyListenerSettings Settings;
				// Ignore array and object properties
				Settings.bIgnoreArrayProperties = true;
				Settings.bIgnoreObjectProperties = true;
				// Property flags which must be on the property
				Settings.RequiredPropertyFlags = 0;
				// Property flags which cannot be on the property
				Settings.DisallowedPropertyFlags = CPF_EditConst;

				PropertyChangeListener->SetObject( *Object, Settings );
			}

			PropertyChangeListener->TriggerAllPropertiesChangedDelegate();
		}
	}
}<|MERGE_RESOLUTION|>--- conflicted
+++ resolved
@@ -26,20 +26,8 @@
 
 void FSequencerObjectChangeListener::OnPropertyChanged(const TArray<UObject*>& ChangedObjects, const IPropertyHandle& PropertyHandle, bool bRequireAutoKey) const
 {
-<<<<<<< HEAD
-	bool bIsKeyable = false;
-	
-	for( UObject* Object : ChangedObjects )
-	{
-		if( Object )
-		{
-			bIsKeyable |= IsTypeKeyable( *Object->GetClass(), PropertyHandle );
-		}
-	}
-=======
 	BroadcastPropertyChanged(FKeyPropertyParams(ChangedObjects, PropertyHandle), bRequireAutoKey);
 }
->>>>>>> a8a797ea
 
 void FSequencerObjectChangeListener::BroadcastPropertyChanged( FKeyPropertyParams KeyPropertyParams, bool bRequireAutoKey ) const
 {
