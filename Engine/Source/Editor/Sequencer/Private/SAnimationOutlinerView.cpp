--- conflicted
+++ resolved
@@ -268,9 +268,6 @@
 	if( MouseEvent.GetEffectingButton() == EKeys::LeftMouseButton && DisplayNode->IsSelectable() )
 	{
 		FSequencer& Sequencer = DisplayNode->GetSequencer();
-<<<<<<< HEAD
-		bool bSelected = Sequencer.GetSelection()->IsSelected(DisplayNode.ToSharedRef());
-=======
 		bool bSelected = Sequencer.GetSelection().IsSelected(DisplayNode.ToSharedRef());
 
 		TArray<TSharedPtr<FSequencerDisplayNode> > AffectedNodes;
@@ -308,7 +305,6 @@
 					}
 				}
 			}
->>>>>>> a8a797ea
 
 			if (FirstIndexToSelect != INT32_MAX && LastIndexToSelect != INT32_MIN)
 			{
@@ -326,10 +322,6 @@
 		}
 		else if( MouseEvent.IsControlDown() )
 		{
-<<<<<<< HEAD
-			// Select the node if we were clicked on
-			Sequencer.GetSelection()->AddToSelection(DisplayNode.ToSharedRef());
-=======
 			// Toggle selection when control is down
 			if (bSelected)
 			{
@@ -339,18 +331,12 @@
 			{
 				Sequencer.GetSelection().AddToSelection(DisplayNode.ToSharedRef());
 			}
->>>>>>> a8a797ea
 		}
 		else
 		{
 			// Deselect the other nodes and select this node.
-<<<<<<< HEAD
-			Sequencer.GetSelection()->EmptySelectedOutlinerNodes();
-			Sequencer.GetSelection()->AddToSelection(DisplayNode.ToSharedRef());
-=======
 			Sequencer.GetSelection().EmptySelectedOutlinerNodes();
 			Sequencer.GetSelection().AddToSelection(DisplayNode.ToSharedRef());
->>>>>>> a8a797ea
 		}
 
 		OnSelectionChanged.ExecuteIfBound( AffectedNodes );
@@ -396,17 +382,10 @@
 {
 	// Display a highlight when the node is selected
 	FSequencer& Sequencer = DisplayNode->GetSequencer();
-<<<<<<< HEAD
-	const bool bIsSelected = Sequencer.GetSelection()->IsSelected(DisplayNode.ToSharedRef());
-	if (bIsSelected)
-	{
-		if (Sequencer.GetSelection()->GetActiveSelection() == FSequencerSelection::EActiveSelection::OutlinerNode)
-=======
 	const bool bIsSelected = Sequencer.GetSelection().IsSelected(DisplayNode.ToSharedRef());
 	if (bIsSelected)
 	{
 		if (Sequencer.GetSelection().GetActiveSelection() == FSequencerSelection::EActiveSelection::OutlinerNode)
->>>>>>> a8a797ea
 		{
 			return SelectedBrush;
 		}
