// Copyright 1998-2016 Epic Games, Inc. All Rights Reserved.

#include "SequencerPrivatePCH.h"

USequencerSettings::USequencerSettings( const FObjectInitializer& ObjectInitializer )
	: Super( ObjectInitializer )
{
	AutoKeyMode = EAutoKeyMode::KeyNone;
	bKeyAllEnabled = false;
	bKeyInterpPropertiesOnly = false;
	KeyInterpolation = EMovieSceneKeyInterpolation::Auto;
	SpawnPosition = SSP_Origin;
	bCreateSpawnableCameras = true;
	bShowFrameNumbers = true;
	bShowRangeSlider = false;
	bIsSnapEnabled = true;
	TimeSnapInterval = .05f;
	bSnapKeyTimesToInterval = true;
	bSnapKeyTimesToKeys = true;
	bSnapSectionTimesToInterval = true;
	bSnapSectionTimesToSections = true;
	bSnapPlayTimeToKeys = false;
	bSnapPlayTimeToInterval = true;
	bSnapPlayTimeToDraggedKey = false;
	CurveValueSnapInterval = 10.0f;
	bSnapCurveValueToInterval = true;
	bLabelBrowserVisible = false;
<<<<<<< HEAD
=======
	bRewindOnRecord = true;
>>>>>>> aaefee4c
	ZoomPosition = ESequencerZoomPosition::SZP_CurrentTime;
	bAutoScrollEnabled = false;
	bShowCurveEditorCurveToolTips = true;
	bLinkCurveEditorTimeRange = false;
	bLooping = false;
	bKeepCursorInPlayRange = true;
	bKeepPlayRangeInSectionBounds = true;
	ZeroPadFrames = 0;
	bShowCombinedKeyframes = true;
	bInfiniteKeyAreas = false;
	bShowChannelColors = false;
	bShowViewportTransportControls = true;
	bAllowPossessionOfPIEViewports = false;
}

EAutoKeyMode USequencerSettings::GetAutoKeyMode() const
{
	return AutoKeyMode;
}

void USequencerSettings::SetAutoKeyMode(EAutoKeyMode InAutoKeyMode)
{
	if ( AutoKeyMode != InAutoKeyMode )
	{
		AutoKeyMode = InAutoKeyMode;
		SaveConfig();
	}
}

bool USequencerSettings::GetKeyAllEnabled() const
{
	return bKeyAllEnabled;
}

void USequencerSettings::SetKeyAllEnabled(bool InbKeyAllEnabled)
{
	if ( bKeyAllEnabled != InbKeyAllEnabled )
	{
		bKeyAllEnabled = InbKeyAllEnabled;
		SaveConfig();
	}
}

bool USequencerSettings::GetKeyInterpPropertiesOnly() const
{
	return bKeyInterpPropertiesOnly;
}

void USequencerSettings::SetKeyInterpPropertiesOnly(bool InbKeyInterpPropertiesOnly)
{
	if ( bKeyInterpPropertiesOnly != InbKeyInterpPropertiesOnly )
	{
		bKeyInterpPropertiesOnly = InbKeyInterpPropertiesOnly;
		SaveConfig();
	}
}

EMovieSceneKeyInterpolation USequencerSettings::GetKeyInterpolation() const
{
	return KeyInterpolation;
}

void USequencerSettings::SetKeyInterpolation(EMovieSceneKeyInterpolation InKeyInterpolation)
{
	if ( KeyInterpolation != InKeyInterpolation)
	{
		KeyInterpolation = InKeyInterpolation;
		SaveConfig();
	}
}

ESequencerSpawnPosition USequencerSettings::GetSpawnPosition() const
{
	return SpawnPosition;
}

void USequencerSettings::SetSpawnPosition(ESequencerSpawnPosition InSpawnPosition)
{
	if ( SpawnPosition != InSpawnPosition)
	{
		SpawnPosition = InSpawnPosition;
		SaveConfig();
	}
}

bool USequencerSettings::GetCreateSpawnableCameras() const
{
	return bCreateSpawnableCameras;
}

void USequencerSettings::SetCreateSpawnableCameras(bool bInCreateSpawnableCameras)
{
	if ( bCreateSpawnableCameras != bInCreateSpawnableCameras)
	{
		bCreateSpawnableCameras = bInCreateSpawnableCameras;
		SaveConfig();
	}
}

bool USequencerSettings::GetShowFrameNumbers() const
{
	return bShowFrameNumbers;
}

void USequencerSettings::SetShowFrameNumbers(bool InbShowFrameNumbers)
{
	if ( bShowFrameNumbers != InbShowFrameNumbers )
	{
		bShowFrameNumbers = InbShowFrameNumbers;
		SaveConfig();
	}
}

bool USequencerSettings::GetShowRangeSlider() const
{
	return bShowRangeSlider;
}

void USequencerSettings::SetShowRangeSlider(bool InbShowRangeSlider)
{
	if ( bShowRangeSlider != InbShowRangeSlider )
	{
		bShowRangeSlider = InbShowRangeSlider;
		SaveConfig();
	}
}

bool USequencerSettings::GetIsSnapEnabled() const
{
	return bIsSnapEnabled;
}

void USequencerSettings::SetIsSnapEnabled(bool InbIsSnapEnabled)
{
	if ( bIsSnapEnabled != InbIsSnapEnabled )
	{
		bIsSnapEnabled = InbIsSnapEnabled;
		SaveConfig();
	}
}

float USequencerSettings::GetTimeSnapInterval() const
{
	return TimeSnapInterval;
}

void USequencerSettings::SetTimeSnapInterval(float InTimeSnapInterval)
{
	if ( TimeSnapInterval != InTimeSnapInterval )
	{
		TimeSnapInterval = InTimeSnapInterval;
		OnTimeSnapIntervalChanged.Broadcast();
		SaveConfig();
	}
}

bool USequencerSettings::GetSnapKeyTimesToInterval() const
{
	return bSnapKeyTimesToInterval;
}

void USequencerSettings::SetSnapKeyTimesToInterval(bool InbSnapKeyTimesToInterval)
{
	if ( bSnapKeyTimesToInterval != InbSnapKeyTimesToInterval )
	{
		bSnapKeyTimesToInterval = InbSnapKeyTimesToInterval;
		SaveConfig();
	}
}

bool USequencerSettings::GetSnapKeyTimesToKeys() const
{
	return bSnapKeyTimesToKeys;
}

void USequencerSettings::SetSnapKeyTimesToKeys(bool InbSnapKeyTimesToKeys)
{
	if ( bSnapKeyTimesToKeys != InbSnapKeyTimesToKeys )
	{
		bSnapKeyTimesToKeys = InbSnapKeyTimesToKeys;
		SaveConfig();
	}
}

bool USequencerSettings::GetSnapSectionTimesToInterval() const
{
	return bSnapSectionTimesToInterval;
}

void USequencerSettings::SetSnapSectionTimesToInterval(bool InbSnapSectionTimesToInterval)
{
	if ( bSnapSectionTimesToInterval != InbSnapSectionTimesToInterval )
	{
		bSnapSectionTimesToInterval = InbSnapSectionTimesToInterval;
		SaveConfig();
	}
}

bool USequencerSettings::GetSnapSectionTimesToSections() const
{
	return bSnapSectionTimesToSections;
}

void USequencerSettings::SetSnapSectionTimesToSections( bool InbSnapSectionTimesToSections )
{
	if ( bSnapSectionTimesToSections != InbSnapSectionTimesToSections )
	{
		bSnapSectionTimesToSections = InbSnapSectionTimesToSections;
		SaveConfig();
	}
}

bool USequencerSettings::GetSnapPlayTimeToKeys() const
{
	return bSnapPlayTimeToKeys;
}

void USequencerSettings::SetSnapPlayTimeToKeys(bool InbSnapPlayTimeToKeys)
{
	if ( bSnapPlayTimeToKeys != InbSnapPlayTimeToKeys )
	{
		bSnapPlayTimeToKeys = InbSnapPlayTimeToKeys;
		SaveConfig();
	}
}

bool USequencerSettings::GetSnapPlayTimeToInterval() const
{
	return bSnapPlayTimeToInterval;
}

void USequencerSettings::SetSnapPlayTimeToInterval(bool InbSnapPlayTimeToInterval)
{
	if ( bSnapPlayTimeToInterval != InbSnapPlayTimeToInterval )
	{
		bSnapPlayTimeToInterval = InbSnapPlayTimeToInterval;
		SaveConfig();
	}
}

bool USequencerSettings::GetSnapPlayTimeToDraggedKey() const
{
	return bSnapPlayTimeToDraggedKey;
}

void USequencerSettings::SetSnapPlayTimeToDraggedKey(bool InbSnapPlayTimeToDraggedKey)
{
	if ( bSnapPlayTimeToDraggedKey != InbSnapPlayTimeToDraggedKey )
	{
		bSnapPlayTimeToDraggedKey = InbSnapPlayTimeToDraggedKey;
		SaveConfig();
	}
}

float USequencerSettings::GetCurveValueSnapInterval() const
{
	return CurveValueSnapInterval;
}

void USequencerSettings::SetCurveValueSnapInterval( float InCurveValueSnapInterval )
{
	if ( CurveValueSnapInterval != InCurveValueSnapInterval )
	{
		CurveValueSnapInterval = InCurveValueSnapInterval;
		SaveConfig();
	}
}

bool USequencerSettings::GetSnapCurveValueToInterval() const
{
	return bSnapCurveValueToInterval;
}

void USequencerSettings::SetSnapCurveValueToInterval( bool InbSnapCurveValueToInterval )
{
	if ( bSnapCurveValueToInterval != InbSnapCurveValueToInterval )
	{
		bSnapCurveValueToInterval = InbSnapCurveValueToInterval;
		SaveConfig();
	}
}

bool USequencerSettings::GetLabelBrowserVisible() const
{
	return bLabelBrowserVisible;
}

void USequencerSettings::SetLabelBrowserVisible(bool Visible)
{
	if (bLabelBrowserVisible != Visible)
	{
		bLabelBrowserVisible = Visible;
		SaveConfig();
	}
}

<<<<<<< HEAD
ESequencerZoomPosition USequencerSettings::GetZoomPosition() const
{
	return ZoomPosition;
}

void USequencerSettings::SetZoomPosition(ESequencerZoomPosition InZoomPosition)
{
	if ( ZoomPosition != InZoomPosition)
	{
		ZoomPosition = InZoomPosition;
=======
bool USequencerSettings::ShouldRewindOnRecord() const
{
	return bRewindOnRecord;
}

void USequencerSettings::SetRewindOnRecord(bool bInRewindOnRecord)
{
	if (bInRewindOnRecord != bRewindOnRecord)
	{
		bRewindOnRecord = bInRewindOnRecord;
>>>>>>> aaefee4c
		SaveConfig();
	}
}

ESequencerZoomPosition USequencerSettings::GetZoomPosition() const
{
	return ZoomPosition;
}

void USequencerSettings::SetZoomPosition(ESequencerZoomPosition InZoomPosition)
{
	if ( ZoomPosition != InZoomPosition)
	{
		ZoomPosition = InZoomPosition;
		SaveConfig();
	}
}

bool USequencerSettings::GetAutoScrollEnabled() const
{
	return bAutoScrollEnabled;
}

void USequencerSettings::SetAutoScrollEnabled(bool bInAutoScrollEnabled)
{
	if (bAutoScrollEnabled != bInAutoScrollEnabled)
	{
		bAutoScrollEnabled = bInAutoScrollEnabled;
		SaveConfig();
	}
}

bool USequencerSettings::IsLooping() const
{
	return bLooping;
}

void USequencerSettings::SetLooping(bool bInLooping)
{
	if (bLooping != bInLooping)
	{
		bLooping = bInLooping;
		SaveConfig();
	}
}

bool USequencerSettings::ShouldKeepCursorInPlayRange() const
{
	return bKeepCursorInPlayRange;
}

void USequencerSettings::SetKeepCursorInPlayRange(bool bInKeepCursorInPlayRange)
{
	if (bKeepCursorInPlayRange != bInKeepCursorInPlayRange)
	{
		bKeepCursorInPlayRange = bInKeepCursorInPlayRange;
		SaveConfig();
	}
}

bool USequencerSettings::ShouldKeepPlayRangeInSectionBounds() const
{
	return bKeepPlayRangeInSectionBounds;
}

void USequencerSettings::SetKeepPlayRangeInSectionBounds(bool bInKeepPlayRangeInSectionBounds)
{
	if (bKeepPlayRangeInSectionBounds != bInKeepPlayRangeInSectionBounds)
	{
		bKeepPlayRangeInSectionBounds = bInKeepPlayRangeInSectionBounds;
		SaveConfig();
	}
}

bool USequencerSettings::GetShowCurveEditorCurveToolTips() const
{
	return bShowCurveEditorCurveToolTips;
}

void USequencerSettings::SetShowCurveEditorCurveToolTips(bool InbShowCurveEditorCurveToolTips)
{
	if (bShowCurveEditorCurveToolTips != InbShowCurveEditorCurveToolTips)
	{
		bShowCurveEditorCurveToolTips = InbShowCurveEditorCurveToolTips;
		SaveConfig();
	}
}


bool USequencerSettings::GetLinkCurveEditorTimeRange() const
{
	return bLinkCurveEditorTimeRange;
}

void USequencerSettings::SetLinkCurveEditorTimeRange(bool InbLinkCurveEditorTimeRange)
{
	if (bLinkCurveEditorTimeRange != InbLinkCurveEditorTimeRange)
	{
		bLinkCurveEditorTimeRange = InbLinkCurveEditorTimeRange;
		SaveConfig();
	}
}


uint8 USequencerSettings::GetZeroPadFrames() const
{
	return ZeroPadFrames;
}

void USequencerSettings::SetZeroPadFrames(uint8 InZeroPadFrames)
{
	if (ZeroPadFrames != InZeroPadFrames)
	{
		ZeroPadFrames = InZeroPadFrames;
		SaveConfig();
	}
}

bool USequencerSettings::GetShowCombinedKeyframes() const
{
	return bShowCombinedKeyframes;
}

void USequencerSettings::SetShowCombinedKeyframes(bool InbShowCombinedKeyframes)
{
	if (bShowCombinedKeyframes != InbShowCombinedKeyframes)
	{
		bShowCombinedKeyframes = InbShowCombinedKeyframes;
		SaveConfig();
	}
}


bool USequencerSettings::GetInfiniteKeyAreas() const
{
	return bInfiniteKeyAreas;
}

void USequencerSettings::SetInfiniteKeyAreas(bool InbInfiniteKeyAreas)
{
	if (bInfiniteKeyAreas != InbInfiniteKeyAreas)
	{
		bInfiniteKeyAreas = InbInfiniteKeyAreas;
		SaveConfig();
	}
}


bool USequencerSettings::GetShowChannelColors() const
{
	return bShowChannelColors;
}

void USequencerSettings::SetShowChannelColors(bool InbShowChannelColors)
{
	if (bShowChannelColors != InbShowChannelColors)
	{
		bShowChannelColors = InbShowChannelColors;
		SaveConfig();
	}
}

bool USequencerSettings::GetShowViewportTransportControls() const
{
	return bShowViewportTransportControls;
}

void USequencerSettings::SetShowViewportTransportControls(bool bVisible)
{
	if (bShowViewportTransportControls != bVisible)
	{
		bShowViewportTransportControls = bVisible;
		SaveConfig();
	}
}

float USequencerSettings::SnapTimeToInterval( float InTimeValue ) const
{
	return TimeSnapInterval > 0
		? FMath::RoundToInt( InTimeValue / TimeSnapInterval ) * TimeSnapInterval
		: InTimeValue;
}

bool USequencerSettings::ShouldAllowPossessionOfPIEViewports() const
{
	return bAllowPossessionOfPIEViewports;
}

void USequencerSettings::SetAllowPossessionOfPIEViewports(bool bInAllowPossessionOfPIEViewports)
{
	if (bInAllowPossessionOfPIEViewports != bAllowPossessionOfPIEViewports)
	{
		bAllowPossessionOfPIEViewports = bInAllowPossessionOfPIEViewports;
		SaveConfig();
	}
}

USequencerSettings::FOnTimeSnapIntervalChanged& USequencerSettings::GetOnTimeSnapIntervalChanged()
{
<<<<<<< HEAD
	return OnShowCurveEditorChanged;
}

USequencerSettings::FOnTimeSnapIntervalChanged& USequencerSettings::GetOnTimeSnapIntervalChanged()
{
=======
>>>>>>> aaefee4c
	return OnTimeSnapIntervalChanged;
}<|MERGE_RESOLUTION|>--- conflicted
+++ resolved
@@ -25,10 +25,7 @@
 	CurveValueSnapInterval = 10.0f;
 	bSnapCurveValueToInterval = true;
 	bLabelBrowserVisible = false;
-<<<<<<< HEAD
-=======
 	bRewindOnRecord = true;
->>>>>>> aaefee4c
 	ZoomPosition = ESequencerZoomPosition::SZP_CurrentTime;
 	bAutoScrollEnabled = false;
 	bShowCurveEditorCurveToolTips = true;
@@ -325,18 +322,6 @@
 	}
 }
 
-<<<<<<< HEAD
-ESequencerZoomPosition USequencerSettings::GetZoomPosition() const
-{
-	return ZoomPosition;
-}
-
-void USequencerSettings::SetZoomPosition(ESequencerZoomPosition InZoomPosition)
-{
-	if ( ZoomPosition != InZoomPosition)
-	{
-		ZoomPosition = InZoomPosition;
-=======
 bool USequencerSettings::ShouldRewindOnRecord() const
 {
 	return bRewindOnRecord;
@@ -347,7 +332,6 @@
 	if (bInRewindOnRecord != bRewindOnRecord)
 	{
 		bRewindOnRecord = bInRewindOnRecord;
->>>>>>> aaefee4c
 		SaveConfig();
 	}
 }
@@ -547,13 +531,5 @@
 
 USequencerSettings::FOnTimeSnapIntervalChanged& USequencerSettings::GetOnTimeSnapIntervalChanged()
 {
-<<<<<<< HEAD
-	return OnShowCurveEditorChanged;
-}
-
-USequencerSettings::FOnTimeSnapIntervalChanged& USequencerSettings::GetOnTimeSnapIntervalChanged()
-{
-=======
->>>>>>> aaefee4c
 	return OnTimeSnapIntervalChanged;
 }