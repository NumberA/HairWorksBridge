// Copyright 1998-2015 Epic Games, Inc. All Rights Reserved.

#include "SequencerPrivatePCH.h"
#include "SequencerCurveOwner.h"
#include "IKeyArea.h"
#include "MovieSceneSection.h"
#include "Sequencer.h"

void GetAllKeyAreaNodes( TSharedPtr<FSequencerNodeTree> InSequencerNodeTree, TArray<TSharedRef<FSectionKeyAreaNode>>& KeyAreaNodes )
{
	TDoubleLinkedList<TSharedRef<FSequencerDisplayNode>> NodesToProcess;
	for ( auto RootNode : InSequencerNodeTree->GetRootNodes() )
	{
		NodesToProcess.AddTail( RootNode );
	}

	while ( NodesToProcess.Num() > 0 )
	{
		auto Node = NodesToProcess.GetHead();
		if ( Node->GetValue()->GetType() == ESequencerNode::KeyArea )
		{
			KeyAreaNodes.Add( StaticCastSharedRef<FSectionKeyAreaNode>( Node->GetValue() ) );
		}
		for ( auto ChildNode : Node->GetValue()->GetChildNodes() )
		{
			NodesToProcess.AddTail( ChildNode );
		}
		NodesToProcess.RemoveNode( Node );
	}
}

FName BuildCurveName( TSharedPtr<FSectionKeyAreaNode> KeyAreaNode )
{
	FString CurveName;
	TSharedPtr<FSequencerDisplayNode> CurrentNameNode = KeyAreaNode;
	TArray<FString> NameParts;
	while ( CurrentNameNode.IsValid() )
	{
		NameParts.Insert( CurrentNameNode->GetDisplayName().ToString(), 0);
		CurrentNameNode = CurrentNameNode->GetParent();
	}
	return FName(*FString::Join(NameParts, TEXT(" - ")));
}

FSequencerCurveOwner::FSequencerCurveOwner( TSharedPtr<FSequencerNodeTree> InSequencerNodeTree, ECurveEditorCurveVisibility::Type CurveVisibility )
{
	SequencerNodeTree = InSequencerNodeTree;

	TArray<TSharedRef<FSectionKeyAreaNode>> KeyAreaNodes;
	GetAllKeyAreaNodes( SequencerNodeTree, KeyAreaNodes );
	for ( TSharedRef<FSectionKeyAreaNode> KeyAreaNode : KeyAreaNodes )
	{
		for ( TSharedRef<IKeyArea> KeyArea : KeyAreaNode->GetAllKeyAreas() )
		{
			FRichCurve* RichCurve = KeyArea->GetRichCurve();
			if ( RichCurve != nullptr )
			{
				bool bAddCurve = false;
				switch ( CurveVisibility )
				{
				case ECurveEditorCurveVisibility::AllCurves:
					bAddCurve = true;
					break;
<<<<<<< HEAD
				case ESequencerCurveVisibility::SelectedCurves:
					bAddCurve = KeyAreaNode->GetSequencer().GetSelection()->IsSelected(KeyAreaNode);
=======
				case ECurveEditorCurveVisibility::SelectedCurves:
					bAddCurve = KeyAreaNode->GetSequencer().GetSelection().IsSelected(KeyAreaNode);
>>>>>>> a8a797ea
					break;
				case ECurveEditorCurveVisibility::AnimatedCurves:
					bAddCurve = RichCurve->GetNumKeys() > 0;
					break;
				}
				
				if ( bAddCurve )
				{
					FName CurveName = BuildCurveName(KeyAreaNode);
					Curves.Add( FRichCurveEditInfo( RichCurve, CurveName ) );
					ConstCurves.Add( FRichCurveEditInfoConst( RichCurve, CurveName ) );
					EditInfoToSectionMap.Add( FRichCurveEditInfo( RichCurve, CurveName ), KeyArea->GetOwningSection() );
				}
			}
		}
	}
}

TArray<FRichCurve*> FSequencerCurveOwner::GetSelectedCurves() const
{
	TArray<FRichCurve*> SelectedCurves;

	TArray<TSharedRef<FSectionKeyAreaNode>> KeyAreaNodes;
	GetAllKeyAreaNodes( SequencerNodeTree, KeyAreaNodes );
	for ( TSharedRef<FSectionKeyAreaNode> KeyAreaNode : KeyAreaNodes )
	{
		for ( TSharedRef<IKeyArea> KeyArea : KeyAreaNode->GetAllKeyAreas() )
		{
			FRichCurve* RichCurve = KeyArea->GetRichCurve();
			if ( RichCurve != nullptr )
			{
				if (KeyAreaNode->GetSequencer().GetSelection().IsSelected(KeyAreaNode))
				{
					SelectedCurves.Add(RichCurve);
				}
			}
		}
	}
	return SelectedCurves;
}

TArray<FRichCurveEditInfoConst> FSequencerCurveOwner::GetCurves() const
{
	return ConstCurves;
}

TArray<FRichCurveEditInfo> FSequencerCurveOwner::GetCurves()
{
	return Curves;
};

void FSequencerCurveOwner::ModifyOwner()
{
	TArray<UMovieSceneSection*> Owners;
	EditInfoToSectionMap.GenerateValueArray( Owners );
	for ( auto Owner : Owners )
	{
		Owner->Modify();
	}
}

void FSequencerCurveOwner::MakeTransactional()
{
	TArray<UMovieSceneSection*> Owners;
	EditInfoToSectionMap.GenerateValueArray( Owners );
	for ( auto Owner : Owners )
	{
		Owner->SetFlags( Owner->GetFlags() | RF_Transactional );
	}
}

void FSequencerCurveOwner::OnCurveChanged( const TArray<FRichCurveEditInfo>& ChangedCurveEditInfos )
{
	// Whenever a curve changes make sure to resize it's section so that the curve fits.
	for ( auto& ChangedCurveEditInfo : ChangedCurveEditInfos )
	{
		UMovieSceneSection** OwningSection = EditInfoToSectionMap.Find(ChangedCurveEditInfo);
		if ( OwningSection != nullptr )
		{
			float CurveStart;
			float CurveEnd;
			ChangedCurveEditInfo.CurveToEdit->GetTimeRange(CurveStart, CurveEnd);
			if ( (*OwningSection)->GetStartTime() > CurveStart )
			{
				(*OwningSection)->SetStartTime(CurveStart);
			}			
			if ( (*OwningSection)->GetEndTime() < CurveEnd )
			{
				(*OwningSection)->SetEndTime( CurveEnd );
			}
		}
	}
}

bool FSequencerCurveOwner::IsValidCurve( FRichCurveEditInfo CurveInfo )
{
	return EditInfoToSectionMap.Contains(CurveInfo);
}<|MERGE_RESOLUTION|>--- conflicted
+++ resolved
@@ -61,13 +61,8 @@
 				case ECurveEditorCurveVisibility::AllCurves:
 					bAddCurve = true;
 					break;
-<<<<<<< HEAD
-				case ESequencerCurveVisibility::SelectedCurves:
-					bAddCurve = KeyAreaNode->GetSequencer().GetSelection()->IsSelected(KeyAreaNode);
-=======
 				case ECurveEditorCurveVisibility::SelectedCurves:
 					bAddCurve = KeyAreaNode->GetSequencer().GetSelection().IsSelected(KeyAreaNode);
->>>>>>> a8a797ea
 					break;
 				case ECurveEditorCurveVisibility::AnimatedCurves:
 					bAddCurve = RichCurve->GetNumKeys() > 0;
