--- conflicted
+++ resolved
@@ -132,14 +132,11 @@
 	 * @param return      The new keys that were added
 	 */
 	virtual TArray<FKeyHandle> AddKeyUnique(float Time, EMovieSceneKeyInterpolation InKeyInterpolation, float TimeToCopyFrom = FLT_MAX) = 0;
-<<<<<<< HEAD
-=======
 
 	/**
 	 * Duplicate the specified key
 	 */
 	virtual TOptional<FKeyHandle> DuplicateKey(FKeyHandle KeyToDuplicate) = 0;
->>>>>>> 73f66985
 
 	/** Gets the rich curve associated with this key area.  This can be null but it must be valid in order to be
 	  * edited by the curve editor. */
