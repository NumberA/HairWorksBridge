--- conflicted
+++ resolved
@@ -222,15 +222,6 @@
 	 *
 	 * @param Time The global time to set.
 	 * @param SnapTimeMode The type of time snapping allowed.
-<<<<<<< HEAD
-	 * @param bLooped Whether the time has been looped
-	 * @see GetGlobalTime
-	 */
-	virtual void SetGlobalTime(float Time, ESnapTimeMode SnapTimeMode = ESnapTimeMode::STM_None, bool bLooped = false) = 0;
-
-	/** Set the global time directly, without performing any auto-scroll */
-	virtual void SetGlobalTimeDirectly(float Time, ESnapTimeMode SnapTimeMode = ESnapTimeMode::STM_None, bool bLooped = false) = 0;
-=======
 	 * @param bRestarted Whether the time has been restarted from the beginning or looped.
 	 * @see GetGlobalTime
 	 */
@@ -238,7 +229,6 @@
 
 	/** Set the global time directly, without performing any auto-scroll */
 	virtual void SetGlobalTimeDirectly(float Time, ESnapTimeMode SnapTimeMode = ESnapTimeMode::STM_None, bool bRestarted = false) = 0;
->>>>>>> aaefee4c
 
 	/** @return The current view range */
 	virtual FAnimatedRange GetViewRange() const
