--- conflicted
+++ resolved
@@ -434,28 +434,9 @@
 				double LayoutColumnWidth = 0.0f;
 				if ((*LayoutColumnWidths)->TryGetNumberField(ColumnData->ColumnId.ToString(), LayoutColumnWidth))
 				{
-<<<<<<< HEAD
-					GridPanel->AddSlot(Column, RowIndex)
-					[
-						SNew(SBorder)
-						.Padding(1)
-						.BorderImage(FEditorStyle::GetBrush("ToolPanel.GroupBorder"))
-						.BorderBackgroundColor(RowColor)
-						.ForegroundColor(ForegroundColor)
-						.OnMouseButtonDown(RowClickCallback)
-						[
-							SNew(STextBlock)
-							.Text(FText::FromString(Row[Column]))
-							.ToolTipText(bIsHeader 
-							?	(FText::Format(LOCTEXT("ColumnHeaderNameFmt", "Column '{0}'"), FText::FromString(ColumnTitles[Column]))) 
-							:	(FText::Format(LOCTEXT("ColumnRowNameFmt", "{0}: {1}"), FText::FromString(ColumnTitles[Column]), FText::FromString(Row[Column]))))
-						]
-					];
-=======
 					FColumnWidth& ColumnWidth = ColumnWidths[ColumnIndex];
 					ColumnWidth.bIsAutoSized = false;
 					ColumnWidth.CurrentWidth = static_cast<float>(LayoutColumnWidth);
->>>>>>> cce8678d
 				}
 			}
 		}
