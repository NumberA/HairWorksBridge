﻿// Copyright 1998-2015 Epic Games, Inc. All Rights Reserved.

using System;
using System.Collections.Generic;
using System.Linq;
using System.Text;
using System.IO;
using UnrealBuildTool;
using System.Diagnostics;

namespace AutomationTool
{
	public struct SingleTargetProperties
	{
		public string TargetName;
		public TargetRules Rules;
	}

	/// <summary>
	/// Autodetected project properties.
	/// </summary>
	public class ProjectProperties
	{
		/// <summary>
		/// Full Project path. Must be a .uproject file
		/// </summary>
		public string RawProjectPath;

		/// <summary>
		/// True if the uproject contains source code.
		/// </summary>
		public bool bIsCodeBasedProject;

		/// <summary>
		/// Whether the project uses Steam (todo: substitute with more generic functionality)
		/// </summary>
		public bool bUsesSteam;

		/// <summary>
		/// Whether the project uses CEF3
		/// </summary>
		public bool bUsesCEF3;

		/// <summary>
		/// Whether the project uses visual Slate UI (as opposed to the low level windowing/messaging which is always used)
		/// </summary>
		public bool bUsesSlate = true;

		/// <summary>
		/// Hack for legacy game styling isses.  No new project should ever set this to true
		/// Whether the project uses the Slate editor style in game.  
		/// </summary>
		public bool bUsesSlateEditorStyle = false;

        /// <summary>
        // By default we use the Release C++ Runtime (CRT), even when compiling Debug builds.  This is because the Debug C++
        // Runtime isn't very useful when debugging Unreal Engine projects, and linking against the Debug CRT libraries forces
        // our third party library dependencies to also be compiled using the Debug CRT (and often perform more slowly.)  Often
        // it can be inconvenient to require a separate copy of the debug versions of third party static libraries simply
        // so that you can debug your program's code.
        /// </summary>
        public bool bDebugBuildsActuallyUseDebugCRT = false;

		/// <summary>
		/// List of all targets detected for this project.
		/// </summary>
		public Dictionary<TargetRules.TargetType, SingleTargetProperties> Targets = new Dictionary<TargetRules.TargetType, SingleTargetProperties>();

		/// <summary>
		/// List of all Engine ini files for this project
		/// </summary>
		public Dictionary<UnrealTargetPlatform, ConfigCacheIni> EngineConfigs = new Dictionary<UnrealTargetPlatform,ConfigCacheIni>();

		/// <summary>
		/// List of all Game ini files for this project
		/// </summary>
		public Dictionary<UnrealTargetPlatform, ConfigCacheIni> GameConfigs = new Dictionary<UnrealTargetPlatform, ConfigCacheIni>();

		/// <summary>
		/// List of all programs detected for this project.
		/// </summary>
		public List<SingleTargetProperties> Programs = new List<SingleTargetProperties>();

		/// <summary>
		/// Specifies if the target files were generated
		/// </summary>
		public bool bWasGenerated = false;

		internal ProjectProperties()
		{
		}
	}

	/// <summary>
	/// Project related utility functions.
	/// </summary>
	public class ProjectUtils
	{
		private static CaselessDictionary<ProjectProperties> PropertiesCache = new CaselessDictionary<ProjectProperties>();

		/// <summary>
		/// Gets a short project name (QAGame, Elemental, etc)
		/// </summary>
		/// <param name="RawProjectPath">Full project path.</param>
		/// <param name="bIsUProjectFile">True if a uproject.</param>
		/// <returns>Short project name</returns>
		public static string GetShortProjectName(string RawProjectPath)
		{
			return CommandUtils.GetFilenameWithoutAnyExtensions(RawProjectPath);
		}

		/// <summary>
		/// Gets project properties.
		/// </summary>
		/// <param name="RawProjectPath">Full project path.</param>
		/// <returns>Properties of the project.</returns>
		public static ProjectProperties GetProjectProperties(string RawProjectPath, List<UnrealTargetPlatform> ClientTargetPlatforms = null)
		{
			string ProjectKey = "UE4";
			if (!String.IsNullOrEmpty(RawProjectPath))
			{
				ProjectKey = CommandUtils.ConvertSeparators(PathSeparator.Slash, Path.GetFullPath(RawProjectPath));
			}
			ProjectProperties Properties;
			if (PropertiesCache.TryGetValue(ProjectKey, out Properties) == false)
			{
				Properties = DetectProjectProperties(RawProjectPath, ClientTargetPlatforms);
				PropertiesCache.Add(ProjectKey, Properties);
			}
			return Properties;
		}

		/// <summary>
		/// Checks if the project is a UProject file with source code.
		/// </summary>
		/// <param name="RawProjectPath">Full project path.</param>
		/// <returns>True if the project is a UProject file with source code.</returns>
		public static bool IsCodeBasedUProjectFile(string RawProjectPath)
		{
			return GetProjectProperties(RawProjectPath, null).bIsCodeBasedProject;
		}

		/// <summary>
		/// Returns a path to the client binaries folder.
		/// </summary>
		/// <param name="RawProjectPath">Full project path.</param>
		/// <param name="Platform">Platform type.</param>
		/// <returns>Path to the binaries folder.</returns>
		public static string GetProjectClientBinariesFolder(string ProjectClientBinariesPath, UnrealTargetPlatform Platform = UnrealTargetPlatform.Unknown)
		{
			if (Platform != UnrealTargetPlatform.Unknown)
			{
				ProjectClientBinariesPath = CommandUtils.CombinePaths(ProjectClientBinariesPath, Platform.ToString());
			}
			return ProjectClientBinariesPath;
		}

		private static bool RequiresTempTarget(string RawProjectPath, List<UnrealTargetPlatform> ClientTargetPlatforms)
		{
			// check to see if we already have a Target.cs file
			if (File.Exists (Path.Combine (Path.GetDirectoryName (RawProjectPath), "Source", Path.GetFileNameWithoutExtension (RawProjectPath) + ".Target.cs")))
			{
				return false;
			}
			else if (Directory.Exists(Path.Combine(Path.GetDirectoryName(RawProjectPath), "Source")))
			{
				// wasn't one in the main Source directory, let's check all sub-directories
				//@todo: may want to read each target.cs to see if it has a target corresponding to the project name as a final check
				FileInfo[] Files = (new DirectoryInfo( Path.Combine (Path.GetDirectoryName (RawProjectPath), "Source")).GetFiles ("*.Target.cs", SearchOption.AllDirectories));
				if (Files.Length > 0)
				{
					return false;
				}
			}

			// no Target file, now check to see if build settings have changed
			List<UnrealTargetPlatform> TargetPlatforms = ClientTargetPlatforms;
			if (ClientTargetPlatforms == null || ClientTargetPlatforms.Count < 1)
			{
				// No client target platforms, add all in
				TargetPlatforms = new List<UnrealTargetPlatform>();
				foreach (UnrealTargetPlatform TargetPlatformType in Enum.GetValues(typeof(UnrealTargetPlatform)))
				{
					if (TargetPlatformType != UnrealTargetPlatform.Unknown)
					{
						TargetPlatforms.Add(TargetPlatformType);
					}
				}
			}

			// Change the working directory to be the Engine/Source folder. We are running from Engine/Binaries/DotNET
			string oldCWD = Directory.GetCurrentDirectory();
			if (BuildConfiguration.RelativeEnginePath == "../../Engine/")
			{
				string EngineSourceDirectory = Path.Combine(UnrealBuildTool.Utils.GetExecutingAssemblyDirectory(), "..", "..", "..", "Engine", "Source");
				if (!Directory.Exists(EngineSourceDirectory)) // only set the directory if it exists, this should only happen if we are launching the editor from an artist sync
				{
					EngineSourceDirectory = Path.Combine(UnrealBuildTool.Utils.GetExecutingAssemblyDirectory(), "..", "..", "..", "Engine", "Binaries");
				}
				Directory.SetCurrentDirectory(EngineSourceDirectory);
			}

			// Read the project descriptor, and find all the plugins available to this project
			ProjectDescriptor Project = ProjectDescriptor.FromFile(RawProjectPath);
			List<PluginInfo> AvailablePlugins = Plugins.ReadAvailablePlugins(RawProjectPath);

			// check the target platforms for any differences in build settings or additional plugins
			bool RetVal = false;
			foreach (UnrealTargetPlatform TargetPlatformType in TargetPlatforms)
			{
				IUEBuildPlatform BuildPlat = UEBuildPlatform.GetBuildPlatform(TargetPlatformType, true);
				if (!GlobalCommandLine.Rocket && BuildPlat != null && !(BuildPlat as UEBuildPlatform).HasDefaultBuildConfig(TargetPlatformType, Path.GetDirectoryName(RawProjectPath)))
				{
					RetVal = true;
					break;
				}

				// find if there are any plugins enabled or disabled which differ from the default
				foreach(PluginInfo Plugin in AvailablePlugins)
				{
					bool bPluginEnabledForProject = UProjectInfo.IsPluginEnabledForProject(Plugin, Project, TargetPlatformType);
					if ((bPluginEnabledForProject && !Plugin.Descriptor.bEnabledByDefault) || (bPluginEnabledForProject && Plugin.Descriptor.bInstalled))
					{
						if(Plugin.Descriptor.Modules.Any(Module => Module.IsCompiledInConfiguration(TargetPlatformType, TargetRules.TargetType.Game, bBuildDeveloperTools: false, bBuildEditor: false)))
						{
							RetVal = true;
							break;
						}
					}
				}
			}

			// Change back to the original directory
			Directory.SetCurrentDirectory(oldCWD);
			return RetVal;
		}

		private static void GenerateTempTarget(string RawProjectPath)
		{
			// read in the template target cs file
			var TempCSFile = CommandUtils.CombinePaths(CommandUtils.CmdEnv.LocalRoot, "Engine", "Build", "Target.cs.template");
			string TargetCSFile = File.ReadAllText(TempCSFile);

			// replace {GAME_NAME} with the game name
			TargetCSFile = TargetCSFile.Replace("{GAME_NAME}", Path.GetFileNameWithoutExtension(RawProjectPath));

			// write out the file in a new Source directory
			string FileName = CommandUtils.CombinePaths(Path.GetDirectoryName(RawProjectPath), "Intermediate", "Source", Path.GetFileNameWithoutExtension(RawProjectPath) + ".Target.cs");
			if (!Directory.Exists(Path.GetDirectoryName(FileName)))
			{
				Directory.CreateDirectory(Path.GetDirectoryName(FileName));
			}

			File.WriteAllText(FileName, TargetCSFile);
		}

		/// <summary>
		/// Attempts to autodetect project properties.
		/// </summary>
		/// <param name="RawProjectPath">Full project path.</param>
		/// <returns>Project properties.</returns>
		private static ProjectProperties DetectProjectProperties(string RawProjectPath, List<UnrealTargetPlatform> ClientTargetPlatforms)
		{
			var Properties = new ProjectProperties();
			Properties.RawProjectPath = RawProjectPath;

			// detect if the project is content only, but has non-default build settings
			List<string> ExtraSearchPaths = null;
			if (!string.IsNullOrEmpty(RawProjectPath))
			{
				if (RequiresTempTarget(RawProjectPath, ClientTargetPlatforms))
				{
					GenerateTempTarget(RawProjectPath);
					Properties.bWasGenerated = true;
					ExtraSearchPaths = new List<string>();
					ExtraSearchPaths.Add(CommandUtils.CombinePaths(Path.GetDirectoryName(RawProjectPath), "Intermediate", "Source"));
				}
				else if (File.Exists(Path.Combine(Path.GetDirectoryName(RawProjectPath), "Intermediate", "Source", Path.GetFileNameWithoutExtension(RawProjectPath) + ".Target.cs")))
				{
					File.Delete(Path.Combine(Path.GetDirectoryName(RawProjectPath), "Intermediate", "Source", Path.GetFileNameWithoutExtension(RawProjectPath) + ".Target.cs"));
				}
			}

			if (CommandUtils.CmdEnv.HasCapabilityToCompile)
			{
				DetectTargetsForProject(Properties, ExtraSearchPaths);
				Properties.bIsCodeBasedProject = !CommandUtils.IsNullOrEmpty(Properties.Targets) || !CommandUtils.IsNullOrEmpty(Properties.Programs);
			}
			else
			{
				// should never ask for engine targets if we can't compile
				if (String.IsNullOrEmpty(RawProjectPath))
				{
					throw new AutomationException("Cannot dtermine engine targets if we can't compile.");
				}

				Properties.bIsCodeBasedProject = Properties.bWasGenerated;
				// if there's a Source directory with source code in it, then mark us as having source code
				string SourceDir = CommandUtils.CombinePaths(Path.GetDirectoryName(RawProjectPath), "Source");
				if (Directory.Exists(SourceDir))
				{
					string[] CppFiles = Directory.GetFiles(SourceDir, "*.cpp", SearchOption.AllDirectories);
					string[] HFiles = Directory.GetFiles(SourceDir, "*.h", SearchOption.AllDirectories);
					Properties.bIsCodeBasedProject |= (CppFiles.Length > 0 || HFiles.Length > 0);
				}
			}

			// check to see if the uproject loads modules, only if we haven't already determined it is a code based project
			if (!Properties.bIsCodeBasedProject)
			{
				string uprojectStr = File.ReadAllText(RawProjectPath);
				Properties.bIsCodeBasedProject = uprojectStr.Contains("\"Modules\"");
			}

			// Get all ini files
			if (!String.IsNullOrWhiteSpace(RawProjectPath))
			{
				CommandUtils.Log("Loading ini files for {0}", RawProjectPath);

				var EngineDirectory = CommandUtils.CombinePaths(CommandUtils.CmdEnv.LocalRoot, "Engine");
				foreach (UnrealTargetPlatform TargetPlatformType in Enum.GetValues(typeof(UnrealTargetPlatform)))
				{
					if (TargetPlatformType != UnrealTargetPlatform.Unknown)
					{
						var Config = new ConfigCacheIni(TargetPlatformType, "Engine", Path.GetDirectoryName(RawProjectPath), EngineDirectory);
						Properties.EngineConfigs.Add(TargetPlatformType, Config);
					}
				}

				foreach (UnrealTargetPlatform TargetPlatformType in Enum.GetValues(typeof(UnrealTargetPlatform)))
				{
					if (TargetPlatformType != UnrealTargetPlatform.Unknown)
					{
						var Config = new ConfigCacheIni(TargetPlatformType, "Game", Path.GetDirectoryName(RawProjectPath));
						Properties.GameConfigs.Add(TargetPlatformType, Config);
					}
				}
			}

			return Properties;
		}


		/// <summary>
		/// Gets the project's root binaries folder.
		/// </summary>
		/// <param name="RawProjectPath">Full project path.</param>
		/// <param name="TargetType">Target type.</param>
		/// <param name="bIsUProjectFile">True if uproject file.</param>
		/// <returns>Binaries path.</returns>
		public static string GetClientProjectBinariesRootPath(string RawProjectPath, TargetRules.TargetType TargetType, bool bIsCodeBasedProject)
		{
			var BinPath = String.Empty;
			switch (TargetType)
			{
				case TargetRules.TargetType.Program:
					BinPath = CommandUtils.CombinePaths(CommandUtils.CmdEnv.LocalRoot, "Engine", "Binaries");
					break;
				case TargetRules.TargetType.Client:
				case TargetRules.TargetType.Game:
					if (!bIsCodeBasedProject)
					{
						BinPath = CommandUtils.CombinePaths(CommandUtils.CmdEnv.LocalRoot, "Engine", "Binaries");
					}
					else
					{
						BinPath = CommandUtils.CombinePaths(CommandUtils.GetDirectoryName(RawProjectPath), "Binaries");
					}
					break;
			}
			return BinPath;
		}

		/// <summary>
		/// Gets the location where all rules assemblies should go
		/// </summary>
		private static string GetRulesAssemblyFolder()
		{
			string RulesFolder;
			if (GlobalCommandLine.Installed.IsSet)
			{
				RulesFolder = CommandUtils.CombinePaths(Path.GetTempPath(), "UAT", CommandUtils.EscapePath(CommandUtils.CmdEnv.LocalRoot), "Rules"); 
			}
			else
			{
				RulesFolder = CommandUtils.CombinePaths(CommandUtils.CmdEnv.EngineSavedFolder, "Rules");
			}
			return RulesFolder;
		}

		/// <summary>
		/// Finds all targets for the project.
		/// </summary>
		/// <param name="Properties">Project properties.</param>
		/// <param name="ExtraSearchPaths">Additional search paths.</param>
		private static void DetectTargetsForProject(ProjectProperties Properties, List<string> ExtraSearchPaths = null)
		{
			Properties.Targets = new Dictionary<TargetRules.TargetType, SingleTargetProperties>();
			string TargetsDllFilename;
			string FullProjectPath = null;

			var GameFolders = new List<string>();
			var RulesFolder = GetRulesAssemblyFolder();
			if (!String.IsNullOrEmpty(Properties.RawProjectPath))
			{
				CommandUtils.Log("Looking for targets for project {0}", Properties.RawProjectPath);

				TargetsDllFilename = CommandUtils.CombinePaths(RulesFolder, String.Format("UATRules{0}.dll", Properties.RawProjectPath.GetHashCode()));

				FullProjectPath = CommandUtils.GetDirectoryName(Properties.RawProjectPath);
				GameFolders.Add(FullProjectPath);
				CommandUtils.Log("Searching for target rule files in {0}", FullProjectPath);
			}
			else
			{
				TargetsDllFilename = CommandUtils.CombinePaths(RulesFolder, String.Format("UATRules{0}.dll", "_BaseEngine_"));
			}
			RulesCompiler.SetAssemblyNameAndGameFolders(TargetsDllFilename, GameFolders);

			// the UBT code assumes a certain CWD, but artists don't have this CWD.
			var SourceDir = CommandUtils.CombinePaths(CommandUtils.CmdEnv.LocalRoot, "Engine", "Source");
			bool DirPushed = false;
			if (CommandUtils.DirectoryExists_NoExceptions(SourceDir))
			{
				CommandUtils.PushDir(SourceDir);
				DirPushed = true;
			}
			var TargetScripts = RulesCompiler.FindAllRulesSourceFiles(RulesCompiler.RulesFileType.Target, ExtraSearchPaths);
			if (DirPushed)
			{
				CommandUtils.PopDir();
			}

			if (!CommandUtils.IsNullOrEmpty(TargetScripts))
			{
				// We only care about project target script so filter out any scripts not in the project folder, or take them all if we are just doing engine stuff
				var ProjectTargetScripts = new List<string>();
				foreach (var Filename in TargetScripts)
				{
					var FullScriptPath = CommandUtils.CombinePaths(Path.GetFullPath(Filename));
					if (FullProjectPath == null || FullScriptPath.StartsWith(FullProjectPath, StringComparison.InvariantCultureIgnoreCase))
					{
						ProjectTargetScripts.Add(FullScriptPath);
					}
				}
				TargetScripts = ProjectTargetScripts;
			}

			if (!CommandUtils.IsNullOrEmpty(TargetScripts))
			{
				CommandUtils.LogVerbose("Found {0} target rule files:", TargetScripts.Count);
				foreach (var Filename in TargetScripts)
				{
					CommandUtils.LogVerbose("  {0}", Filename);
				}

				// Check if the scripts require compilation
				bool DoNotCompile = false;
				if (!CommandUtils.IsBuildMachine && !CheckIfScriptAssemblyIsOutOfDate(TargetsDllFilename, TargetScripts))
				{
					Log.TraceInformation("Targets DLL {0} is up to date.", TargetsDllFilename);
					DoNotCompile = true;
				}
				if (!DoNotCompile && CommandUtils.FileExists_NoExceptions(TargetsDllFilename))
				{
					if (!CommandUtils.DeleteFile_NoExceptions(TargetsDllFilename, true))
					{
						DoNotCompile = true;
						CommandUtils.Log("Could not delete {0} assuming it is up to date and reusable for a recursive UAT call.", TargetsDllFilename);
					}
				}

				CompileAndLoadTargetsAssembly(Properties, TargetsDllFilename, DoNotCompile, TargetScripts);
			}
		}

		/// <summary>
		/// Optionally compiles and loads target rules assembly.
		/// </summary>
		/// <param name="Properties"></param>
		/// <param name="TargetsDllFilename"></param>
		/// <param name="DoNotCompile"></param>
		/// <param name="TargetScripts"></param>
		private static void CompileAndLoadTargetsAssembly(ProjectProperties Properties, string TargetsDllFilename, bool DoNotCompile, List<string> TargetScripts)
		{
			CommandUtils.Log("Compiling targets DLL: {0}", TargetsDllFilename);

<<<<<<< HEAD
			if (!DoNotCompile && GlobalCommandLine.NoCodeProject)
			{
				//throw new AutomationException("Building is not supported when -nocodeproject flag is provided.");
			}

=======
>>>>>>> cce8678d
			var ReferencedAssemblies = new List<string>() 
					{ 
						"System.dll", 
						"System.Core.dll", 
						"System.Xml.dll", 
						typeof(UnrealBuildTool.UnrealBuildTool).Assembly.Location
					};
			var TargetsDLL = DynamicCompilation.CompileAndLoadAssembly(TargetsDllFilename, TargetScripts, ReferencedAssemblies, null, DoNotCompile);
			var DummyTargetInfo = new TargetInfo(BuildHostPlatform.Current.Platform, UnrealTargetConfiguration.Development);
			var AllCompiledTypes = TargetsDLL.GetTypes();
			foreach (Type TargetType in AllCompiledTypes)
			{
				// Find TargetRules but skip all "UE4Editor", "UE4Game" targets.
				if (typeof(TargetRules).IsAssignableFrom(TargetType))
				{
					// Create an instance of this type
					CommandUtils.LogVerbose("Creating target rules object: {0}", TargetType.Name);
					var Rules = Activator.CreateInstance(TargetType, DummyTargetInfo) as TargetRules;
					CommandUtils.LogVerbose("Adding target: {0} ({1})", TargetType.Name, Rules.Type);

					SingleTargetProperties TargetData;
					TargetData.TargetName = GetTargetName(TargetType);
                    Rules.TargetName = TargetData.TargetName;
					TargetData.Rules = Rules;
					if (Rules.Type == TargetRules.TargetType.Program)
					{
						Properties.Programs.Add(TargetData);
					}
					else
					{
						Properties.Targets.Add(Rules.Type, TargetData);
					}

					Properties.bUsesSteam |= Rules.bUsesSteam;
					Properties.bUsesCEF3 |= Rules.bUsesCEF3;
					Properties.bUsesSlate |= Rules.bUsesSlate;
                    Properties.bDebugBuildsActuallyUseDebugCRT |= Rules.bDebugBuildsActuallyUseDebugCRT;
					Properties.bUsesSlateEditorStyle |= Rules.bUsesSlateEditorStyle;
				}
			}
		}

		/// <summary>
		/// Checks if any of the script files in newer than the generated assembly.
		/// </summary>
		/// <param name="TargetsDllFilename"></param>
		/// <param name="TargetScripts"></param>
		/// <returns>True if the generated assembly is out of date.</returns>
		private static bool CheckIfScriptAssemblyIsOutOfDate(string TargetsDllFilename, List<string> TargetScripts)
		{
			var bOutOfDate = false;
			var AssemblyInfo = new FileInfo(TargetsDllFilename);
			if (AssemblyInfo.Exists)
			{
				foreach (var ScriptFilename in TargetScripts)
				{
					var ScriptInfo = new FileInfo(ScriptFilename);
					if (ScriptInfo.Exists && ScriptInfo.LastWriteTimeUtc > AssemblyInfo.LastWriteTimeUtc)
					{
						bOutOfDate = true;
						break;
					}
				}
			}
			else
			{
				bOutOfDate = true;
			}
			return bOutOfDate;
		}

		/// <summary>
		/// Converts class type name (usually ends with Target) to a target name (without the postfix).
		/// </summary>
		/// <param name="TargetRulesType">Tagert class.</param>
		/// <returns>Target name</returns>
		private static string GetTargetName(Type TargetRulesType)
		{
			const string TargetPostfix = "Target";
			var Name = TargetRulesType.Name;
			if (Name.EndsWith(TargetPostfix, StringComparison.InvariantCultureIgnoreCase))
			{
				Name = Name.Substring(0, Name.Length - TargetPostfix.Length);
			}
			return Name;
		}

		/// <summary>
		/// Performs initial cleanup of target rules folder
		/// </summary>
		public static void CleanupFolders()
		{
			CommandUtils.Log("Cleaning up project rules folder");
			var RulesFolder = GetRulesAssemblyFolder();
			if (CommandUtils.DirectoryExists(RulesFolder))
			{
				CommandUtils.DeleteDirectoryContents(RulesFolder);
			}
		}
	}

    public class BranchInfo
    {

        public static TargetRules.TargetType[] MonolithicKinds = new TargetRules.TargetType[]
        {
            TargetRules.TargetType.Game,
            TargetRules.TargetType.Client,
            TargetRules.TargetType.Server,
        };

		[DebuggerDisplay("{GameName}")]
        public class BranchUProject
        {
            public string GameName;
            public string FilePath;
            public ProjectProperties Properties;

            public BranchUProject(UnrealBuildTool.UProjectInfo InfoEntry)
            {
                GameName = InfoEntry.GameName;

                //not sure what the heck this path is relative to
                FilePath = Path.GetFullPath(CommandUtils.CombinePaths(CommandUtils.CmdEnv.LocalRoot, "Engine", "Binaries", InfoEntry.FilePath));

                if (!CommandUtils.FileExists_NoExceptions(FilePath))
                {
                    throw new AutomationException("Could not resolve relative path corrctly {0} -> {1} which doesn't exist.", InfoEntry.FilePath, FilePath);
                }

                Properties = ProjectUtils.GetProjectProperties(Path.GetFullPath(FilePath));



            }
            public BranchUProject()
            {
                GameName = "UE4";
                Properties = ProjectUtils.GetProjectProperties("");
                if (!Properties.Targets.ContainsKey(TargetRules.TargetType.Editor))
                {
                    throw new AutomationException("Base UE4 project did not contain an editor target.");
                }
            }
            public TargetRules.GUBPProjectOptions Options(UnrealTargetPlatform HostPlatform)
            {
                var Options = new TargetRules.GUBPProjectOptions();
                if (Properties.Targets.ContainsKey(TargetRules.TargetType.Editor))
                {
                    var Target = Properties.Targets[TargetRules.TargetType.Editor];
                    Options = Target.Rules.GUBP_IncludeProjectInPromotedBuild_EditorTypeOnly(HostPlatform);
                }
				else if(Properties.Targets.ContainsKey(TargetRules.TargetType.Game))
				{
					var Target = Properties.Targets[TargetRules.TargetType.Game];
					Options = Target.Rules.GUBP_IncludeProjectInPromotedBuild_EditorTypeOnly(HostPlatform);
				}
                return Options;
            }
            public void Dump(List<UnrealTargetPlatform> InHostPlatforms)
            {
                CommandUtils.Log("    ShortName:    " + GameName);
                CommandUtils.Log("      FilePath          : " + FilePath);
                CommandUtils.Log("      bIsCodeBasedProject  : " + (Properties.bIsCodeBasedProject ? "YES" : "NO"));
                CommandUtils.Log("      bUsesSteam  : " + (Properties.bUsesSteam ? "YES" : "NO"));
                CommandUtils.Log("      bUsesCEF3   : " + (Properties.bUsesCEF3 ? "YES" : "NO"));
                CommandUtils.Log("      bUsesSlate  : " + (Properties.bUsesSlate ? "YES" : "NO"));
                foreach (var HostPlatform in InHostPlatforms)
                {
                    CommandUtils.Log("      For Host : " + HostPlatform.ToString());
                    if (Properties.bIsCodeBasedProject)
                    {
                        CommandUtils.Log("          Promoted  : " + (Options(HostPlatform).bIsPromotable ? "YES" : "NO"));
                        CommandUtils.Log("          SeparatePromotable  : " + (Options(HostPlatform).bSeparateGamePromotion ? "YES" : "NO"));
                        CommandUtils.Log("          Test With Shared  : " + (Options(HostPlatform).bTestWithShared ? "YES" : "NO"));
                    }
                    CommandUtils.Log("          Targets {0}:", Properties.Targets.Count);
                    foreach (var ThisTarget in Properties.Targets)
                    {
                        CommandUtils.Log("            TargetName          : " + ThisTarget.Value.TargetName);
                        CommandUtils.Log("              Type          : " + ThisTarget.Key.ToString());
                        CommandUtils.Log("              bUsesSteam  : " + (ThisTarget.Value.Rules.bUsesSteam ? "YES" : "NO"));
                        CommandUtils.Log("              bUsesCEF3   : " + (ThisTarget.Value.Rules.bUsesCEF3 ? "YES" : "NO"));
                        CommandUtils.Log("              bUsesSlate  : " + (ThisTarget.Value.Rules.bUsesSlate ? "YES" : "NO"));
                        if (Array.IndexOf(MonolithicKinds, ThisTarget.Key) >= 0)
                        {
                            var Platforms = ThisTarget.Value.Rules.GUBP_GetPlatforms_MonolithicOnly(HostPlatform);
                            var AdditionalPlatforms = ThisTarget.Value.Rules.GUBP_GetBuildOnlyPlatforms_MonolithicOnly(HostPlatform);
                            var AllPlatforms = Platforms.Union(AdditionalPlatforms);
                            foreach (var Plat in AllPlatforms)
                            {
                                var Configs = ThisTarget.Value.Rules.GUBP_GetConfigs_MonolithicOnly(HostPlatform, Plat);
                                foreach (var Config in Configs)
                                {
                                    CommandUtils.Log("                Config  : " + Plat.ToString() + " " + Config.ToString());
                                }
                            }

                        }
                    }
                    CommandUtils.Log("      Programs {0}:", Properties.Programs.Count);
                    foreach (var ThisTarget in Properties.Programs)
                    {
                        bool bInternalToolOnly;
                        bool SeparateNode;
						bool CrossCompile;
                        bool Tool = ThisTarget.Rules.GUBP_AlwaysBuildWithTools(HostPlatform, out bInternalToolOnly, out SeparateNode, out CrossCompile);

                        CommandUtils.Log("            TargetName                    : " + ThisTarget.TargetName);
                        CommandUtils.Log("              Build With Editor           : " + (ThisTarget.Rules.GUBP_AlwaysBuildWithBaseEditor() ? "YES" : "NO"));
                        CommandUtils.Log("              Build With Tools            : " + (Tool && !bInternalToolOnly ? "YES" : "NO"));
                        CommandUtils.Log("              Build With Internal Tools   : " + (Tool && bInternalToolOnly ? "YES" : "NO"));
                        CommandUtils.Log("              Separate Node               : " + (Tool && SeparateNode ? "YES" : "NO"));
						CommandUtils.Log("              Cross Compile               : " + (Tool && CrossCompile ? "YES" : "NO"));
                    }
                }
            }
        };
        public BranchUProject BaseEngineProject = null;
        public List<BranchUProject> CodeProjects = new List<BranchUProject>();
        public List<BranchUProject> NonCodeProjects = new List<BranchUProject>();

		public IEnumerable<BranchUProject> AllProjects
		{
			get { return CodeProjects.Union(NonCodeProjects); }
		}

        public BranchInfo(List<UnrealTargetPlatform> InHostPlatforms)
        {
            BaseEngineProject = new BranchUProject();

            var AllProjects = UnrealBuildTool.UProjectInfo.FilterGameProjects(false, null);

            foreach (var InfoEntry in AllProjects)
            {
                var UProject = new BranchUProject(InfoEntry);
                if (UProject.Properties.bIsCodeBasedProject)
                {
                    CodeProjects.Add(UProject);
                }
                else
                {
                    NonCodeProjects.Add(UProject);
                    // the base project uses BlankProject if it really needs a .uproject file
                    if (String.IsNullOrEmpty(BaseEngineProject.FilePath) && UProject.GameName == "BlankProject")
                    {
                        BaseEngineProject.FilePath = UProject.FilePath;
                    }
                }
            }
            if (String.IsNullOrEmpty(BaseEngineProject.FilePath))
            {
                throw new AutomationException("All branches must have the blank project /Samples/Sandbox/BlankProject");
            }

            CommandUtils.Log("  Base Engine:");
            BaseEngineProject.Dump(InHostPlatforms);

            CommandUtils.Log("  {0} Code projects:", CodeProjects.Count);
            foreach (var Proj in CodeProjects)
            {
                Proj.Dump(InHostPlatforms);
            }
            CommandUtils.Log("  {0} Non-Code projects:", CodeProjects.Count);
            foreach (var Proj in NonCodeProjects)
            {
                Proj.Dump(InHostPlatforms);
            }
        }

        public BranchUProject FindGame(string GameName)
        {
            foreach (var Proj in CodeProjects)
            {
                if (Proj.GameName.Equals(GameName, StringComparison.InvariantCultureIgnoreCase))
                {
                    return Proj;
                }
            }
            foreach (var Proj in NonCodeProjects)
            {
                if (Proj.GameName.Equals(GameName, StringComparison.InvariantCultureIgnoreCase))
                {
                    return Proj;
                }
            }
            return null;
        }
		public BranchUProject FindGameChecked(string GameName)
		{
			BranchUProject Project = FindGame(GameName);
			if(Project == null)
			{
				throw new AutomationException("Cannot find project '{0}' in branch", GameName);
			}
			return Project;
		}
        public SingleTargetProperties FindProgram(string ProgramName)
        {
            foreach (var Proj in BaseEngineProject.Properties.Programs)
            {
                if (Proj.TargetName.Equals(ProgramName, StringComparison.InvariantCultureIgnoreCase))
                {
                    return Proj;
                }
            }
            SingleTargetProperties Result;
            Result.TargetName = ProgramName;
            Result.Rules = null;
            return Result;
        }
    };

}<|MERGE_RESOLUTION|>--- conflicted
+++ resolved
@@ -485,14 +485,6 @@
 		{
 			CommandUtils.Log("Compiling targets DLL: {0}", TargetsDllFilename);
 
-<<<<<<< HEAD
-			if (!DoNotCompile && GlobalCommandLine.NoCodeProject)
-			{
-				//throw new AutomationException("Building is not supported when -nocodeproject flag is provided.");
-			}
-
-=======
->>>>>>> cce8678d
 			var ReferencedAssemblies = new List<string>() 
 					{ 
 						"System.dll", 
