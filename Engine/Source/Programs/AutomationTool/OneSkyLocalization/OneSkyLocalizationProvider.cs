--- conflicted
+++ resolved
@@ -180,11 +180,7 @@
 				}
 				else if (ExportTranslationState == UploadedFile.ExportTranslationState.NoContent)
 				{
-<<<<<<< HEAD
-					Console.WriteLine("[SUCCESS] Skipped '{0}' ({1}) has no translations", OneSkyFile.Filename, Culture);
-=======
 					Console.WriteLine("[SUCCESS] Skipped '{0}' ({1}) as it has no translations", OneSkyFile.Filename, Culture);
->>>>>>> aaefee4c
 				}
 				else
 				{
