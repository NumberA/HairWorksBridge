--- conflicted
+++ resolved
@@ -74,13 +74,10 @@
 			if (String.IsNullOrEmpty(CLString) && CommandUtils.P4CLRequired)
 			{
                 CLString = DetectCurrentCL(Connection, ClientRootPath);
-<<<<<<< HEAD
-=======
 			}
 			if (!String.IsNullOrEmpty(CLString))
 			{
 				CommandUtils.ConditionallySetEnvVar(EnvVarNames.Changelist, CLString);
->>>>>>> ed5a1010
 			}
 
 			CommandUtils.ConditionallySetEnvVar(EnvVarNames.LabelToSync, "");
