--- conflicted
+++ resolved
@@ -817,10 +817,6 @@
 		{
 			Console.WriteLine ("Deleting " + Params.BaseStageDirectory + "/IOS/launch.trace");
 			if (Directory.Exists(Params.BaseStageDirectory + "/IOS/launch.trace"))
-<<<<<<< HEAD
-			{
-				Directory.Delete (Params.BaseStageDirectory + "/IOS/launch.trace", true);
-=======
 			{
 				Directory.Delete (Params.BaseStageDirectory + "/IOS/launch.trace", true);
 			}
@@ -834,7 +830,6 @@
 				case 255:
 					ErrorReporter.Error("Launch Failure", (int)ErrorCodes.Error_DeviceOSNewerThanSDK);
 					break;
->>>>>>> cce8678d
 			}
 		}
 	}
