// Copyright 1998-2016 Epic Games, Inc. All Rights Reserved.
using System;
using System.Collections.Generic;
using System.Linq;
using System.Text;
using System.IO;
using AutomationTool;
using UnrealBuildTool;
using System.Text.RegularExpressions;
using Ionic.Zip;
using Ionic.Zlib;

static class IOSEnvVarNames
{
	// Should we code sign when staging?  (defaults to 1 if not present)
	static public readonly string CodeSignWhenStaging = "uebp_CodeSignWhenStaging";
}

public class IOSPlatform : Platform
{
	bool bCreatedIPA = false;

	private string PlatformName = null;
	private string SDKName = null;

	public IOSPlatform()
		:this(UnrealTargetPlatform.IOS)
	{
	}

	public IOSPlatform(UnrealTargetPlatform TargetPlatform)
		:base(TargetPlatform)
	{
		PlatformName = TargetPlatform.ToString();
		SDKName = (TargetPlatform == UnrealTargetPlatform.TVOS) ? "appletvos" : "iphoneos";
	}

	// Run the integrated IPP code
	// @todo ipp: How to log the output in a nice UAT way?
	protected static int RunIPP(string IPPArguments)
	{
		List<string> Args = new List<string>();

		StringBuilder Token = null;
		int Index = 0;
		bool bInQuote = false;
		while (Index < IPPArguments.Length)
		{
			if (IPPArguments[Index] == '\"')
			{
				bInQuote = !bInQuote;
			}
			else if (IPPArguments[Index] == ' ' && !bInQuote)
			{
				if (Token != null)
				{
					Args.Add(Token.ToString());
					Token = null;
				}
			}
			else
			{
				if (Token == null)
				{
					Token = new StringBuilder();
				}
				Token.Append(IPPArguments[Index]);
			}
			Index++;
		}

		if (Token != null)
		{
			Args.Add(Token.ToString());
		}
	
		return RunIPP(Args.ToArray());
	}

	protected static int RunIPP(string[] Args)
	{
		return 5;//@TODO: Reintegrate IPP to IOS.Automation iPhonePackager.Program.RealMain(Args);
	}

	public override int RunCommand(string Command)
	{
		// run generic IPP commands through the interface
		if (Command.StartsWith("IPP:"))
		{
			return RunIPP(Command.Substring(4));
		}

		// non-zero error code
		return 4;
	}

	public virtual UnrealBuildTool.UEDeployIOS GetDeployHandler()
	{
		Console.WriteLine("Getting IOS Deploy()");
		return new UnrealBuildTool.UEDeployIOS();
	}

	protected string MakeIPAFileName( UnrealTargetConfiguration TargetConfiguration, ProjectParams Params )
	{
		string ProjectIPA = Path.Combine(Path.GetDirectoryName(Params.RawProjectPath.FullName), "Binaries", PlatformName, (Params.Distribution ? "Distro_" : "") + Params.ShortProjectName);
		if (TargetConfiguration != UnrealTargetConfiguration.Development)
		{
			ProjectIPA += "-" + PlatformType.ToString() + "-" + TargetConfiguration.ToString();
		}
		ProjectIPA += ".ipa";
		return ProjectIPA;
	}

	// Determine if we should code sign
	protected bool GetCodeSignDesirability(ProjectParams Params)
	{
		//@TODO: Would like to make this true, as it's the common case for everyone else
		bool bDefaultNeedsSign = true;

		bool bNeedsSign = false;
		string EnvVar = InternalUtils.GetEnvironmentVariable(IOSEnvVarNames.CodeSignWhenStaging, bDefaultNeedsSign ? "1" : "0", /*bQuiet=*/ false);
		if (!bool.TryParse(EnvVar, out bNeedsSign))
		{
			int BoolAsInt;
			if (int.TryParse(EnvVar, out BoolAsInt))
			{
				bNeedsSign = BoolAsInt != 0;
			}
			else
			{
				bNeedsSign = bDefaultNeedsSign;
			}
		}

		if (!String.IsNullOrEmpty(Params.BundleName))
		{
			// Have to sign when a bundle name is specified
			bNeedsSign = true;
		}

		return bNeedsSign;
	}

	public override void Package(ProjectParams Params, DeploymentContext SC, int WorkingCL)
	{
		Log("Package {0}", Params.RawProjectPath);

		// ensure the ue4game binary exists, if applicable
		string FullExePath = CombinePaths(Path.GetDirectoryName(Params.ProjectGameExeFilename), SC.StageExecutables[0] + (UnrealBuildTool.BuildHostPlatform.Current.Platform != UnrealTargetPlatform.Mac ? ".stub" : ""));
		if (!SC.IsCodeBasedProject && !FileExists_NoExceptions(FullExePath))
		{
			LogError("Failed to find game binary " + FullExePath);
			throw new AutomationException(ExitCode.Error_MissingExecutable, "Stage Failed. Could not find binary {0}. You may need to build the UE4 project with your target configuration and platform.", FullExePath);
		}

		//@TODO: We should be able to use this code on both platforms, when the following issues are sorted:
		//   - Raw executable is unsigned & unstripped (need to investigate adding stripping to IPP)
		//   - IPP needs to be able to codesign a raw directory
		//   - IPP needs to be able to take a .app directory instead of a Payload directory when doing RepackageFromStage (which would probably be renamed)
		//   - Some discrepancy in the loading screen pngs that are getting packaged, which needs to be investigated
		//   - Code here probably needs to be updated to write 0 byte files as 1 byte (difference with IPP, was required at one point when using Ionic.Zip to prevent issues on device, maybe not needed anymore?)
		if (UnrealBuildTool.BuildHostPlatform.Current.Platform == UnrealTargetPlatform.Mac)
		{
			// copy in all of the artwork and plist
			var DeployHandler = GetDeployHandler();

			DeployHandler.PrepForUATPackageOrDeploy(Params.RawProjectPath,
				Params.ShortProjectName,
				Path.GetDirectoryName(Params.RawProjectPath.FullName),
				CombinePaths(Path.GetDirectoryName(Params.ProjectGameExeFilename), SC.StageExecutables[0]),
				CombinePaths(SC.LocalRoot, "Engine"),
				Params.Distribution, 
				"",
				false);

			// figure out where to pop in the staged files
			string AppDirectory = string.Format("{0}/Payload/{1}.app",
				Path.GetDirectoryName(Params.ProjectGameExeFilename),
				Path.GetFileNameWithoutExtension(Params.ProjectGameExeFilename));

			// delete the old cookeddata
			InternalUtils.SafeDeleteDirectory(AppDirectory + "/cookeddata", true);
			InternalUtils.SafeDeleteFile(AppDirectory + "/ue4commandline.txt", true);

			if (!Params.IterativeDeploy)
			{
				// copy the Staged files to the AppDirectory
				string[] StagedFiles = Directory.GetFiles (SC.StageDirectory, "*", SearchOption.AllDirectories);
				foreach (string Filename in StagedFiles)
				{
					string DestFilename = Filename.Replace (SC.StageDirectory, AppDirectory);
					Directory.CreateDirectory (Path.GetDirectoryName (DestFilename));
					InternalUtils.SafeCopyFile (Filename, DestFilename, true);
				}
			}
			else
			{
				// copy just the root stage directory files
				string[] StagedFiles = Directory.GetFiles (SC.StageDirectory, "*", SearchOption.TopDirectoryOnly);
				foreach (string Filename in StagedFiles)
				{
					string DestFilename = Filename.Replace (SC.StageDirectory, AppDirectory);
					Directory.CreateDirectory (Path.GetDirectoryName (DestFilename));
					InternalUtils.SafeCopyFile (Filename, DestFilename, true);
				}
			}
		}

		if (SC.StageTargetConfigurations.Count != 1)
		{
			throw new AutomationException("iOS is currently only able to package one target configuration at a time, but StageTargetConfigurations contained {0} configurations", SC.StageTargetConfigurations.Count);
		}
		bCreatedIPA = false;
		bool bNeedsIPA = false;
		if (Params.IterativeDeploy)
		{
			String NonUFSManifestPath = SC.GetNonUFSDeploymentDeltaPath();
			// check to determine if we need to update the IPA
			if (File.Exists(NonUFSManifestPath))
			{
				string NonUFSFiles = File.ReadAllText(NonUFSManifestPath);
				string[] Lines = NonUFSFiles.Split('\n');
				bNeedsIPA = Lines.Length > 0 && !string.IsNullOrWhiteSpace(Lines[0]);
			}
		}

		if (String.IsNullOrEmpty(Params.Provision))
		{
			UnrealBuildTool.IOSPlatform BuildPlat = UEBuildPlatform.GetBuildPlatform(UnrealTargetPlatform.IOS) as UnrealBuildTool.IOSPlatform;
<<<<<<< HEAD
			BuildPlat.SetUpProjectEnvironment(UnrealTargetPlatform.IOS);
			Params.Provision = UnrealBuildTool.IOSPlatform.MobileProvision;
=======
			UnrealBuildTool.IOSPlatformContext BuildPlatContext = (IOSPlatformContext)BuildPlat.CreateContext(Params.RawProjectPath);
			BuildPlatContext.SetUpProjectEnvironment();
			Params.Provision = BuildPlatContext.MobileProvision;
>>>>>>> 73f66985
		}
		if (String.IsNullOrEmpty(Params.Certificate))
		{
			UnrealBuildTool.IOSPlatform BuildPlat = UEBuildPlatform.GetBuildPlatform(UnrealTargetPlatform.IOS) as UnrealBuildTool.IOSPlatform;
<<<<<<< HEAD
			BuildPlat.SetUpProjectEnvironment(UnrealTargetPlatform.IOS);
			Params.Certificate = UnrealBuildTool.IOSPlatform.SigningCertificate;
=======
			UnrealBuildTool.IOSPlatformContext BuildPlatContext = (IOSPlatformContext)BuildPlat.CreateContext(Params.RawProjectPath);
			BuildPlatContext.SetUpProjectEnvironment();
			Params.Certificate = BuildPlatContext.SigningCertificate;
>>>>>>> 73f66985
		}

		var TargetConfiguration = SC.StageTargetConfigurations[0];

		// Scheme name and configuration for code signing with Xcode project
<<<<<<< HEAD
		string SchemeName = Params.IsCodeBasedProject ? Path.GetFileNameWithoutExtension(Params.RawProjectPath) : "UE4";
=======
		string SchemeName = Params.IsCodeBasedProject ? Params.RawProjectPath.GetFileNameWithoutExtension() : "UE4";
>>>>>>> 73f66985
		string SchemeConfiguration = TargetConfiguration.ToString();
		if (Params.Client)
		{
			SchemeConfiguration += " Client";
		}

		if (UnrealBuildTool.BuildHostPlatform.Current.Platform != UnrealTargetPlatform.Mac)
		{
			var ProjectIPA = MakeIPAFileName(TargetConfiguration, Params);
			var ProjectStub = Path.GetFullPath(Params.ProjectGameExeFilename);

			// package a .ipa from the now staged directory
			var IPPExe = CombinePaths(CmdEnv.LocalRoot, "Engine/Binaries/DotNET/IOS/IPhonePackager.exe");

			LogLog("ProjectName={0}", Params.ShortProjectName);
			LogLog("ProjectStub={0}", ProjectStub);
			LogLog("ProjectIPA={0}", ProjectIPA);
			LogLog("IPPExe={0}", IPPExe);

			bool cookonthefly = Params.CookOnTheFly || Params.SkipCookOnTheFly;

			// if we are incremental check to see if we need to even update the IPA
			if (!Params.IterativeDeploy || !File.Exists(ProjectIPA) || bNeedsIPA)
			{
				// delete the .ipa to make sure it was made
				DeleteFile(ProjectIPA);

				bCreatedIPA = true;

				if (RemoteToolChain.bUseRPCUtil)
				{
					string IPPArguments = "RepackageFromStage \"" + (Params.IsCodeBasedProject ? Params.RawProjectPath.FullName : "Engine") + "\"";
					IPPArguments += " -config " + TargetConfiguration.ToString();
					IPPArguments += " -schemename " + SchemeName + " -schemeconfig \"" + SchemeConfiguration + "\"";

					if (TargetConfiguration == UnrealTargetConfiguration.Shipping)
					{
						IPPArguments += " -compress=best";
					}

					// Determine if we should sign
					bool bNeedToSign = GetCodeSignDesirability(Params);

					if (!String.IsNullOrEmpty(Params.BundleName))
					{
						// Have to sign when a bundle name is specified
						bNeedToSign = true;
						IPPArguments += " -bundlename " + Params.BundleName;
					}

					if (bNeedToSign)
					{
						IPPArguments += " -sign";
						if (Params.Distribution)
						{
							IPPArguments += " -distribution";
						}
					}

					IPPArguments += (cookonthefly ? " -cookonthefly" : "");
					IPPArguments += " -stagedir \"" + CombinePaths(Params.BaseStageDirectory, "IOS") + "\"";
					IPPArguments += " -project \"" + Params.RawProjectPath + "\"";
					if (Params.IterativeDeploy)
					{
						IPPArguments += " -iterate";
					}
					if (!string.IsNullOrEmpty(Params.Provision))
					{
						IPPArguments += " -provision \"" + Params.Provision + "\""; 
					}
					if (!string.IsNullOrEmpty(Params.Certificate))
					{
						IPPArguments += " -certificate \"" + Params.Certificate + "\"";
					}

					RunAndLog(CmdEnv, IPPExe, IPPArguments);
				}
				else
				{
					List<string> IPPArguments = new List<string>();
					IPPArguments.Add("RepackageFromStage");
					IPPArguments.Add(Params.IsCodeBasedProject ? Params.RawProjectPath.FullName : "Engine");
					IPPArguments.Add("-config");
					IPPArguments.Add(TargetConfiguration.ToString());
					IPPArguments.Add("-schemename");
					IPPArguments.Add(SchemeName);
					IPPArguments.Add("-schemeconfig");
					IPPArguments.Add("\"" + SchemeConfiguration + "\"");

					if (TargetConfiguration == UnrealTargetConfiguration.Shipping)
					{
						IPPArguments.Add("-compress=best");
					}

					// Determine if we should sign
					bool bNeedToSign = GetCodeSignDesirability(Params);

					if (!String.IsNullOrEmpty(Params.BundleName))
					{
						// Have to sign when a bundle name is specified
						bNeedToSign = true;
						IPPArguments.Add("-bundlename");
						IPPArguments.Add(Params.BundleName);
					}

					if (bNeedToSign)
					{
						IPPArguments.Add("-sign");
					}

					if (cookonthefly)
					{
						IPPArguments.Add(" -cookonthefly");
					}
					IPPArguments.Add(" -stagedir");
					IPPArguments.Add(CombinePaths(Params.BaseStageDirectory, "IOS"));
					IPPArguments.Add(" -project");
					IPPArguments.Add(Params.RawProjectPath.FullName);
					if (Params.IterativeDeploy)
					{
						IPPArguments.Add(" -iterate");
					}
					if (!string.IsNullOrEmpty(Params.Provision))
					{
						IPPArguments.Add(" -provision");
						IPPArguments.Add(Params.Provision);
					}
					if (!string.IsNullOrEmpty(Params.Certificate))
					{
						IPPArguments.Add(" -certificate");
						IPPArguments.Add(Params.Certificate);
					}

					if (RunIPP(IPPArguments.ToArray()) != 0)
					{
						throw new AutomationException("IPP Failed");
					}
				}
			}

			// verify the .ipa exists
			if (!FileExists(ProjectIPA))
			{
				throw new AutomationException(ExitCode.Error_FailedToCreateIPA, "PACKAGE FAILED - {0} was not created", ProjectIPA);
			}

			if (WorkingCL > 0)
			{
				// Open files for add or edit
				var ExtraFilesToCheckin = new List<string>
				{
					ProjectIPA
				};

				// check in the .ipa along with everything else
				UE4Build.AddBuildProductsToChangelist(WorkingCL, ExtraFilesToCheckin);
			}

			//@TODO: This automatically deploys after packaging, useful for testing on PC when iterating on IPP
			//Deploy(Params, SC);
		}
		else
		{
			// create the ipa
			string IPAName = CombinePaths(Path.GetDirectoryName(Params.RawProjectPath.FullName), "Binaries", PlatformName, (Params.Distribution ? "Distro_" : "") + Params.ShortProjectName + (SC.StageTargetConfigurations[0] != UnrealTargetConfiguration.Development ? ("-" + PlatformName + "-" + SC.StageTargetConfigurations[0].ToString()) : "") + ".ipa");

			if (!Params.IterativeDeploy || !File.Exists(IPAName) || bNeedsIPA)
			{
				bCreatedIPA = true;

				// code sign the app
<<<<<<< HEAD
				CodeSign(Path.GetDirectoryName(Params.ProjectGameExeFilename), Params.IsCodeBasedProject ? Params.ShortProjectName : Path.GetFileNameWithoutExtension(Params.ProjectGameExeFilename), Params.RawProjectPath, SC.StageTargetConfigurations[0], SC.LocalRoot, Params.ShortProjectName, Path.GetDirectoryName(Params.RawProjectPath), SC.IsCodeBasedProject, Params.Distribution, Params.Provision, Params.Certificate, SchemeName, SchemeConfiguration);
=======
				CodeSign(Path.GetDirectoryName(Params.ProjectGameExeFilename), Params.IsCodeBasedProject ? Params.ShortProjectName : Path.GetFileNameWithoutExtension(Params.ProjectGameExeFilename), Params.RawProjectPath, SC.StageTargetConfigurations[0], SC.LocalRoot, Params.ShortProjectName, Path.GetDirectoryName(Params.RawProjectPath.FullName), SC.IsCodeBasedProject, Params.Distribution, Params.Provision, Params.Certificate, SchemeName, SchemeConfiguration);
>>>>>>> 73f66985

				// now generate the ipa
				PackageIPA(Path.GetDirectoryName(Params.ProjectGameExeFilename), Params.IsCodeBasedProject ? Params.ShortProjectName : Path.GetFileNameWithoutExtension(Params.ProjectGameExeFilename), Params.ShortProjectName, Path.GetDirectoryName(Params.RawProjectPath.FullName), SC.StageTargetConfigurations[0], Params.Distribution);
			}
		}

		PrintRunTime();
	}

	private string EnsureXcodeProjectExists(FileReference RawProjectPath, string LocalRoot, string ShortProjectName, string ProjectRoot, bool IsCodeBasedProject, out bool bWasGenerated)
	{
		// first check for ue4.xcodeproj
		bWasGenerated = false;
<<<<<<< HEAD
		string RawProjectDir = Path.GetDirectoryName(RawProjectPath);
		string XcodeProj = RawProjectPath.Replace(".uproject", "_IOS.xcworkspace");
=======
		string RawProjectDir = RawProjectPath.Directory.FullName;
		string XcodeProj = RawProjectPath.FullName.Replace(".uproject", "_" + PlatformName + ".xcworkspace");
>>>>>>> 73f66985
		if (!Directory.Exists(RawProjectDir + "/Source") && !Directory.Exists(RawProjectDir + "/Intermediate/Source"))
		{
			XcodeProj = CombinePaths(CmdEnv.LocalRoot, "Engine", Path.GetFileName(XcodeProj));
		}
		Console.WriteLine ("Project: " + XcodeProj);
		{
			// project.xcodeproj doesn't exist, so generate temp project
			string Arguments = "-project=\"" + RawProjectPath + "\"";
			Arguments += " -platforms=" + PlatformName + " -game -nointellisense -" + PlatformName + "deployonly -ignorejunk";
			string Script = CombinePaths(CmdEnv.LocalRoot, "Engine/Build/BatchFiles/Mac/GenerateProjectFiles.sh");
			if (Automation.RunningRocket())
			{
				Script = CombinePaths(CmdEnv.LocalRoot, "Engine/Build/BatchFiles/Mac/RocketGenerateProjectFiles.sh");
			}
			string CWD = Directory.GetCurrentDirectory ();
			Directory.SetCurrentDirectory (Path.GetDirectoryName (Script));
			Run (Script, Arguments, null, ERunOptions.Default);
			bWasGenerated = true;
			Directory.SetCurrentDirectory (CWD);

			if (!Directory.Exists (XcodeProj))
			{
				// something very bad happened
				throw new AutomationException("iOS couldn't find the appropriate Xcode Project " + XcodeProj);
			}
		}

		return XcodeProj;
	}

<<<<<<< HEAD
	private void CodeSign(string BaseDirectory, string GameName, string RawProjectPath, UnrealTargetConfiguration TargetConfig, string LocalRoot, string ProjectName, string ProjectDirectory, bool IsCode, bool Distribution = false, string Provision = null, string Certificate = null, string SchemeName = null, string SchemeConfiguration = null)
=======
	private void CodeSign(string BaseDirectory, string GameName, FileReference RawProjectPath, UnrealTargetConfiguration TargetConfig, string LocalRoot, string ProjectName, string ProjectDirectory, bool IsCode, bool Distribution = false, string Provision = null, string Certificate = null, string SchemeName = null, string SchemeConfiguration = null)
>>>>>>> 73f66985
	{
		// check for the proper xcodeproject
		bool bWasGenerated = false;
		string XcodeProj = EnsureXcodeProjectExists (RawProjectPath, LocalRoot, ProjectName, ProjectDirectory, IsCode, out bWasGenerated);

		string Arguments = "UBT_NO_POST_DEPLOY=true";
		Arguments += " /usr/bin/xcrun xcodebuild build -workspace \"" + XcodeProj + "\"";
		Arguments += " -scheme '";
		Arguments += SchemeName != null ? SchemeName : GameName;
		Arguments += "'";
		Arguments += " -configuration \"" + (SchemeConfiguration != null ? SchemeConfiguration : TargetConfig.ToString()) + "\"";
<<<<<<< HEAD
		Arguments += " -destination generic/platform=iOS";
		Arguments += " -sdk iphoneos";
=======
		Arguments += " -destination generic/platform=" + (PlatformName == "TVOS" ? "tvOS" : "iOS");
		Arguments += " -sdk " + SDKName;
>>>>>>> 73f66985
		if (!string.IsNullOrEmpty(Certificate))
		{
			Arguments += " CODE_SIGN_IDENTITY=\"" + Certificate + "\"";
		}
		else
		{
			Arguments += " CODE_SIGN_IDENTITY=" + (Distribution ? "\"iPhone Distribution\"" : "\"iPhone Developer\"");
		}
		if (!string.IsNullOrEmpty(Provision))
		{
			// read the provision to get the UUID
			if (File.Exists(Environment.GetEnvironmentVariable("HOME") + "/Library/MobileDevice/Provisioning Profiles/" + Provision))
			{
				string UUID = "";
				string AllText = File.ReadAllText(Environment.GetEnvironmentVariable("HOME") + "/Library/MobileDevice/Provisioning Profiles/" + Provision);
				int idx = AllText.IndexOf("<key>UUID</key>");
				if (idx > 0)
				{
					idx = AllText.IndexOf("<string>", idx);
					if (idx > 0)
					{
						idx += "<string>".Length;
						UUID = AllText.Substring(idx, AllText.IndexOf("</string>", idx) - idx);
						Arguments += " PROVISIONING_PROFILE=" + UUID;
					}
				}
			}
		}
		ProcessResult Result = Run ("/usr/bin/env", Arguments, null, ERunOptions.Default);
		if (bWasGenerated)
		{
			InternalUtils.SafeDeleteDirectory( XcodeProj, true);
		}
		if (Result.ExitCode != 0)
		{
			throw new AutomationException(ExitCode.Error_FailedToCodeSign, "CodeSign Failed");
		}
	}

	private void PackageIPA(string BaseDirectory, string GameName, string ProjectName, string ProjectDirectory, UnrealTargetConfiguration TargetConfig, bool Distribution = false)
	{
		// create the ipa
		string IPAName = CombinePaths(ProjectDirectory, "Binaries", PlatformName, (Distribution ? "Distro_" : "") + ProjectName + (TargetConfig != UnrealTargetConfiguration.Development ? ("-" + PlatformName + "-" + TargetConfig.ToString()) : "") + ".ipa");
		// delete the old one
		if (File.Exists(IPAName))
		{
			File.Delete(IPAName);
		}

		// make the subdirectory if needed
		string DestSubdir = Path.GetDirectoryName(IPAName);
		if (!Directory.Exists(DestSubdir))
		{
			Directory.CreateDirectory(DestSubdir);
		}

		// set up the directories
		string ZipWorkingDir = String.Format("Payload/{0}.app/", GameName);
		string ZipSourceDir = string.Format("{0}/Payload/{1}.app", BaseDirectory, GameName);

		// create the file
		using (ZipFile Zip = new ZipFile())
		{
            // Set encoding to support unicode filenames
            Zip.AlternateEncodingUsage = ZipOption.Always;
            Zip.AlternateEncoding = Encoding.UTF8;

			// set the compression level
			if (Distribution)
			{
				Zip.CompressionLevel = CompressionLevel.BestCompression;
			}

			// add the entire directory
			Zip.AddDirectory(ZipSourceDir, ZipWorkingDir);

			// Update permissions to be UNIX-style
			// Modify the file attributes of any added file to unix format
			foreach (ZipEntry E in Zip.Entries)
			{
				const byte FileAttributePlatform_NTFS = 0x0A;
				const byte FileAttributePlatform_UNIX = 0x03;
				const byte FileAttributePlatform_FAT = 0x00;

				const int UNIX_FILETYPE_NORMAL_FILE = 0x8000;
				//const int UNIX_FILETYPE_SOCKET = 0xC000;
				//const int UNIX_FILETYPE_SYMLINK = 0xA000;
				//const int UNIX_FILETYPE_BLOCKSPECIAL = 0x6000;
				const int UNIX_FILETYPE_DIRECTORY = 0x4000;
				//const int UNIX_FILETYPE_CHARSPECIAL = 0x2000;
				//const int UNIX_FILETYPE_FIFO = 0x1000;

				const int UNIX_EXEC = 1;
				const int UNIX_WRITE = 2;
				const int UNIX_READ = 4;


				int MyPermissions = UNIX_READ | UNIX_WRITE;
				int OtherPermissions = UNIX_READ;

				int PlatformEncodedBy = (E.VersionMadeBy >> 8) & 0xFF;
				int LowerBits = 0;

				// Try to preserve read-only if it was set
				bool bIsDirectory = E.IsDirectory;

				// Check to see if this 
				bool bIsExecutable = false;
				if (Path.GetFileNameWithoutExtension(E.FileName).Equals(GameName, StringComparison.InvariantCultureIgnoreCase))
				{
					bIsExecutable = true;
				}

				if (bIsExecutable)
				{
					// The executable will be encrypted in the final distribution IPA and will compress very poorly, so keeping it
					// uncompressed gives a better indicator of IPA size for our distro builds
					E.CompressionLevel = CompressionLevel.None;
				}

				if ((PlatformEncodedBy == FileAttributePlatform_NTFS) || (PlatformEncodedBy == FileAttributePlatform_FAT))
				{
					FileAttributes OldAttributes = E.Attributes;
					//LowerBits = ((int)E.Attributes) & 0xFFFF;

					if ((OldAttributes & FileAttributes.Directory) != 0)
					{
						bIsDirectory = true;
					}

					// Permissions
					if ((OldAttributes & FileAttributes.ReadOnly) != 0)
					{
						MyPermissions &= ~UNIX_WRITE;
						OtherPermissions &= ~UNIX_WRITE;
					}
				}

				if (bIsDirectory || bIsExecutable)
				{
					MyPermissions |= UNIX_EXEC;
					OtherPermissions |= UNIX_EXEC;
				}

				// Re-jigger the external file attributes to UNIX style if they're not already that way
				if (PlatformEncodedBy != FileAttributePlatform_UNIX)
				{
					int NewAttributes = bIsDirectory ? UNIX_FILETYPE_DIRECTORY : UNIX_FILETYPE_NORMAL_FILE;

					NewAttributes |= (MyPermissions << 6);
					NewAttributes |= (OtherPermissions << 3);
					NewAttributes |= (OtherPermissions << 0);

					// Now modify the properties
					E.AdjustExternalFileAttributes(FileAttributePlatform_UNIX, (NewAttributes << 16) | LowerBits);
				}
			}

			// Save it out
			Zip.Save(IPAName);
		}
	}

	public override void GetFilesToDeployOrStage(ProjectParams Params, DeploymentContext SC)
	{
		//		if (UnrealBuildTool.BuildHostPlatform.Current.Platform != UnrealTargetPlatform.Mac)
		{
			// copy the icons/launch screens from the engine
			{
				string SourcePath = CombinePaths(SC.LocalRoot, "Engine", "Build", "IOS", "Resources", "Graphics");
				SC.StageFiles(StagedFileType.NonUFS, SourcePath, "*.png", false, null, "", true, false);
			}

			// copy any additional framework assets that will be needed at runtime
			{
				string SourcePath = CombinePaths( ( SC.IsCodeBasedProject ? SC.ProjectRoot : SC.LocalRoot + "\\Engine" ), "Intermediate", "IOS", "FrameworkAssets" );
				if ( Directory.Exists( SourcePath ) )
				{
					SC.StageFiles( StagedFileType.NonUFS, SourcePath, "*.*", true, null, "", true, false );
				}
			}

			// copy the icons/launch screens from the game (may stomp the engine copies)
			{
				string SourcePath = CombinePaths(SC.ProjectRoot, "Build", "IOS", "Resources", "Graphics");
				SC.StageFiles(StagedFileType.NonUFS, SourcePath, "*.png", false, null, "", true, false);
			}

			// copy the plist (only if code signing, as it's protected by the code sign blob in the executable and can't be modified independently)
			if (GetCodeSignDesirability(Params))
			{
				string SourcePath = CombinePaths((SC.IsCodeBasedProject ? SC.ProjectRoot : SC.LocalRoot + "/Engine"), "Intermediate", PlatformName);
				string TargetPListFile = Path.Combine(SourcePath, (SC.IsCodeBasedProject ? SC.ShortProjectName : "UE4Game") + "-Info.plist");
//				if (!File.Exists(TargetPListFile))
				{
					// ensure the plist, entitlements, and provision files are properly copied
					Console.WriteLine("CookPlat {0}, this {1}", GetCookPlatform(false, false, ""), ToString());
					GetDeployHandler().GeneratePList((SC.IsCodeBasedProject ? SC.ProjectRoot : SC.LocalRoot + "/Engine"), !SC.IsCodeBasedProject, (SC.IsCodeBasedProject ? SC.ShortProjectName : "UE4Game"), SC.ShortProjectName, SC.LocalRoot + "/Engine", (SC.IsCodeBasedProject ? SC.ProjectRoot : SC.LocalRoot + "/Engine") + "/Binaries/" + PlatformName + "/Payload/" + (SC.IsCodeBasedProject ? SC.ShortProjectName : "UE4Game") + ".app");
				}

				SC.StageFiles(StagedFileType.NonUFS, SourcePath, Path.GetFileName(TargetPListFile), false, null, "", false, false, "Info.plist");
			}
		}

		// copy the movies from the project
		{
			SC.StageFiles(StagedFileType.NonUFS, CombinePaths(SC.ProjectRoot, "Build/IOS/Resources/Movies"), "*", false, null, "", true, false);
			SC.StageFiles(StagedFileType.NonUFS, CombinePaths(SC.ProjectRoot, "Content/Movies"), "*", true, null, "", true, false);
		}
	}

	public override void GetFilesToArchive(ProjectParams Params, DeploymentContext SC)
	{
		if (SC.StageTargetConfigurations.Count != 1)
		{
			throw new AutomationException("iOS is currently only able to package one target configuration at a time, but StageTargetConfigurations contained {0} configurations", SC.StageTargetConfigurations.Count);
		}
		var TargetConfiguration = SC.StageTargetConfigurations[0];
		var ProjectIPA = MakeIPAFileName( TargetConfiguration, Params );

		// verify the .ipa exists
		if (!FileExists(ProjectIPA))
		{
			throw new AutomationException("ARCHIVE FAILED - {0} was not found", ProjectIPA);
		}

		SC.ArchiveFiles(Path.GetDirectoryName(ProjectIPA), Path.GetFileName(ProjectIPA));
	}

	public override bool RetrieveDeployedManifests(ProjectParams Params, DeploymentContext SC, out List<string> UFSManifests, out List<string> NonUFSManifests)
	{
		bool Result = true;
		UFSManifests = new List<string>();
		NonUFSManifests = new List<string>();
		var DeployServer = CombinePaths(CmdEnv.LocalRoot, "Engine/Binaries/DotNET/IOS/DeploymentServer.exe");
		try
		{
			var TargetConfiguration = SC.StageTargetConfigurations[0];
			string BundleIdentifier = "";
			if (File.Exists(Params.BaseStageDirectory + "/" + PlatformName + "/Info.plist"))
			{
				string Contents = File.ReadAllText(SC.StageDirectory + "/Info.plist");
				int Pos = Contents.IndexOf("CFBundleIdentifier");
				Pos = Contents.IndexOf("<string>", Pos) + 8;
				int EndPos = Contents.IndexOf("</string>", Pos);
				BundleIdentifier = Contents.Substring(Pos, EndPos - Pos);
			}
			RunAndLog(CmdEnv, DeployServer, "Backup -file \"" + CombinePaths(Params.BaseStageDirectory, PlatformName, DeploymentContext.UFSDeployedManifestFileName) + "\" -file \"" + CombinePaths(Params.BaseStageDirectory, PlatformName, DeploymentContext.NonUFSDeployedManifestFileName) + "\"" + (String.IsNullOrEmpty(Params.Device) ? "" : " -device " + Params.Device.Substring(4)) + " -bundle " + BundleIdentifier);

			string[] ManifestFiles = Directory.GetFiles(CombinePaths(Params.BaseStageDirectory, PlatformName), "*_Manifest_UFS*.txt");
			UFSManifests.AddRange(ManifestFiles);

			ManifestFiles = Directory.GetFiles(CombinePaths(Params.BaseStageDirectory, PlatformName), "*_Manifest_NonUFS*.txt");
			NonUFSManifests.AddRange(ManifestFiles);
		}
		catch (System.Exception)
		{
			// delete any files that did get copied
			string[] Manifests = Directory.GetFiles(CombinePaths(Params.BaseStageDirectory, PlatformName), "*_Manifest_*.txt");
			foreach (string Manifest in Manifests)
			{
				File.Delete(Manifest);
			}
			Result = false;
		}

		return Result;
	}

	public override void Deploy(ProjectParams Params, DeploymentContext SC)
    {
		if (SC.StageTargetConfigurations.Count != 1)
		{
			throw new AutomationException ("iOS is currently only able to package one target configuration at a time, but StageTargetConfigurations contained {0} configurations", SC.StageTargetConfigurations.Count);
		}
		if (Params.Distribution)
		{
			throw new AutomationException("iOS cannot deploy a package made for distribution.");
		}
		var TargetConfiguration = SC.StageTargetConfigurations[0];
		var ProjectIPA = MakeIPAFileName(TargetConfiguration, Params);
		var StagedIPA = SC.StageDirectory + "\\" + Path.GetFileName(ProjectIPA);

		// verify the .ipa exists
		if (!FileExists(StagedIPA))
		{
			StagedIPA = ProjectIPA;
			if(!FileExists(StagedIPA))
			{
				throw new AutomationException("DEPLOY FAILED - {0} was not found", ProjectIPA);
			}
		}

		// if iterative deploy, determine the file delta
		string BundleIdentifier = "";
		bool bNeedsIPA = true;
		if (Params.IterativeDeploy)
		{
			if (File.Exists(Params.BaseStageDirectory + "/" + PlatformName + "/Info.plist"))
			{
				string Contents = File.ReadAllText(SC.StageDirectory + "/Info.plist");
				int Pos = Contents.IndexOf("CFBundleIdentifier");
				Pos = Contents.IndexOf("<string>", Pos) + 8;
				int EndPos = Contents.IndexOf("</string>", Pos);
				BundleIdentifier = Contents.Substring(Pos, EndPos - Pos);
			}

			// check to determine if we need to update the IPA
			String NonUFSManifestPath = SC.GetNonUFSDeploymentDeltaPath();
			if (File.Exists(NonUFSManifestPath))
			{
				string NonUFSFiles = File.ReadAllText(NonUFSManifestPath);
				string[] Lines = NonUFSFiles.Split('\n');
				bNeedsIPA = Lines.Length > 0 && !string.IsNullOrWhiteSpace(Lines[0]);
			}
		}

		// Add a commandline for this deploy, if the config allows it.
		string AdditionalCommandline = (Params.FileServer || Params.CookOnTheFly) ? "" : (" -additionalcommandline " + "\"" + Params.RunCommandline + "\"");

		// deploy the .ipa
		var DeployServer = CombinePaths(CmdEnv.LocalRoot, "Engine/Binaries/DotNET/IOS/DeploymentServer.exe");

		// check for it in the stage directory
		string CurrentDir = Directory.GetCurrentDirectory();
		Directory.SetCurrentDirectory(CombinePaths(CmdEnv.LocalRoot, "Engine/Binaries/DotNET/IOS/"));
		if (!Params.IterativeDeploy || bCreatedIPA || bNeedsIPA)
		{
			RunAndLog(CmdEnv, DeployServer, "Install -ipa \"" + Path.GetFullPath(StagedIPA) + "\"" + (String.IsNullOrEmpty(Params.Device) ? "" : " -device " + Params.Device.Substring(4)) + AdditionalCommandline);
		}
		if (Params.IterativeDeploy)
		{
			// push over the changed files
			RunAndLog(CmdEnv, DeployServer, "Deploy -manifest \"" + CombinePaths(Params.BaseStageDirectory, PlatformName, DeploymentContext.UFSDeployDeltaFileName) + "\"" + (String.IsNullOrEmpty(Params.Device) ? "" : " -device " + Params.Device.Substring(4)) + AdditionalCommandline + " -bundle " + BundleIdentifier);
		}
		Directory.SetCurrentDirectory (CurrentDir);
        PrintRunTime();
    }

	public override string GetCookPlatform(bool bDedicatedServer, bool bIsClientOnly, string CookFlavor)
	{
		return "IOS";
	}

	public override bool DeployPakInternalLowerCaseFilenames()
	{
		return false;
	}

	public override bool DeployLowerCaseFilenames(bool bUFSFile)
	{
		// we shouldn't modify the case on files like Info.plist or the icons
		return bUFSFile;
	}

	public override string LocalPathToTargetPath(string LocalPath, string LocalRoot)
	{
		return LocalPath.Replace("\\", "/").Replace(LocalRoot, "../../..");
	}

	public override bool IsSupported { get { return true; } }

	public override bool LaunchViaUFE { get { return UnrealBuildTool.BuildHostPlatform.Current.Platform != UnrealTargetPlatform.Mac; } }

	public override bool UseAbsLog
	{
		get
		{
			return !LaunchViaUFE;
		}
	}

	public override string Remap(string Dest)
	{
		return "cookeddata/" + Dest;
	}
    public override List<string> GetDebugFileExtentions()
    {
        return new List<string> { ".dsym" };
    }

	public override ProcessResult RunClient(ERunOptions ClientRunFlags, string ClientApp, string ClientCmdLine, ProjectParams Params)
	{
		if (UnrealBuildTool.BuildHostPlatform.Current.Platform == UnrealTargetPlatform.Mac)
		{
			/*			string AppDirectory = string.Format("{0}/Payload/{1}.app",
				Path.GetDirectoryName(Params.ProjectGameExeFilename), 
				Path.GetFileNameWithoutExtension(Params.ProjectGameExeFilename));
			string GameName = Path.GetFileNameWithoutExtension (ClientApp);
			if (GameName.Contains ("-IOS-"))
			{
				GameName = GameName.Substring (0, GameName.IndexOf ("-IOS-"));
			}
			string GameApp = AppDirectory + "/" + GameName;
			bWasGenerated = false;
			XcodeProj = EnsureXcodeProjectExists (Params.RawProjectPath, CmdEnv.LocalRoot, Params.ShortProjectName, GetDirectoryName(Params.RawProjectPath), Params.IsCodeBasedProject, out bWasGenerated);
			string Arguments = "UBT_NO_POST_DEPLOY=true /usr/bin/xcrun xcodebuild test -project \"" + XcodeProj + "\"";
			Arguments += " -scheme '";
			Arguments += GameName;
			Arguments += " - iOS'";
			Arguments += " -configuration " + Params.ClientConfigsToBuild [0].ToString();
			Arguments += " -destination 'platform=iOS,id=" + Params.Device.Substring(4) + "'";
			Arguments += " TEST_HOST=\"";
			Arguments += GameApp;
			Arguments += "\" BUNDLE_LOADER=\"";
			Arguments += GameApp + "\"";*/
			string BundleIdentifier = "";
			if (File.Exists(Params.BaseStageDirectory + "/"+ PlatformName + "/Info.plist"))
			{
				string Contents = File.ReadAllText(Params.BaseStageDirectory + "/" + PlatformName + "/Info.plist");
				int Pos = Contents.IndexOf("CFBundleIdentifier");
				Pos = Contents.IndexOf("<string>", Pos) + 8;
				int EndPos = Contents.IndexOf("</string>", Pos);
				BundleIdentifier = Contents.Substring(Pos, EndPos - Pos);
			}
			string Arguments = "/usr/bin/instruments";
			Arguments += " -w '" + Params.Device.Substring (4) + "'";
			Arguments += " -t 'Activity Monitor'";
			Arguments += " -D \"" + Params.BaseStageDirectory + "/" + PlatformName + "/launch.trace\"";
			Arguments += " '" + BundleIdentifier + "'";
			ProcessResult ClientProcess = Run ("/usr/bin/env", Arguments, null, ClientRunFlags | ERunOptions.NoWaitForExit);
			return ClientProcess;
		}
		else
		{
			ProcessResult Result = new ProcessResult("DummyApp", null, false, null);
			Result.ExitCode = 0;
			return Result;
		}
	}

	public override void PostRunClient(ProcessResult Result, ProjectParams Params)
	{
		if (UnrealBuildTool.BuildHostPlatform.Current.Platform == UnrealTargetPlatform.Mac)
		{
			string LaunchTracePath = Params.BaseStageDirectory + "/" + PlatformName + "/launch.trace";
			Console.WriteLine ("Deleting " + LaunchTracePath);
			if (Directory.Exists(LaunchTracePath))
			{
				Directory.Delete (LaunchTracePath, true);
			}

			switch (Result.ExitCode)
			{
				case 253:
                    throw new AutomationException(ExitCode.Error_DeviceNotSetupForDevelopment, "Launch Failure");
				case 255:
                    throw new AutomationException(ExitCode.Error_DeviceOSNewerThanSDK, "Launch Failure");
			}
		}
	}

	private static int GetChunkCount(ProjectParams Params, DeploymentContext SC)
	{
		var ChunkListFilename = GetChunkPakManifestListFilename(Params, SC);
		var ChunkArray = ReadAllLines(ChunkListFilename);
		return ChunkArray.Length;
	}

	private static string GetChunkPakManifestListFilename(ProjectParams Params, DeploymentContext SC)
	{
		return CombinePaths(GetTmpPackagingPath(Params, SC), "pakchunklist.txt");
	}

	private static string GetTmpPackagingPath(ProjectParams Params, DeploymentContext SC)
	{
		return CombinePaths(Path.GetDirectoryName(Params.RawProjectPath.FullName), "Saved", "TmpPackaging", SC.StageTargetPlatform.GetCookPlatform(SC.DedicatedServer, false, Params.CookFlavor));
	}

	private static StringBuilder AppendKeyValue(StringBuilder Text, string Key, object Value, int Level)
	{
		// create indent level
		string Indent = "";
		for (int i = 0; i < Level; ++i)
		{
			Indent += "\t";
		}

		// output key if we have one
		if (Key != null)
		{
			Text.AppendLine (Indent + "<key>" + Key + "</key>");
		}

		// output value
		if (Value is Array)
		{
			Text.AppendLine (Indent + "<array>");
			Array ValArray = Value as Array;
			foreach (var Item in ValArray)
			{
				AppendKeyValue (Text, null, Item, Level + 1);
			}
			Text.AppendLine (Indent + "</array>");
		}
		else if (Value is Dictionary<string, object>)
		{
			Text.AppendLine (Indent + "<dict>");
			Dictionary<string,object> ValDict = Value as Dictionary<string, object>;
			foreach (var Item in ValDict)
			{
				AppendKeyValue (Text, Item.Key, Item.Value, Level + 1);
			}
			Text.AppendLine (Indent + "</dict>");
		}
		else if (Value is string)
		{
			Text.AppendLine (Indent + "<string>" + Value + "</string>");
		}
		else if (Value is bool)
		{
			if ((bool)Value == true)
			{
				Text.AppendLine (Indent + "<true/>");
			}
			else
			{
				Text.AppendLine (Indent + "<false/>");
			}
		}
		else
		{
			Console.WriteLine ("PLIST: Unknown array item type");
		}
		return Text;
	}

	private static void GeneratePlist(Dictionary<string, object> KeyValues, string PlistFile)
	{
		// generate the plist file
		StringBuilder Text = new StringBuilder();

		// boiler plate top
		Text.AppendLine("<?xml version=\"1.0\" encoding=\"UTF-8\"?>");
		Text.AppendLine("<!DOCTYPE plist PUBLIC \"-//Apple//DTD PLIST 1.0//EN\" \"http://www.apple.com/DTDs/PropertyList-1.0.dtd\">");
		Text.AppendLine("<plist version=\"1.0\">");
		Text.AppendLine("<dict>");

		foreach (var KeyValue in KeyValues)
		{
			AppendKeyValue(Text, KeyValue.Key, KeyValue.Value, 1);
		}
		Text.AppendLine("</dict>");
		Text.AppendLine("</plist>");

		// write the file out
		if (!Directory.Exists(Path.GetDirectoryName(PlistFile)))
		{
			Directory.CreateDirectory(Path.GetDirectoryName(PlistFile));
		}
		File.WriteAllText(PlistFile, Text.ToString());
	}

	private static void GenerateAssetPlist(string BundleIdentifier, string[] Tags, string AssetDir)
	{
		Dictionary<string, object> KeyValues = new Dictionary<string, object> ();
		KeyValues.Add ("CFBundleIdentifier", BundleIdentifier);
		KeyValues.Add ("Tags", Tags);
		GeneratePlist(KeyValues, CombinePaths(AssetDir, "Info.plist"));
	}

	private static void GenerateAssetPackManifestPlist(KeyValuePair<string, string>[] ChunkData, string AssetDir)
	{
		Dictionary<string, object>[] Resources = new Dictionary<string, object>[ChunkData.Length];
		for (int i = 0; i < ChunkData.Length; ++i)
		{
			Dictionary<string, object> Data = new Dictionary<string, object> ();
			Data.Add ("URL", CombinePaths ("OnDemandResources", ChunkData[i].Value));
			Data.Add ("bundleKey", ChunkData [i].Key);
			Data.Add ("isStreamable", false);
			Resources [i] = Data;
		}

		Dictionary<string, object> KeyValues = new Dictionary<string, object> ();
		KeyValues.Add ("resources", Resources);
		GeneratePlist(KeyValues, CombinePaths(AssetDir, "AssetPackManifest.plist"));
	}

	private static void GenerateOnDemandResourcesPlist(KeyValuePair<string, string>[] ChunkData, string AssetDir)
	{
		Dictionary<string, object> RequestTags = new Dictionary<string, object> ();
		Dictionary<string, object> AssetPacks = new Dictionary<string, object> ();
		Dictionary<string, object> Requests = new Dictionary<string, object> ();
		for (int i = 0; i < ChunkData.Length; ++i)
		{
			string ChunkName = "Chunk" + (i + 1).ToString ();
			RequestTags.Add (ChunkName, new string[] { ChunkData [i].Key });
			AssetPacks.Add (ChunkData [i].Key, new string[] { ("pak" + ChunkName + "-ios.pak").ToLowerInvariant () });
			Dictionary<string, object> Packs = new Dictionary<string, object> ();
			Packs.Add ("NSAssetPacks", new string[] { ChunkData [i].Key });
			Requests.Add (ChunkName, Packs);
		}

		Dictionary<string, object> KeyValues = new Dictionary<string, object> ();
		KeyValues.Add ("NSBundleRequestTags", RequestTags);
		KeyValues.Add ("NSBundleResourceRequestAssetPacks", AssetPacks);
		KeyValues.Add ("NSBundleResourceRequestTags", Requests);
		GeneratePlist(KeyValues, CombinePaths(AssetDir, "OnDemandResources.plist"));
	}

	public override void PostStagingFileCopy(ProjectParams Params, DeploymentContext SC)
	{
		if (Params.CreateChunkInstall)
		{
			// get the bundle identifier
			string BundleIdentifier = "";
			if (File.Exists(Params.BaseStageDirectory + "/" + PlatformName + "/Info.plist"))
			{
				string Contents = File.ReadAllText(SC.StageDirectory + "/Info.plist");
				int Pos = Contents.IndexOf("CFBundleIdentifier");
				Pos = Contents.IndexOf("<string>", Pos) + 8;
				int EndPos = Contents.IndexOf("</string>", Pos);
				BundleIdentifier = Contents.Substring(Pos, EndPos - Pos);
			}

			// generate the ODR resources
			// create the ODR directory
			string DestSubdir = SC.StageDirectory + "/OnDemandResources";
			if (!Directory.Exists(DestSubdir))
			{
				Directory.CreateDirectory(DestSubdir);
			}

			// read the chunk list and generate the data
			var ChunkCount = GetChunkCount(Params, SC);
			var ChunkData = new KeyValuePair<string, string>[ChunkCount - 1];
			for (int i = 1; i < ChunkCount; ++i)
			{
				// chunk name
				string ChunkName = "Chunk" + i.ToString ();

				// asset name
				string AssetPack = BundleIdentifier + ".Chunk" + i.ToString () + ".assetpack";

				// bundle key
				byte[] bytes = new byte[ChunkName.Length * sizeof(char)];
				System.Buffer.BlockCopy(ChunkName.ToCharArray(), 0, bytes, 0, bytes.Length);
				string BundleKey = BundleIdentifier + ".asset-pack-" + BitConverter.ToString(System.Security.Cryptography.MD5.Create().ComputeHash(bytes)).Replace("-", string.Empty);

				// add to chunk data
				ChunkData[i-1] = new KeyValuePair<string, string>(BundleKey, AssetPack);

				// create the sub directory
				string AssetDir = CombinePaths (DestSubdir, AssetPack);
				if (!Directory.Exists(AssetDir))
				{
					Directory.CreateDirectory(AssetDir);
				}

				// generate the Info.plist for each ODR bundle (each chunk for install past 0)
				GenerateAssetPlist (BundleKey, new string[] { ChunkName }, AssetDir);

				// copy the files to the OnDemandResources directory
				string PakName = "pakchunk" + i.ToString ();
				string FileName =  PakName + "-" + PlatformName.ToLower() + ".pak";
				string P4Change = "UnknownCL";
				string P4Branch = "UnknownBranch";
				if (CommandUtils.P4Enabled)
				{
					P4Change = CommandUtils.P4Env.ChangelistString;
					P4Branch = CommandUtils.P4Env.BuildRootEscaped;
				}
				string ChunkInstallBasePath = CombinePaths(SC.ProjectRoot, "ChunkInstall", SC.FinalCookPlatform);
				string RawDataPath = CombinePaths(ChunkInstallBasePath, P4Branch + "-CL-" + P4Change, PakName);
				string RawDataPakPath = CombinePaths(RawDataPath, PakName + "-" + SC.FinalCookPlatform + ".pak");
				string DestFile = CombinePaths (AssetDir, FileName);
				CopyFile (RawDataPakPath, DestFile);
			}

			// generate the AssetPackManifest.plist
			GenerateAssetPackManifestPlist (ChunkData, SC.StageDirectory);

			// generate the OnDemandResources.plist
			GenerateOnDemandResourcesPlist (ChunkData, SC.StageDirectory);
		}
	}

	public override bool StageMovies
	{
		get { return false; }
	}

	public override bool RequiresPackageToDeploy
	{
		get { return true; }
	}

	public override List<string> GetFilesForCRCCheck()
	{
		List<string> FileList = base.GetFilesForCRCCheck();
		FileList.Add("Info.plist");
		return FileList;
	}

	#region Hooks

	public override void PreBuildAgenda(UE4Build Build, UE4Build.BuildAgenda Agenda)
	{
		if (UnrealBuildTool.BuildHostPlatform.Current.Platform != UnrealTargetPlatform.Mac)
		{
			Agenda.DotNetProjects.Add(@"Engine\Source\Programs\IOS\MobileDeviceInterface\MobileDeviceInterface.csproj");
			Agenda.DotNetProjects.Add(@"Engine\Source\Programs\IOS\iPhonePackager\iPhonePackager.csproj");
			Agenda.DotNetProjects.Add(@"Engine\Source\Programs\IOS\DeploymentServer\DeploymentServer.csproj");
		}
	}

	#endregion
}<|MERGE_RESOLUTION|>--- conflicted
+++ resolved
@@ -227,36 +227,22 @@
 		if (String.IsNullOrEmpty(Params.Provision))
 		{
 			UnrealBuildTool.IOSPlatform BuildPlat = UEBuildPlatform.GetBuildPlatform(UnrealTargetPlatform.IOS) as UnrealBuildTool.IOSPlatform;
-<<<<<<< HEAD
-			BuildPlat.SetUpProjectEnvironment(UnrealTargetPlatform.IOS);
-			Params.Provision = UnrealBuildTool.IOSPlatform.MobileProvision;
-=======
 			UnrealBuildTool.IOSPlatformContext BuildPlatContext = (IOSPlatformContext)BuildPlat.CreateContext(Params.RawProjectPath);
 			BuildPlatContext.SetUpProjectEnvironment();
 			Params.Provision = BuildPlatContext.MobileProvision;
->>>>>>> 73f66985
 		}
 		if (String.IsNullOrEmpty(Params.Certificate))
 		{
 			UnrealBuildTool.IOSPlatform BuildPlat = UEBuildPlatform.GetBuildPlatform(UnrealTargetPlatform.IOS) as UnrealBuildTool.IOSPlatform;
-<<<<<<< HEAD
-			BuildPlat.SetUpProjectEnvironment(UnrealTargetPlatform.IOS);
-			Params.Certificate = UnrealBuildTool.IOSPlatform.SigningCertificate;
-=======
 			UnrealBuildTool.IOSPlatformContext BuildPlatContext = (IOSPlatformContext)BuildPlat.CreateContext(Params.RawProjectPath);
 			BuildPlatContext.SetUpProjectEnvironment();
 			Params.Certificate = BuildPlatContext.SigningCertificate;
->>>>>>> 73f66985
 		}
 
 		var TargetConfiguration = SC.StageTargetConfigurations[0];
 
 		// Scheme name and configuration for code signing with Xcode project
-<<<<<<< HEAD
-		string SchemeName = Params.IsCodeBasedProject ? Path.GetFileNameWithoutExtension(Params.RawProjectPath) : "UE4";
-=======
 		string SchemeName = Params.IsCodeBasedProject ? Params.RawProjectPath.GetFileNameWithoutExtension() : "UE4";
->>>>>>> 73f66985
 		string SchemeConfiguration = TargetConfiguration.ToString();
 		if (Params.Client)
 		{
@@ -428,11 +414,7 @@
 				bCreatedIPA = true;
 
 				// code sign the app
-<<<<<<< HEAD
-				CodeSign(Path.GetDirectoryName(Params.ProjectGameExeFilename), Params.IsCodeBasedProject ? Params.ShortProjectName : Path.GetFileNameWithoutExtension(Params.ProjectGameExeFilename), Params.RawProjectPath, SC.StageTargetConfigurations[0], SC.LocalRoot, Params.ShortProjectName, Path.GetDirectoryName(Params.RawProjectPath), SC.IsCodeBasedProject, Params.Distribution, Params.Provision, Params.Certificate, SchemeName, SchemeConfiguration);
-=======
 				CodeSign(Path.GetDirectoryName(Params.ProjectGameExeFilename), Params.IsCodeBasedProject ? Params.ShortProjectName : Path.GetFileNameWithoutExtension(Params.ProjectGameExeFilename), Params.RawProjectPath, SC.StageTargetConfigurations[0], SC.LocalRoot, Params.ShortProjectName, Path.GetDirectoryName(Params.RawProjectPath.FullName), SC.IsCodeBasedProject, Params.Distribution, Params.Provision, Params.Certificate, SchemeName, SchemeConfiguration);
->>>>>>> 73f66985
 
 				// now generate the ipa
 				PackageIPA(Path.GetDirectoryName(Params.ProjectGameExeFilename), Params.IsCodeBasedProject ? Params.ShortProjectName : Path.GetFileNameWithoutExtension(Params.ProjectGameExeFilename), Params.ShortProjectName, Path.GetDirectoryName(Params.RawProjectPath.FullName), SC.StageTargetConfigurations[0], Params.Distribution);
@@ -446,13 +428,8 @@
 	{
 		// first check for ue4.xcodeproj
 		bWasGenerated = false;
-<<<<<<< HEAD
-		string RawProjectDir = Path.GetDirectoryName(RawProjectPath);
-		string XcodeProj = RawProjectPath.Replace(".uproject", "_IOS.xcworkspace");
-=======
 		string RawProjectDir = RawProjectPath.Directory.FullName;
 		string XcodeProj = RawProjectPath.FullName.Replace(".uproject", "_" + PlatformName + ".xcworkspace");
->>>>>>> 73f66985
 		if (!Directory.Exists(RawProjectDir + "/Source") && !Directory.Exists(RawProjectDir + "/Intermediate/Source"))
 		{
 			XcodeProj = CombinePaths(CmdEnv.LocalRoot, "Engine", Path.GetFileName(XcodeProj));
@@ -483,11 +460,7 @@
 		return XcodeProj;
 	}
 
-<<<<<<< HEAD
-	private void CodeSign(string BaseDirectory, string GameName, string RawProjectPath, UnrealTargetConfiguration TargetConfig, string LocalRoot, string ProjectName, string ProjectDirectory, bool IsCode, bool Distribution = false, string Provision = null, string Certificate = null, string SchemeName = null, string SchemeConfiguration = null)
-=======
 	private void CodeSign(string BaseDirectory, string GameName, FileReference RawProjectPath, UnrealTargetConfiguration TargetConfig, string LocalRoot, string ProjectName, string ProjectDirectory, bool IsCode, bool Distribution = false, string Provision = null, string Certificate = null, string SchemeName = null, string SchemeConfiguration = null)
->>>>>>> 73f66985
 	{
 		// check for the proper xcodeproject
 		bool bWasGenerated = false;
@@ -499,13 +472,8 @@
 		Arguments += SchemeName != null ? SchemeName : GameName;
 		Arguments += "'";
 		Arguments += " -configuration \"" + (SchemeConfiguration != null ? SchemeConfiguration : TargetConfig.ToString()) + "\"";
-<<<<<<< HEAD
-		Arguments += " -destination generic/platform=iOS";
-		Arguments += " -sdk iphoneos";
-=======
 		Arguments += " -destination generic/platform=" + (PlatformName == "TVOS" ? "tvOS" : "iOS");
 		Arguments += " -sdk " + SDKName;
->>>>>>> 73f66985
 		if (!string.IsNullOrEmpty(Certificate))
 		{
 			Arguments += " CODE_SIGN_IDENTITY=\"" + Certificate + "\"";
