﻿// Copyright 1998-2014 Epic Games, Inc. All Rights Reserved.
using System;
using System.Collections.Generic;
using System.Linq;
using System.Text;
using System.Text.RegularExpressions;
using System.IO;
using System.Diagnostics;
using AutomationTool;
using UnrealBuildTool;


public abstract class BaseLinuxPlatform : Platform
{
    static Regex deviceRegex = new Regex(@"linux@([A-Za-z0-9\.\-]+)[\+]?");
    static Regex usernameRegex = new Regex(@"\\([a-z_][a-z0-9_]{0,30})@");
    static String keyPath = CombinePaths(Environment.GetFolderPath(Environment.SpecialFolder.UserProfile), "/UE4SSHKeys");
    static String pscpPath = CombinePaths(Environment.GetEnvironmentVariable("LINUX_ROOT"), "bin/PSCP.exe");
    static String plinkPath = CombinePaths(Environment.GetEnvironmentVariable("LINUX_ROOT"), "bin/PLINK.exe");

	public BaseLinuxPlatform(UnrealTargetPlatform P)
		: base(P)
	{ 
	}

	public override void GetFilesToDeployOrStage(ProjectParams Params, DeploymentContext SC)
	{
        if (SC.bStageCrashReporter)
        {
            SC.StageFiles(StagedFileType.NonUFS, CombinePaths(SC.LocalRoot, "Engine/Binaries", SC.PlatformDir), "CrashReportClient", false);
        }

        // assume that we always have to deploy Steam (FIXME: should be automatic)
		{
<<<<<<< HEAD
			string SteamVersion = "Steamv128";
=======
			string SteamVersion = "Steamv129";
>>>>>>> ed5a1010

			// Check if the Steam directory exists. We need it for Steam controller support, so we include it whenever we can.
			if (Directory.Exists(CommandUtils.CombinePaths(SC.LocalRoot, "Engine/Binaries/ThirdParty/Steamworks/" + SteamVersion)))
			{
				SC.StageFiles(StagedFileType.NonUFS, CombinePaths(SC.LocalRoot, "Engine/Binaries/ThirdParty/Steamworks/" + SteamVersion, SC.PlatformDir), "libsteam_api.so", false, null, CombinePaths("Engine/Binaries", SC.PlatformDir));
			}

			SC.StageFiles(StagedFileType.NonUFS, CombinePaths(SC.LocalRoot, "Engine/Config"), "controller.vdf", false, null, CommandUtils.CombinePaths(SC.RelativeProjectRootForStage, "Saved/Config"));
		}

        // assume that we always have to deploy OpenAL (FIXME: should be automatic)
        {
            SC.StageFiles(StagedFileType.NonUFS, CombinePaths(SC.LocalRoot, "Engine/Binaries/ThirdParty/OpenAL/", SC.PlatformDir), "libopenal.so.1", false, null, CombinePaths("Engine/Binaries", SC.PlatformDir));
        }

        SC.StageFiles(StagedFileType.NonUFS, CombinePaths(SC.ProjectRoot, "Content/Splash"), "Splash.bmp", false, null, null, true);
        SC.StageFiles(StagedFileType.NonUFS, CombinePaths(SC.LocalRoot, "Engine/Content/Localization"), "*.dat", true, null, null, false, !Params.Pak);

        List<string> Exes = GetExecutableNames(SC);

        foreach (var Exe in Exes)
        {

            if (Exe.StartsWith(CombinePaths(SC.RuntimeProjectRootDir, "Binaries", SC.PlatformDir)))
            {
                // remap the project root. For Rocket executables, rename the executable to the game name.
                if (Params.Rocket && Exe == Exes[0])
                {
                    SC.StageFiles(StagedFileType.NonUFS, CombinePaths(SC.ProjectRoot, "Binaries", SC.PlatformDir), Path.GetFileNameWithoutExtension(Exe), true, null, CommandUtils.CombinePaths(SC.RelativeProjectRootForStage, "Binaries", SC.PlatformDir), false, true, SC.ShortProjectName);
                }
                else
                {
                    SC.StageFiles(StagedFileType.NonUFS, CombinePaths(SC.ProjectRoot, "Binaries", SC.PlatformDir), Path.GetFileNameWithoutExtension(Exe), true, null, CommandUtils.CombinePaths(SC.RelativeProjectRootForStage, "Binaries", SC.PlatformDir), false);
                }
            }
            else if (Exe.StartsWith(CombinePaths(SC.RuntimeRootDir, "Engine/Binaries", SC.PlatformDir)))
            {
                // Move the executable for non-code rocket projects into the game directory, using the game name, so it can figure out the UProject to look for and is consitent with code projects.
                if (Params.Rocket && Exe == Exes[0])
                {
                    SC.StageFiles(StagedFileType.NonUFS, CombinePaths(SC.LocalRoot, "Engine/Binaries", SC.PlatformDir), Path.GetFileNameWithoutExtension(Exe), true, null, CommandUtils.CombinePaths(SC.RelativeProjectRootForStage, "Binaries", SC.PlatformDir), false, true, SC.ShortProjectName);
                }
                else
                {
                    SC.StageFiles(StagedFileType.NonUFS, CombinePaths(SC.LocalRoot, "Engine/Binaries", SC.PlatformDir), Path.GetFileNameWithoutExtension(Exe), true, null, null, false);
                }
            }
            else
            {
                throw new AutomationException("Can't stage the exe {0} because it doesn't start with {1} or {2}", Exe, CombinePaths(SC.RuntimeProjectRootDir, "Binaries", SC.PlatformDir), CombinePaths(SC.RuntimeRootDir, "Engine/Binaries", SC.PlatformDir));
            }
        }
    }

	public override string GetCookPlatform(bool bDedicatedServer, bool bIsClientOnly, string CookFlavor)
	{
        const string NoEditorCookPlatform = "LinuxNoEditor";
        const string ServerCookPlatform = "LinuxServer";
        const string ClientCookPlatform = "LinuxClient";

        if (bDedicatedServer)
        {
            return ServerCookPlatform;
        }
        else if (bIsClientOnly)
        {
            return ClientCookPlatform;
        }
        else
        {
            return NoEditorCookPlatform;
        }
    }

    /// <summary>
    /// return true if we need to change the case of filenames outside of pak files
    /// </summary>
    /// <returns></returns>
    public override bool DeployLowerCaseFilenames(bool bUFSFile)
    {
        return false;
    }

    /// <summary>
    /// Deploy the application on the current platform
    /// </summary>
    /// <param name="Params"></param>
    /// <param name="SC"></param>
    public override void Deploy(ProjectParams Params, DeploymentContext SC)
    {
        if (!String.IsNullOrEmpty(Params.ServerDeviceAddress))
        {
            string sourcePath = CombinePaths(Params.BaseStageDirectory, GetCookPlatform(Params.DedicatedServer,false,""));
            string destPath = Params.DeviceUsername + "@" + Params.ServerDeviceAddress + ":.";
            RunAndLog(CmdEnv, pscpPath, String.Format("-batch -i {0} -r {1} {2}", Params.DevicePassword, sourcePath, destPath));

            List<string> Exes = GetExecutableNames(SC);

            string binPath = CombinePaths(GetCookPlatform(Params.DedicatedServer, false, ""), SC.RelativeProjectRootForStage, "Binaries", SC.PlatformDir, Path.GetFileName(Exes[0])).Replace("\\", "/");
            string iconPath = CombinePaths(GetCookPlatform(Params.DedicatedServer, false, ""), SC.RelativeProjectRootForStage, SC.ShortProjectName + ".png").Replace("\\", "/");

            string DesiredGLVersion = "4.3";

            // Begin Bash Shell Script
            string script = String.Format(@"#!/bin/bash
# Check for OpenGL4 support
glarg=''
if command -v glxinfo >/dev/null 2>&1 ; then
    export DISPLAY="":0""
    glversion=$(glxinfo | grep ""OpenGL version string:"" | sed 's/[^0-9.]*\([0-9.]*\).*/\1/')
    glmatch=$(echo -e ""$glversion\n{0}"" | sort -Vr | head -1)
    [[ ""$glmatch"" = ""$glversion"" ]] && glarg=' -opengl4'
fi

# Create .desktop file
cat > $HOME/Desktop/{1}.desktop << EOF
[Desktop Entry]
Type=Application
Name={2}
Comment=UE4 Game
Exec=$HOME/{3}{4}$glarg
Icon=$HOME/{5}
Terminal=false
Categories=Game;
EOF

# Set permissions
chmod 755 $HOME/{3}
chmod 700 $HOME/Desktop/{1}.desktop", DesiredGLVersion, SC.ShortProjectName, SC.ShortProjectName, binPath, (Params.Pak ? " -pak" : ""), iconPath);
            // End Bash Shell Script

            string scriptFile = Path.GetTempFileName();
            File.WriteAllText(scriptFile, script);
            RunAndLog(CmdEnv, plinkPath, String.Format("-ssh -t -batch -l {0} -i {1} {2} -m {3}", Params.DeviceUsername, Params.DevicePassword, Params.ServerDeviceAddress, scriptFile));
            File.Delete(scriptFile);
        }
    }

	public override void Package(ProjectParams Params, DeploymentContext SC, int WorkingCL)
	{
	}

    /// <summary>
    /// Allow the platform to alter the ProjectParams
    /// </summary>
    /// <param name="ProjParams"></param>
    public override void PlatformSetupParams(ref ProjectParams ProjParams)
    {
        Match match = deviceRegex.Match(ProjParams.ServerDevice);
        if (match.Success)
        {
            ProjParams.ServerDeviceAddress = match.Groups[1].Value;

            string linuxKey = null;
            string keyID = ProjParams.ServerDeviceAddress;

            // If username specified use key for that user
            if (!String.IsNullOrEmpty(ProjParams.DeviceUsername))
            {
                keyID = ProjParams.DeviceUsername + "@" + keyID;
            }

            if (!DirectoryExists(keyPath))
            {
                Directory.CreateDirectory(keyPath);
            }

            linuxKey = Directory.EnumerateFiles(keyPath).Where(f => f.Contains(keyID)).FirstOrDefault();

            // Generate key if it doesn't exist
            if (String.IsNullOrEmpty(linuxKey)
                && ((!String.IsNullOrEmpty(ProjParams.DeviceUsername) && !String.IsNullOrEmpty(ProjParams.DevicePassword))
                    || !ProjParams.Unattended)) // Skip key generation in unattended mode if information is missing
            {
                Log("Configuring linux host");

                // Prompt for username if not already set
                while (String.IsNullOrEmpty(ProjParams.DeviceUsername))
                {
                    Console.Write("Username: ");
                    ProjParams.DeviceUsername = Console.ReadLine();
                }

                // Prompty for password if not already set
                while (String.IsNullOrEmpty(ProjParams.DevicePassword))
                {
                    ProjParams.DevicePassword = String.Empty;
                    Console.Write("Password: ");
                    ConsoleKeyInfo key;
                    do
                    {
                        key = Console.ReadKey(true);
                        if (key.Key != ConsoleKey.Backspace && key.Key != ConsoleKey.Enter)
                        {
                            ProjParams.DevicePassword += key.KeyChar;
                            Console.Write("*");
                        }
                        else
                        {
                            if (key.Key == ConsoleKey.Backspace && ProjParams.DevicePassword.Length > 0)
                            {
                                ProjParams.DevicePassword = ProjParams.DevicePassword.Substring(0, (ProjParams.DevicePassword.Length - 1));
                                Console.Write("\b \b");
                            }
                        }

                    } while (key.Key != ConsoleKey.Enter);
                    Console.WriteLine();
                }
                String Command = @"C:\Windows\system32\cmd.exe";

                // Convienence names
                String keyName = String.Format("UE4:{0}@{1}", Environment.UserName, Environment.MachineName);
                String idRSA = String.Format(".ssh/id_rsa/{0}", keyName);
                String ppk = String.Format("{0}@{1}.ppk", ProjParams.DeviceUsername, ProjParams.ServerDeviceAddress);

                // Generate keys including the .ppk on Linux device
                String Script = String.Format("mkdir -p .ssh/id_rsa && if [ ! -f {0} ] ; then ssh-keygen -t rsa -C {1} -N '' -f {0} && cat {0}.pub >> .ssh/authorized_keys ; fi && chmod -R go-w ~/.ssh && puttygen {0} -o {2}", idRSA, keyName, ppk);
                String Args = String.Format("/c ECHO y | {0} -ssh -t -pw {1} {2}@{3} \"{4}\"", plinkPath, ProjParams.DevicePassword, ProjParams.DeviceUsername, ProjParams.ServerDeviceAddress, Script);
                RunAndLog(CmdEnv, Command, Args);

                // Retrive the .ppk
                Command = pscpPath;
                Args = String.Format("-batch -pw {0} -l {1} {2}:{3} {4}", ProjParams.DevicePassword, ProjParams.DeviceUsername, ProjParams.ServerDeviceAddress, ppk, keyPath);
                RunAndLog(CmdEnv, Command, Args);

                linuxKey = CombinePaths(keyPath, ppk);

                // Remove the .ppk from the Linux device
                Command = plinkPath;
                Script = String.Format("rm {0}", ppk);
                Args = String.Format("-batch -i {0} {1}@{2} \"{3}\"", linuxKey, ProjParams.DeviceUsername, ProjParams.ServerDeviceAddress, Script);
                RunAndLog(CmdEnv, Command, Args);
            }

            // Fail if a key couldn't be found or generated
            if (String.IsNullOrEmpty(linuxKey))
            {
                throw new AutomationException("can't deploy/run using a linux device without a valid SSH key");
            }

            // Set username from key
            if (String.IsNullOrEmpty(ProjParams.DeviceUsername))
            {
                match = usernameRegex.Match(linuxKey);
                if (!match.Success)
                {
                    throw new AutomationException("can't determine username from SSH key");
                }
                ProjParams.DeviceUsername = match.Groups[1].Value;
            }

            // Use key as password
            ProjParams.DevicePassword = linuxKey;
        }
        else if (ProjParams.Deploy || ProjParams.Run)
        {
            throw new AutomationException("must specify device for Linux target (-serverdevice=<ip>)");
        }
    }
    public override List<string> GetDebugFileExtentions()
    {
        return new List<string> {  };
    }

}

public class CentOSx64Platform : BaseLinuxPlatform
{
	public CentOSx64Platform()
		: base(UnrealTargetPlatform.Linux)
	{
	}

	public override bool IsSupported { get { return true; } }
}
<|MERGE_RESOLUTION|>--- conflicted
+++ resolved
@@ -32,11 +32,7 @@
 
         // assume that we always have to deploy Steam (FIXME: should be automatic)
 		{
-<<<<<<< HEAD
-			string SteamVersion = "Steamv128";
-=======
 			string SteamVersion = "Steamv129";
->>>>>>> ed5a1010
 
 			// Check if the Steam directory exists. We need it for Steam controller support, so we include it whenever we can.
 			if (Directory.Exists(CommandUtils.CombinePaths(SC.LocalRoot, "Engine/Binaries/ThirdParty/Steamworks/" + SteamVersion)))
