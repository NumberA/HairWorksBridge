--- conflicted
+++ resolved
@@ -120,11 +120,7 @@
 				    if (!Params.IsCodeBasedProject && Exe == Exes[0])
 				    {
 						// ensure the ue4game binary exists, if applicable
-<<<<<<< HEAD
-						if (!SC.IsCodeBasedProject && !FileExists_NoExceptions(Params.ProjectGameExeFilename))
-=======
 						if (!SC.IsCodeBasedProject && !FileExists_NoExceptions(Params.ProjectGameExeFilename) && !SC.bIsCombiningMultiplePlatforms)
->>>>>>> cce8678d
 						{
 							Log("Failed to find game binary " + Params.ProjectGameExeFilename);
 							AutomationTool.ErrorReporter.Error("Stage Failed.", (int)AutomationTool.ErrorCodes.Error_MissingExecutable);
