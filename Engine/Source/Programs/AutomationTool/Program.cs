--- conflicted
+++ resolved
@@ -60,11 +60,8 @@
 		Error_UATLaunchFailure = 101,
 		Error_FailedToDeleteStagingDirectory = 102,
 		Error_MissingExecutable = 103,
-<<<<<<< HEAD
-=======
 		Error_DeviceNotSetupForDevelopment = 150,
 		Error_DeviceOSNewerThanSDK = 151,
->>>>>>> cce8678d
 	};
 
 	public class ErrorReporter
