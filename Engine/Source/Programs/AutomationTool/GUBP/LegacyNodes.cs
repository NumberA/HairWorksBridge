--- conflicted
+++ resolved
@@ -417,13 +417,6 @@
             string AddArgs = "-CopyAppBundleBackToDevice";
 
             Agenda.AddTargets(new string[] { "UnrealHeaderTool" }, HostPlatform, UnrealTargetConfiguration.Development, InAddArgs: AddArgs + (bNoInstalledEngine? "" : " -precompile"));
-<<<<<<< HEAD
-			if (HostPlatform == UnrealTargetPlatform.Win64)
-			{
-				Agenda.AddTargets(new string[] { "ParallelExecutor" }, HostPlatform, UnrealTargetConfiguration.Development, InAddArgs: AddArgs);
-			}
-=======
->>>>>>> e58dcb1b
             return Agenda;
         }
         public override void PostBuild(GUBP bp, UE4Build UE4Build)
@@ -2150,18 +2143,8 @@
 
 		public static string GetArchiveDirectory(GUBP.GUBPBranchConfig BranchConfig, BranchInfo.BranchUProject InGameProj, UnrealTargetPlatform InHostPlatform, List<UnrealTargetPlatform> InClientTargetPlatforms = null, List<UnrealTargetConfiguration> InClientConfigs = null, List<UnrealTargetPlatform> InServerTargetPlatforms = null, List<UnrealTargetConfiguration> InServerConfigs = null, bool InClientNotGame = false)
         {
-<<<<<<< HEAD
-            // Find the build share where formal builds will be placed for this game.
-            string BuildShareName;
-            if (!BranchConfig.BranchOptions.GameNameToBuildShareMapping.TryGetValue(InGameProj.GameName, out BuildShareName))
-            {
-                BuildShareName = "UE4";
-            }
-            string BaseDir = CommandUtils.CombinePaths(CommandUtils.RootBuildStorageDirectory(), BuildShareName, "PackagedBuilds", P4Env.BuildRootEscaped, "CL-" + P4Env.ChangelistString + BranchConfig.JobInfo.GetPreflightSuffix());
-=======
 			string BranchArchiveDir = GetBranchArchiveDirectory(BranchConfig, InGameProj);
             string BaseDir = CommandUtils.CombinePaths(BranchArchiveDir, BranchConfig.JobInfo.BuildName);
->>>>>>> e58dcb1b
 			string NodeName = StaticGetBaseName(InGameProj, InHostPlatform, InClientTargetPlatforms, InClientConfigs, InServerTargetPlatforms, InServerConfigs, InClientNotGame);
 			string ArchiveDirectory = CombinePaths(BaseDir, NodeName);
             return ArchiveDirectory;
