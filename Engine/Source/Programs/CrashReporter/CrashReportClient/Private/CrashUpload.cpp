// Copyright 1998-2015 Epic Games, Inc. All Rights Reserved.
	
#include "CrashReportClientApp.h"

#include "CrashUpload.h"
#include "UniquePtr.h"
#include "PlatformErrorReport.h"
#include "PendingReports.h"
#include "XmlFile.h"

#define LOCTEXT_NAMESPACE "CrashReportClient"

namespace
{
	const float PingTimeoutSeconds = 5.f;
	// Ignore files bigger than 100MB; mini-dumps are smaller than this, but heap dumps can be very large
	const int MaxFileSizeToUpload = 100 * 1024 * 1024;
}

FCrashUpload::FCrashUpload(const FString& ServerAddress)
	: UrlPrefix(ServerAddress / "CrashReporter")
	, State(EUploadState::NotSet)
	, PauseState(EUploadState::Ready)
{
	SendPingRequest();
}

FCrashUpload::~FCrashUpload()
{
	UE_LOG(CrashReportClientLog, Log, TEXT("Final state = %s"), ToString(State));
}

bool FCrashUpload::PingTimeout(float DeltaTime)
{
	if (EUploadState::PingingServer == State)
	{
		SetCurrentState(EUploadState::ServerNotAvailable);

		// PauseState will be Ready if user has not yet decided to send the report
		if (PauseState > EUploadState::Ready)
		{
			AddReportToPendingFile();
		}
	}

	// One-shot
	return false;
}

void FCrashUpload::BeginUpload(const FPlatformErrorReport& PlatformErrorReport)
{
	ErrorReport = PlatformErrorReport;
	PendingFiles += ErrorReport.GetFilesToUpload();
	UE_LOG(CrashReportClientLog, Log, TEXT("Got %d pending files to upload from '%s'"), PendingFiles.Num(), *ErrorReport.GetReportDirectoryLeafName());

	PauseState = EUploadState::Finished;
	if (State == EUploadState::Ready)
	{
		BeginUploadImpl();
	}
	else if (State == EUploadState::ServerNotAvailable)
	{
		AddReportToPendingFile();
	}
}

const FText& FCrashUpload::GetStatusText() const
{
	return UploadStateText;
}

void FCrashUpload::LocalDiagnosisComplete(const FString& DiagnosticsFile)
{
	if (State >= EUploadState::FirstCompletedState)
	{
		// Must be a failure/canceled state, or the report was a rejected by the server
		return;
	}

	const bool SendDiagnosticsFile = !DiagnosticsFile.IsEmpty();
	if (SendDiagnosticsFile)
	{
		PendingFiles.Push(DiagnosticsFile);
	}
}

bool FCrashUpload::IsFinished() const
{
	return State >= EUploadState::FirstCompletedState;
}

void FCrashUpload::Cancel()
{
	SetCurrentState(EUploadState::Cancelled);
}

bool FCrashUpload::SendCheckReportRequest()
{
	FString XMLString;

	UE_LOG(CrashReportClientLog, Log, TEXT("Sending HTTP request (checking report)"));
	auto Request = CreateHttpRequest();
	if (State == EUploadState::CheckingReport)
	{
		AssignReportIdToPostDataBuffer();
		Request->SetURL(UrlPrefix / TEXT("CheckReport"));
		Request->SetHeader(TEXT("Content-Type"), TEXT("text/plain; charset=us-ascii"));
	}
	else
	{
		// This part is Windows-specific on the server
		ErrorReport.LoadWindowsReportXmlFile( XMLString );

		// Convert the XMLString into the UTF-8.
		FTCHARToUTF8 Converter( (const TCHAR*)*XMLString, XMLString.Len() );
		const int32 Length = Converter.Length();
		PostData.Reset( Length );
		PostData.AddUninitialized( Length );
		CopyAssignItems( (ANSICHAR*)PostData.GetData(), Converter.Get(), Length );

		Request->SetURL(UrlPrefix / TEXT("CheckReportDetail"));
		Request->SetHeader(TEXT("Content-Type"), TEXT("text/plain; charset=utf-8"));
	}

	UE_LOG( CrashReportClientLog, Log, TEXT( "PostData Num: %i" ), PostData.Num() );
	Request->SetVerb(TEXT("POST"));
	Request->SetContent(PostData);

	return Request->ProcessRequest();
}

enum class ECompressedCrashFileHeader
{
	MAGIC = 0x7E1B83C1,
};

struct FCompressedCrashFile : FNoncopyable
{
	int32 CurrentFileIndex;
	FString Filename;
	TArray<uint8> Filedata;

	FCompressedCrashFile( int32 InCurrentFileIndex, const FString& InFilename, const TArray<uint8>& InFiledata )
		: CurrentFileIndex(InCurrentFileIndex)
		, Filename(InFilename)
		, Filedata(InFiledata)
	{
	}

	/** Serialization operator. */
	friend FArchive& operator << (FArchive& Ar, FCompressedCrashFile& Data)
	{
		Ar << Data.CurrentFileIndex;
		Data.Filename.SerializeAsANSICharArray( Ar, 260 );
		Ar << Data.Filedata;
		return Ar;
	}
};

void FCrashUpload::CompressAndSendData()
{
	UE_LOG(CrashReportClientLog, Log, TEXT("CompressAndSendData have %d pending files"), PendingFiles.Num());

	// Compress all files into one archive.
	const int32 BufferSize = 16*1024*1024;

	TArray<uint8> UncompressedData;
	UncompressedData.Reserve( BufferSize );
	FMemoryWriter MemoryWriter( UncompressedData, false, true );

	int32 CurrentFileIndex = 0;

	// Loop to keep trying files until a send succeeds or we run out of files
	while (PendingFiles.Num() != 0)
	{
		FString PathOfFileToUpload = PendingFiles.Pop();
		
		if (FPlatformFileManager::Get().GetPlatformFile().FileSize(*PathOfFileToUpload) > MaxFileSizeToUpload)
		{
			UE_LOG(CrashReportClientLog, Warning, TEXT("Skipping large crash report file"));
			continue;
		}

		if (!FFileHelper::LoadFileToArray(PostData, *PathOfFileToUpload))
		{
			UE_LOG(CrashReportClientLog, Warning, TEXT("Failed to load crash report file"));
			continue;
		}

		UE_LOG(CrashReportClientLog, Log, TEXT("CompressAndSendData compressing %d bytes ('%s')"), PostData.Num(), *PathOfFileToUpload);
		FString Filename = FPaths::GetCleanFilename(PathOfFileToUpload);
		if (Filename == "diagnostics.txt")
		{
			// Ensure diagnostics file is capitalized for server
			Filename[0] = 'D';
		}

		FCompressedCrashFile FileToCompress( CurrentFileIndex, Filename, PostData );
		CurrentFileIndex++;

		MemoryWriter << FileToCompress;
	}

	
	uint8* CompressedDataRaw = new uint8[BufferSize];

	int32 CompressedSize = BufferSize;
	int32 UncompressedSize = UncompressedData.Num();
	const bool bResult = FCompression::CompressMemory( COMPRESS_ZLIB, CompressedDataRaw, CompressedSize, UncompressedData.GetData(), UncompressedSize );
	if( !bResult )
	{
		UE_LOG(CrashReportClientLog, Warning, TEXT("Couldn't compress the crash report files"));
		SetCurrentState(EUploadState::Cancelled);
		return;
	}
	
	const FString Filename = ErrorReport.GetReportDirectoryLeafName() + TEXT(".ue4crash");

	// Copy compressed data into the array.
	TArray<uint8> CompressedData;
	CompressedData.Append( CompressedDataRaw, CompressedSize );
<<<<<<< HEAD
	delete CompressedDataRaw;
=======
	delete [] CompressedDataRaw;
>>>>>>> cce8678d
	CompressedDataRaw = nullptr;

	// Set up request for upload
	UE_LOG(CrashReportClientLog, Log, TEXT("Sending HTTP request (posting file)"));
	auto Request = CreateHttpRequest();
	Request->SetVerb(TEXT("POST"));
	Request->SetHeader(TEXT("Content-Type"), TEXT("application/octet-stream"));
	Request->SetURL(UrlPrefix / TEXT("UploadReportFile"));
	Request->SetContent(CompressedData);
	Request->SetHeader(TEXT("DirectoryName"), *ErrorReport.GetReportDirectoryLeafName());
	Request->SetHeader(TEXT("FileName"), Filename);
	Request->SetHeader(TEXT("FileLength"), TTypeToString<int32>::ToString(CompressedData.Num()) );
	Request->SetHeader(TEXT("CompressedSize"), TTypeToString<int32>::ToString(CompressedSize) );
	Request->SetHeader(TEXT("UncompressedSize"), TTypeToString<int32>::ToString(UncompressedSize) );
	Request->SetHeader(TEXT("NumberOfFiles"), TTypeToString<int32>::ToString(CurrentFileIndex) );

	if (Request->ProcessRequest())
	{
		return;
	}
	else
	{
		UE_LOG(CrashReportClientLog, Warning, TEXT("Failed to send file upload request"));
		SetCurrentState(EUploadState::Cancelled);
	}	
}

void FCrashUpload::AssignReportIdToPostDataBuffer()
{
	FString ReportDirectoryName = *ErrorReport.GetReportDirectoryLeafName();
	const int32 DirectoryNameLength = ReportDirectoryName.Len();
	PostData.SetNum(DirectoryNameLength);
	for (int32 Index = 0; Index != DirectoryNameLength; ++Index)
	{
		PostData[Index] = ReportDirectoryName[Index];
	}
}

void FCrashUpload::PostReportComplete()
{
	if (PauseState == EUploadState::PostingReportComplete)
	{
		// Wait for confirmation
		SetCurrentState(EUploadState::WaitingToPostReportComplete);
		return;
	}

	AssignReportIdToPostDataBuffer();

	UE_LOG(CrashReportClientLog, Log, TEXT("Sending HTTP request (posting \"Upload complete\")"));
	auto Request = CreateHttpRequest();
	Request->SetVerb( TEXT( "POST" ) );
	Request->SetURL(UrlPrefix / TEXT("UploadComplete"));
	Request->SetHeader( TEXT( "Content-Type" ), TEXT( "text/plain; charset=us-ascii" ) );
	Request->SetContent(PostData);

	if (Request->ProcessRequest())
	{
		SetCurrentState(EUploadState::PostingReportComplete);
	}
	else
	{
		CheckPendingReportsForFilesToUpload();
	}
}

void FCrashUpload::OnProcessRequestComplete(FHttpRequestPtr HttpRequest, FHttpResponsePtr HttpResponse, bool bSucceeded)
{
	UE_LOG(CrashReportClientLog, Log, TEXT("OnProcessRequestComplete(), State=%s bSucceeded=%i"), ToString(State), (int32)bSucceeded );
	switch (State)
	{
	default:
		// May get here if response is received after time-out has passed
		break;

	case EUploadState::PingingServer:
		if (bSucceeded)
		{
			OnPingSuccess();
		}
		else
		{
			PingTimeout(0);
		}
		break;

	case EUploadState::CheckingReport:
	case EUploadState::CheckingReportDetail:
		if (!bSucceeded || !ParseServerResponse(HttpResponse))
		{
			if (!bSucceeded)
			{
				UE_LOG(CrashReportClientLog, Warning, TEXT("Request to server failed"));
			}
			else
			{
				UE_LOG(CrashReportClientLog, Warning, TEXT("Did not get a valid server response."));
			}

			// Skip this report
			CheckPendingReportsForFilesToUpload();
			break;
		}

		if (State == EUploadState::CheckingReport)
		{
			SetCurrentState(EUploadState::CheckingReportDetail);
			if (!SendCheckReportRequest())
			{
				// Skip this report
				CheckPendingReportsForFilesToUpload();
			}
		}
		else
		{
			SetCurrentState(EUploadState::CompressAndSendData);
			CompressAndSendData();
		}
		break;

	case EUploadState::CompressAndSendData:
		if (!bSucceeded)
		{
			UE_LOG(CrashReportClientLog, Warning, TEXT("File upload failed"));
			SetCurrentState(EUploadState::Cancelled);
		}
		else
		{
			PostReportComplete();
		}
		break;

	case EUploadState::PostingReportComplete:
		CheckPendingReportsForFilesToUpload();
		break;
	}
}

void FCrashUpload::OnPingSuccess()
{
	if (PauseState > EUploadState::Ready)
	{
		BeginUploadImpl();
	}
	else
	{
		// Await instructions
		SetCurrentState(EUploadState::Ready);
	}
}

void FCrashUpload::AddReportToPendingFile() const
{
	if (PendingFiles.Num() == 0)
	{
		// No files so don't bother
		return;
	}

	FPendingReports PendingReports;
	// Extract full path of report from the first file
	PendingReports.Add(FPaths::GetPath(*PendingFiles[0]));
	PendingReports.Save();
}

void FCrashUpload::CheckPendingReportsForFilesToUpload()
{
	SetCurrentState(EUploadState::CheckingReport);
	do
	{
		if (PendingReportDirectories.Num() == 0)
		{
			// Nothing to upload
			UE_LOG(CrashReportClientLog, Log, TEXT("All uploads done"));
			SetCurrentState(EUploadState::Finished);
			return;
		}

		ErrorReport = FPlatformErrorReport(PendingReportDirectories.Pop());
		PendingFiles = ErrorReport.GetFilesToUpload();
	}
	while (PendingFiles.Num() == 0 || !SendCheckReportRequest());
}

void FCrashUpload::BeginUploadImpl()
{
	FPendingReports PendingReports;
	// Make sure we don't try to upload the current report twice
	PendingReports.Forget(*ErrorReport.GetReportDirectoryLeafName());
	PendingReportDirectories = PendingReports.GetReportDirectories();

	UE_LOG(CrashReportClientLog, Log, TEXT("Proceeding to upload %d pending files from '%s'"), PendingFiles.Num(), *ErrorReport.GetReportDirectoryLeafName());

	// Not sure about this: probably want to removes files one by one as they're successfully uploaded
	PendingReports.Clear();
	PendingReports.Save();

	SetCurrentState(EUploadState::CheckingReport);
	if (PendingFiles.Num() == 0 || !SendCheckReportRequest())
	{
		CheckPendingReportsForFilesToUpload();
	}
}

TSharedRef<IHttpRequest> FCrashUpload::CreateHttpRequest()
{
	auto Request = FHttpModule::Get().CreateRequest();
	Request->OnProcessRequestComplete().BindRaw(this, &FCrashUpload::OnProcessRequestComplete);
	return Request;
}

void FCrashUpload::SendPingRequest()
{
	SetCurrentState(EUploadState::PingingServer);

	auto Request = CreateHttpRequest();
	Request->SetVerb(TEXT("GET"));
	Request->SetURL(UrlPrefix / TEXT("Ping"));
	UE_LOG(CrashReportClientLog, Log, TEXT("Sending HTTP request (pinging server)"));

	if (Request->ProcessRequest())
	{
		FTicker::GetCoreTicker().AddTicker(FTickerDelegate::CreateRaw(this, &FCrashUpload::PingTimeout), PingTimeoutSeconds);
	}
	else
	{
		PingTimeout(0);
	}
}

bool FCrashUpload::ParseServerResponse(FHttpResponsePtr Response)
{
	// Turn the snippet into a complete XML document, to keep the XML parser happy
	FXmlFile ParsedResponse(FString(TEXT("<Root>")) + Response->GetContentAsString() + TEXT("</Root>"), EConstructMethod::ConstructFromBuffer);
	UE_LOG(CrashReportClientLog, Log, TEXT("Response->GetContentAsString(): '%s'"), *Response->GetContentAsString());	
	if (!ParsedResponse.IsValid())
	{
		UE_LOG(CrashReportClientLog, Log, TEXT("Invalid response!"));	
		return false;
	}
	if (auto ResultNode = ParsedResponse.GetRootNode()->FindChildNode(TEXT("CrashReporterResult")))
	{
		UE_LOG(CrashReportClientLog, Log, TEXT("ResultNode->GetAttribute(TEXT(\"bSuccess\")) = %s"), *ResultNode->GetAttribute(TEXT("bSuccess")));	
		return ResultNode->GetAttribute(TEXT("bSuccess")) == TEXT("true");
	}
	UE_LOG(CrashReportClientLog, Log, TEXT("Could not find CrashReporterResult"));	
	return false;
}

void FCrashUpload::SetCurrentState(EUploadState::Type InState)
{
	if (State == EUploadState::NotSet)
	{
		UE_LOG(CrashReportClientLog, Log, TEXT("Initial state = %s"), ToString(State));
	}
	else
	{
		UE_LOG(CrashReportClientLog, Log, TEXT("State change from %s to %s"), ToString(State), ToString(InState));
	}

	State = InState;

	switch (State)
	{
	default:
		break;

	case EUploadState::PingingServer:
		UploadStateText = LOCTEXT("PingingServer", "Pinging server");
		break;

	case EUploadState::Ready:
		UploadStateText = LOCTEXT("UploaderReady", "Ready to send to server");
		break;

	case EUploadState::ServerNotAvailable:
		UploadStateText = LOCTEXT("ServerNotAvailable", "Server not available - report will be stored for later upload");
		break;
	}
}

const TCHAR* FCrashUpload::ToString(EUploadState::Type State)
{
	switch(State)
	{
		case EUploadState::PingingServer: 
			return TEXT("PingingServer");

		case EUploadState::Ready:
			return TEXT("Ready");

		case EUploadState::CheckingReport:
			return TEXT("CheckingReport");

		case EUploadState::CheckingReportDetail:
			return TEXT("CheckingReportDetail");

		case EUploadState::CompressAndSendData:
			return TEXT("SendingFiles");

		case EUploadState::WaitingToPostReportComplete:
			return TEXT("WaitingToPostReportComplete");

		case EUploadState::PostingReportComplete:
			return TEXT("PostingReportComplete");

		case EUploadState::Finished:
			return TEXT("Finished");

		case EUploadState::ServerNotAvailable:
			return TEXT("ServerNotAvailable");

		case EUploadState::UploadError:
			return TEXT("UploadError");

		case EUploadState::Cancelled:
			return TEXT("Cancelled");

		default:
			break;
	}

	return TEXT("Unknown UploadState value");
}

#undef LOCTEXT_NAMESPACE<|MERGE_RESOLUTION|>--- conflicted
+++ resolved
@@ -219,11 +219,7 @@
 	// Copy compressed data into the array.
 	TArray<uint8> CompressedData;
 	CompressedData.Append( CompressedDataRaw, CompressedSize );
-<<<<<<< HEAD
-	delete CompressedDataRaw;
-=======
 	delete [] CompressedDataRaw;
->>>>>>> cce8678d
 	CompressedDataRaw = nullptr;
 
 	// Set up request for upload
