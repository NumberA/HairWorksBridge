// Copyright 1998-2015 Epic Games, Inc. All Rights Reserved.

#pragma once

#include "CrashUpload.h"
#include "PlatformErrorReport.h"
#include "CrashReportUtil.h"

#if !CRASH_REPORT_UNATTENDED_ONLY

class FCrashReportClient;

/**
 * Helper task class to process a crash report in the background
 */
class FDiagnoseReportWorker  : public FNonAbandonableTask
{
public:
	/** Pointer to the crash report client, used to store the results. */
	FCrashReportClient* CrashReportClient;

	/** Initialization constructor. */
	FDiagnoseReportWorker( FCrashReportClient* InCrashReportClient );

	/**
	 * Do platform-specific work to get information about the crash.
	 */
	void DoWork();

	FORCEINLINE TStatId GetStatId() const
	{
		return TStatId();
	}

	/** 
	 * @return The name to display in external event viewers
	 */
	static const TCHAR* Name()
	{
		return TEXT( "FDiagnoseCrashWorker" );
	}
};

/**
 * Main implementation of the crash report client application
 */
class FCrashReportClient : public TSharedFromThis<FCrashReportClient>
{
	friend class FDiagnoseReportWorker;

public:
	/**
	 * Constructor: sets up background diagnosis
	 * @param ErrorReport Error report to upload
	 */
	FCrashReportClient( const FPlatformErrorReport& InErrorReport );

	/** Destructor. */
	virtual ~FCrashReportClient();

	/**
	 * Respond to the user pressing Submit
	 * @return Whether the request was handled
	 */
	FReply Submit();

	/**
<<<<<<< HEAD
=======
	* Respond to the user pressing Submit and Restart
	* @return Whether the request was handled
	*/
	FReply SubmitAndRestart();

	/**
>>>>>>> cce8678d
	 * Respond to the user requesting the callstack to be copied to the clipboard
	 * @return Whether the request was handled
	 */
	FReply CopyCallstack();

	/**
	 * Pass on exception and callstack from the platform error report code
	 * @return Localized text to display
	 */
	FText GetDiagnosticText() const;

	/**
	 * Access to name (which usually includes the build config) of the app that crashed
	 * @return Name of executable
	 */
	FString GetCrashedAppName() const;

	/**
	 * Handle the user updating the user comment text
	 * @param Comment Text provided by the user
	 * @param CommitType Event that caused this update
	 */
	void UserCommentChanged(const FText& Comment, ETextCommit::Type CommitType);

	/**
	 * Handle user closing the main window
	 * @param Window Main window
	 */
	void RequestCloseWindow(const TSharedRef<SWindow>& Window);

	/** Whether the main window should be hidden. */
	bool ShouldWindowBeHidden() const
	{
		return bShouldWindowBeHidden;
	}

	/** Whether the app should enable widgets related to the displayed callstack. */
	bool AreCallstackWidgetsEnabled() const;

	/** Whether the throbber should be visible while processing the callstack. */
	EVisibility IsThrobberVisible() const;

	void SCrashReportClient_OnCheckStateChanged( ECheckBoxState NewRadioState );

private:
	/**
	 * Write the user's comment to the report and begin uploading the entire report 
	 */
	void StoreCommentAndUpload();

	/**
	 * Update received every second
	 * @param DeltaTime Time since last update, unused
	 * @return Whether the updates should continue
	 */
	bool Tick(float DeltaTime);

	/**
	 * Begin calling Tick once a second
	 */
	void StartTicker();

	/** Enqueued from the diagnose report worker thread to be executed on the game thread. */
	void FinalizeDiagnoseReportWorker( FText ReportText );

	/**
	 * @return true if we are still processing a callstack
	 */
	bool IsProcessingCallstack() const;

	/** Comment provided by the user */
	FText UserComment;

	/** Exception and call-stack to show, valid once diagnosis task is complete */
	FText DiagnosticText;

	/** Background worker to get a callstack from the report */
	FAsyncTask<FDiagnoseReportWorker>* DiagnoseReportTask;

	/** Platform code for accessing the report */
	FPlatformErrorReport ErrorReport;

	/** Object that uploads report files to the server */
	FCrashUpload Uploader;

	/** Whether BeginUpload has been called. */
	bool bBeginUploadCalled;

	/** Whether the main window should be hidden. */
	bool bShouldWindowBeHidden;

	/** Whether the user allowed us to be contacted. */
	bool bAllowToBeContacted;

	/** Whether we send the data. */
	bool bSendData;

};

#endif // !CRASH_REPORT_UNATTENDED_ONLY<|MERGE_RESOLUTION|>--- conflicted
+++ resolved
@@ -65,15 +65,12 @@
 	FReply Submit();
 
 	/**
-<<<<<<< HEAD
-=======
 	* Respond to the user pressing Submit and Restart
 	* @return Whether the request was handled
 	*/
 	FReply SubmitAndRestart();
 
 	/**
->>>>>>> cce8678d
 	 * Respond to the user requesting the callstack to be copied to the clipboard
 	 * @return Whether the request was handled
 	 */
