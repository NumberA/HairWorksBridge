--- conflicted
+++ resolved
@@ -27,13 +27,10 @@
 	static const FString ShutdownSessionToken(TEXT("Shutdown"));
 	static const FString CrashSessionToken(TEXT("Crashed"));
 	static const FString TrueValueString(TEXT("1"));
-<<<<<<< HEAD
-=======
 
 	static const FTimespan SendWatchdogHeartbeatPeriod(0, 5, 0);
 	static const FTimespan CheckParentRunningPeriod(0, 0, 10);
 	static const float TickSleepSeconds = 2.0f;
->>>>>>> 50b84fc1
 }
 
 struct FWatchdogStoredValues
