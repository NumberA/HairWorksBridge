--- conflicted
+++ resolved
@@ -17,12 +17,9 @@
 {
 	public partial class ToolsHub : Form
 	{
-<<<<<<< HEAD
-=======
 		[DllImport("user32.dll")]
 		public static extern int MessageBox(IntPtr hWnd, String Text, String Caption, uint type);
 
->>>>>>> 972e0610
 		protected Dictionary<int, Bitmap> CheckStateImages = new Dictionary<int, Bitmap>();
 
 		public static string IpaFilter = "iOS packaged applications (*.ipa)|*.ipa|All Files (*.*)|*.*";
