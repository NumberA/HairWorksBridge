--- conflicted
+++ resolved
@@ -46,30 +46,21 @@
 		Error_FailedToCreateIPA = 31,
 		Error_FailedToCodeSign = 32,
 		Error_DeviceBackupFailed = 33,
-<<<<<<< HEAD
-		Error_IPAUninstallFailed = 34,
-		Error_IPAInstallFailed = 35,
-		Error_IPANotFound = 36,
-=======
 		Error_AppUninstallFailed = 34,
 		Error_AppInstallFailed = 35,
 		Error_AppNotFound = 36,
->>>>>>> 1d429763
 		Error_StubNotSignedCorrectly = 37,
 		Error_IPAMissingInfoPList = 38,
 		Error_DeleteFile = 39,
 		Error_DeleteDirectory = 40,
 		Error_CreateDirectory = 41,
 		Error_CopyFile = 42,
-<<<<<<< HEAD
-=======
         Error_OnlyOneObbFileSupported = 50,
         Error_FailureGettingPackageInfo = 51,
         Error_OnlyOneTargetConfigurationSupported = 52,
         Error_ObbNotFound = 53,
         Error_AndroidBuildToolsPathNotFound = 54,
         Error_NoApkSuitableForArchitecture = 55,
->>>>>>> 1d429763
 		Error_LauncherFailed = 100,
 		Error_UATLaunchFailure = 101,
 	};
