--- conflicted
+++ resolved
@@ -129,11 +129,7 @@
 						if (!DeploymentHelper.Get().UninstallIPAOnDevice(ApplicationIdentifier))
 						{
 							Program.Error("Failed to uninstall IPA on device");
-<<<<<<< HEAD
-							Program.ReturnCode = (int)ErrorCodes.Error_IPAUninstallFailed;
-=======
 							Program.ReturnCode = (int)ErrorCodes.Error_AppUninstallFailed;
->>>>>>> 1d429763
 						}
 					}
 					break;
@@ -151,21 +147,13 @@
 							if (!DeploymentHelper.Get().InstallIPAOnDevice(IPAPath))
 							{
 								Program.Error("Failed to install IPA on device");
-<<<<<<< HEAD
-								Program.ReturnCode = (int)ErrorCodes.Error_IPAInstallFailed;
-=======
 								Program.ReturnCode = (int)ErrorCodes.Error_AppInstallFailed;
->>>>>>> 1d429763
 							}
 						}
 						else
 						{
 							Program.Error(String.Format("Failed to find IPA file: '{0}'", IPAPath));
-<<<<<<< HEAD
-							Program.ReturnCode = (int)ErrorCodes.Error_IPANotFound;
-=======
 							Program.ReturnCode = (int)ErrorCodes.Error_AppNotFound;
->>>>>>> 1d429763
 						}
 					}
 					break;
