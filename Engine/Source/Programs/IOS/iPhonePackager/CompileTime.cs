/*
 * Copyright 1998-2016 Epic Games, Inc. All Rights Reserved.
 */

using System;
using System.Collections;
using System.Collections.Generic;
using System.Diagnostics;
using System.IO;
using System.Net;
using System.Runtime.InteropServices;
using System.Text;
using System.Threading;
using System.Windows.Forms;
using Ionic.Zlib;

namespace iPhonePackager
{
	public class Settings
	{
	}

	/**
	 * Operations done at compile time - these may involve the Mac
	 */
	public class CompileTime
	{
		/**
		 * Location of the Xcode installation on the Mac.  For example: 
		 * "/Applications/Xcode.app/Contents/Developer"
		 */
		private static string XcodeDeveloperDir = "";

		private static string iPhone_SigningDevRootMac = "";

		/// <summary>
		/// The file name (no path) of the temporary mobile provision that will be placed on the remote mac for use in makeapp
		/// </summary>
		private static string MacMobileProvisionFilename;
		private static string MacSigningIdentityFilename;

		private static string MacName = "";
		private static string MacStagingRootDir = "";
		private static string MacBinariesDir = "";
		private static string MacXcodeStagingDir = "";

		/** /MacStagingRootDir/Payload */
		public static string RemoteAppPayloadDirectory
		{
			get { return MacStagingRootDir + "/Payload"; }
		}
		
		/** /MacStagingRootDir/Payload/GameName.app */
		protected static string RemoteAppDirectory
		{
			get { return RemoteAppPayloadDirectory + "/" + Program.GameName + Program.Architecture + ".app"; }
		}


		/** /MacStagingRootDir/Payload/GameName.app/GameName */
		protected static string RemoteExecutablePath
		{
			get { return RemoteAppDirectory + "/" + Program.GameName + Program.Architecture; }
		}

		private static string CurrentBaseXCodeCommandLine;

		/**
		 * @return the commandline used to run Xcode (can add commands like "clean" as needed to the result)
		 */
		static private string GetBaseXcodeCommandline()
		{
			string CmdLine = XcodeDeveloperDir + "usr/bin/xcodebuild" +
					" -project UE4_FromPC.xcodeproj" +
					" -configuration \"" + Program.SchemeConfiguration + "\"" +
					" -target '" + Program.SchemeName + "'";
			
			if (Config.OSString == "IOS")
			{
				CmdLine += " -destination generic/platform=iOS" +" -sdk " + ((Program.Architecture == "-simulator") ? "iphonesimulator" : "iphoneos");
			}
			else
			{
				CmdLine += " -destination generic/platform=tvOS" + " -sdk " + ((Program.Architecture == "-simulator") ? "appletvsimulator" : "appletvos");
			}

			// sign with the Distribution identity when packaging for distribution
			if (Config.bUseRPCUtil)
			{
				CmdLine += String.Format(" CODE_SIGN_IDENTITY=\\\"{0}\\\"", Config.CodeSigningIdentity);

				CmdLine += String.Format(" IPHONEOS_DEPLOYMENT_TARGET=\\\"{0}\\\"", Config.MinOSVersion);
            }
            else
			{
				CmdLine += String.Format(" CODE_SIGN_IDENTITY=\"{0}\"", Config.CodeSigningIdentity);

				CmdLine += String.Format(" IPHONEOS_DEPLOYMENT_TARGET=\"{0}\"", Config.MinOSVersion);
			}

			return CmdLine;
		}

		/** 
		 * Handle the plethora of environment variables required to remote to the Mac
		 */
		static public void ConfigurePaths()
		{
			string MachineName = Environment.MachineName;

			XcodeDeveloperDir = Utilities.GetEnvironmentVariable("ue.XcodeDeveloperDir", "/Applications/Xcode.app/Contents/Developer/");

			// MacName=%ue4.iPhone_SigningServerName%
			MacName = Config.OverrideMacName != null ? Config.OverrideMacName : Utilities.GetEnvironmentVariable( "ue.IOSSigningServer", "a1487" );
			iPhone_SigningDevRootMac = Config.OverrideDevRoot != null ? Config.OverrideDevRoot : "/UE4/Builds";

			// get the path to mirror into on the Mac
			string BinariesDir = Path.GetFullPath(Path.Combine(Environment.CurrentDirectory, @"..\.."));
			string Root = Path.GetPathRoot(BinariesDir);
			string BranchPath = MachineName + "/" + Root[0].ToString() + "/" + BinariesDir.Substring( Root.Length );
			BranchPath = BranchPath.Replace('\\', '/');

			// similar for the game path (strip off the D:\ tpe root)
			BinariesDir = Path.GetFullPath(Path.Combine(Config.BinariesDirectory, ".."));
			Root = Path.GetPathRoot(BinariesDir);

			string GameBranchPath;
			if (Program.GameName == "UE4Game")
			{
				GameBranchPath = BranchPath;
			}
			else
			{
				GameBranchPath = MachineName + "/" + Root[0].ToString() + "/" + BinariesDir.Substring(Root.Length);
				GameBranchPath = GameBranchPath.Replace('\\', '/');
			}

			Console.WriteLine("BranchPath = {0} --- GameBranchPath = {1}", BranchPath, GameBranchPath);

			// generate the directories to recursively copy into later on
			MacStagingRootDir = string.Format("{0}/{1}/" + Config.OSString, iPhone_SigningDevRootMac, GameBranchPath);
			MacStagingRootDir = MacStagingRootDir.Replace("//", "/");
			MacBinariesDir = string.Format("{0}/{1}/" + Config.OSString, iPhone_SigningDevRootMac, GameBranchPath);
			MacBinariesDir = MacBinariesDir.Replace("//", "/");
			MacXcodeStagingDir = string.Format("{0}/{1}/" + Config.OSString + "/XcodeSupportFiles", iPhone_SigningDevRootMac, GameBranchPath);
			MacXcodeStagingDir = MacXcodeStagingDir.Replace("//", "/");

			MacMobileProvisionFilename = MachineName + "_UE4Temp.mobileprovision";
			MacSigningIdentityFilename = MachineName + "_UE4Temp.p12";

			CurrentBaseXCodeCommandLine = GetBaseXcodeCommandline();
		}

		/// <summary>
		/// Logs out a line of stdout or stderr from RPCUtility.exe to the program log
		/// </summary>
		/// <param name="Sender"></param>
		/// <param name="Line"></param>
		static public void OutputReceivedRemoteProcessCall(Object Sender, DataReceivedEventArgs Line)
		{
			if ((Line != null) && (Line.Data != null) && (Line.Data != ""))
			{
				Program.Log("[RPC] " + Line.Data);

				if (Line.Data.Contains("** BUILD FAILED **"))
				{
					Program.Error("Xcode build failed!");
				}
			}
		}

		/// <summary>
		/// Copy the files always needed (even in a stub IPA)
		/// </summary>
		static public void CopyFilesNeededForMakeApp()
		{
			// Copy Info.plist over (modifiying it as needed)
			string SourcePListFilename = Utilities.GetPrecompileSourcePListFilename();
			Utilities.PListHelper Info = Utilities.PListHelper.CreateFromFile(SourcePListFilename);
			
			// Edit the plist
			CookTime.UpdateVersion(Info);

			// Write out the <GameName>-Info.plist file to the xcode staging directory
			string TargetPListFilename = Path.Combine(Config.PCXcodeStagingDir, Program.GameName + "-Info.plist");
			Directory.CreateDirectory(Path.GetDirectoryName(TargetPListFilename));
			string OutString = Info.SaveToString();
			OutString = OutString.Replace("${EXECUTABLE_NAME}", Program.GameName);
			OutString = OutString.Replace("${BUNDLE_IDENTIFIER}", Program.GameName.Replace("_", ""));

			// this is a temp way to inject the iphone 6 images without needing to upgrade everyone's plist
			// eventually we want to generate this based on what the user has set in the project settings
			string[] IPhoneConfigs =  
				{ 
					"Default-IPhone6", "Landscape", "{375, 667}", 
					"Default-IPhone6", "Portrait", "{375, 667}", 
					"Default-IPhone6Plus-Landscape", "Landscape", "{414, 736}", 
					"Default-IPhone6Plus-Portrait", "Portrait", "{414, 736}", 
					"Default", "Landscape", "{320, 480}",
					"Default", "Portrait", "{320, 480}",
					"Default-568h", "Landscape", "{320, 568}",
					"Default-568h", "Portrait", "{320, 568}",
				};

			StringBuilder NewLaunchImagesString = new StringBuilder("<key>UILaunchImages~iphone</key>\n\t\t<array>\n");
			for (int ConfigIndex = 0; ConfigIndex < IPhoneConfigs.Length; ConfigIndex += 3)
			{
				NewLaunchImagesString.Append("\t\t\t<dict>\n");
				NewLaunchImagesString.Append("\t\t\t\t<key>UILaunchImageMinimumOSVersion</key>\n");
				NewLaunchImagesString.Append("\t\t\t\t<string>8.0</string>\n");
				NewLaunchImagesString.Append("\t\t\t\t<key>UILaunchImageName</key>\n");
				NewLaunchImagesString.AppendFormat("\t\t\t\t<string>{0}</string>\n", IPhoneConfigs[ConfigIndex + 0]);
				NewLaunchImagesString.Append("\t\t\t\t<key>UILaunchImageOrientation</key>\n");
				NewLaunchImagesString.AppendFormat("\t\t\t\t<string>{0}</string>\n", IPhoneConfigs[ConfigIndex + 1]);
				NewLaunchImagesString.Append("\t\t\t\t<key>UILaunchImageSize</key>\n");
				NewLaunchImagesString.AppendFormat("\t\t\t\t<string>{0}</string>\n", IPhoneConfigs[ConfigIndex + 2]);
				NewLaunchImagesString.Append("\t\t\t</dict>\n");
			}

			// close it out
			NewLaunchImagesString.Append("\t\t\t</array>\n\t\t<key>UILaunchImages~ipad</key>");
			OutString = OutString.Replace("<key>UILaunchImages~ipad</key>", NewLaunchImagesString.ToString());

			byte[] RawInfoPList = Encoding.UTF8.GetBytes(OutString);
			File.WriteAllBytes(TargetPListFilename, RawInfoPList);

			Program.Log("Updating .plist: {0} --> {1}", SourcePListFilename, TargetPListFilename);

			// look for an entitlements file (optional)
			string SourceEntitlements = FileOperations.FindPrefixedFile(Config.BuildDirectory, Program.GameName + ".entitlements");
			
			// set where to make the entitlements file (
			string TargetEntitlements = Path.Combine(Config.PCXcodeStagingDir, Program.GameName + ".entitlements");
			if (File.Exists(SourceEntitlements))
			{
				FileOperations.CopyRequiredFile(SourceEntitlements, TargetEntitlements);
			}
			else
			{
				// we need to have something so Xcode will compile, so we just set the get-task-allow, since we know the value, 
				// which is based on distribution or not (true means debuggable)
				File.WriteAllText(TargetEntitlements, string.Format("<plist><dict><key>get-task-allow</key><{0}/></dict></plist>",
					Config.bForDistribution ? "false" : "true"));
			}
			
			// Copy the mobile provision file over
			string CFBundleIdentifier = null;
			Info.GetString("CFBundleIdentifier", out CFBundleIdentifier);
			bool bNameMatch;
			string ProvisionWithPrefix = MobileProvision.FindCompatibleProvision(CFBundleIdentifier, out bNameMatch);
			if (!File.Exists(ProvisionWithPrefix))
			{
				ProvisionWithPrefix = FileOperations.FindPrefixedFile(Config.BuildDirectory, Program.GameName + ".mobileprovision");
				if (!File.Exists(ProvisionWithPrefix))
				{
					ProvisionWithPrefix = FileOperations.FindPrefixedFile(Config.BuildDirectory + "/NotForLicensees/", Program.GameName + ".mobileprovision");
					if (!File.Exists(ProvisionWithPrefix))
					{
						ProvisionWithPrefix = FileOperations.FindPrefixedFile(Config.EngineBuildDirectory, "UE4Game.mobileprovision");
						if (!File.Exists(ProvisionWithPrefix))
						{
							ProvisionWithPrefix = FileOperations.FindPrefixedFile(Config.EngineBuildDirectory + "/NotForLicensees/", "UE4Game.mobileprovision");
						}
					}
				}
			}
			string FinalMobileProvisionFilename = Path.Combine(Config.PCXcodeStagingDir, MacMobileProvisionFilename);
			FileOperations.CopyRequiredFile(ProvisionWithPrefix, FinalMobileProvisionFilename);

            // get the UUID
            string AllText = File.ReadAllText(FinalMobileProvisionFilename);
            string UUID = "";
            int idx = AllText.IndexOf("<key>UUID</key>");
            if (idx > 0)
            {
                idx = AllText.IndexOf("<string>", idx);
                if (idx > 0)
                {
                    idx += "<string>".Length;
                    UUID = AllText.Substring(idx, AllText.IndexOf("</string>", idx) - idx);
                }
            }
<<<<<<< HEAD
            CurrentBaseXCodeCommandLine += String.Format(" PROVISIONING_PROFILE="+UUID);
=======
            CurrentBaseXCodeCommandLine += String.Format(" PROVISIONING_PROFILE=" + UUID);
>>>>>>> 92a3597a

            // make sure this .mobileprovision file is newer than any other .mobileprovision file on the Mac (this file gets multiple games named the same file, 
            // so the time stamp checking can fail when moving between games, a la the buildmachines!)
            File.SetLastWriteTime(FinalMobileProvisionFilename, DateTime.UtcNow);
			string ProjectFile = Config.RootRelativePath + @"Engine\Intermediate\ProjectFiles\UE4.xcodeproj\project.pbxproj";
			if (Program.GameName != "UE4Game")
			{
				ProjectFile = Path.GetDirectoryName(Config.IntermediateDirectory) + @"\ProjectFiles\" + Program.GameName + @".xcodeproj\project.pbxproj";
			}
			FileOperations.CopyRequiredFile(ProjectFile, Path.Combine(Config.PCXcodeStagingDir, @"project.pbxproj.datecheck"));
			
			// copy the signing certificate over
			// export the signing certificate to a file
			MobileProvision Provision = MobileProvisionParser.ParseFile(ProvisionWithPrefix);
			var Certificate = CodeSignatureBuilder.FindCertificate(Provision);
			byte[] Data = Certificate.Export(System.Security.Cryptography.X509Certificates.X509ContentType.Cert);
			File.WriteAllBytes(Path.Combine(Config.PCXcodeStagingDir, MacSigningIdentityFilename), Data);

			// needs Mac line endings so it can be executed
			string SrcPath = @"..\..\..\Build\" + Config.OSString + @"\XcodeSupportFiles\prepackage.sh";
			string DestPath = Path.Combine(Config.PCXcodeStagingDir, @"prepackage.sh");
			Program.Log(" ... '" + SrcPath + "' -> '" + DestPath + "'");
			string SHContents = File.ReadAllText(SrcPath);
			SHContents = SHContents.Replace("\r\n", "\n");
			File.WriteAllText(DestPath, SHContents);

			CookTime.CopySignedFiles();
		}
		
		/**
		 * Handle spawning of the RPCUtility with parameters
		 */
		public static bool RunRPCUtilty( string RPCCommand )
		{
			string CommandLine = "";
			string WorkingFolder = "";
			string DisplayCommandLine = "";
			string TempKeychain = "$HOME/Library/Keychains/UE4TempKeychain.keychain";
			string Certificate = "XcodeSupportFiles/" + MacSigningIdentityFilename;
			string LoginKeychain = "$HOME/Library/Keychains/login.keychain";
			ErrorCodes Error = ErrorCodes.Error_Unknown;

			switch (RPCCommand.ToLowerInvariant())
			{
			case "deletemacstagingfiles":
				Program.Log( " ... deleting staging files on the Mac" );
				DisplayCommandLine = "rm -rf Payload";
				CommandLine = "\"" + MacStagingRootDir + "\" " + DisplayCommandLine;
				WorkingFolder = "\"" + MacStagingRootDir + "\"";
				break;

			case "ensureprovisiondirexists":
				Program.Log(" ... creating provisioning profiles directory");

				DisplayCommandLine = String.Format("mkdir -p ~/Library/MobileDevice/Provisioning\\ Profiles");

				CommandLine = "\"" + MacXcodeStagingDir + "\" " + DisplayCommandLine;
				WorkingFolder = "\"" + MacXcodeStagingDir + "\"";
				break;

			case "installprovision":
				// Note: The provision must have already been copied over to the Mac
				Program.Log(" ... installing .mobileprovision");

				DisplayCommandLine = String.Format("cp -f {0} ~/Library/MobileDevice/Provisioning\\ Profiles", MacMobileProvisionFilename);

				CommandLine = "\"" + MacXcodeStagingDir + "\" " + DisplayCommandLine;
				WorkingFolder = "\"" + MacXcodeStagingDir + "\"";
				break;

			case "removeprovision":
				Program.Log(" ... removing .mobileprovision");
				DisplayCommandLine = String.Format("rm -f ~/Library/MobileDevice/Provisioning\\ Profiles/{0}", MacMobileProvisionFilename);
				CommandLine = "\"" + MacXcodeStagingDir + "\" " + DisplayCommandLine;
				WorkingFolder = "\"" + MacXcodeStagingDir + "\"";
				break;

			case "setexec": 
				// Note: The executable must have already been copied over
				Program.Log(" ... setting executable bit");
				DisplayCommandLine = "chmod a+x \'" + RemoteExecutablePath + "\'";
				CommandLine = "\"" + MacStagingRootDir + "\" " + DisplayCommandLine;
				WorkingFolder = "\"" + MacStagingRootDir + "\"";
				break;

			case "prepackage":
				Program.Log(" ... running prepackage script remotely ");
				DisplayCommandLine = String.Format("sh prepackage.sh {0} " + Config.OSString + " {1} {2}", Program.GameName, Program.GameConfiguration, Program.Architecture);
				CommandLine = "\"" + MacXcodeStagingDir + "\" " + DisplayCommandLine;
				WorkingFolder = "\"" + MacXcodeStagingDir + "\"";
				break;

			case "makeapp":
				Program.Log(" ... making application (codesign, etc...)");
				Program.Log("  Using signing identity '{0}'", Config.CodeSigningIdentity);
				DisplayCommandLine = CurrentBaseXCodeCommandLine;
				CommandLine = "\"" + MacXcodeStagingDir + "/..\" " + DisplayCommandLine;
				WorkingFolder = "\"" + MacXcodeStagingDir + "/..\"";
				Error = ErrorCodes.Error_RemoteCertificatesNotFound;
				break;

			case "createkeychain":
				Program.Log(" ... creating temporary key chain with signing certificate");
				Program.Log("  Using signing identity '{0}'", Config.CodeSigningIdentity);
				DisplayCommandLine = "security create-keychain -p \"\" \"" + TempKeychain + "\" && security list-keychains -s \"" + TempKeychain + "\" && security -v unlock-keychain -p \"\" \"" + TempKeychain + "\" && security import " + Certificate + " -k \"" + TempKeychain + "\" -P \"\" -A -t cert";
				CommandLine = "\"" + MacXcodeStagingDir + "/..\" " + DisplayCommandLine;
				WorkingFolder = "\"" + MacXcodeStagingDir + "/..\"";
				break;

			case "deletekeychain":
				Program.Log(" ... remove temporary key chain");
				Program.Log("  Using signing identity '{0}'", Config.CodeSigningIdentity);
				DisplayCommandLine = "security list-keychains -s \"" + LoginKeychain + "\" && security delete-keychain \"" + TempKeychain + "\"";
				CommandLine = "\"" + MacXcodeStagingDir + "/..\" " + DisplayCommandLine;
				WorkingFolder = "\"" + MacXcodeStagingDir + "/..\"";
				break;

			case "validation":
				Program.Log( " ... validating distribution package" );
				DisplayCommandLine = XcodeDeveloperDir + "Platforms/iPhoneOS.platform/Developer/usr/bin/Validation " + RemoteAppDirectory;
				CommandLine = "\"" + MacStagingRootDir + "\" " + DisplayCommandLine;
				WorkingFolder = "\"" + MacStagingRootDir + "\"";
				break;

			case "deleteipa":
				Program.Log(" ... deleting IPA on Mac");
				DisplayCommandLine = "rm -f " + Config.IPAFilenameOnMac;
				CommandLine = "\"" + MacStagingRootDir + "\" " + DisplayCommandLine;
				WorkingFolder = "\"" + MacStagingRootDir + "\"";
				break;

			case "kill":
				Program.Log( " ... killing" );
				DisplayCommandLine = "killall " + Program.GameName;
				CommandLine = ". " + DisplayCommandLine;
				WorkingFolder = ".";
				break;

			case "strip":
				Program.Log( " ... stripping" );
				DisplayCommandLine = "/usr/bin/xcrun strip '" + RemoteExecutablePath + "'";
				CommandLine = "\"" + MacStagingRootDir + "\" " + DisplayCommandLine;
				WorkingFolder = "\"" + MacStagingRootDir + "\"";
				break;

			case "resign":
				Program.Log("... resigning");
				DisplayCommandLine = "bash -c '" + "chmod a+x ResignScript" + ";" + "./ResignScript" + "'";
				CommandLine = "\"" + MacStagingRootDir + "\" " + DisplayCommandLine;
				WorkingFolder = "\"" + MacStagingRootDir + "\"";
				break;

			case "zip":
				Program.Log( " ... zipping" );

				// NOTE: -y preserves symbolic links which is needed for iOS distro builds
				// -x excludes a file (excluding the dSYM keeps sizes smaller, and it shouldn't be in the IPA anyways)
				string dSYMName = "Payload/" + Program.GameName + Program.Architecture + ".app.dSYM";
				DisplayCommandLine = String.Format("zip -q -r -y -{0} -T {1} Payload iTunesArtwork -x {2}/ -x {2}/* " +
					"-x {2}/Contents/ -x {2}/Contents/* -x {2}/Contents/Resources/ -x {2}/Contents/Resources/* " +
					" -x {2}/Contents/Resources/DWARF/ -x {2}/Contents/Resources/DWARF/*",
					(int)Config.RecompressionSetting,
					Config.IPAFilenameOnMac,
					dSYMName);

				CommandLine = "\"" + MacStagingRootDir + "\" " + DisplayCommandLine;
				WorkingFolder = "\"" + MacStagingRootDir + "\"";
				break;

			case "gendsym":
				Program.Log( " ... generating DSYM" );

				string ExePath  = "Payload/" + Program.GameName + ".app/" + Program.GameName;
				string dSYMPath = Program.GameName + ".app.dSYM";
				DisplayCommandLine = String.Format("dsymutil -o {0} {1}", dSYMPath, ExePath);

				CommandLine = "\"" + MacStagingRootDir + "\"" + DisplayCommandLine;
				WorkingFolder = "\"" + MacStagingRootDir + "\"";
				break;

			default:
				Program.Error( "Unrecognized RPC command" );
				return ( false );
			}

			Program.Log( " ... working folder: " + WorkingFolder );
			Program.Log( " ... " + DisplayCommandLine );
			Program.Log(" ... full command: " +  MacName + " " + CommandLine);

			bool bSuccess = false;
			if( Config.bUseRPCUtil )
			{
				Program.Log( "Running RPC on " + MacName + " ... " );

				Process RPCUtil = new Process();
				RPCUtil.StartInfo.FileName = @"..\RPCUtility.exe";
				RPCUtil.StartInfo.UseShellExecute = false;
				RPCUtil.StartInfo.Arguments = MacName + " " + CommandLine;
				RPCUtil.StartInfo.RedirectStandardOutput = true;
				RPCUtil.StartInfo.RedirectStandardError = true;
				RPCUtil.OutputDataReceived += new DataReceivedEventHandler(OutputReceivedRemoteProcessCall);
				RPCUtil.ErrorDataReceived += new DataReceivedEventHandler(OutputReceivedRemoteProcessCall);

				RPCUtil.Start();

				RPCUtil.BeginOutputReadLine();
				RPCUtil.BeginErrorReadLine();

				RPCUtil.WaitForExit();

				bSuccess = (RPCUtil.ExitCode == 0);
				if (bSuccess == false)
				{
					Program.Error("RPCCommand {0} failed with return code {1}", RPCCommand, RPCUtil.ExitCode);
					switch (RPCCommand.ToLowerInvariant())
					{
						case "installprovision":
							Program.Error("Ensure your access permissions for '~/Library/MobileDevice/Provisioning Profiles' are set correctly.");
							break;
						default:
							break;
					}
				}
			}
			else
			{
				Program.Log("Running SSH on " + MacName + " ... ");
				bSuccess = SSHCommandHelper.Command(MacName, DisplayCommandLine, WorkingFolder);
				if (bSuccess == false)
				{
					Program.Error("RPCCommand {0} failed with return code {1}", RPCCommand, Error);
					Program.ReturnCode = (int)Error;
				}
			}


			return bSuccess;
		}


		/** 
		 * Creates the application directory on the Mac
		 */
		static public void CreateApplicationDirOnMac()
		{
			DateTime StartTime = DateTime.Now;

			// Cleans out the intermediate folders on both ends
			CompileTime.ExecuteRemoteCommand("DeleteIPA");
			CompileTime.ExecuteRemoteCommand("DeleteMacStagingFiles");
			Program.ExecuteCommand("Clean", null);
			//@TODO: mnoland 10/5/2010
			// Need to come up with a way to prevent this from causing an error on the remote machine
			// CompileTime.ExecuteRemoteCommand("Clean");

			// Stage files
			Program.Log("Staging files before copying to Mac ...");
			CopyFilesNeededForMakeApp();

			// Copy staged files from PC to Mac
			Program.ExecuteCommand("StageMacFiles", null);

			// Set the executable bit on the EXE
			CompileTime.ExecuteRemoteCommand("SetExec");

			// Install the provision (necessary for MakeApp to succeed)
			CompileTime.ExecuteRemoteCommand("EnsureProvisionDirExists");
			CompileTime.ExecuteRemoteCommand("InstallProvision");

			// strip the symbols if desired or required
			if (Config.bForceStripSymbols || Config.bForDistribution)
			{
				CompileTime.ExecuteRemoteCommand("Strip");
			}

			// sign the exe, etc...
			CompileTime.ExecuteRemoteCommand("PrePackage");
			if (!Config.bUseRPCUtil)
			{
				CompileTime.ExecuteRemoteCommand("CreateKeyChain");
			}
			CompileTime.ExecuteRemoteCommand("MakeApp");
			if (!Config.bUseRPCUtil)
			{
				CompileTime.ExecuteRemoteCommand("DeleteKeyChain");
			}

			Program.Log(String.Format("Finished creating .app directory on Mac (took {0:0.00} s)",
				(DateTime.Now - StartTime).TotalSeconds));
		}
		
		/** 
		 * Packages an IPA on the Mac
		 */
		static public void PackageIPAOnMac()
		{
			// Create the .app structure on the Mac (and codesign, etc...)
			CreateApplicationDirOnMac();

			DateTime StartTime = DateTime.Now;

			// zip up
			CompileTime.ExecuteRemoteCommand("Zip");

			// fetch the IPA
			if (Config.bCreateStubSet)
			{
				Program.ExecuteCommand("GetStubIPA", null);
			}
			else
			{
				Program.ExecuteCommand("GetIPA", null);
			}

			Program.Log(String.Format("Finished packaging into IPA (took {0:0.00} s)",
				(DateTime.Now - StartTime).TotalSeconds));
		}

		static public void DangerouslyFastMode()
		{
			CompileTime.ExecuteRemoteCommand("MakeApp");
		}

		static public void ExecuteRemoteCommand(string RemoteCommand)
		{
			RunRPCUtilty(RemoteCommand);
		}

		static public bool ExecuteCompileCommand(string Command, string RPCCommand)
		{
			switch (Command.ToLowerInvariant())
			{
				case "clean":
					Program.Log("Cleaning temporary files from PC ... ");
					Program.Log(" ... cleaning: " + Config.PCStagingRootDir);
					FileOperations.DeleteDirectory(new DirectoryInfo(Config.PCStagingRootDir));
					break;
 
				case "rpc":
					ExecuteRemoteCommand(RPCCommand);
					break;

				case "getipa":
					{
						Program.Log("Fetching IPA from Mac...");

						string IpaDestFilename = Config.GetIPAPath(".ipa");
						FileOperations.DownloadFile(MacName, MacStagingRootDir + "/" + Config.IPAFilenameOnMac, IpaDestFilename);

						Program.Log("... Saved IPA to '{0}'", Path.GetFullPath(IpaDestFilename));
					}
					break;

				case "getstubipa":
					{
						Program.Log("Fetching stub IPA from Mac...");

						string IpaDestFilename = Config.GetIPAPath(".stub");
						FileOperations.DownloadFile(MacName, MacStagingRootDir + "/" + Config.IPAFilenameOnMac, IpaDestFilename);

						Program.Log("... Saved stub IPA to '{0}'", Path.GetFullPath(IpaDestFilename));
					}
					break;

				case "stagemacfiles":
					Program.Log("Copying all staged files to Mac " + MacName + " ...");
					FileOperations.BatchUploadFolder(MacName, Config.PCStagingRootDir, MacStagingRootDir, false);
					FileOperations.BatchUploadFolder(MacName, Config.PCXcodeStagingDir, MacXcodeStagingDir, false);
					break;

				default:
					return false;
			}

			return true;
		}
	}
}<|MERGE_RESOLUTION|>--- conflicted
+++ resolved
@@ -90,8 +90,8 @@
 				CmdLine += String.Format(" CODE_SIGN_IDENTITY=\\\"{0}\\\"", Config.CodeSigningIdentity);
 
 				CmdLine += String.Format(" IPHONEOS_DEPLOYMENT_TARGET=\\\"{0}\\\"", Config.MinOSVersion);
-            }
-            else
+			}
+			else
 			{
 				CmdLine += String.Format(" CODE_SIGN_IDENTITY=\"{0}\"", Config.CodeSigningIdentity);
 
@@ -280,11 +280,7 @@
                     UUID = AllText.Substring(idx, AllText.IndexOf("</string>", idx) - idx);
                 }
             }
-<<<<<<< HEAD
-            CurrentBaseXCodeCommandLine += String.Format(" PROVISIONING_PROFILE="+UUID);
-=======
             CurrentBaseXCodeCommandLine += String.Format(" PROVISIONING_PROFILE=" + UUID);
->>>>>>> 92a3597a
 
             // make sure this .mobileprovision file is newer than any other .mobileprovision file on the Mac (this file gets multiple games named the same file, 
             // so the time stamp checking can fail when moving between games, a la the buildmachines!)
