﻿/**
 * Copyright 1998-2016 Epic Games, Inc. All Rights Reserved.
 */

using System;
using System.Collections.Generic;
using System.Text;
using System.Security.Cryptography.X509Certificates;
using System.Security.Cryptography;
using System.IO;
using System.Diagnostics;
using System.Xml;
using System.Globalization;

namespace iPhonePackager
{
	/// <summary>
	/// Represents the salient parts of a mobile provision, wrt. using it for code signing
	/// </summary>
	public class MobileProvision
	{
		public object Tag;

		public string ApplicationIdentifierPrefix = null;
		public string ApplicationIdentifier = null;
		public List<X509Certificate2> DeveloperCertificates = new List<X509Certificate2>();
		public List<string> ProvisionedDeviceIDs;
		public string ProvisionName;
		public bool bDebug;
		public Utilities.PListHelper Data;
		public DateTime CreationDate;
		public DateTime ExpirationDate;
        public string FileName;
        public string UUID;
        public string Platform;

        public static string FindCompatibleProvision(string CFBundleIdentifier, out bool bNameMatch, bool bCheckCert = true, bool bCheckIdentifier = true)
		{
			bNameMatch = false;

			// remap the gamename if necessary
			string GameName = Program.GameName;
			if (GameName == "UE4Game")
			{
				if (Config.ProjectFile.Length > 0)
				{
					GameName = Path.GetFileNameWithoutExtension(Config.ProjectFile);
				}
			}

			// ensure the provision directory exists
			if (!Directory.Exists(Config.ProvisionDirectory))
			{
				Directory.CreateDirectory(Config.ProvisionDirectory);
			}

			if (Config.bProvision)
			{
				if (File.Exists(Config.ProvisionDirectory + "/" + Config.Provision))
				{
					return Config.ProvisionDirectory + "/" + Config.Provision;
				}
			}

			#region remove after we provide an install mechanism
			// copy all of the provisions from the game directory to the library
			if (!String.IsNullOrEmpty(Config.ProjectFile))
			{
<<<<<<< HEAD
				var ProjectFileBuildIOSPath = Path.GetDirectoryName(Config.ProjectFile) + "/Build/" + Config.OSString + "/";
				if (Directory.Exists(ProjectFileBuildIOSPath))
=======
                var ProjectFileBuildIOSPath = Path.GetDirectoryName(Config.ProjectFile) + "/Build/" + Config.OSString + "/";
                if (Directory.Exists(ProjectFileBuildIOSPath))
>>>>>>> 92a3597a
				{
					foreach (string Provision in Directory.EnumerateFiles(ProjectFileBuildIOSPath, "*.mobileprovision", SearchOption.AllDirectories))
					{
						if (!File.Exists(Config.ProvisionDirectory + Path.GetFileName(Provision)) || File.GetLastWriteTime(Config.ProvisionDirectory + Path.GetFileName(Provision)) < File.GetLastWriteTime(Provision))
						{
							FileInfo DestFileInfo;
							if (File.Exists(Config.ProvisionDirectory + Path.GetFileName(Provision)))
							{
								DestFileInfo = new FileInfo(Config.ProvisionDirectory + Path.GetFileName(Provision));
								DestFileInfo.Attributes = DestFileInfo.Attributes & ~FileAttributes.ReadOnly;
							}
							File.Copy(Provision, Config.ProvisionDirectory + Path.GetFileName(Provision), true);
							DestFileInfo = new FileInfo(Config.ProvisionDirectory + Path.GetFileName(Provision));
							DestFileInfo.Attributes = DestFileInfo.Attributes & ~FileAttributes.ReadOnly;
						}
					}
				}
			}

			// copy all of the provisions from the engine directory to the library
			{
				if (Directory.Exists(Config.EngineBuildDirectory))
				{
					foreach (string Provision in Directory.EnumerateFiles(Config.EngineBuildDirectory, "*.mobileprovision", SearchOption.AllDirectories))
					{
						if (!File.Exists(Config.ProvisionDirectory + Path.GetFileName(Provision)) || File.GetLastWriteTime(Config.ProvisionDirectory + Path.GetFileName(Provision)) < File.GetLastWriteTime(Provision))
						{
							FileInfo DestFileInfo;
							if (File.Exists(Config.ProvisionDirectory + Path.GetFileName(Provision)))
							{
								DestFileInfo = new FileInfo(Config.ProvisionDirectory + Path.GetFileName(Provision));
								DestFileInfo.Attributes = DestFileInfo.Attributes & ~FileAttributes.ReadOnly;
							}
							File.Copy(Provision, Config.ProvisionDirectory + Path.GetFileName(Provision), true);
							DestFileInfo = new FileInfo(Config.ProvisionDirectory + Path.GetFileName(Provision));
							DestFileInfo.Attributes = DestFileInfo.Attributes & ~FileAttributes.ReadOnly;
						}
					}
				}
			}
			#endregion

			// cache the provision library
			Dictionary<string, MobileProvision> ProvisionLibrary = new Dictionary<string, MobileProvision>();
			foreach (string Provision in Directory.EnumerateFiles(Config.ProvisionDirectory, "*.mobileprovision"))
			{
				MobileProvision p = MobileProvisionParser.ParseFile(Provision);
				ProvisionLibrary.Add(Provision, p);
                if (p.FileName.Contains(p.UUID) && !File.Exists(Path.Combine(Config.ProvisionDirectory, "UE4_"+p.UUID+".mobileprovision")))
                {
                    File.Copy(Provision, Path.Combine(Config.ProvisionDirectory, "UE4_" + p.UUID + ".mobileprovision"));
                    p = MobileProvisionParser.ParseFile(Path.Combine(Config.ProvisionDirectory, "UE4_" + p.UUID + ".mobileprovision"));
                    ProvisionLibrary.Add(Path.Combine(Config.ProvisionDirectory, "UE4_" + p.UUID + ".mobileprovision"), p);
                }
			}

			Program.Log("Searching for mobile provisions that match the game '{0}' with CFBundleIdentifier='{1}' in '{2}'", GameName, CFBundleIdentifier, Config.ProvisionDirectory);

			// check the cache for a provision matching the app id (com.company.Game)
			// First checking for a contains match and then for a wildcard match
			for (int Phase = 0; Phase < 3; ++Phase)
			{
				foreach (KeyValuePair<string, MobileProvision> Pair in ProvisionLibrary)
				{
					string DebugName = Path.GetFileName(Pair.Key);
					MobileProvision TestProvision = Pair.Value;

                    // make sure the file is not managed by Xcode
                    if (TestProvision.FileName.Contains(TestProvision.UUID))
                        continue;

<<<<<<< HEAD
					Program.LogVerbose("  Phase {0} considering provision '{1}' named '{2}'", Phase, DebugName, TestProvision.ProvisionName);
=======
                    // check to see if the platform is the same as what we are looking for
                    if (!string.IsNullOrEmpty(TestProvision.Platform) && TestProvision.Platform != Config.OSString && !string.IsNullOrEmpty(Config.OSString))
                        continue;

                    Program.LogVerbose("  Phase {0} considering provision '{1}' named '{2}'", Phase, DebugName, TestProvision.ProvisionName);
>>>>>>> 92a3597a

                    // check to see if the platform is the same as what we are looking for
                    if (!string.IsNullOrEmpty(TestProvision.Platform) && TestProvision.Platform != Config.OSString && !string.IsNullOrEmpty(Config.OSString))
                        continue;

					// Validate the name
					bool bPassesNameCheck = false;
					if (Phase == 0)
					{
						bPassesNameCheck = TestProvision.ApplicationIdentifier.Substring(TestProvision.ApplicationIdentifierPrefix.Length+1) == CFBundleIdentifier;
						bNameMatch = bPassesNameCheck;
					}
					else if (Phase == 1)
					{
						if (TestProvision.ApplicationIdentifier.Contains("*"))
						{
							string CompanyName = TestProvision.ApplicationIdentifier.Substring(TestProvision.ApplicationIdentifierPrefix.Length + 1);
							if (CompanyName != "*")
							{
								CompanyName = CompanyName.Substring(0, CompanyName.LastIndexOf("."));
								bPassesNameCheck = CFBundleIdentifier.StartsWith(CompanyName);
							}
						}
					}
					else
					{
						if (TestProvision.ApplicationIdentifier.Contains("*"))
						{
							string CompanyName = TestProvision.ApplicationIdentifier.Substring(TestProvision.ApplicationIdentifierPrefix.Length + 1);
							bPassesNameCheck = CompanyName == "*";
						}
					}
					if (!bPassesNameCheck && bCheckIdentifier)
					{
						Program.LogVerbose("  .. Failed phase {0} name check (provision app ID was {1})", Phase, TestProvision.ApplicationIdentifier);
						continue;
					}

					if (Config.bForDistribution)
					{
						// check to see if this is a distribution provision
						bool bDistroProv = (TestProvision.ProvisionedDeviceIDs.Count == 0) && !TestProvision.bDebug;
						if (!bDistroProv)
						{
							Program.LogVerbose("  .. Failed distribution check (mode={0}, get-task-allow={1}, #devices={2})", Config.bForDistribution, TestProvision.bDebug, TestProvision.ProvisionedDeviceIDs.Count);
							continue;
						}
					}
					else
					{
						// check to see if we pass the debug check for non-distribution
						bool bPassesDebugCheck = TestProvision.bDebug;
						if (!bPassesDebugCheck)
						{
							Program.LogVerbose("  .. Failed debugging check (mode={0}, get-task-allow={1}, #devices={2})", Config.bForDistribution, TestProvision.bDebug, TestProvision.ProvisionedDeviceIDs.Count);
							continue;
						}
					}

					// Check to see if the provision is in date
					DateTime CurrentUTCTime = DateTime.UtcNow;
					bool bPassesDateCheck = (CurrentUTCTime >= TestProvision.CreationDate) && (CurrentUTCTime < TestProvision.ExpirationDate);
					if (!bPassesDateCheck)
					{
						Program.LogVerbose("  .. Failed time period check (valid from {0} to {1}, but UTC time is now {2})", TestProvision.CreationDate, TestProvision.ExpirationDate, CurrentUTCTime);
						continue;
					}

					// check to see if we have a certificate for this provision
					bool bPassesHasMatchingCertCheck = false;
					if (bCheckCert)
					{
						X509Certificate2 Cert = CodeSignatureBuilder.FindCertificate(TestProvision);
						bPassesHasMatchingCertCheck = (Cert != null);
						if (bPassesHasMatchingCertCheck && Config.bCert)
						{
							bPassesHasMatchingCertCheck &= (Cert.FriendlyName == Config.Certificate);
						}
					}
					else
					{
						bPassesHasMatchingCertCheck = true;
					}

					if (!bPassesHasMatchingCertCheck)
					{
						Program.LogVerbose("  .. Failed to find a matching certificate that was in date");
						continue;
					}

					// Made it past all the tests
					Program.LogVerbose("  Picked '{0}' with AppID '{1}' and Name '{2}' as a matching provision for the game '{3}'", DebugName, TestProvision.ApplicationIdentifier, TestProvision.ProvisionName, GameName);
					return Pair.Key;
				}
			}

			// check to see if there is already an embedded provision
			string EmbeddedMobileProvisionFilename = Path.Combine(Config.RepackageStagingDirectory, "embedded.mobileprovision");

			Program.Warning("Failed to find a valid matching mobile provision, will attempt to use the embedded mobile provision instead if present");
			return EmbeddedMobileProvisionFilename;
		}

		/// <summary>
		/// Extracts the dict values for the Entitlements key and creates a new full .plist file
		/// from them (with outer plist and dict keys as well as doctype, etc...)
		/// </summary>
		public string GetEntitlementsString(string CFBundleIdentifier, out string TeamIdentifier)
		{
			Utilities.PListHelper XCentPList = null;
			Data.ProcessValueForKey("Entitlements", "dict", delegate(XmlNode ValueNode)
			{
				XCentPList = Utilities.PListHelper.CloneDictionaryRootedAt(ValueNode);
			});

			// Modify the application-identifier to be fully qualified if needed
			string CurrentApplicationIdentifier;
			XCentPList.GetString("application-identifier", out CurrentApplicationIdentifier);
			XCentPList.GetString("com.apple.developer.team-identifier", out TeamIdentifier);

//			if (CurrentApplicationIdentifier.Contains("*"))
			{
				// Replace the application identifier
				string NewApplicationIdentifier = String.Format("{0}.{1}", ApplicationIdentifierPrefix, CFBundleIdentifier);
				XCentPList.SetString("application-identifier", NewApplicationIdentifier);


				// Replace the keychain access groups
				// Note: This isn't robust, it ignores the existing value in the wildcard and uses the same value for
				// each entry.  If there is a legitimate need for more than one entry in the access group list, then
				// don't use a wildcard!
				List<string> KeyGroups = XCentPList.GetArray("keychain-access-groups", "string");

				for (int i = 0; i < KeyGroups.Count; ++i)
				{
					string Entry = KeyGroups[i];
					if (Entry.Contains("*"))
					{
						Entry = NewApplicationIdentifier;
					}
					KeyGroups[i] = Entry;
				}

				XCentPList.SetValueForKey("keychain-access-groups", KeyGroups);
			}

			return XCentPList.SaveToString();
		}

		/// <summary>
		/// Constructs a MobileProvision from an xml blob extracted from the real ASN.1 file
		/// </summary>
		public MobileProvision(string EmbeddedPListText)
		{
			Data = new Utilities.PListHelper(EmbeddedPListText);

			// Now extract things

			// Key: ApplicationIdentifierPrefix, Array<String>
			List<string> PrefixList = Data.GetArray("ApplicationIdentifierPrefix", "string");
			if (PrefixList.Count > 1)
			{
				Program.Warning("Found more than one entry for ApplicationIdentifierPrefix in the .mobileprovision, using the first one found");
			}

			if (PrefixList.Count > 0)
			{
				ApplicationIdentifierPrefix = PrefixList[0];
			}

			// Example date string from the XML: "2014-06-30T20:45:55Z";
			DateTimeStyles AppleDateStyle = DateTimeStyles.AllowWhiteSpaces | DateTimeStyles.AssumeUniversal | DateTimeStyles.AdjustToUniversal;

			string CreationDateString;
			if (Data.GetDate("CreationDate", out CreationDateString))
			{
				CreationDate = DateTime.Parse(CreationDateString, CultureInfo.InvariantCulture, AppleDateStyle);
			}

			string ExpirationDateString;
			if (Data.GetDate("ExpirationDate", out ExpirationDateString))
			{
				ExpirationDate = DateTime.Parse(ExpirationDateString, CultureInfo.InvariantCulture, AppleDateStyle);
			}

			// Key: DeveloperCertificates, Array<Data> (uuencoded)
			string CertificatePassword = "";
			List<string> CertificateList = Data.GetArray("DeveloperCertificates", "data");
			foreach (string EncodedCert in CertificateList)
			{
				byte[] RawCert = Convert.FromBase64String(EncodedCert);
				DeveloperCertificates.Add(new X509Certificate2(RawCert, CertificatePassword));
			}

			// Key: Name, String
			if (!Data.GetString("Name", out ProvisionName))
			{
				ProvisionName = "(unknown)";
			}

			// Key: ProvisionedDevices, Array<String>
			ProvisionedDeviceIDs = Data.GetArray("ProvisionedDevices", "string");

			// Key: application-identifier, Array<String>
			Utilities.PListHelper XCentPList = null;
			Data.ProcessValueForKey("Entitlements", "dict", delegate(XmlNode ValueNode)
			{
				XCentPList = Utilities.PListHelper.CloneDictionaryRootedAt(ValueNode);
			});

			// Modify the application-identifier to be fully qualified if needed
			if (!XCentPList.GetString("application-identifier", out ApplicationIdentifier))
			{
				ApplicationIdentifier = "(unknown)";
			}

			// check for get-task-allow
			bDebug = XCentPList.GetBool("get-task-allow");
<<<<<<< HEAD

            if (!Data.GetString("UUID", out UUID))
            {
                UUID = "(unkown)";
            }

            List<string> Platforms = Data.GetArray("Platform", "string");
            if (Platforms.Contains("iOS"))
            {
                Platform = "IOS";
            }
            else if (Platforms.Contains("tvOS"))
            {
                Platform = "TVOS";
            }
            else
            {
                Platform = "";
            }
		}
=======
>>>>>>> 92a3597a

            if (!Data.GetString("UUID", out UUID))
            {
                UUID = "(unkown)";
            }

            List<string> Platforms = Data.GetArray("Platform", "string");
            if (Platforms.Contains("iOS"))
            {
                Platform = "IOS";
            }
            else if (Platforms.Contains("tvOS"))
            {
                Platform = "TVOS";
            }
            else
            {
                Platform = "";
            }
        }

        /// <summary>
        /// Does this provision contain the specified UDID?
        /// </summary>
        public bool ContainsUDID(string UDID)
		{
			bool bFound = false;
			foreach (string TestUDID in ProvisionedDeviceIDs)
			{
				if (TestUDID.Equals(UDID, StringComparison.InvariantCultureIgnoreCase))
				{
					bFound = true;
					break;
				}
			}

			return bFound;
		}
	}

	/// <summary>
	/// This class understands how to get the embedded plist in a .mobileprovision file.  It doesn't
	/// understand the full format and is not capable of writing a new one out or anything similar.
	/// </summary>
	public class MobileProvisionParser
	{
		public static MobileProvision ParseFile(byte[] RawData)
		{
			//@TODO: This file is just an ASN.1 stream, should find or make a raw ASN1 parser and use
			// that instead of this (theoretically fragile) code (particularly the length extraction)

			// Scan it for the start of the embedded blob of xml
			byte[] SearchPattern = Encoding.UTF8.GetBytes("<?xml");
			for (int TextStart = 2; TextStart < RawData.Length - SearchPattern.Length; ++TextStart)
			{
				// See if this point is a match
				bool bMatch = true;
				for (int PatternIndex = 0; bMatch && (PatternIndex < SearchPattern.Length); ++PatternIndex)
				{
					bMatch = bMatch && (RawData[TextStart + PatternIndex] == SearchPattern[PatternIndex]);
				}

				if (bMatch)
				{
					// Back up two bytes and read a two byte little endian plist size
					int TextLength = (RawData[TextStart - 2] << 8) | (RawData[TextStart - 1]);

					// Convert the data to a string
					string PlistText = Encoding.UTF8.GetString(RawData, TextStart, TextLength);

					//@TODO: Distribution provisions seem to be a byte too long, and it may be a general problem with interpreting the length
					// For now, we just cut back to the end of the last tag.
					int CutPoint = PlistText.LastIndexOf('>');
					PlistText = PlistText.Substring(0, CutPoint + 1);

					// Return the constructed 'mobile provision'
					return new MobileProvision(PlistText);
				}
			}

			// Unable to find the start of the plist data
			Program.Error("Failed to find embedded plist in .mobileprovision file");
			return null;
		}

		public static MobileProvision ParseFile(Stream InputStream)
		{
			// Read in the entire file
			int NumBytes = (int)InputStream.Length;
			byte[] RawData = new byte[NumBytes];
			InputStream.Read(RawData, 0, NumBytes);

			return ParseFile(RawData);
		}


		public static MobileProvision ParseFile(string Filename)
		{
			FileStream InputStream = File.OpenRead(Filename);
			MobileProvision Result = ParseFile(InputStream);
			InputStream.Close();
            Result.FileName = Filename;

            return Result;
		}

		/// <summary>
		/// Opens embedded.mobileprovision from within an IPA
		/// </summary>
		public static MobileProvision ParseIPA(string Filename)
		{
			FileOperations.ReadOnlyZipFileSystem FileSystem = new FileOperations.ReadOnlyZipFileSystem(Filename);
			MobileProvision Result = ParseFile(FileSystem.ReadAllBytes("embedded.mobileprovision"));
			FileSystem.Close();

			return Result;
		}
	}
}<|MERGE_RESOLUTION|>--- conflicted
+++ resolved
@@ -66,13 +66,8 @@
 			// copy all of the provisions from the game directory to the library
 			if (!String.IsNullOrEmpty(Config.ProjectFile))
 			{
-<<<<<<< HEAD
-				var ProjectFileBuildIOSPath = Path.GetDirectoryName(Config.ProjectFile) + "/Build/" + Config.OSString + "/";
-				if (Directory.Exists(ProjectFileBuildIOSPath))
-=======
                 var ProjectFileBuildIOSPath = Path.GetDirectoryName(Config.ProjectFile) + "/Build/" + Config.OSString + "/";
                 if (Directory.Exists(ProjectFileBuildIOSPath))
->>>>>>> 92a3597a
 				{
 					foreach (string Provision in Directory.EnumerateFiles(ProjectFileBuildIOSPath, "*.mobileprovision", SearchOption.AllDirectories))
 					{
@@ -144,19 +139,11 @@
                     if (TestProvision.FileName.Contains(TestProvision.UUID))
                         continue;
 
-<<<<<<< HEAD
-					Program.LogVerbose("  Phase {0} considering provision '{1}' named '{2}'", Phase, DebugName, TestProvision.ProvisionName);
-=======
                     // check to see if the platform is the same as what we are looking for
                     if (!string.IsNullOrEmpty(TestProvision.Platform) && TestProvision.Platform != Config.OSString && !string.IsNullOrEmpty(Config.OSString))
                         continue;
 
                     Program.LogVerbose("  Phase {0} considering provision '{1}' named '{2}'", Phase, DebugName, TestProvision.ProvisionName);
->>>>>>> 92a3597a
-
-                    // check to see if the platform is the same as what we are looking for
-                    if (!string.IsNullOrEmpty(TestProvision.Platform) && TestProvision.Platform != Config.OSString && !string.IsNullOrEmpty(Config.OSString))
-                        continue;
 
 					// Validate the name
 					bool bPassesNameCheck = false;
@@ -371,29 +358,6 @@
 
 			// check for get-task-allow
 			bDebug = XCentPList.GetBool("get-task-allow");
-<<<<<<< HEAD
-
-            if (!Data.GetString("UUID", out UUID))
-            {
-                UUID = "(unkown)";
-            }
-
-            List<string> Platforms = Data.GetArray("Platform", "string");
-            if (Platforms.Contains("iOS"))
-            {
-                Platform = "IOS";
-            }
-            else if (Platforms.Contains("tvOS"))
-            {
-                Platform = "TVOS";
-            }
-            else
-            {
-                Platform = "";
-            }
-		}
-=======
->>>>>>> 92a3597a
 
             if (!Data.GetString("UUID", out UUID))
             {
