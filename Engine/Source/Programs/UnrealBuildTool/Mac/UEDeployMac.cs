﻿// Copyright 1998-2016 Epic Games, Inc. All Rights Reserved.

using System;
using System.Collections;
using System.Collections.Generic;
using System.Linq;
using System.Text;
using System.Xml;
using System.IO;
using Ionic.Zip;

<<<<<<< HEAD
namespace UnrealBuildTool.Mac
=======
namespace UnrealBuildTool
>>>>>>> 73f66985
{
	class UEDeployMac : UEBuildDeploy
	{
		public override bool PrepTargetForDeployment(UEBuildTarget InTarget)
		{
			Log.TraceInformation("Deploying now!");
			return true;
		}

<<<<<<< HEAD
			string IntermediateDirectory = InTarget.EngineIntermediateDirectory;
			if (!Directory.Exists(IntermediateDirectory))
			{
				IntermediateDirectory = Path.GetFullPath("../../" + InTarget.AppName + "/Intermediate/Build/Mac/" + InTarget.AppName + "/" + InTarget.Configuration);
				if (!Directory.Exists(IntermediateDirectory))
				{
					IntermediateDirectory = Path.GetFullPath("../../Engine/Intermediate/Build/Mac/" + InTarget.AppName + "/" + InTarget.Configuration);
				}
=======
		public static bool GeneratePList(string ProjectDirectory, bool bIsUE4Game, string GameName, string ProjectName, string InEngineDir, string ExeName)
		{
			string IntermediateDirectory = (bIsUE4Game ? InEngineDir : ProjectDirectory) + "/Intermediate/Mac";
			string DestPListFile = IntermediateDirectory + "/" + ExeName + "-Info.plist";
			string SrcPListFile = (bIsUE4Game ? (InEngineDir + "Source/Programs/") : (ProjectDirectory + "/Source/")) + GameName + "/Resources/Mac/Info.plist";
			if (!File.Exists(SrcPListFile))
			{
				SrcPListFile = InEngineDir + "/Source/Runtime/Launch/Resources/Mac/Info.plist";
>>>>>>> 73f66985
			}

			string PListData = null;
			if (File.Exists(SrcPListFile))
			{
<<<<<<< HEAD
				if (!bIsStaticLibrary)
				{
					// Copy the command scripts to the intermediate on the target Mac.
					string RemoteFixDylibDepsScript = Toolchain.ConvertPath(Path.GetFullPath(FixDylibDepsScript));
					RemoteFixDylibDepsScript = RemoteFixDylibDepsScript.Replace("../../../../", "../../");
					RPCUtilHelper.CopyFile(Path.GetFullPath(FixDylibDepsScript), RemoteFixDylibDepsScript, true);

					if (!InTarget.GlobalLinkEnvironment.Config.bIsBuildingConsoleApplication)
					{
						string RemoteFinalizeAppBundleScript = Toolchain.ConvertPath(Path.GetFullPath(FinalizeAppBundleScript));
						RemoteFinalizeAppBundleScript = RemoteFinalizeAppBundleScript.Replace("../../../../", "../../");
						RPCUtilHelper.CopyFile(Path.GetFullPath(FinalizeAppBundleScript), RemoteFinalizeAppBundleScript, true);
					}


					// run it remotely
					RemoteWorkingDir = Toolchain.ConvertPath(Path.GetDirectoryName(Path.GetFullPath(FixDylibDepsScript)));

					Log.TraceInformation("Running FixDylibDependencies.sh...");
					Hashtable Results = RPCUtilHelper.Command(RemoteWorkingDir, "/bin/sh", "FixDylibDependencies.sh", null);
					if (Results != null)
					{
						string Result = (string)Results["CommandOutput"];
						if (Result != null)
						{
							Log.TraceInformation(Result);
						}
					}

					if (!InTarget.GlobalLinkEnvironment.Config.bIsBuildingConsoleApplication)
					{
						Log.TraceInformation("Running FinalizeAppBundle.sh...");
						Results = RPCUtilHelper.Command(RemoteWorkingDir, "/bin/sh", "FinalizeAppBundle.sh", null);
						if (Results != null)
						{
							string Result = (string)Results["CommandOutput"];
							if (Result != null)
							{
								Log.TraceInformation(Result);
							}
						}
					}
				}

				
				// If it is requested, send the app bundle back to the platform executing these commands.
				if (BuildConfiguration.bCopyAppBundleBackToDevice)
				{
					Log.TraceInformation("Copying binaries back to this device...");

					try
					{
						string BinaryDir = Path.GetDirectoryName(InTarget.OutputPath) + "\\";
						if (BinaryDir.EndsWith(InTarget.AppName + "\\Binaries\\Mac\\") && InTarget.TargetType != TargetRules.TargetType.Game)
						{
							BinaryDir = BinaryDir.Replace(InTarget.TargetType.ToString(), "Game");
						}

						string RemoteBinariesDir = Toolchain.ConvertPath( BinaryDir );
						string LocalBinariesDir = BinaryDir;
						
						// Get the app bundle's name
						string AppFullName = InTarget.AppName;
						if (InTarget.Configuration != InTarget.Rules.UndecoratedConfiguration)
						{
							AppFullName += "-" + InTarget.Platform.ToString();
							AppFullName += "-" + InTarget.Configuration.ToString();
						}

						if (!InTarget.GlobalLinkEnvironment.Config.bIsBuildingConsoleApplication)
						{
							AppFullName += ".app";
						}

						List<string> NotBundledBinaries = new List<string>();
						foreach (string BinaryPath in Toolchain.BuiltBinaries)
						{
							if (InTarget.GlobalLinkEnvironment.Config.bIsBuildingConsoleApplication || bIsStaticLibrary || !BinaryPath.StartsWith(LocalBinariesDir + AppFullName))
							{
								NotBundledBinaries.Add(BinaryPath);
							}
						}

						// Zip the app bundle for transferring.
						if (!InTarget.GlobalLinkEnvironment.Config.bIsBuildingConsoleApplication && !bIsStaticLibrary)
						{
							string ZipCommand = "zip -0 -r -y -T \"" + AppFullName + ".zip\" \"" + AppFullName + "\"";
							RPCUtilHelper.Command(RemoteBinariesDir, ZipCommand, "", null);

							// Copy the AppBundle back to the source machine
							string LocalZipFileLocation = LocalBinariesDir + AppFullName + ".zip ";
							string RemoteZipFileLocation = RemoteBinariesDir + AppFullName + ".zip";

							RPCUtilHelper.CopyFile(RemoteZipFileLocation, LocalZipFileLocation, false);

							// Extract the copied app bundle (in zip format) to the local binaries directory
							using (ZipFile AppBundleZip = ZipFile.Read(LocalZipFileLocation))
							{
								foreach (ZipEntry Entry in AppBundleZip)
								{
									Entry.Extract(LocalBinariesDir, ExtractExistingFileAction.OverwriteSilently);
								}
							}

							// Delete the zip as we no longer need/want it.
							File.Delete(LocalZipFileLocation);
							RPCUtilHelper.Command(RemoteBinariesDir, "rm -f \"" + AppFullName + ".zip\"", "", null);
						}

						if (NotBundledBinaries.Count > 0)
						{
=======
				PListData = File.ReadAllText(SrcPListFile);
			}
			else
			{
				return false;
			}
>>>>>>> 73f66985

			string BundleVersion = MacToolChain.LoadEngineDisplayVersion();
			PListData = PListData.Replace("${EXECUTABLE_NAME}", ExeName).Replace("${APP_NAME}", GameName).Replace("${ICON_NAME}", "UE4").Replace("${MACOSX_DEPLOYMENT_TARGET}", MacToolChain.MinMacOSVersionEditor).Replace("${BUNDLE_VERSION}", BundleVersion);

			if (!Directory.Exists(IntermediateDirectory))
			{
				Directory.CreateDirectory(IntermediateDirectory);
			}
			File.WriteAllText(DestPListFile, PListData);

			return true;
		}

		public static bool GeneratePList(string ProjectDirectory, bool bIsUE4Game, string GameName, string ProjectName, string InEngineDir, string ExeName)
		{
			string IntermediateDirectory = (bIsUE4Game ? InEngineDir : ProjectDirectory) + "/Intermediate/Mac";
			string DestPListFile = IntermediateDirectory + "/" + ExeName + "-Info.plist";
			string SrcPListFile = (bIsUE4Game ? (InEngineDir + "Source/Programs/") : (ProjectDirectory + "/Source/")) + GameName + "/Resources/Mac/Info.plist";
			if (!File.Exists(SrcPListFile))
			{
				SrcPListFile = InEngineDir + "/Source/Runtime/Launch/Resources/Mac/Info.plist";
			}

			string PListData = null;
			if (File.Exists(SrcPListFile))
			{
				PListData = File.ReadAllText(SrcPListFile);
			}
			else
			{
				return false;
			}

			string BundleVersion = MacToolChain.LoadEngineDisplayVersion();
			PListData = PListData.Replace("${EXECUTABLE_NAME}", ExeName).Replace("${APP_NAME}", GameName).Replace("${ICON_NAME}", "UE4").Replace("${MACOSX_DEPLOYMENT_TARGET}", MacToolChain.MinMacOSVersion).Replace("${BUNDLE_VERSION}", BundleVersion);

			if (!Directory.Exists(IntermediateDirectory))
			{
				Directory.CreateDirectory(IntermediateDirectory);
			}
			File.WriteAllText(DestPListFile, PListData);

			return true;
		}
	}
}<|MERGE_RESOLUTION|>--- conflicted
+++ resolved
@@ -9,174 +9,13 @@
 using System.IO;
 using Ionic.Zip;
 
-<<<<<<< HEAD
-namespace UnrealBuildTool.Mac
-=======
 namespace UnrealBuildTool
->>>>>>> 73f66985
 {
 	class UEDeployMac : UEBuildDeploy
 	{
 		public override bool PrepTargetForDeployment(UEBuildTarget InTarget)
 		{
 			Log.TraceInformation("Deploying now!");
-			return true;
-		}
-
-<<<<<<< HEAD
-			string IntermediateDirectory = InTarget.EngineIntermediateDirectory;
-			if (!Directory.Exists(IntermediateDirectory))
-			{
-				IntermediateDirectory = Path.GetFullPath("../../" + InTarget.AppName + "/Intermediate/Build/Mac/" + InTarget.AppName + "/" + InTarget.Configuration);
-				if (!Directory.Exists(IntermediateDirectory))
-				{
-					IntermediateDirectory = Path.GetFullPath("../../Engine/Intermediate/Build/Mac/" + InTarget.AppName + "/" + InTarget.Configuration);
-				}
-=======
-		public static bool GeneratePList(string ProjectDirectory, bool bIsUE4Game, string GameName, string ProjectName, string InEngineDir, string ExeName)
-		{
-			string IntermediateDirectory = (bIsUE4Game ? InEngineDir : ProjectDirectory) + "/Intermediate/Mac";
-			string DestPListFile = IntermediateDirectory + "/" + ExeName + "-Info.plist";
-			string SrcPListFile = (bIsUE4Game ? (InEngineDir + "Source/Programs/") : (ProjectDirectory + "/Source/")) + GameName + "/Resources/Mac/Info.plist";
-			if (!File.Exists(SrcPListFile))
-			{
-				SrcPListFile = InEngineDir + "/Source/Runtime/Launch/Resources/Mac/Info.plist";
->>>>>>> 73f66985
-			}
-
-			string PListData = null;
-			if (File.Exists(SrcPListFile))
-			{
-<<<<<<< HEAD
-				if (!bIsStaticLibrary)
-				{
-					// Copy the command scripts to the intermediate on the target Mac.
-					string RemoteFixDylibDepsScript = Toolchain.ConvertPath(Path.GetFullPath(FixDylibDepsScript));
-					RemoteFixDylibDepsScript = RemoteFixDylibDepsScript.Replace("../../../../", "../../");
-					RPCUtilHelper.CopyFile(Path.GetFullPath(FixDylibDepsScript), RemoteFixDylibDepsScript, true);
-
-					if (!InTarget.GlobalLinkEnvironment.Config.bIsBuildingConsoleApplication)
-					{
-						string RemoteFinalizeAppBundleScript = Toolchain.ConvertPath(Path.GetFullPath(FinalizeAppBundleScript));
-						RemoteFinalizeAppBundleScript = RemoteFinalizeAppBundleScript.Replace("../../../../", "../../");
-						RPCUtilHelper.CopyFile(Path.GetFullPath(FinalizeAppBundleScript), RemoteFinalizeAppBundleScript, true);
-					}
-
-
-					// run it remotely
-					RemoteWorkingDir = Toolchain.ConvertPath(Path.GetDirectoryName(Path.GetFullPath(FixDylibDepsScript)));
-
-					Log.TraceInformation("Running FixDylibDependencies.sh...");
-					Hashtable Results = RPCUtilHelper.Command(RemoteWorkingDir, "/bin/sh", "FixDylibDependencies.sh", null);
-					if (Results != null)
-					{
-						string Result = (string)Results["CommandOutput"];
-						if (Result != null)
-						{
-							Log.TraceInformation(Result);
-						}
-					}
-
-					if (!InTarget.GlobalLinkEnvironment.Config.bIsBuildingConsoleApplication)
-					{
-						Log.TraceInformation("Running FinalizeAppBundle.sh...");
-						Results = RPCUtilHelper.Command(RemoteWorkingDir, "/bin/sh", "FinalizeAppBundle.sh", null);
-						if (Results != null)
-						{
-							string Result = (string)Results["CommandOutput"];
-							if (Result != null)
-							{
-								Log.TraceInformation(Result);
-							}
-						}
-					}
-				}
-
-				
-				// If it is requested, send the app bundle back to the platform executing these commands.
-				if (BuildConfiguration.bCopyAppBundleBackToDevice)
-				{
-					Log.TraceInformation("Copying binaries back to this device...");
-
-					try
-					{
-						string BinaryDir = Path.GetDirectoryName(InTarget.OutputPath) + "\\";
-						if (BinaryDir.EndsWith(InTarget.AppName + "\\Binaries\\Mac\\") && InTarget.TargetType != TargetRules.TargetType.Game)
-						{
-							BinaryDir = BinaryDir.Replace(InTarget.TargetType.ToString(), "Game");
-						}
-
-						string RemoteBinariesDir = Toolchain.ConvertPath( BinaryDir );
-						string LocalBinariesDir = BinaryDir;
-						
-						// Get the app bundle's name
-						string AppFullName = InTarget.AppName;
-						if (InTarget.Configuration != InTarget.Rules.UndecoratedConfiguration)
-						{
-							AppFullName += "-" + InTarget.Platform.ToString();
-							AppFullName += "-" + InTarget.Configuration.ToString();
-						}
-
-						if (!InTarget.GlobalLinkEnvironment.Config.bIsBuildingConsoleApplication)
-						{
-							AppFullName += ".app";
-						}
-
-						List<string> NotBundledBinaries = new List<string>();
-						foreach (string BinaryPath in Toolchain.BuiltBinaries)
-						{
-							if (InTarget.GlobalLinkEnvironment.Config.bIsBuildingConsoleApplication || bIsStaticLibrary || !BinaryPath.StartsWith(LocalBinariesDir + AppFullName))
-							{
-								NotBundledBinaries.Add(BinaryPath);
-							}
-						}
-
-						// Zip the app bundle for transferring.
-						if (!InTarget.GlobalLinkEnvironment.Config.bIsBuildingConsoleApplication && !bIsStaticLibrary)
-						{
-							string ZipCommand = "zip -0 -r -y -T \"" + AppFullName + ".zip\" \"" + AppFullName + "\"";
-							RPCUtilHelper.Command(RemoteBinariesDir, ZipCommand, "", null);
-
-							// Copy the AppBundle back to the source machine
-							string LocalZipFileLocation = LocalBinariesDir + AppFullName + ".zip ";
-							string RemoteZipFileLocation = RemoteBinariesDir + AppFullName + ".zip";
-
-							RPCUtilHelper.CopyFile(RemoteZipFileLocation, LocalZipFileLocation, false);
-
-							// Extract the copied app bundle (in zip format) to the local binaries directory
-							using (ZipFile AppBundleZip = ZipFile.Read(LocalZipFileLocation))
-							{
-								foreach (ZipEntry Entry in AppBundleZip)
-								{
-									Entry.Extract(LocalBinariesDir, ExtractExistingFileAction.OverwriteSilently);
-								}
-							}
-
-							// Delete the zip as we no longer need/want it.
-							File.Delete(LocalZipFileLocation);
-							RPCUtilHelper.Command(RemoteBinariesDir, "rm -f \"" + AppFullName + ".zip\"", "", null);
-						}
-
-						if (NotBundledBinaries.Count > 0)
-						{
-=======
-				PListData = File.ReadAllText(SrcPListFile);
-			}
-			else
-			{
-				return false;
-			}
->>>>>>> 73f66985
-
-			string BundleVersion = MacToolChain.LoadEngineDisplayVersion();
-			PListData = PListData.Replace("${EXECUTABLE_NAME}", ExeName).Replace("${APP_NAME}", GameName).Replace("${ICON_NAME}", "UE4").Replace("${MACOSX_DEPLOYMENT_TARGET}", MacToolChain.MinMacOSVersionEditor).Replace("${BUNDLE_VERSION}", BundleVersion);
-
-			if (!Directory.Exists(IntermediateDirectory))
-			{
-				Directory.CreateDirectory(IntermediateDirectory);
-			}
-			File.WriteAllText(DestPListFile, PListData);
-
 			return true;
 		}
 
@@ -201,7 +40,7 @@
 			}
 
 			string BundleVersion = MacToolChain.LoadEngineDisplayVersion();
-			PListData = PListData.Replace("${EXECUTABLE_NAME}", ExeName).Replace("${APP_NAME}", GameName).Replace("${ICON_NAME}", "UE4").Replace("${MACOSX_DEPLOYMENT_TARGET}", MacToolChain.MinMacOSVersion).Replace("${BUNDLE_VERSION}", BundleVersion);
+			PListData = PListData.Replace("${EXECUTABLE_NAME}", ExeName).Replace("${APP_NAME}", GameName).Replace("${ICON_NAME}", "UE4").Replace("${MACOSX_DEPLOYMENT_TARGET}", MacToolChain.MinMacOSVersionEditor).Replace("${BUNDLE_VERSION}", BundleVersion);
 
 			if (!Directory.Exists(IntermediateDirectory))
 			{
