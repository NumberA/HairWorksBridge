--- conflicted
+++ resolved
@@ -1019,15 +1019,9 @@
 					{
 						GameName = "EpicGamesLauncher";
 					}
-<<<<<<< HEAD
-					else if (GameName == "UE4" && LinkEnvironment.Config.ProjectFile != null)
-					{
-						UProjectFilePath = LinkEnvironment.Config.ProjectFile;
-=======
 					else if (GameName == "UE4" && ProjectFile != null)
 					{
 						UProjectFilePath = ProjectFile;
->>>>>>> aaefee4c
 						GameName = UProjectFilePath.GetFileNameWithoutAnyExtensions();
 					}
 
