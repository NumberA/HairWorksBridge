--- conflicted
+++ resolved
@@ -13,12 +13,9 @@
 	{
 		static private string ModuleHasNDKExtensionsCompiled = null;
 
-<<<<<<< HEAD
-=======
 		// the number of the clang version being used to compile 
 		static private float ClangVersionFloat = 0;
 
->>>>>>> 972e0610
 		// the list of architectures we will compile for
 		static private string[] Arches = null;
 		// the list of GPU architectures we will compile for
