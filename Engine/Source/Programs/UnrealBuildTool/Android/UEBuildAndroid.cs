// Copyright 1998-2015 Epic Games, Inc. All Rights Reserved.

using System;
using System.Collections.Generic;
using System.Text;
using System.Diagnostics;
using System.IO;
using System.Xml;
using System.Linq;

namespace UnrealBuildTool
{
	class AndroidPlatform : UEBuildPlatform
	{
<<<<<<< HEAD
		/// <summary>
		/// Android settings.
		/// </summary>
		[XmlConfig]
		public static string AndroidNdkApiTarget = "android-19";
		[XmlConfig]
		public static string AndroidSdkApiTarget = "latest";

=======
>>>>>>> 2e95d669
		// The current architecture - affects everything about how UBT operates on Android
		public override string GetActiveArchitecture()
		{
			// internal architectures are handled inside the toolchain to be able to build all at once, so we no longer need an architecture here
			return base.GetActiveArchitecture();
		}

		public override bool CanUseXGE()
		{
			return false;
		}

        protected override bool PlatformSupportsAutoSDKs()
        {
            return true;
        }

        public override string GetSDKTargetPlatformName()
        {
            return "Android";
        }

        protected override string GetRequiredSDKString()
        {
            return "-19";
        }

        protected override String GetRequiredScriptVersionString()
        {
            return "3.0";
        }

        // prefer auto sdk on android as correct 'manual' sdk detection isn't great at the moment.
        protected override bool PreferAutoSDK()
        {
            return true;
        }

        /// <summary>
        /// checks if the sdk is installed or has been synced
        /// </summary>
        /// <returns></returns>
        private bool HasAnySDK()
        {
            string NDKPath = Environment.GetEnvironmentVariable("NDKROOT");
/* Don't check for existence of env vars, always set them from the .ini values if they exist
//			bool bNeedsNDKPath = string.IsNullOrEmpty(NDKPath);
//			bool bNeedsAndroidHome = string.IsNullOrEmpty(Environment.GetEnvironmentVariable("ANDROID_HOME"));
//			bool bNeedsAntHome = string.IsNullOrEmpty(Environment.GetEnvironmentVariable("ANT_HOME"));
 //           if((bNeedsNDKPath || bNeedsAndroidHome || bNeedsAntHome))
 */
            {
                var configCacheIni = new ConfigCacheIni("Engine", null);
                var AndroidEnv = new Dictionary<string, string>();

                Dictionary<string, string> EnvVarNames = new Dictionary<string,string> { 
                                                         {"ANDROID_HOME", "SDKPath"}, 
                                                         {"NDKROOT", "NDKPath"}, 
                                                         {"ANT_HOME", "ANTPath"},
                                                         {"JAVA_HOME", "JavaPath"}
                                                         };

                string path;
                foreach(var kvp in EnvVarNames)
                {
                    if (configCacheIni.GetPath("/Script/AndroidPlatformEditor.AndroidSDKSettings", kvp.Value, out path) && !string.IsNullOrEmpty(path))
                    {
//                        Log.TraceWarning("Adding {0} from ini as {1} to {2}", kvp.Value, path, kvp.Key);
                        AndroidEnv.Add(kvp.Key, path);
                    }
                    else
                    {
                        var envValue = Environment.GetEnvironmentVariable(kvp.Key);
                        if(!String.IsNullOrEmpty(envValue))
                        {
//                            Log.TraceWarning("Adding {0} from env as {1}", kvp.Key, envValue);
                            AndroidEnv.Add(kvp.Key, envValue);
                        }
                    }
                }

                // If we are on Mono and we are still missing a key then go and find it from the .bash_profile
                if (Utils.IsRunningOnMono && !EnvVarNames.All(s => AndroidEnv.ContainsKey(s.Key)))
                {
                    string BashProfilePath = Path.Combine(Environment.GetFolderPath(Environment.SpecialFolder.Personal), ".bash_profile");
                    if (File.Exists(BashProfilePath))
                    {
                        string[] BashProfileContents = File.ReadAllLines(BashProfilePath);
                        foreach (string Line in BashProfileContents)
                        {
                            foreach (var kvp in EnvVarNames)
                            {
                                if (AndroidEnv.ContainsKey(kvp.Key))
                                {
                                    continue;
                                }

                                if (Line.StartsWith("export " + kvp.Key + "="))
                                {
                                    string PathVar = Line.Split('=')[1].Replace("\"", "");
                                    AndroidEnv.Add(kvp.Key, PathVar);
                                }
                            }
                        }
                    }
                }

                // Set for the process
                foreach (var kvp in AndroidEnv)
                {
                    Environment.SetEnvironmentVariable(kvp.Key, kvp.Value);
                }

                // See if we have an NDK path now...
                AndroidEnv.TryGetValue("NDKROOT", out NDKPath);
            }

            // we don't have an NDKROOT specified
            if (String.IsNullOrEmpty(NDKPath))
            {
                return false;
            }

            NDKPath = NDKPath.Replace("\"", "");

            // need a supported llvm
            if (!Directory.Exists(Path.Combine(NDKPath, @"toolchains/llvm-3.5")) && 
				!Directory.Exists(Path.Combine(NDKPath, @"toolchains/llvm-3.3")) &&
				!Directory.Exists(Path.Combine(NDKPath, @"toolchains/llvm-3.1")))
            {
                return false;
            }
            return true;
        }


        protected override SDKStatus HasRequiredManualSDKInternal()
		{
            // if any autosdk setup has been done then the local process environment is suspect
            if (HasSetupAutoSDK())
            {
                return SDKStatus.Invalid;
            }

            if (HasAnySDK())
            {
                return SDKStatus.Valid;
            }

            return SDKStatus.Invalid;            
		}

		protected override void RegisterBuildPlatformInternal()
		{
			if ((ProjectFileGenerator.bGenerateProjectFiles == true) || (HasRequiredSDKsInstalled() == SDKStatus.Valid) || Environment.GetEnvironmentVariable("IsBuildMachine") == "1")
			{
				bool bRegisterBuildPlatform = true;

				string EngineSourcePath = Path.Combine(ProjectFileGenerator.EngineRelativePath, "Source");
				string AndroidTargetPlatformFile = Path.Combine(EngineSourcePath, "Developer", "Android", "AndroidTargetPlatform", "AndroidTargetPlatform.Build.cs");

				if (File.Exists(AndroidTargetPlatformFile) == false)
				{
					bRegisterBuildPlatform = false;
				}

				if (bRegisterBuildPlatform == true)
				{
					// Register this build platform
					Log.TraceVerbose("        Registering for {0}", UnrealTargetPlatform.Android.ToString());
					UEBuildPlatform.RegisterBuildPlatform(UnrealTargetPlatform.Android, this);
					UEBuildPlatform.RegisterPlatformWithGroup(UnrealTargetPlatform.Android, UnrealPlatformGroup.Android);
				}
			}
		}

		public override CPPTargetPlatform GetCPPTargetPlatform(UnrealTargetPlatform InUnrealTargetPlatform)
		{
			switch (InUnrealTargetPlatform)
			{
				case UnrealTargetPlatform.Android:
					return CPPTargetPlatform.Android;
			}
			throw new BuildException("AndroidPlatform::GetCPPTargetPlatform: Invalid request for {0}", InUnrealTargetPlatform.ToString());
		}

		public override string GetBinaryExtension(UEBuildBinaryType InBinaryType)
		{
			switch (InBinaryType)
			{
				case UEBuildBinaryType.DynamicLinkLibrary:
					return ".so";
				case UEBuildBinaryType.Executable:
					return ".so";
				case UEBuildBinaryType.StaticLibrary:
					return ".a";
				case UEBuildBinaryType.Object:
					return ".o";
				case UEBuildBinaryType.PrecompiledHeader:
					return ".gch";
			}
			return base.GetBinaryExtension(InBinaryType);
		}

		public override bool ShouldUsePCHFiles(CPPTargetPlatform Platform, CPPTargetConfiguration Configuration)
		{
			return true;
		}

		public override string GetDebugInfoExtension(UEBuildBinaryType InBinaryType)
		{
			return "";
		}

		public override void ResetBuildConfiguration(UnrealTargetPlatform InPlatform, UnrealTargetConfiguration InConfiguration)
		{
			ValidateUEBuildConfiguration();
			//BuildConfiguration.bDeployAfterCompile = true;
        
            UEBuildConfiguration.bCompileICU = true;
		}

		public override void ValidateUEBuildConfiguration()
		{
			BuildConfiguration.bUseUnityBuild = true;

			UEBuildConfiguration.bCompileLeanAndMeanUE = true;
			UEBuildConfiguration.bCompilePhysX = true;
			UEBuildConfiguration.bCompileAPEX = false;
            UEBuildConfiguration.bRuntimePhysicsCooking = false;

			UEBuildConfiguration.bBuildEditor = false;
			UEBuildConfiguration.bBuildDeveloperTools = false;
			UEBuildConfiguration.bCompileSimplygon = false;

			UEBuildConfiguration.bCompileRecast = true;

			// Don't stop compilation at first error...
			BuildConfiguration.bStopXGECompilationAfterErrors = true;

			BuildConfiguration.bUseSharedPCHs = false;
		}

		public override bool ShouldCompileMonolithicBinary(UnrealTargetPlatform InPlatform)
		{
			// This platform currently always compiles monolithic
			return true;
		}

		public override bool ShouldUsePDBFiles(CPPTargetPlatform Platform, CPPTargetConfiguration Configuration, bool bCreateDebugInfo)
		{
			return true;
		}

		public override bool ShouldNotBuildEditor(UnrealTargetPlatform InPlatform, UnrealTargetConfiguration InConfiguration)
		{
			return true;
		}

		public override bool BuildRequiresCookedData(UnrealTargetPlatform InPlatform, UnrealTargetConfiguration InConfiguration)
		{
			return true;
		}

		public override bool RequiresDeployPrepAfterCompile()
		{
			return true;
		}

		public override void GetExtraModules(TargetInfo Target, UEBuildTarget BuildTarget, ref List<string> PlatformExtraModules)
		{
		}

		public override void ModifyNewlyLoadedModule(UEBuildModule InModule, TargetInfo Target)
		{
			if ((Target.Platform == UnrealTargetPlatform.Win32) || (Target.Platform == UnrealTargetPlatform.Win64) || (Target.Platform == UnrealTargetPlatform.Mac))
			{
				bool bBuildShaderFormats = UEBuildConfiguration.bForceBuildShaderFormats;
				if (!UEBuildConfiguration.bBuildRequiresCookedData)
				{
					if (InModule.ToString() == "Engine")
					{
						if (UEBuildConfiguration.bBuildDeveloperTools)
						{
							InModule.AddPlatformSpecificDynamicallyLoadedModule("AndroidTargetPlatform");
							InModule.AddPlatformSpecificDynamicallyLoadedModule("Android_PVRTCTargetPlatform");
							InModule.AddPlatformSpecificDynamicallyLoadedModule("Android_ATCTargetPlatform");
							InModule.AddPlatformSpecificDynamicallyLoadedModule("Android_DXTTargetPlatform");
							InModule.AddPlatformSpecificDynamicallyLoadedModule("Android_ETC1TargetPlatform");
							InModule.AddPlatformSpecificDynamicallyLoadedModule("Android_ETC2TargetPlatform");
							InModule.AddPlatformSpecificDynamicallyLoadedModule("Android_ES31TargetPlatform");
							// @todo gl4android				
							// InModule.AddPlatformSpecificDynamicallyLoadedModule("Android_GL4TargetPlatform");
                        }
					}
					else if (InModule.ToString() == "TargetPlatform")
					{
						bBuildShaderFormats = true;
						InModule.AddDynamicallyLoadedModule("TextureFormatPVR");
						InModule.AddDynamicallyLoadedModule("TextureFormatDXT");
						InModule.AddDynamicallyLoadedModule("TextureFormatASTC");
						InModule.AddPlatformSpecificDynamicallyLoadedModule("TextureFormatAndroid");    // ATITC, ETC1 and ETC2
						if (UEBuildConfiguration.bBuildDeveloperTools)
						{
							//InModule.AddDynamicallyLoadedModule("AudioFormatADPCM");	//@todo android: android audio
						}
					}
				}

				// allow standalone tools to use targetplatform modules, without needing Engine
				if (UEBuildConfiguration.bForceBuildTargetPlatforms)
				{
					InModule.AddPlatformSpecificDynamicallyLoadedModule("AndroidTargetPlatform");
					InModule.AddPlatformSpecificDynamicallyLoadedModule("Android_PVRTCTargetPlatform");
					InModule.AddPlatformSpecificDynamicallyLoadedModule("Android_ATCTargetPlatform");
					InModule.AddPlatformSpecificDynamicallyLoadedModule("Android_DXTTargetPlatform");
					InModule.AddPlatformSpecificDynamicallyLoadedModule("Android_ETC1TargetPlatform");
					InModule.AddPlatformSpecificDynamicallyLoadedModule("Android_ETC2TargetPlatform");
					InModule.AddPlatformSpecificDynamicallyLoadedModule("Android_ES31TargetPlatform");
					// @todo gl4android				
					// InModule.AddPlatformSpecificDynamicallyLoadedModule("Android_GL4TargetPlatform");
                }

				if (bBuildShaderFormats)
				{
					//InModule.AddDynamicallyLoadedModule("ShaderFormatAndroid");		//@todo android: ShaderFormatAndroid
				}
			}
		}

		public override void SetUpEnvironment(UEBuildTarget InBuildTarget)
		{
			// we want gcc toolchain 4.8, but fall back to 4.6 for now if it doesn't exist
			string NDKPath = Environment.GetEnvironmentVariable("NDKROOT");
			NDKPath = NDKPath.Replace("\"", "");

			string GccVersion = "4.8";
			if (!Directory.Exists(Path.Combine(NDKPath, @"sources/cxx-stl/gnu-libstdc++/4.8")))
			{
				GccVersion = "4.6";
			}


			InBuildTarget.GlobalCompileEnvironment.Config.Definitions.Add("PLATFORM_DESKTOP=0");
			InBuildTarget.GlobalCompileEnvironment.Config.Definitions.Add("PLATFORM_64BITS=0");
			InBuildTarget.GlobalCompileEnvironment.Config.Definitions.Add("PLATFORM_CAN_SUPPORT_EDITORONLY_DATA=0");

			InBuildTarget.GlobalCompileEnvironment.Config.Definitions.Add("WITH_OGGVORBIS=1");

			InBuildTarget.GlobalCompileEnvironment.Config.Definitions.Add("UNICODE");
			InBuildTarget.GlobalCompileEnvironment.Config.Definitions.Add("_UNICODE");

			InBuildTarget.GlobalCompileEnvironment.Config.Definitions.Add("PLATFORM_ANDROID=1");
			InBuildTarget.GlobalCompileEnvironment.Config.Definitions.Add("ANDROID=1");

			InBuildTarget.GlobalCompileEnvironment.Config.Definitions.Add("WITH_DATABASE_SUPPORT=0");
			InBuildTarget.GlobalCompileEnvironment.Config.Definitions.Add("WITH_EDITOR=0");
			InBuildTarget.GlobalCompileEnvironment.Config.Definitions.Add("USE_NULL_RHI=0");
			InBuildTarget.GlobalCompileEnvironment.Config.Definitions.Add("REQUIRES_ALIGNED_INT_ACCESS");

			InBuildTarget.GlobalCompileEnvironment.Config.CPPIncludeInfo.SystemIncludePaths.Add("$(NDKROOT)/sources/cxx-stl/gnu-libstdc++/" + GccVersion + "/include");
			
			// the toolchain will actually filter these out
			InBuildTarget.GlobalCompileEnvironment.Config.CPPIncludeInfo.SystemIncludePaths.Add("$(NDKROOT)/sources/cxx-stl/gnu-libstdc++/" + GccVersion + "/libs/armeabi-v7a/include");
			InBuildTarget.GlobalCompileEnvironment.Config.CPPIncludeInfo.SystemIncludePaths.Add("$(NDKROOT)/sources/cxx-stl/gnu-libstdc++/" + GccVersion + "/libs/x86/include");

			InBuildTarget.GlobalLinkEnvironment.Config.LibraryPaths.Add("$(NDKROOT)/sources/cxx-stl/gnu-libstdc++/" + GccVersion + "/libs/armeabi-v7a");
			InBuildTarget.GlobalLinkEnvironment.Config.LibraryPaths.Add("$(NDKROOT)/sources/cxx-stl/gnu-libstdc++/" + GccVersion + "/libs/x86");

			InBuildTarget.GlobalCompileEnvironment.Config.CPPIncludeInfo.SystemIncludePaths.Add("$(NDKROOT)/sources/android/native_app_glue");
			InBuildTarget.GlobalCompileEnvironment.Config.CPPIncludeInfo.SystemIncludePaths.Add("$(NDKROOT)/sources/android/cpufeatures");

            // Add path to statically compiled version of cxa_demangle
			InBuildTarget.GlobalLinkEnvironment.Config.LibraryPaths.Add(UEBuildConfiguration.UEThirdPartySourceDirectory + "Android/cxa_demangle/armeabi-v7a");
			InBuildTarget.GlobalLinkEnvironment.Config.LibraryPaths.Add(UEBuildConfiguration.UEThirdPartySourceDirectory + "Android/cxa_demangle/x86");

			//@TODO: Tegra Gfx Debugger
//			InBuildTarget.GlobalLinkEnvironment.Config.LibraryPaths.Add(UEBuildConfiguration.UEThirdPartySourceDirectory + "NVIDIA/TegraGfxDebugger");
//			InBuildTarget.GlobalLinkEnvironment.Config.AdditionalLibraries.Add("Tegra_gfx_debugger");

            InBuildTarget.GlobalLinkEnvironment.Config.AdditionalLibraries.Add("gnustl_shared");
            InBuildTarget.GlobalLinkEnvironment.Config.AdditionalLibraries.Add("gcc");
			InBuildTarget.GlobalLinkEnvironment.Config.AdditionalLibraries.Add("z");
			InBuildTarget.GlobalLinkEnvironment.Config.AdditionalLibraries.Add("c");
			InBuildTarget.GlobalLinkEnvironment.Config.AdditionalLibraries.Add("m");
			InBuildTarget.GlobalLinkEnvironment.Config.AdditionalLibraries.Add("log");
			InBuildTarget.GlobalLinkEnvironment.Config.AdditionalLibraries.Add("dl");
			InBuildTarget.GlobalLinkEnvironment.Config.AdditionalLibraries.Add("GLESv2");
			InBuildTarget.GlobalLinkEnvironment.Config.AdditionalLibraries.Add("EGL");
			InBuildTarget.GlobalLinkEnvironment.Config.AdditionalLibraries.Add("OpenSLES");
			InBuildTarget.GlobalLinkEnvironment.Config.AdditionalLibraries.Add("android");
			InBuildTarget.GlobalLinkEnvironment.Config.AdditionalLibraries.Add("cxa_demangle");

			UEBuildConfiguration.bCompileSimplygon = false;
			BuildConfiguration.bDeployAfterCompile = true;
		}

		public override bool ShouldCreateDebugInfo(UnrealTargetPlatform Platform, UnrealTargetConfiguration Configuration)
		{
			switch (Configuration)
			{
				case UnrealTargetConfiguration.Development:
				case UnrealTargetConfiguration.Shipping:
				case UnrealTargetConfiguration.Test:
				case UnrealTargetConfiguration.Debug:
				default:
					return true;
			};
		}

		public override string[] FinalizeBinaryPaths(string BinaryName)
		{
			string[] Architectures = AndroidToolChain.GetAllArchitectures();
			string[] GPUArchitectures = AndroidToolChain.GetAllGPUArchitectures();

			// make multiple output binaries
			List<string> AllBinaries = new List<string>();
			foreach (string Architecture in Architectures)
			{
				foreach (string GPUArchitecture in GPUArchitectures)
				{
					AllBinaries.Add(AndroidToolChain.InlineArchName(BinaryName, Architecture, GPUArchitecture));
				}
			}

			return AllBinaries.ToArray();
		}
	}
}<|MERGE_RESOLUTION|>--- conflicted
+++ resolved
@@ -12,17 +12,6 @@
 {
 	class AndroidPlatform : UEBuildPlatform
 	{
-<<<<<<< HEAD
-		/// <summary>
-		/// Android settings.
-		/// </summary>
-		[XmlConfig]
-		public static string AndroidNdkApiTarget = "android-19";
-		[XmlConfig]
-		public static string AndroidSdkApiTarget = "latest";
-
-=======
->>>>>>> 2e95d669
 		// The current architecture - affects everything about how UBT operates on Android
 		public override string GetActiveArchitecture()
 		{
