// Copyright 1998-2016 Epic Games, Inc. All Rights Reserved.

using System;
using System.Collections.Generic;
using System.Text;
using System.Diagnostics;
using System.IO;
using System.Xml;
using System.Linq;

namespace UnrealBuildTool
{
	class AndroidPlatformContext : UEBuildPlatformContext
	{
		public AndroidPlatformContext(FileReference InProjectFile) : base(UnrealTargetPlatform.Android, InProjectFile)
		{
		}

		// The current architecture - affects everything about how UBT operates on Android
		public override string GetActiveArchitecture()
		{
			// internal architectures are handled inside the toolchain to be able to build all at once, so we no longer need an architecture here
			return base.GetActiveArchitecture();
		}

		private bool IsVulkanSDKAvailable()
		{
			bool bHaveVulkan = false;

			// First look for VulkanSDK (two possible env variables)
			string VulkanSDKPath = Environment.GetEnvironmentVariable("VULKAN_SDK");
			if (String.IsNullOrEmpty(VulkanSDKPath))
			{
				VulkanSDKPath = Environment.GetEnvironmentVariable("VK_SDK_PATH");
			}

			// Note: header is the same for all architectures so just use arch-arm
			string NDKPath = Environment.GetEnvironmentVariable("NDKROOT");
			string NDKVulkanIncludePath = NDKPath + "/android-24/arch-arm/usr/include/vulkan";

			// Use NDK Vulkan header if discovered, or VulkanSDK if available
			if (File.Exists(NDKVulkanIncludePath + "/vulkan.h"))
			{
				bHaveVulkan = true;
			}
			else
			if (!String.IsNullOrEmpty(VulkanSDKPath))
			{
				bHaveVulkan = true;
			}

			return bHaveVulkan;
		}

		private bool IsVulkanSupportEnabled()
		{
			ConfigCacheIni Ini = new ConfigCacheIni(UnrealTargetPlatform.Android, "Engine", DirectoryReference.FromFile(ProjectFile));
			bool bSupportsVulkan = false;
			Ini.GetBool("/Script/AndroidRuntimeSettings.AndroidRuntimeSettings", "bSupportsVulkan", out bSupportsVulkan);

			return bSupportsVulkan;
		}

		public override void AddExtraModules(TargetInfo Target, List<string> PlatformExtraModules)
		{
			bool bVulkanExists = IsVulkanSDKAvailable();
			if (bVulkanExists)
			{
				bool bSupportsVulkan = IsVulkanSupportEnabled();
				
				if (bSupportsVulkan)
				{
					PlatformExtraModules.Add("VulkanRHI");
				}
				else
				{
					Log.TraceInformationOnce("Vulkan SDK is installed, but the project disabled Vulkan (bSupportsVulkan setting in Engine). Disabling Vulkan RHI for Android");
				}
			}
		}

		/// <summary>
		/// Modify the rules for a newly created module, in a target that's being built for this platform.
		/// This is not required - but allows for hiding details of a particular platform.
		/// </summary>
		/// <param name="ModuleName">The name of the module</param>
		/// <param name="Rules">The module rules</param>
		/// <param name="Target">The target being build</param>
		public override void ModifyModuleRulesForActivePlatform(string ModuleName, ModuleRules Rules, TargetInfo Target)
		{
		}

		public override void ResetBuildConfiguration(UnrealTargetConfiguration Configuration)
		{
			ValidateUEBuildConfiguration();
			//BuildConfiguration.bDeployAfterCompile = true;
		}

		public override void ValidateUEBuildConfiguration()
		{
			UEBuildConfiguration.bCompileLeanAndMeanUE = true;
			UEBuildConfiguration.bCompilePhysX = true;
			UEBuildConfiguration.bCompileAPEX = false;
			UEBuildConfiguration.bRuntimePhysicsCooking = false;

			UEBuildConfiguration.bBuildEditor = false;
			UEBuildConfiguration.bBuildDeveloperTools = false;
			UEBuildConfiguration.bCompileSimplygon = false;
<<<<<<< HEAD
            UEBuildConfiguration.bCompileSimplygonSSF = false;
=======
			UEBuildConfiguration.bCompileSimplygonSSF = false;
>>>>>>> e58dcb1b

			UEBuildConfiguration.bCompileRecast = true;

			// Don't stop compilation at first error...
			BuildConfiguration.bStopXGECompilationAfterErrors = true;

			BuildConfiguration.bUseSharedPCHs = false;
		}

		public override void SetUpEnvironment(UEBuildTarget InBuildTarget)
		{
			// we want gcc toolchain 4.9, but fall back to 4.8 or 4.6 for now if it doesn't exist
			string NDKPath = Environment.GetEnvironmentVariable("NDKROOT");
			NDKPath = NDKPath.Replace("\"", "");

			AndroidToolChain ToolChain = new AndroidToolChain(InBuildTarget.ProjectFile);

			string GccVersion = "4.6";
			int NDKVersionInt = ToolChain.GetNdkApiLevelInt();
			if (Directory.Exists(Path.Combine(NDKPath, @"sources/cxx-stl/gnu-libstdc++/4.9")))
			{
				GccVersion = "4.9";
			} else
			if (Directory.Exists(Path.Combine(NDKPath, @"sources/cxx-stl/gnu-libstdc++/4.8")))
			{
				GccVersion = "4.8";
			}

			Log.TraceInformation("NDK version: {0}, GccVersion: {1}", NDKVersionInt.ToString(), GccVersion);

			InBuildTarget.GlobalCompileEnvironment.Config.Definitions.Add("PLATFORM_DESKTOP=0");
			InBuildTarget.GlobalCompileEnvironment.Config.Definitions.Add("PLATFORM_CAN_SUPPORT_EDITORONLY_DATA=0");

			InBuildTarget.GlobalCompileEnvironment.Config.Definitions.Add("WITH_OGGVORBIS=1");

			InBuildTarget.GlobalCompileEnvironment.Config.Definitions.Add("UNICODE");
			InBuildTarget.GlobalCompileEnvironment.Config.Definitions.Add("_UNICODE");

			InBuildTarget.GlobalCompileEnvironment.Config.Definitions.Add("PLATFORM_ANDROID=1");
			InBuildTarget.GlobalCompileEnvironment.Config.Definitions.Add("ANDROID=1");

			InBuildTarget.GlobalCompileEnvironment.Config.Definitions.Add("WITH_DATABASE_SUPPORT=0");
			InBuildTarget.GlobalCompileEnvironment.Config.Definitions.Add("WITH_EDITOR=0");
			InBuildTarget.GlobalCompileEnvironment.Config.Definitions.Add("USE_NULL_RHI=0");
			InBuildTarget.GlobalCompileEnvironment.Config.Definitions.Add("REQUIRES_ALIGNED_INT_ACCESS");

			InBuildTarget.GlobalCompileEnvironment.Config.CPPIncludeInfo.SystemIncludePaths.Add("$(NDKROOT)/sources/cxx-stl/gnu-libstdc++/" + GccVersion + "/include");

			// the toolchain will actually filter these out
			InBuildTarget.GlobalCompileEnvironment.Config.CPPIncludeInfo.SystemIncludePaths.Add("$(NDKROOT)/sources/cxx-stl/gnu-libstdc++/" + GccVersion + "/libs/armeabi-v7a/include");
			InBuildTarget.GlobalCompileEnvironment.Config.CPPIncludeInfo.SystemIncludePaths.Add("$(NDKROOT)/sources/cxx-stl/gnu-libstdc++/" + GccVersion + "/libs/arm64-v8a/include");
			InBuildTarget.GlobalCompileEnvironment.Config.CPPIncludeInfo.SystemIncludePaths.Add("$(NDKROOT)/sources/cxx-stl/gnu-libstdc++/" + GccVersion + "/libs/x86/include");
			InBuildTarget.GlobalCompileEnvironment.Config.CPPIncludeInfo.SystemIncludePaths.Add("$(NDKROOT)/sources/cxx-stl/gnu-libstdc++/" + GccVersion + "/libs/x86_64/include");

			InBuildTarget.GlobalLinkEnvironment.Config.LibraryPaths.Add("$(NDKROOT)/sources/cxx-stl/gnu-libstdc++/" + GccVersion + "/libs/armeabi-v7a");
			InBuildTarget.GlobalLinkEnvironment.Config.LibraryPaths.Add("$(NDKROOT)/sources/cxx-stl/gnu-libstdc++/" + GccVersion + "/libs/arm64-v8a");
			InBuildTarget.GlobalLinkEnvironment.Config.LibraryPaths.Add("$(NDKROOT)/sources/cxx-stl/gnu-libstdc++/" + GccVersion + "/libs/x86");
			InBuildTarget.GlobalLinkEnvironment.Config.LibraryPaths.Add("$(NDKROOT)/sources/cxx-stl/gnu-libstdc++/" + GccVersion + "/libs/x86_64");

			InBuildTarget.GlobalCompileEnvironment.Config.CPPIncludeInfo.SystemIncludePaths.Add("$(NDKROOT)/sources/android/native_app_glue");
			InBuildTarget.GlobalCompileEnvironment.Config.CPPIncludeInfo.SystemIncludePaths.Add("$(NDKROOT)/sources/android/cpufeatures");

			//@TODO: Tegra Gfx Debugger - standardize locations - for now, change the hardcoded paths and force this to return true to test
			if (UseTegraGraphicsDebugger(InBuildTarget))
			{
				//InBuildTarget.GlobalLinkEnvironment.Config.LibraryPaths.Add(UEBuildConfiguration.UEThirdPartySourceDirectory + "NVIDIA/TegraGfxDebugger");
				//InBuildTarget.GlobalLinkEnvironment.Config.LibraryPaths.Add("F:/NVPACK/android-kk-egl-t124-a32/stub");
				//InBuildTarget.GlobalLinkEnvironment.Config.AdditionalLibraries.Add("Nvidia_gfx_debugger_stub");
			}

			InBuildTarget.GlobalLinkEnvironment.Config.AdditionalLibraries.Add("gnustl_shared");
			InBuildTarget.GlobalLinkEnvironment.Config.AdditionalLibraries.Add("gcc");
			InBuildTarget.GlobalLinkEnvironment.Config.AdditionalLibraries.Add("z");
			InBuildTarget.GlobalLinkEnvironment.Config.AdditionalLibraries.Add("c");
			InBuildTarget.GlobalLinkEnvironment.Config.AdditionalLibraries.Add("m");
			InBuildTarget.GlobalLinkEnvironment.Config.AdditionalLibraries.Add("log");
			InBuildTarget.GlobalLinkEnvironment.Config.AdditionalLibraries.Add("dl");
			if (!UseTegraGraphicsDebugger(InBuildTarget))
			{
				InBuildTarget.GlobalLinkEnvironment.Config.AdditionalLibraries.Add("GLESv2");
				InBuildTarget.GlobalLinkEnvironment.Config.AdditionalLibraries.Add("EGL");
			}
			InBuildTarget.GlobalLinkEnvironment.Config.AdditionalLibraries.Add("OpenSLES");
			InBuildTarget.GlobalLinkEnvironment.Config.AdditionalLibraries.Add("android");

			UEBuildConfiguration.bCompileSimplygon = false;
<<<<<<< HEAD
            UEBuildConfiguration.bCompileSimplygonSSF = false;
=======
			UEBuildConfiguration.bCompileSimplygonSSF = false;
>>>>>>> e58dcb1b
			BuildConfiguration.bDeployAfterCompile = true;

			bool bBuildWithVulkan = IsVulkanSDKAvailable() && IsVulkanSupportEnabled();
			if (bBuildWithVulkan)
			{
				InBuildTarget.GlobalCompileEnvironment.Config.Definitions.Add("PLATFORM_ANDROID_VULKAN=1");
                Log.TraceInformationOnce("building with VULKAN define");
			}
			else
			{
				Log.TraceInformationOnce("building WITHOUT VULKAN define");
			}
		}

		private bool UseTegraGraphicsDebugger(UEBuildTarget InBuildTarget)
		{
			// Disable for now
			return false;
		}

		public override bool ShouldCreateDebugInfo(UnrealTargetConfiguration Configuration)
		{
			switch (Configuration)
			{
				case UnrealTargetConfiguration.Development:
				case UnrealTargetConfiguration.Shipping:
				case UnrealTargetConfiguration.Test:
				case UnrealTargetConfiguration.Debug:
				default:
					return true;
			};
		}

		public override UEToolChain CreateToolChain(CPPTargetPlatform Platform)
		{
			return new AndroidToolChain(ProjectFile);
		}

		public override UEBuildDeploy CreateDeploymentHandler()
		{
			return new UEDeployAndroid(ProjectFile);
		}
	}

	class AndroidPlatform : UEBuildPlatform
	{
		AndroidPlatformSDK SDK;

		public AndroidPlatform(AndroidPlatformSDK InSDK) : base(UnrealTargetPlatform.Android, CPPTargetPlatform.Android)
		{
			SDK = InSDK;
		}

		public override SDKStatus HasRequiredSDKsInstalled()
		{
			return SDK.HasRequiredSDKsInstalled();
		}

		public override bool CanUseXGE()
		{
			return false;
		}

		public override string GetBinaryExtension(UEBuildBinaryType InBinaryType)
		{
			switch (InBinaryType)
			{
				case UEBuildBinaryType.DynamicLinkLibrary:
					return ".so";
				case UEBuildBinaryType.Executable:
					return ".so";
				case UEBuildBinaryType.StaticLibrary:
					return ".a";
				case UEBuildBinaryType.Object:
					return ".o";
				case UEBuildBinaryType.PrecompiledHeader:
					return ".gch";
			}
			return base.GetBinaryExtension(InBinaryType);
		}

		public override bool ShouldUsePCHFiles(CPPTargetPlatform Platform, CPPTargetConfiguration Configuration)
		{
			return true;
		}

		public override string GetDebugInfoExtension(UEBuildBinaryType InBinaryType)
		{
			return "";
		}

		public override bool HasDefaultBuildConfig(UnrealTargetPlatform Platform, DirectoryReference ProjectPath)
		{
			string[] BoolKeys = new string[] {
				"bBuildForArmV7", "bBuildForArm64", "bBuildForX86", "bBuildForX8664", 
				"bBuildForES2", "bBuildForES31", "bSupportsVulkan",
			};

			// look up Android specific settings
			if (!DoProjectSettingsMatchDefault(Platform, ProjectPath, "/Script/AndroidRuntimeSettings.AndroidRuntimeSettings",
				BoolKeys, null, null))
			{
				return false;
			}

			// check the base settings
			return base.HasDefaultBuildConfig(Platform, ProjectPath);
		}

		public override bool ShouldCompileMonolithicBinary(UnrealTargetPlatform InPlatform)
		{
			// This platform currently always compiles monolithic
			return true;
		}

		public override bool ShouldUsePDBFiles(CPPTargetPlatform Platform, CPPTargetConfiguration Configuration, bool bCreateDebugInfo)
		{
			return true;
		}

		public override bool ShouldNotBuildEditor(UnrealTargetPlatform InPlatform, UnrealTargetConfiguration InConfiguration)
		{
			return true;
		}

		public override bool BuildRequiresCookedData(UnrealTargetPlatform InPlatform, UnrealTargetConfiguration InConfiguration)
		{
			return true;
		}

		public override bool RequiresDeployPrepAfterCompile()
		{
			return true;
		}

		/// <summary>
		/// Modify the rules for a newly created module, where the target is a different host platform.
		/// This is not required - but allows for hiding details of a particular platform.
		/// </summary>
		/// <param name="ModuleName">The name of the module</param>
		/// <param name="Rules">The module rules</param>
		/// <param name="Target">The target being build</param>
		public override void ModifyModuleRulesForOtherPlatform(string ModuleName, ModuleRules Rules, TargetInfo Target)
		{
			if ((Target.Platform == UnrealTargetPlatform.Win32) || (Target.Platform == UnrealTargetPlatform.Win64) || (Target.Platform == UnrealTargetPlatform.Mac))
			{
				bool bBuildShaderFormats = UEBuildConfiguration.bForceBuildShaderFormats;
				if (!UEBuildConfiguration.bBuildRequiresCookedData)
				{
					if (ModuleName == "Engine")
					{
						if (UEBuildConfiguration.bBuildDeveloperTools)
						{
							Rules.PlatformSpecificDynamicallyLoadedModuleNames.Add("AndroidTargetPlatform");
							Rules.PlatformSpecificDynamicallyLoadedModuleNames.Add("Android_PVRTCTargetPlatform");
							Rules.PlatformSpecificDynamicallyLoadedModuleNames.Add("Android_ATCTargetPlatform");
							Rules.PlatformSpecificDynamicallyLoadedModuleNames.Add("Android_DXTTargetPlatform");
							Rules.PlatformSpecificDynamicallyLoadedModuleNames.Add("Android_ETC1TargetPlatform");
							Rules.PlatformSpecificDynamicallyLoadedModuleNames.Add("Android_ETC2TargetPlatform");
							Rules.PlatformSpecificDynamicallyLoadedModuleNames.Add("Android_ASTCTargetPlatform");
							Rules.PlatformSpecificDynamicallyLoadedModuleNames.Add("Android_MultiTargetPlatform");
						}
					}
					else if (ModuleName == "TargetPlatform")
					{
						bBuildShaderFormats = true;
						Rules.DynamicallyLoadedModuleNames.Add("TextureFormatPVR");
						Rules.DynamicallyLoadedModuleNames.Add("TextureFormatDXT");
						Rules.DynamicallyLoadedModuleNames.Add("TextureFormatASTC");
						Rules.PlatformSpecificDynamicallyLoadedModuleNames.Add("TextureFormatAndroid");    // ATITC, ETC1 and ETC2
						if (UEBuildConfiguration.bBuildDeveloperTools)
						{
							//Rules.DynamicallyLoadedModuleNames.Add("AudioFormatADPCM");	//@todo android: android audio
						}
					}
				}

				// allow standalone tools to use targetplatform modules, without needing Engine
				if (ModuleName == "TargetPlatform")
				{
					if (UEBuildConfiguration.bForceBuildTargetPlatforms)
					{
						Rules.PlatformSpecificDynamicallyLoadedModuleNames.Add("AndroidTargetPlatform");
						Rules.PlatformSpecificDynamicallyLoadedModuleNames.Add("Android_PVRTCTargetPlatform");
						Rules.PlatformSpecificDynamicallyLoadedModuleNames.Add("Android_ATCTargetPlatform");
						Rules.PlatformSpecificDynamicallyLoadedModuleNames.Add("Android_DXTTargetPlatform");
						Rules.PlatformSpecificDynamicallyLoadedModuleNames.Add("Android_ETC1TargetPlatform");
						Rules.PlatformSpecificDynamicallyLoadedModuleNames.Add("Android_ETC2TargetPlatform");
						Rules.PlatformSpecificDynamicallyLoadedModuleNames.Add("Android_ASTCTargetPlatform");
						Rules.PlatformSpecificDynamicallyLoadedModuleNames.Add("Android_MultiTargetPlatform");
					}

					if (bBuildShaderFormats)
					{
						//Rules.DynamicallyLoadedModuleNames.Add("ShaderFormatAndroid");		//@todo android: ShaderFormatAndroid
					}
				}
			}
		}

		public override List<FileReference> FinalizeBinaryPaths(FileReference BinaryName, FileReference ProjectFile)
		{
			AndroidToolChain ToolChain = new AndroidToolChain(ProjectFile);

			var Architectures = ToolChain.GetAllArchitectures();
			var GPUArchitectures = ToolChain.GetAllGPUArchitectures();

			// make multiple output binaries
			List<FileReference> AllBinaries = new List<FileReference>();
			foreach (string Architecture in Architectures)
			{
				foreach (string GPUArchitecture in GPUArchitectures)
				{
					AllBinaries.Add(new FileReference(AndroidToolChain.InlineArchName(BinaryName.FullName, Architecture, GPUArchitecture)));
				}
			}

			return AllBinaries;
		}

		/// <summary>
		/// Creates a context for the given project on the current platform.
		/// </summary>
		/// <param name="ProjectFile">The project file for the current target</param>
		/// <returns>New platform context object</returns>
		public override UEBuildPlatformContext CreateContext(FileReference ProjectFile)
		{
			return new AndroidPlatformContext(ProjectFile);
		}
	}

	class AndroidPlatformSDK : UEBuildPlatformSDK
	{
		protected override bool PlatformSupportsAutoSDKs()
		{
			return true;
		}

		public override string GetSDKTargetPlatformName()
		{
			return "Android";
		}

		protected override string GetRequiredSDKString()
		{
			return "-21";
		}

		protected override String GetRequiredScriptVersionString()
		{
			return "3.0";
		}

		// prefer auto sdk on android as correct 'manual' sdk detection isn't great at the moment.
		protected override bool PreferAutoSDK()
		{
			return true;
		}

		/// <summary>
		/// checks if the sdk is installed or has been synced
		/// </summary>
		/// <returns></returns>
		private bool HasAnySDK()
		{
			string NDKPath = Environment.GetEnvironmentVariable("NDKROOT");
			{
				var configCacheIni = ConfigCacheIni.CreateConfigCacheIni(UnrealTargetPlatform.Unknown, "Engine", (DirectoryReference)null);
				var AndroidEnv = new Dictionary<string, string>();

				Dictionary<string, string> EnvVarNames = new Dictionary<string, string> { 
                                                         {"ANDROID_HOME", "SDKPath"}, 
                                                         {"NDKROOT", "NDKPath"}, 
                                                         {"ANT_HOME", "ANTPath"},
                                                         {"JAVA_HOME", "JavaPath"}
                                                         };

				string path;
				foreach (var kvp in EnvVarNames)
				{
					if (configCacheIni.GetPath("/Script/AndroidPlatformEditor.AndroidSDKSettings", kvp.Value, out path) && !string.IsNullOrEmpty(path))
					{
						AndroidEnv.Add(kvp.Key, path);
					}
					else
					{
						var envValue = Environment.GetEnvironmentVariable(kvp.Key);
						if (!String.IsNullOrEmpty(envValue))
						{
							AndroidEnv.Add(kvp.Key, envValue);
						}
					}
				}

				// If we are on Mono and we are still missing a key then go and find it from the .bash_profile
				if (Utils.IsRunningOnMono && !EnvVarNames.All(s => AndroidEnv.ContainsKey(s.Key)))
				{
					string BashProfilePath = Path.Combine(Environment.GetFolderPath(Environment.SpecialFolder.Personal), ".bash_profile");
					if (File.Exists(BashProfilePath))
					{
						string[] BashProfileContents = File.ReadAllLines(BashProfilePath);

						// Walk backwards so we keep the last export setting instead of the first
						for (int LineIndex = BashProfileContents.Length - 1; LineIndex >= 0; --LineIndex)
						{
							foreach (var kvp in EnvVarNames)
							{
								if (AndroidEnv.ContainsKey(kvp.Key))
								{
									continue;
								}

								if (BashProfileContents[LineIndex].StartsWith("export " + kvp.Key + "="))
								{
									string PathVar = BashProfileContents[LineIndex].Split('=')[1].Replace("\"", "");
									AndroidEnv.Add(kvp.Key, PathVar);
								}
							}
						}
					}
				}

				// Set for the process
				foreach (var kvp in AndroidEnv)
				{
					Environment.SetEnvironmentVariable(kvp.Key, kvp.Value);
				}

				// See if we have an NDK path now...
				AndroidEnv.TryGetValue("NDKROOT", out NDKPath);
			}

			// we don't have an NDKROOT specified
			if (String.IsNullOrEmpty(NDKPath))
			{
				return false;
			}

			NDKPath = NDKPath.Replace("\"", "");

			// need a supported llvm
			if (!Directory.Exists(Path.Combine(NDKPath, @"toolchains/llvm")) &&
				!Directory.Exists(Path.Combine(NDKPath, @"toolchains/llvm-3.6")) &&
				!Directory.Exists(Path.Combine(NDKPath, @"toolchains/llvm-3.5")) &&
				!Directory.Exists(Path.Combine(NDKPath, @"toolchains/llvm-3.3")) &&
				!Directory.Exists(Path.Combine(NDKPath, @"toolchains/llvm-3.1")))
			{
				return false;
			}
			return true;
		}

		protected override SDKStatus HasRequiredManualSDKInternal()
		{
			// if any autosdk setup has been done then the local process environment is suspect
			if (HasSetupAutoSDK())
			{
				return SDKStatus.Invalid;
			}

			if (HasAnySDK())
			{
				return SDKStatus.Valid;
			}

			return SDKStatus.Invalid;
		}
	}

	public class AndroidPlatformFactory : UEBuildPlatformFactory
	{
		protected override UnrealTargetPlatform TargetPlatform
		{
			get { return UnrealTargetPlatform.Android; }
		}

		protected override void RegisterBuildPlatforms()
		{
			AndroidPlatformSDK SDK = new AndroidPlatformSDK();
			SDK.ManageAndValidateSDK();

			if ((ProjectFileGenerator.bGenerateProjectFiles == true) || (SDK.HasRequiredSDKsInstalled() == SDKStatus.Valid) || Environment.GetEnvironmentVariable("IsBuildMachine") == "1")
			{
				bool bRegisterBuildPlatform = true;

				FileReference AndroidTargetPlatformFile = FileReference.Combine(UnrealBuildTool.EngineSourceDirectory, "Developer", "Android", "AndroidTargetPlatform", "AndroidTargetPlatform.Build.cs");
				if (AndroidTargetPlatformFile.Exists() == false)
				{
					bRegisterBuildPlatform = false;
				}

				if (bRegisterBuildPlatform == true)
				{
					// Register this build platform
					Log.TraceVerbose("        Registering for {0}", UnrealTargetPlatform.Android.ToString());
					UEBuildPlatform.RegisterBuildPlatform(new AndroidPlatform(SDK));
					UEBuildPlatform.RegisterPlatformWithGroup(UnrealTargetPlatform.Android, UnrealPlatformGroup.Android);
				}
			}
		}
	}
}<|MERGE_RESOLUTION|>--- conflicted
+++ resolved
@@ -106,11 +106,7 @@
 			UEBuildConfiguration.bBuildEditor = false;
 			UEBuildConfiguration.bBuildDeveloperTools = false;
 			UEBuildConfiguration.bCompileSimplygon = false;
-<<<<<<< HEAD
-            UEBuildConfiguration.bCompileSimplygonSSF = false;
-=======
 			UEBuildConfiguration.bCompileSimplygonSSF = false;
->>>>>>> e58dcb1b
 
 			UEBuildConfiguration.bCompileRecast = true;
 
@@ -197,11 +193,7 @@
 			InBuildTarget.GlobalLinkEnvironment.Config.AdditionalLibraries.Add("android");
 
 			UEBuildConfiguration.bCompileSimplygon = false;
-<<<<<<< HEAD
-            UEBuildConfiguration.bCompileSimplygonSSF = false;
-=======
 			UEBuildConfiguration.bCompileSimplygonSSF = false;
->>>>>>> e58dcb1b
 			BuildConfiguration.bDeployAfterCompile = true;
 
 			bool bBuildWithVulkan = IsVulkanSDKAvailable() && IsVulkanSupportEnabled();
