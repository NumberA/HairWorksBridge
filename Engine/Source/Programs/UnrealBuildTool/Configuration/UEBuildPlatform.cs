// Copyright 1998-2017 Epic Games, Inc. All Rights Reserved.

using System;
using System.Collections.Generic;
using System.Text;
using System.Diagnostics;
using System.IO;
using System.Linq;

namespace UnrealBuildTool
{
	public enum SDKStatus
	{
		Valid,			// Desired SDK is installed and set up.
		Invalid,		// Could not find the desired SDK, SDK setup failed, etc.		
	};

	public abstract class UEBuildPlatformContext
	{
		private bool bInitializedProject = false;

		/// <summary>
		/// The specific platform that this context is for
		/// </summary>
		public readonly UnrealTargetPlatform Platform;

		/// <summary>
		/// The project file for the target being compiled
		/// </summary>
		public readonly FileReference ProjectFile;

        /// <summary>
        /// The current overall target configuration being worked on
        /// </summary>
        public UnrealTargetConfiguration TargetConfiguration;

        /// <summary>
        /// Constructor.
        /// </summary>
        /// <param name="InPlatform">The platform that this context is for</param>
        /// <param name="InProjectFile">The project to read settings from, if any</param>
        public UEBuildPlatformContext(UnrealTargetPlatform InPlatform, FileReference InProjectFile)
		{
			Platform = InPlatform;
			ProjectFile = InProjectFile;
		}

		/// <summary>
		/// Get a list of extra modules the platform requires.
		/// This is to allow undisclosed platforms to add modules they need without exposing information about the platform.
		/// </summary>
		/// <param name="Target">The target being build</param>
		/// <param name="ExtraModuleNames">List of extra modules the platform needs to add to the target</param>
		public virtual void AddExtraModules(TargetInfo Target, List<string> ExtraModuleNames)
		{
		}

		/// <summary>
		/// Modify the rules for a newly created module, in a target that's being built for this platform.
		/// This is not required - but allows for hiding details of a particular platform.
		/// </summary>
		/// <param name="ModuleName">The name of the module</param>
		/// <param name="Rules">The module rules</param>
		/// <param name="Target">The target being build</param>
		public virtual void ModifyModuleRulesForActivePlatform(string ModuleName, ModuleRules Rules, TargetInfo Target)
		{
		}

		/// <summary>
		/// Gives the platform a chance to 'override' the configuration settings that are overridden on calls to RunUBT.
		/// </summary>
		/// <param name="InConfiguration">The UnrealTargetConfiguration being built</param>
		/// <returns>bool    true if debug info should be generated, false if not</returns>
		public virtual void ResetBuildConfiguration(UnrealTargetConfiguration InConfiguration)
		{
		}

		/// <summary>
		/// Validate the UEBuildConfiguration for this platform
		/// This is called BEFORE calling UEBuildConfiguration to allow setting
		/// various fields used in that function such as CompileLeanAndMean...
		/// </summary>
		public virtual void ValidateUEBuildConfiguration()
		{
		}

		/// <summary>
		/// Validate configuration for this platform
		/// NOTE: This function can/will modify BuildConfiguration!
		/// </summary>
		/// <param name="InPlatform">  The CPPTargetPlatform being built</param>
		/// <param name="InConfiguration"> The CPPTargetConfiguration being built</param>
		/// <param name="bInCreateDebugInfo">true if debug info is getting create, false if not</param>
		public virtual void ValidateBuildConfiguration(CPPTargetConfiguration Configuration, CPPTargetPlatform Platform, bool bCreateDebugInfo)
		{
		}

		/// <summary>
		/// Setup the target environment for building
		/// </summary>
		/// <param name="InBuildTarget"> The target being built</param>
		public abstract void SetUpEnvironment(UEBuildTarget InBuildTarget);

		/// <summary>
		/// Allow the platform to set an optional architecture
		/// </summary>
		public virtual string GetActiveArchitecture()
		{
			// by default, use an empty architecture (which is really just a modifer to the platform for some paths/names)
			return "";
		}

		/// <summary>
		/// Get name for architecture-specific directories (can be shorter than architecture name itself)
		/// </summary>
		public virtual string GetActiveArchitectureFolderName()
		{
			// by default, use the architecture name
			return GetActiveArchitecture();
		}

		/// <summary>
		/// Setup the configuration environment for building
		/// </summary>
		/// <param name="InBuildTarget"> The target being built</param>
		public virtual void SetUpConfigurationEnvironment(TargetInfo Target, CPPEnvironment GlobalCompileEnvironment, LinkEnvironment GlobalLinkEnvironment)
		{
			// Determine the C++ compile/link configuration based on the Unreal configuration.
			CPPTargetConfiguration CompileConfiguration;
			UnrealTargetConfiguration CheckConfig = Target.Configuration;

			switch (CheckConfig)
			{
				default:
				case UnrealTargetConfiguration.Debug:
					CompileConfiguration = CPPTargetConfiguration.Debug;
					if (BuildConfiguration.bDebugBuildsActuallyUseDebugCRT)
					{
						GlobalCompileEnvironment.Config.Definitions.Add("_DEBUG=1"); // the engine doesn't use this, but lots of 3rd party stuff does
					}
					else
					{
						GlobalCompileEnvironment.Config.Definitions.Add("NDEBUG=1"); // the engine doesn't use this, but lots of 3rd party stuff does
					}
					GlobalCompileEnvironment.Config.Definitions.Add("UE_BUILD_DEBUG=1");
					break;
				case UnrealTargetConfiguration.DebugGame:
				// Individual game modules can be switched to be compiled in debug as necessary. By default, everything is compiled in development.
				case UnrealTargetConfiguration.Development:
					CompileConfiguration = CPPTargetConfiguration.Development;
					GlobalCompileEnvironment.Config.Definitions.Add("NDEBUG=1"); // the engine doesn't use this, but lots of 3rd party stuff does
					GlobalCompileEnvironment.Config.Definitions.Add("UE_BUILD_DEVELOPMENT=1");
					break;
				case UnrealTargetConfiguration.Shipping:
					CompileConfiguration = CPPTargetConfiguration.Shipping;
					GlobalCompileEnvironment.Config.Definitions.Add("NDEBUG=1"); // the engine doesn't use this, but lots of 3rd party stuff does
					GlobalCompileEnvironment.Config.Definitions.Add("UE_BUILD_SHIPPING=1");
					break;
				case UnrealTargetConfiguration.Test:
					CompileConfiguration = CPPTargetConfiguration.Shipping;
					GlobalCompileEnvironment.Config.Definitions.Add("NDEBUG=1"); // the engine doesn't use this, but lots of 3rd party stuff does
					GlobalCompileEnvironment.Config.Definitions.Add("UE_BUILD_TEST=1");
					break;
			}

			// Set up the global C++ compilation and link environment.
			GlobalCompileEnvironment.Config.Configuration = CompileConfiguration;
			GlobalLinkEnvironment.Config.Configuration = CompileConfiguration;

			// Create debug info based on the heuristics specified by the user.
			GlobalCompileEnvironment.Config.bCreateDebugInfo =
				!BuildConfiguration.bDisableDebugInfo && ShouldCreateDebugInfo(CheckConfig);
			GlobalLinkEnvironment.Config.bCreateDebugInfo = GlobalCompileEnvironment.Config.bCreateDebugInfo;
		}

		/// <summary>
		/// Setup the project environment for building
		/// </summary>
		/// <param name="InBuildTarget"> The target being built</param>
		public virtual void SetUpProjectEnvironment(UnrealTargetConfiguration Configuration, TargetInfo Target = null)
		{
			if (!bInitializedProject)
			{
				TargetConfiguration = Configuration;

				string EngineIniPath = ProjectFile != null ? ProjectFile.Directory.FullName : null;
				if (String.IsNullOrEmpty(EngineIniPath))
				{
					// If the project file hasn't been specified, try to get the path from -remoteini command line param
					EngineIniPath = UnrealBuildTool.GetRemoteIniPath();
				}
				DirectoryReference EngineIniDir = !String.IsNullOrEmpty(EngineIniPath) ? new DirectoryReference(EngineIniPath) : null;
<<<<<<< HEAD
				ConfigCacheIni Ini = ConfigCacheIni.CreateConfigCacheIni(Platform, "Engine", EngineIniDir);
=======
				ConfigHierarchy Ini = ConfigCache.ReadHierarchy(ConfigHierarchyType.Engine, EngineIniDir, Platform);
>>>>>>> f00d6e77

				bool bValue = UEBuildConfiguration.bCompileAPEX;
				if (Ini.GetBool("/Script/BuildSettings.BuildSettings", "bCompileApex", out bValue))
				{
					UEBuildConfiguration.bCompileAPEX = bValue;
				}

				bValue = UEBuildConfiguration.bCompileBox2D;
				if (Ini.GetBool("/Script/BuildSettings.BuildSettings", "bCompileBox2D", out bValue))
				{
					UEBuildConfiguration.bCompileBox2D = bValue;
				}

				bValue = UEBuildConfiguration.bCompileICU;
				if (Ini.GetBool("/Script/BuildSettings.BuildSettings", "bCompileICU", out bValue))
				{
					UEBuildConfiguration.bCompileICU = bValue;
				}

				bValue = UEBuildConfiguration.bCompileSimplygon;
				if (Ini.GetBool("/Script/BuildSettings.BuildSettings", "bCompileSimplygon", out bValue))
				{
					UEBuildConfiguration.bCompileSimplygon = bValue;
				}

                bValue = UEBuildConfiguration.bCompileSimplygonSSF;
                if (Ini.GetBool("/Script/BuildSettings.BuildSettings", "bCompileSimplygonSSF", out bValue))
                {
                    UEBuildConfiguration.bCompileSimplygonSSF = bValue;
                }

				bValue = UEBuildConfiguration.bCompileLeanAndMeanUE;
				if (Ini.GetBool("/Script/BuildSettings.BuildSettings", "bCompileLeanAndMeanUE", out bValue))
				{
					UEBuildConfiguration.bCompileLeanAndMeanUE = bValue;
				}

				bValue = UEBuildConfiguration.bIncludeADO;
				if (Ini.GetBool("/Script/BuildSettings.BuildSettings", "bIncludeADO", out bValue))
				{
					UEBuildConfiguration.bIncludeADO = bValue;
				}

				bValue = UEBuildConfiguration.bCompileRecast;
				if (Ini.GetBool("/Script/BuildSettings.BuildSettings", "bCompileRecast", out bValue))
				{
					UEBuildConfiguration.bCompileRecast = bValue;
				}

				bValue = UEBuildConfiguration.bCompileSpeedTree;
				if (Ini.GetBool("/Script/BuildSettings.BuildSettings", "bCompileSpeedTree", out bValue))
				{
					UEBuildConfiguration.bCompileSpeedTree = bValue;
				}

				bValue = UEBuildConfiguration.bCompileWithPluginSupport;
				if (Ini.GetBool("/Script/BuildSettings.BuildSettings", "bCompileWithPluginSupport", out bValue))
				{
					UEBuildConfiguration.bCompileWithPluginSupport = bValue;
				}

                bValue = UEBuildConfiguration.bWithPerfCounters;
                if (Ini.GetBool("/Script/BuildSettings.BuildSettings", "bWithPerfCounters", out bValue))
                {
                    UEBuildConfiguration.bWithPerfCounters = bValue;
                }

				bValue = UEBuildConfiguration.bCompileFreeType;
				if (Ini.GetBool("/Script/BuildSettings.BuildSettings", "bCompileFreeType", out bValue))
				{
					UEBuildConfiguration.bCompileFreeType = bValue;
				}

				bValue = UEBuildConfiguration.bCompileForSize;
				if (Ini.GetBool("/Script/BuildSettings.BuildSettings", "bCompileForSize", out bValue))
				{
					UEBuildConfiguration.bCompileForSize = bValue;
				}

				bValue = UEBuildConfiguration.bCompileCEF3;
				if (Ini.GetBool("/Script/BuildSettings.BuildSettings", "bCompileCEF3", out bValue))
				{
					UEBuildConfiguration.bCompileCEF3 = bValue;
				}

				bInitializedProject = true;
			}
            else
            {
                if (TargetConfiguration != Configuration)
                {
                    throw new BuildException("SetUpProjectEnvironment: Can not setup a project for a different target configuration");
                }
            }
        }

        /// <summary>
        /// Whether this platform should create debug information or not
        /// </summary>
        /// <param name="InPlatform">  The UnrealTargetPlatform being built</param>
        /// <param name="InConfiguration"> The UnrealTargetConfiguration being built</param>
        /// <returns>bool    true if debug info should be generated, false if not</returns>
        public abstract bool ShouldCreateDebugInfo(UnrealTargetConfiguration Configuration);

		/// <summary>
		/// Creates a toolchain instance for the default C++ platform.
		/// </summary>
		/// <returns>New toolchain instance.</returns>
		public UEToolChain CreateToolChainForDefaultCppPlatform()
		{
			return CreateToolChain(UEBuildPlatform.GetBuildPlatform(Platform).DefaultCppPlatform);
		}

		/// <summary>
		/// Creates a toolchain instance for the given platform. There should be a single toolchain instance per-target, as their may be
		/// state data and configuration cached between calls.
		/// </summary>
		/// <param name="Platform">The platform to create a toolchain for</param>
		/// <returns>New toolchain instance.</returns>
		public abstract UEToolChain CreateToolChain(CPPTargetPlatform Platform);
	}

	public abstract class UEBuildPlatform
	{
		private static Dictionary<UnrealTargetPlatform, UEBuildPlatform> BuildPlatformDictionary = new Dictionary<UnrealTargetPlatform, UEBuildPlatform>();

		// a mapping of a group to the platforms in the group (ie, Microsoft contains Win32 and Win64)
		static Dictionary<UnrealPlatformGroup, List<UnrealTargetPlatform>> PlatformGroupDictionary = new Dictionary<UnrealPlatformGroup, List<UnrealTargetPlatform>>();

		/// <summary>
		/// The corresponding target platform enum
		/// </summary>
		public readonly UnrealTargetPlatform Platform;

		/// <summary>
		/// The default C++ target platform to use
		/// </summary>
		public readonly CPPTargetPlatform DefaultCppPlatform;

		/// <summary>
		/// Constructor.
		/// </summary>
		/// <param name="InPlatform">The enum value for this platform</param>
		public UEBuildPlatform(UnrealTargetPlatform InPlatform, CPPTargetPlatform InDefaultCPPPlatform)
		{
			Platform = InPlatform;
			DefaultCppPlatform = InDefaultCPPPlatform;
		}

		/// <summary>
		/// Whether the required external SDKs are installed for this platform. Could be either a manual install or an AutoSDK.
		/// </summary>
		public abstract SDKStatus HasRequiredSDKsInstalled();

		/// <summary>
		/// Gets all the registered platforms
		/// </summary>
		/// <returns>Sequence of registered platforms</returns>
		public static IEnumerable<UnrealTargetPlatform> GetRegisteredPlatforms()
		{
			return BuildPlatformDictionary.Keys;
		}

		/// <summary>
		/// Attempt to convert a string to an UnrealTargetPlatform enum entry
		/// </summary>
		/// <returns>UnrealTargetPlatform.Unknown on failure (the platform didn't match the enum)</returns>
		public static UnrealTargetPlatform ConvertStringToPlatform(string InPlatformName)
		{
			// special case x64, to not break anything
			// @todo: Is it possible to remove this hack?
			if (InPlatformName.Equals("X64", StringComparison.InvariantCultureIgnoreCase))
			{
				return UnrealTargetPlatform.Win64;
			}

			// we can't parse the string into an enum because Enum.Parse is case sensitive, so we loop over the enum
			// looking for matches
			foreach (string PlatformName in Enum.GetNames(typeof(UnrealTargetPlatform)))
			{
				if (InPlatformName.Equals(PlatformName, StringComparison.InvariantCultureIgnoreCase))
				{
					// convert the known good enum string back to the enum value
					return (UnrealTargetPlatform)Enum.Parse(typeof(UnrealTargetPlatform), PlatformName);
				}
			}
			return UnrealTargetPlatform.Unknown;
		}

		/// <summary>
		/// Determines whether a given platform is available
		/// </summary>
		/// <param name="Platform">The platform to check for</param>
		/// <returns>True if it's available, false otherwise</returns>
		public static bool IsPlatformAvailable(UnrealTargetPlatform Platform)
		{
			return BuildPlatformDictionary.ContainsKey(Platform);
		}

		/// <summary>
		/// Register the given platforms UEBuildPlatform instance
		/// </summary>
		/// <param name="InPlatform">  The UnrealTargetPlatform to register with</param>
		/// <param name="InBuildPlatform"> The UEBuildPlatform instance to use for the InPlatform</param>
		public static void RegisterBuildPlatform(UEBuildPlatform InBuildPlatform)
		{
			if (BuildPlatformDictionary.ContainsKey(InBuildPlatform.Platform) == true)
			{
				Log.TraceWarning("RegisterBuildPlatform Warning: Registering build platform {0} for {1} when it is already set to {2}",
					InBuildPlatform.ToString(), InBuildPlatform.Platform.ToString(), BuildPlatformDictionary[InBuildPlatform.Platform].ToString());
				BuildPlatformDictionary[InBuildPlatform.Platform] = InBuildPlatform;
			}
			else
			{
				BuildPlatformDictionary.Add(InBuildPlatform.Platform, InBuildPlatform);
			}
		}

		/// <summary>
		/// Assign a platform as a member of the given group
		/// </summary>
		public static void RegisterPlatformWithGroup(UnrealTargetPlatform InPlatform, UnrealPlatformGroup InGroup)
		{
			// find or add the list of groups for this platform
			PlatformGroupDictionary.GetOrAddNew(InGroup).Add(InPlatform);
		}

		/// <summary>
		/// Retrieve the list of platforms in this group (if any)
		/// </summary>
		public static List<UnrealTargetPlatform> GetPlatformsInGroup(UnrealPlatformGroup InGroup)
		{
			List<UnrealTargetPlatform> PlatformList;
			PlatformGroupDictionary.TryGetValue(InGroup, out PlatformList);
			return PlatformList;
		}

		/// <summary>
		/// Enumerates all the platform groups for a given platform
		/// </summary>
		/// <param name="InPlatform">The platform to look for</param>
		/// <returns>List of platform groups that this platform is a member of</returns>
		public static IEnumerable<UnrealPlatformGroup> GetPlatformGroups(UnrealTargetPlatform Platform)
		{
			return PlatformGroupDictionary.Where(x => x.Value.Contains(Platform)).Select(x => x.Key);
		}

		/// <summary>
		/// Retrieve the IUEBuildPlatform instance for the given TargetPlatform
		/// </summary>
		/// <param name="InPlatform">  The UnrealTargetPlatform being built</param>
		/// <param name="bInAllowFailure"> If true, do not throw an exception and return null</param>
		/// <returns>UEBuildPlatform  The instance of the build platform</returns>
		public static UEBuildPlatform GetBuildPlatform(UnrealTargetPlatform InPlatform, bool bInAllowFailure = false)
		{
			if (BuildPlatformDictionary.ContainsKey(InPlatform) == true)
			{
				return BuildPlatformDictionary[InPlatform];
			}
			if (bInAllowFailure == true)
			{
				return null;
			}
			throw new BuildException("GetBuildPlatform: No BuildPlatform found for {0}", InPlatform.ToString());
		}

		/// <summary>
		/// Retrieve the IUEBuildPlatform instance for the given CPPTargetPlatform
		/// </summary>
		/// <param name="InPlatform">  The CPPTargetPlatform being built</param>
		/// <param name="bInAllowFailure"> If true, do not throw an exception and return null</param>
		/// <returns>UEBuildPlatform  The instance of the build platform</returns>
		public static UEBuildPlatform GetBuildPlatformForCPPTargetPlatform(CPPTargetPlatform InPlatform, bool bInAllowFailure = false)
		{
			UnrealTargetPlatform UTPlatform = UEBuildTarget.CPPTargetPlatformToUnrealTargetPlatform(InPlatform);
			if (BuildPlatformDictionary.ContainsKey(UTPlatform) == true)
			{
				return BuildPlatformDictionary[UTPlatform];
			}
			if (bInAllowFailure == true)
			{
				return null;
			}
			throw new BuildException("UEBuildPlatform::GetBuildPlatformForCPPTargetPlatform: No BuildPlatform found for {0}", InPlatform.ToString());
		}

		/// <summary>
		/// Allow all registered build platforms to modify the newly created module
		/// passed in for the given platform.
		/// This is not required - but allows for hiding details of a particular platform.
		/// </summary>
		/// <param name="">Name   The name of the module</param>
		/// <param name="Module">  The module rules</param>
		/// <param name="Target">  The target being build</param>
		/// <param name="Only">  If this is not unknown, then only run that platform</param>
		public static void PlatformModifyHostModuleRules(string ModuleName, ModuleRules Rules, TargetInfo Target, UnrealTargetPlatform Only = UnrealTargetPlatform.Unknown)
		{
			foreach (KeyValuePair<UnrealTargetPlatform, UEBuildPlatform> PlatformEntry in BuildPlatformDictionary)
			{
				if (Only == UnrealTargetPlatform.Unknown || PlatformEntry.Key == Only)
				{
					PlatformEntry.Value.ModifyModuleRulesForOtherPlatform(ModuleName, Rules, Target);
				}
			}
		}

		/// <summary>
		/// Returns the delimiter used to separate paths in the PATH environment variable for the platform we are executing on.
		/// </summary>
		public static String GetPathVarDelimiter()
		{
			switch (BuildHostPlatform.Current.Platform)
			{
				case UnrealTargetPlatform.Linux:
				case UnrealTargetPlatform.Mac:
					return ":";
				case UnrealTargetPlatform.Win32:
				case UnrealTargetPlatform.Win64:
					return ";";
				default:
					Log.TraceWarning("PATH var delimiter unknown for platform " + BuildHostPlatform.Current.Platform.ToString() + " using ';'");
					return ";";
			}
		}

		/// <summary>
		/// Returns the name that should be returned in the output when doing -validateplatforms
		/// </summary>
		public virtual string GetPlatformValidationName()
		{
			return Platform.ToString();
		}

		/// <summary>
		/// If this platform can be compiled with XGE
		/// </summary>
		public virtual bool CanUseXGE()
		{
			return true;
		}

		/// <summary>
		/// If this platform can be compiled with DMUCS/Distcc
		/// </summary>
		public virtual bool CanUseDistcc()
		{
			return false;
		}

		/// <summary>
		/// If this platform can be compiled with SN-DBS
		/// </summary>
		public virtual bool CanUseSNDBS()
		{
			return false;
		}

		/// <summary>
		/// Return whether the given platform requires a monolithic build
		/// </summary>
		/// <param name="InPlatform">The platform of interest</param>
		/// <param name="InConfiguration">The configuration of interest</param>
		/// <returns></returns>
		public static bool PlatformRequiresMonolithicBuilds(UnrealTargetPlatform InPlatform, UnrealTargetConfiguration InConfiguration)
		{
			// Some platforms require monolithic builds...
			UEBuildPlatform BuildPlatform = GetBuildPlatform(InPlatform, true);
			if (BuildPlatform != null)
			{
				return BuildPlatform.ShouldCompileMonolithicBinary(InPlatform);
			}

			// We assume it does not
			return false;
		}

		/// <summary>
		/// Get the extension to use for the given binary type
		/// </summary>
		/// <param name="InBinaryType"> The binary type being built</param>
		/// <returns>string    The binary extension (i.e. 'exe' or 'dll')</returns>
		public virtual string GetBinaryExtension(UEBuildBinaryType InBinaryType)
		{
			throw new BuildException("GetBinaryExtensiton for {0} not handled in {1}", InBinaryType.ToString(), this.ToString());
		}

		/// <summary>
		/// Get the extension to use for debug info for the given binary type
		/// </summary>
		/// <param name="InBinaryType"> The binary type being built</param>
		/// <returns>string    The debug info extension (i.e. 'pdb')</returns>
		public virtual string GetDebugInfoExtension(UEBuildBinaryType InBinaryType)
		{
			throw new BuildException("GetDebugInfoExtension for {0} not handled in {1}", InBinaryType.ToString(), this.ToString());
		}

		/// <summary>
		/// Whether incremental linking should be used
		/// </summary>
		/// <param name="InPlatform">  The CPPTargetPlatform being built</param>
		/// <param name="InConfiguration"> The CPPTargetConfiguration being built</param>
		/// <returns>bool true if incremental linking should be used, false if not</returns>
		public virtual bool ShouldUseIncrementalLinking(CPPTargetPlatform Platform, CPPTargetConfiguration Configuration)
		{
			return false;
		}

		/// <summary>
		/// Whether PDB files should be used
		/// </summary>
		/// <param name="InPlatform">  The CPPTargetPlatform being built</param>
		/// <param name="InConfiguration"> The CPPTargetConfiguration being built</param>
		/// <param name="bInCreateDebugInfo">true if debug info is getting create, false if not</param>
		/// <returns>bool true if PDB files should be used, false if not</returns>
		public virtual bool ShouldUsePDBFiles(CPPTargetPlatform Platform, CPPTargetConfiguration Configuration, bool bCreateDebugInfo)
		{
			return false;
		}

		/// <summary>
		/// Whether PCH files should be used
		/// </summary>
		/// <param name="InPlatform">  The CPPTargetPlatform being built</param>
		/// <param name="InConfiguration"> The CPPTargetConfiguration being built</param>
		/// <returns>bool    true if PCH files should be used, false if not</returns>
		public virtual bool ShouldUsePCHFiles(CPPTargetPlatform Platform, CPPTargetConfiguration Configuration)
		{
			return BuildConfiguration.bUsePCHFiles;
		}

		/// <summary>
		/// Whether the editor should be built for this platform or not
		/// </summary>
		/// <param name="InPlatform"> The UnrealTargetPlatform being built</param>
		/// <param name="InConfiguration">The UnrealTargetConfiguration being built</param>
		/// <returns>bool   true if the editor should be built, false if not</returns>
		public virtual bool ShouldNotBuildEditor(UnrealTargetPlatform InPlatform, UnrealTargetConfiguration InConfiguration)
		{
			return false;
		}

		/// <summary>
		/// Whether this build should support ONLY cooked data or not
		/// </summary>
		/// <param name="InPlatform"> The UnrealTargetPlatform being built</param>
		/// <param name="InConfiguration">The UnrealTargetConfiguration being built</param>
		/// <returns>bool   true if the editor should be built, false if not</returns>
		public virtual bool BuildRequiresCookedData(UnrealTargetPlatform InPlatform, UnrealTargetConfiguration InConfiguration)
		{
			return false;
		}

		/// <summary>
		/// Whether the platform requires the extra UnityCPPWriter
		/// This is used to add an extra file for UBT to get the #include dependencies from
		/// </summary>
		/// <returns>bool true if it is required, false if not</returns>
		public virtual bool RequiresExtraUnityCPPWriter()
		{
			return false;
		}

		/// <summary>
		/// Whether this platform should build a monolithic binary
		/// </summary>
		public virtual bool ShouldCompileMonolithicBinary(UnrealTargetPlatform InPlatform)
		{
			return false;
		}

		/// <summary>
		/// Modify the rules for a newly created module, where the target is a different host platform.
		/// This is not required - but allows for hiding details of a particular platform.
		/// </summary>
		/// <param name="ModuleName">The name of the module</param>
		/// <param name="Rules">The module rules</param>
		/// <param name="Target">The target being build</param>
		public virtual void ModifyModuleRulesForOtherPlatform(string ModuleName, ModuleRules Rules, TargetInfo Target)
		{
		}

		/// <summary>
		/// Allow the platform to override the NMake output name
		/// </summary>
		public virtual FileReference ModifyNMakeOutput(FileReference ExeName)
		{
			// by default, use original
			return ExeName;
		}

		/// <summary>
		/// Allows the platform to override whether the architecture name should be appended to the name of binaries.
		/// </summary>
		/// <returns>True if the architecture name should be appended to the binary</returns>
		public virtual bool RequiresArchitectureSuffix()
		{
			return true;
		}

		/// <summary>
		/// For platforms that need to output multiple files per binary (ie Android "fat" binaries)
		/// this will emit multiple paths. By default, it simply makes an array from the input
		/// </summary>
		public virtual List<FileReference> FinalizeBinaryPaths(FileReference BinaryName, FileReference ProjectFile)
		{
			List<FileReference> TempList = new List<FileReference>() { BinaryName };
			return TempList;
		}

		/// <summary>
		/// Return whether this platform has uniquely named binaries across multiple games
		/// </summary>
		public virtual bool HasUniqueBinaries()
		{
			return true;
		}

		/// <summary>
		/// Return whether we wish to have this platform's binaries in our builds
		/// </summary>
		public virtual bool IsBuildRequired()
		{
			return true;
		}

		/// <summary>
		/// Return whether we wish to have this platform's binaries in our CIS tests
		/// </summary>
		public virtual bool IsCISRequired()
		{
			return true;
		}

		/// <summary>
		/// Whether the build platform requires deployment prep
		/// </summary>
		/// <returns></returns>
		public virtual bool RequiresDeployPrepAfterCompile()
		{
			return false;
		}

		/// <summary>
		/// Return all valid configurations for this platform
		/// Typically, this is always Debug, Development, and Shipping - but Test is a likely future addition for some platforms
		/// </summary>
		public virtual List<UnrealTargetConfiguration> GetConfigurations(UnrealTargetPlatform InUnrealTargetPlatform, bool bIncludeDebug)
		{
			List<UnrealTargetConfiguration> Configurations = new List<UnrealTargetConfiguration>()
			{
				UnrealTargetConfiguration.Development, 
			};

			if (bIncludeDebug)
			{
				Configurations.Insert(0, UnrealTargetConfiguration.Debug);
			}

			return Configurations;
		}

		protected static bool DoProjectSettingsMatchDefault(UnrealTargetPlatform Platform, DirectoryReference ProjectDirectoryName, string Section, string[] BoolKeys, string[] IntKeys, string[] StringKeys)
		{
			ConfigHierarchy ProjIni = ConfigCache.ReadHierarchy(ConfigHierarchyType.Engine, ProjectDirectoryName, Platform);
			ConfigHierarchy DefaultIni = ConfigCache.ReadHierarchy(ConfigHierarchyType.Engine, (DirectoryReference)null, Platform);

			// look at all bool values
			if (BoolKeys != null) foreach (string Key in BoolKeys)
				{
					bool Default = false, Project = false;
					DefaultIni.GetBool(Section, Key, out Default);
					ProjIni.GetBool(Section, Key, out Project);
					if (Default != Project)
					{
						Log.TraceInformationOnce(Key + " is not set to default. (" + Default + " vs. " + Project + ")");
						return false;
					}
				}

			// look at all int values
			if (IntKeys != null) foreach (string Key in IntKeys)
				{
					int Default = 0, Project = 0;
					DefaultIni.GetInt32(Section, Key, out Default);
					ProjIni.GetInt32(Section, Key, out Project);
					if (Default != Project)
					{
						Log.TraceInformationOnce(Key + " is not set to default. (" + Default + " vs. " + Project + ")");
						return false;
					}
				}

			// look for all string values
			if (StringKeys != null) foreach (string Key in StringKeys)
				{
					string Default = "", Project = "";
					DefaultIni.GetString(Section, Key, out Default);
					ProjIni.GetString(Section, Key, out Project);
					if (Default != Project)
					{
						Log.TraceInformationOnce(Key + " is not set to default. (" + Default + " vs. " + Project + ")");
						return false;
					}
				}

			// if we get here, we match all important settings
			return true;
		}

		/// <summary>
		/// Check for the default configuration
		/// return true if the project uses the default build config
		/// </summary>
		public virtual bool HasDefaultBuildConfig(UnrealTargetPlatform Platform, DirectoryReference ProjectDirectoryName)
		{
			if(!DoProjectSettingsMatchDefault(Platform, ProjectDirectoryName, "/Script/Engine.StreamingSettings", new string[] { "s.EventDrivenLoaderEnabled" }, null, null))
			{
				return false;
			}

			string[] BoolKeys = new string[] {
				"bCompileApex", "bCompileBox2D", "bCompileICU", "bCompileSimplygon", "bCompileSimplygonSSF",
				"bCompileLeanAndMeanUE", "bIncludeADO", "bCompileRecast", "bCompileSpeedTree", 
				"bCompileWithPluginSupport", "bCompilePhysXVehicle", "bCompileFreeType", 
				"bCompileForSize", "bCompileCEF3"
			};

			return DoProjectSettingsMatchDefault(Platform, ProjectDirectoryName, "/Script/BuildSettings.BuildSettings",
				BoolKeys, null, null);
		}

		/// <summary>
		/// Creates a context for the given project on the current platform.
		/// </summary>
		/// <param name="ProjectFile">The project file for the current target</param>
		/// <param name="Target">Rules for the target being built</param>
		/// <returns>New platform context object</returns>
		public abstract UEBuildPlatformContext CreateContext(FileReference ProjectFile, TargetRules Target);

		/// <summary>
		/// Deploys the given target
		/// </summary>
		/// <param name="Target">Information about the target being deployed</param>
		public abstract void Deploy(UEBuildDeployTarget Target);
	}

	public abstract class UEBuildPlatformSDK
	{
		// AutoSDKs handling portion

		#region protected AutoSDKs Utility

		/// <summary>
		/// Name of the file that holds currently install SDK version string
		/// </summary>
		protected static string CurrentlyInstalledSDKStringManifest = "CurrentlyInstalled.txt";

		/// <summary>
		/// name of the file that holds the last succesfully run SDK setup script version
		/// </summary>
		protected static string LastRunScriptVersionManifest = "CurrentlyInstalled.Version.txt";

		/// <summary>
		/// Name of the file that holds environment variables of current SDK
		/// </summary>
		protected static string SDKEnvironmentVarsFile = "OutputEnvVars.txt";

		protected static readonly string SDKRootEnvVar = "UE_SDKS_ROOT";

		protected static string AutoSetupEnvVar = "AutoSDKSetup";

		public static bool bShouldLogInfo = false;

		/// <summary>
		/// Whether platform supports switching SDKs during runtime
		/// </summary>
		/// <returns>true if supports</returns>
		protected virtual bool PlatformSupportsAutoSDKs()
		{
			return false;
		}

		static private bool bCheckedAutoSDKRootEnvVar = false;
		static private bool bAutoSDKSystemEnabled = false;
		static private bool HasAutoSDKSystemEnabled()
		{
			if (!bCheckedAutoSDKRootEnvVar)
			{
				string SDKRoot = Environment.GetEnvironmentVariable(SDKRootEnvVar);
				if (SDKRoot != null)
				{
					bAutoSDKSystemEnabled = true;
				}
				bCheckedAutoSDKRootEnvVar = true;
			}
			return bAutoSDKSystemEnabled;
		}

		// Whether AutoSDK setup is safe. AutoSDKs will damage manual installs on some platforms.
		protected bool IsAutoSDKSafe()
		{
			return !IsAutoSDKDestructive() || !HasAnyManualInstall();
		}

		/// <summary>
		/// Returns SDK string as required by the platform
		/// </summary>
		/// <returns>Valid SDK string</returns>
		protected virtual string GetRequiredSDKString()
		{
			return "";
		}

		/// <summary>
		/// Gets the version number of the SDK setup script itself.  The version in the base should ALWAYS be the master revision from the last refactor.
		/// If you need to force a rebuild for a given platform, override this for the given platform.
		/// </summary>
		/// <returns>Setup script version</returns>
		protected virtual String GetRequiredScriptVersionString()
		{
			return "3.0";
		}

		/// <summary>
		/// Returns path to platform SDKs
		/// </summary>
		/// <returns>Valid SDK string</returns>
		protected string GetPathToPlatformAutoSDKs()
		{
			string SDKPath = "";
			string SDKRoot = Environment.GetEnvironmentVariable(SDKRootEnvVar);
			if (SDKRoot != null)
			{
				if (SDKRoot != "")
				{
					SDKPath = Path.Combine(SDKRoot, "Host" + BuildHostPlatform.Current.Platform, GetSDKTargetPlatformName());
				}
			}
			return SDKPath;
		}

		/// <summary>
		/// Because most ManualSDK determination depends on reading env vars, if this process is spawned by a process that ALREADY set up
		/// AutoSDKs then all the SDK env vars will exist, and we will spuriously detect a Manual SDK. (children inherit the environment of the parent process).
		/// Therefore we write out an env var to set in the command file (OutputEnvVars.txt) such that child processes can determine if their manual SDK detection
		/// is bogus.  Make it platform specific so that platforms can be in different states.
		/// </summary>
		protected string GetPlatformAutoSDKSetupEnvVar()
		{
			return GetSDKTargetPlatformName() + AutoSetupEnvVar;
		}

		/// <summary>
		/// Gets currently installed version
		/// </summary>
		/// <param name="PlatformSDKRoot">absolute path to platform SDK root</param>
		/// <param name="OutInstalledSDKVersionString">version string as currently installed</param>
		/// <returns>true if was able to read it</returns>
		protected bool GetCurrentlyInstalledSDKString(string PlatformSDKRoot, out string OutInstalledSDKVersionString)
		{
			if (Directory.Exists(PlatformSDKRoot))
			{
				string VersionFilename = Path.Combine(PlatformSDKRoot, CurrentlyInstalledSDKStringManifest);
				if (File.Exists(VersionFilename))
				{
					using (StreamReader Reader = new StreamReader(VersionFilename))
					{
						string Version = Reader.ReadLine();
						string Type = Reader.ReadLine();

						// don't allow ManualSDK installs to count as an AutoSDK install version.
						if (Type != null && Type == "AutoSDK")
						{
							if (Version != null)
							{
								OutInstalledSDKVersionString = Version;
								return true;
							}
						}
					}
				}
			}

			OutInstalledSDKVersionString = "";
			return false;
		}

		/// <summary>
		/// Gets the version of the last successfully run setup script.
		/// </summary>
		/// <param name="PlatformSDKRoot">absolute path to platform SDK root</param>
		/// <param name="OutLastRunScriptVersion">version string</param>
		/// <returns>true if was able to read it</returns>
		protected bool GetLastRunScriptVersionString(string PlatformSDKRoot, out string OutLastRunScriptVersion)
		{
			if (Directory.Exists(PlatformSDKRoot))
			{
				string VersionFilename = Path.Combine(PlatformSDKRoot, LastRunScriptVersionManifest);
				if (File.Exists(VersionFilename))
				{
					using (StreamReader Reader = new StreamReader(VersionFilename))
					{
						string Version = Reader.ReadLine();
						if (Version != null)
						{
							OutLastRunScriptVersion = Version;
							return true;
						}
					}
				}
			}

			OutLastRunScriptVersion = "";
			return false;
		}

		/// <summary>
		/// Sets currently installed version
		/// </summary>
		/// <param name="PlatformSDKRoot">absolute path to platform SDK root</param>
		/// <param name="InstalledSDKVersionString">SDK version string to set</param>
		/// <returns>true if was able to set it</returns>
		protected bool SetCurrentlyInstalledAutoSDKString(String InstalledSDKVersionString)
		{
			String PlatformSDKRoot = GetPathToPlatformAutoSDKs();
			if (Directory.Exists(PlatformSDKRoot))
			{
				string VersionFilename = Path.Combine(PlatformSDKRoot, CurrentlyInstalledSDKStringManifest);
				if (File.Exists(VersionFilename))
				{
					File.Delete(VersionFilename);
				}

				using (StreamWriter Writer = File.CreateText(VersionFilename))
				{
					Writer.WriteLine(InstalledSDKVersionString);
					Writer.WriteLine("AutoSDK");
					return true;
				}
			}

			return false;
		}

		protected void SetupManualSDK()
		{
			if (PlatformSupportsAutoSDKs() && HasAutoSDKSystemEnabled())
			{
				String InstalledSDKVersionString = GetRequiredSDKString();
				String PlatformSDKRoot = GetPathToPlatformAutoSDKs();
                if (!Directory.Exists(PlatformSDKRoot))
                {
                    Directory.CreateDirectory(PlatformSDKRoot);
                }

				{
					string VersionFilename = Path.Combine(PlatformSDKRoot, CurrentlyInstalledSDKStringManifest);
					if (File.Exists(VersionFilename))
					{
						File.Delete(VersionFilename);
					}

					string EnvVarFile = Path.Combine(PlatformSDKRoot, SDKEnvironmentVarsFile);
					if (File.Exists(EnvVarFile))
					{
						File.Delete(EnvVarFile);
					}

					using (StreamWriter Writer = File.CreateText(VersionFilename))
					{
						Writer.WriteLine(InstalledSDKVersionString);
						Writer.WriteLine("ManualSDK");
					}
				}
			}
		}

		protected bool SetLastRunAutoSDKScriptVersion(string LastRunScriptVersion)
		{
			String PlatformSDKRoot = GetPathToPlatformAutoSDKs();
			if (Directory.Exists(PlatformSDKRoot))
			{
				string VersionFilename = Path.Combine(PlatformSDKRoot, LastRunScriptVersionManifest);
				if (File.Exists(VersionFilename))
				{
					File.Delete(VersionFilename);
				}

				using (StreamWriter Writer = File.CreateText(VersionFilename))
				{
					Writer.WriteLine(LastRunScriptVersion);
					return true;
				}
			}
			return false;
		}

		/// <summary>
		/// Returns Hook names as needed by the platform
		/// (e.g. can be overridden with custom executables or scripts)
		/// </summary>
		/// <param name="Hook">Hook type</param>
		protected virtual string GetHookExecutableName(SDKHookType Hook)
		{
			if (Hook == SDKHookType.Uninstall)
			{
				return "unsetup.bat";
			}

			return "setup.bat";
		}

		/// <summary>
		/// Runs install/uninstall hooks for SDK
		/// </summary>
		/// <param name="PlatformSDKRoot">absolute path to platform SDK root</param>
		/// <param name="SDKVersionString">version string to run for (can be empty!)</param>
		/// <param name="Hook">which one of hooks to run</param>
		/// <param name="bHookCanBeNonExistent">whether a non-existing hook means failure</param>
		/// <returns>true if succeeded</returns>
		protected virtual bool RunAutoSDKHooks(string PlatformSDKRoot, string SDKVersionString, SDKHookType Hook, bool bHookCanBeNonExistent = true)
		{
			if (!IsAutoSDKSafe())
			{
				Console.ForegroundColor = ConsoleColor.Red;
				LogAutoSDK(GetSDKTargetPlatformName() + " attempted to run SDK hook which could have damaged manual SDK install!");
				Console.ResetColor();

				return false;
			}
			if (SDKVersionString != "")
			{
				string SDKDirectory = Path.Combine(PlatformSDKRoot, SDKVersionString);
				string HookExe = Path.Combine(SDKDirectory, GetHookExecutableName(Hook));

				if (File.Exists(HookExe))
				{
					LogAutoSDK("Running {0} hook {1}", Hook, HookExe);

					// run it
					Process HookProcess = new Process();
					HookProcess.StartInfo.WorkingDirectory = SDKDirectory;
					HookProcess.StartInfo.FileName = HookExe;
					HookProcess.StartInfo.Arguments = "";
					HookProcess.StartInfo.WindowStyle = ProcessWindowStyle.Hidden;

					// seems to break the build machines?
					//HookProcess.StartInfo.UseShellExecute = false;
					//HookProcess.StartInfo.RedirectStandardOutput = true;
					//HookProcess.StartInfo.RedirectStandardError = true;					

					using (ScopedTimer HookTimer = new ScopedTimer("Time to run hook: ", bShouldLogInfo ? LogEventType.Log : LogEventType.Verbose))
					{
						//installers may require administrator access to succeed. so run as an admmin.
						HookProcess.StartInfo.Verb = "runas";
						HookProcess.Start();
						HookProcess.WaitForExit();
					}

					//LogAutoSDK(HookProcess.StandardOutput.ReadToEnd());
					//LogAutoSDK(HookProcess.StandardError.ReadToEnd());
					if (HookProcess.ExitCode != 0)
					{
						LogAutoSDK("Hook exited uncleanly (returned {0}), considering it failed.", HookProcess.ExitCode);
						return false;
					}

					return true;
				}
				else
				{
					LogAutoSDK("File {0} does not exist", HookExe);
				}
			}
			else
			{
				LogAutoSDK("Version string is blank for {0}. Can't determine {1} hook.", PlatformSDKRoot, Hook.ToString());
			}

			return bHookCanBeNonExistent;
		}

		/// <summary>
		/// Loads environment variables from SDK
		/// If any commands are added or removed the handling needs to be duplicated in
		/// TargetPlatformManagerModule.cpp
		/// </summary>
		/// <param name="PlatformSDKRoot">absolute path to platform SDK</param>
		/// <returns>true if succeeded</returns>
		protected bool SetupEnvironmentFromAutoSDK(string PlatformSDKRoot)
		{
			string EnvVarFile = Path.Combine(PlatformSDKRoot, SDKEnvironmentVarsFile);
			if (File.Exists(EnvVarFile))
			{
				using (StreamReader Reader = new StreamReader(EnvVarFile))
				{
					List<string> PathAdds = new List<string>();
					List<string> PathRemoves = new List<string>();

					List<string> EnvVarNames = new List<string>();
					List<string> EnvVarValues = new List<string>();

					bool bNeedsToWriteAutoSetupEnvVar = true;
					String PlatformSetupEnvVar = GetPlatformAutoSDKSetupEnvVar();
					for (; ; )
					{
						string VariableString = Reader.ReadLine();
						if (VariableString == null)
						{
							break;
						}

						string[] Parts = VariableString.Split('=');
						if (Parts.Length != 2)
						{
							LogAutoSDK("Incorrect environment variable declaration:");
							LogAutoSDK(VariableString);
							return false;
						}

						if (String.Compare(Parts[0], "strippath", true) == 0)
						{
							PathRemoves.Add(Parts[1]);
						}
						else if (String.Compare(Parts[0], "addpath", true) == 0)
						{
							PathAdds.Add(Parts[1]);
						}
						else
						{
							if (String.Compare(Parts[0], PlatformSetupEnvVar) == 0)
							{
								bNeedsToWriteAutoSetupEnvVar = false;
							}
							// convenience for setup.bat writers.  Trim any accidental whitespace from var names/values.
							EnvVarNames.Add(Parts[0].Trim());
							EnvVarValues.Add(Parts[1].Trim());
						}
					}

					// don't actually set anything until we successfully validate and read all values in.
					// we don't want to set a few vars, return a failure, and then have a platform try to
					// build against a manually installed SDK with half-set env vars.
					for (int i = 0; i < EnvVarNames.Count; ++i)
					{
						string EnvVarName = EnvVarNames[i];
						string EnvVarValue = EnvVarValues[i];
						if (BuildConfiguration.bPrintDebugInfo)
						{
							LogAutoSDK("Setting variable '{0}' to '{1}'", EnvVarName, EnvVarValue);
						}
						Environment.SetEnvironmentVariable(EnvVarName, EnvVarValue);
					}


                    // actually perform the PATH stripping / adding.
                    String OrigPathVar = Environment.GetEnvironmentVariable("PATH");
                    String PathDelimiter = UEBuildPlatform.GetPathVarDelimiter();
                    String[] PathVars = { };
                    if (!String.IsNullOrEmpty(OrigPathVar))
                    {
                        PathVars = OrigPathVar.Split(PathDelimiter.ToCharArray());
                    }
                    else
                    {
                        LogAutoSDK("Path environment variable is null during AutoSDK");
                    }

					List<String> ModifiedPathVars = new List<string>();
					ModifiedPathVars.AddRange(PathVars);

					// perform removes first, in case they overlap with any adds.
					foreach (String PathRemove in PathRemoves)
					{
						foreach (String PathVar in PathVars)
						{
							if (PathVar.IndexOf(PathRemove, StringComparison.OrdinalIgnoreCase) >= 0)
							{
								LogAutoSDK("Removing Path: '{0}'", PathVar);
								ModifiedPathVars.Remove(PathVar);
							}
						}
					}

					// remove all the of ADDs so that if this function is executed multiple times, the paths will be guaranteed to be in the same order after each run.
					// If we did not do this, a 'remove' that matched some, but not all, of our 'adds' would cause the order to change.
					foreach (String PathAdd in PathAdds)
					{
						foreach (String PathVar in PathVars)
						{
							if (String.Compare(PathAdd, PathVar, true) == 0)
							{
								LogAutoSDK("Removing Path: '{0}'", PathVar);
								ModifiedPathVars.Remove(PathVar);
							}
						}
					}

					// perform adds, but don't add duplicates
					foreach (String PathAdd in PathAdds)
					{
						if (!ModifiedPathVars.Contains(PathAdd))
						{
							LogAutoSDK("Adding Path: '{0}'", PathAdd);
							ModifiedPathVars.Add(PathAdd);
						}
					}

					String ModifiedPath = String.Join(PathDelimiter, ModifiedPathVars);
					Environment.SetEnvironmentVariable("PATH", ModifiedPath);

					Reader.Close();

					// write out env var command so any process using this commandfile will mark itself as having had autosdks set up.
					// avoids child processes spuriously detecting manualsdks.
					if (bNeedsToWriteAutoSetupEnvVar)
					{
						using (StreamWriter Writer = File.AppendText(EnvVarFile))
						{
							Writer.WriteLine("{0}=1", PlatformSetupEnvVar);
						}
						// set the var in the local environment in case this process spawns any others.
						Environment.SetEnvironmentVariable(PlatformSetupEnvVar, "1");
					}

					// make sure we know that we've modified the local environment, invalidating manual installs for this run.
					bLocalProcessSetupAutoSDK = true;

					return true;
				}
			}
			else
			{
				LogAutoSDK("Cannot set up environment for {1} because command file {1} does not exist.", PlatformSDKRoot, EnvVarFile);
			}

			return false;
		}

		protected void InvalidateCurrentlyInstalledAutoSDK()
		{
			String PlatformSDKRoot = GetPathToPlatformAutoSDKs();
			if (Directory.Exists(PlatformSDKRoot))
			{
				string SDKFilename = Path.Combine(PlatformSDKRoot, CurrentlyInstalledSDKStringManifest);
				if (File.Exists(SDKFilename))
				{
					File.Delete(SDKFilename);
				}

				string VersionFilename = Path.Combine(PlatformSDKRoot, LastRunScriptVersionManifest);
				if (File.Exists(VersionFilename))
				{
					File.Delete(VersionFilename);
				}

				string EnvVarFile = Path.Combine(PlatformSDKRoot, SDKEnvironmentVarsFile);
				if (File.Exists(EnvVarFile))
				{
					File.Delete(EnvVarFile);
				}
			}
		}

		/// <summary>
		/// Currently installed AutoSDK is written out to a text file in a known location.
		/// This function just compares the file's contents with the current requirements.
		/// </summary>
		protected SDKStatus HasRequiredAutoSDKInstalled()
		{
			if (PlatformSupportsAutoSDKs() && HasAutoSDKSystemEnabled())
			{
				string AutoSDKRoot = GetPathToPlatformAutoSDKs();
				if (AutoSDKRoot != "")
				{
					// check script version so script fixes can be propagated without touching every build machine's CurrentlyInstalled file manually.
					bool bScriptVersionMatches = false;
					string CurrentScriptVersionString;
					if (GetLastRunScriptVersionString(AutoSDKRoot, out CurrentScriptVersionString) && CurrentScriptVersionString == GetRequiredScriptVersionString())
					{
						bScriptVersionMatches = true;
					}

					// check to make sure OutputEnvVars doesn't need regenerating
					string EnvVarFile = Path.Combine(AutoSDKRoot, SDKEnvironmentVarsFile);
					bool bEnvVarFileExists = File.Exists(EnvVarFile);

					string CurrentSDKString;
					if (bEnvVarFileExists && GetCurrentlyInstalledSDKString(AutoSDKRoot, out CurrentSDKString) && CurrentSDKString == GetRequiredSDKString() && bScriptVersionMatches)
					{
						return SDKStatus.Valid;
					}
					return SDKStatus.Invalid;
				}
			}
			return SDKStatus.Invalid;
		}

		// This tracks if we have already checked the sdk installation.
		private Int32 SDKCheckStatus = -1;

		// true if we've ever overridden the process's environment with AutoSDK data.  After that, manual installs cannot be considered valid ever again.
		private bool bLocalProcessSetupAutoSDK = false;

		protected bool HasSetupAutoSDK()
		{
			return bLocalProcessSetupAutoSDK || HasParentProcessSetupAutoSDK();
		}

		protected bool HasParentProcessSetupAutoSDK()
		{
			bool bParentProcessSetupAutoSDK = false;
			String AutoSDKSetupVarName = GetPlatformAutoSDKSetupEnvVar();
			String AutoSDKSetupVar = Environment.GetEnvironmentVariable(AutoSDKSetupVarName);
			if (!String.IsNullOrEmpty(AutoSDKSetupVar))
			{
				bParentProcessSetupAutoSDK = true;
			}
			return bParentProcessSetupAutoSDK;
		}

		protected SDKStatus HasRequiredManualSDK()
		{
			if (HasSetupAutoSDK())
			{
				return SDKStatus.Invalid;
			}

			// manual installs are always invalid if we have modified the process's environment for AutoSDKs
			return HasRequiredManualSDKInternal();
		}

		// for platforms with destructive AutoSDK.  Report if any manual sdk is installed that may be damaged by an autosdk.
		protected virtual bool HasAnyManualInstall()
		{
			return false;
		}

		// tells us if the user has a valid manual install.
		protected abstract SDKStatus HasRequiredManualSDKInternal();

		// some platforms will fail if there is a manual install that is the WRONG manual install.
		protected virtual bool AllowInvalidManualInstall()
		{
			return true;
		}

		// platforms can choose if they prefer a correct the the AutoSDK install over the manual install.
		protected virtual bool PreferAutoSDK()
		{
			return true;
		}

		// some platforms don't support parallel SDK installs.  AutoSDK on these platforms will
		// actively damage an existing manual install by overwriting files in it.  AutoSDK must NOT
		// run any setup if a manual install exists in this case.
		protected virtual bool IsAutoSDKDestructive()
		{
			return false;
		}

		/// <summary>
		/// Runs batch files if necessary to set up required AutoSDK.
		/// AutoSDKs are SDKs that have not been setup through a formal installer, but rather come from
		/// a source control directory, or other local copy.
		/// </summary>
		private void SetupAutoSDK()
		{
			if (IsAutoSDKSafe() && PlatformSupportsAutoSDKs() && HasAutoSDKSystemEnabled())
			{
				// run installation for autosdk if necessary.
				if (HasRequiredAutoSDKInstalled() == SDKStatus.Invalid)
				{
					//reset check status so any checking sdk status after the attempted setup will do a real check again.
					SDKCheckStatus = -1;

					string AutoSDKRoot = GetPathToPlatformAutoSDKs();
					string CurrentSDKString;
					GetCurrentlyInstalledSDKString(AutoSDKRoot, out CurrentSDKString);

					// switch over (note that version string can be empty)
					if (!RunAutoSDKHooks(AutoSDKRoot, CurrentSDKString, SDKHookType.Uninstall))
					{
						LogAutoSDK("Failed to uninstall currently installed SDK {0}", CurrentSDKString);
						InvalidateCurrentlyInstalledAutoSDK();
						return;
					}
					// delete Manifest file to avoid multiple uninstalls
					InvalidateCurrentlyInstalledAutoSDK();

					if (!RunAutoSDKHooks(AutoSDKRoot, GetRequiredSDKString(), SDKHookType.Install, false))
					{
						LogAutoSDK("Failed to install required SDK {0}.  Attemping to uninstall", GetRequiredSDKString());
						RunAutoSDKHooks(AutoSDKRoot, GetRequiredSDKString(), SDKHookType.Uninstall, false);
						return;
					}

					string EnvVarFile = Path.Combine(AutoSDKRoot, SDKEnvironmentVarsFile);
					if (!File.Exists(EnvVarFile))
					{
						LogAutoSDK("Installation of required SDK {0}.  Did not generate Environment file {1}", GetRequiredSDKString(), EnvVarFile);
						RunAutoSDKHooks(AutoSDKRoot, GetRequiredSDKString(), SDKHookType.Uninstall, false);
						return;
					}

					SetCurrentlyInstalledAutoSDKString(GetRequiredSDKString());
					SetLastRunAutoSDKScriptVersion(GetRequiredScriptVersionString());
				}

				// fixup process environment to match autosdk
				SetupEnvironmentFromAutoSDK();
			}
		}

		#endregion

		#region public AutoSDKs Utility

		/// <summary>
		/// Enum describing types of hooks a platform SDK can have
		/// </summary>
		public enum SDKHookType
		{
			Install,
			Uninstall
		};

		/// <summary>
		/// Returns platform-specific name used in SDK repository
		/// </summary>
		/// <returns>path to SDK Repository</returns>
		public virtual string GetSDKTargetPlatformName()
		{
			return "";
		}

		/* Whether or not we should try to automatically switch SDKs when asked to validate the platform's SDK state. */
		public static bool bAllowAutoSDKSwitching = true;

		public SDKStatus SetupEnvironmentFromAutoSDK()
		{
			string PlatformSDKRoot = GetPathToPlatformAutoSDKs();

			// load environment variables from current SDK
			if (!SetupEnvironmentFromAutoSDK(PlatformSDKRoot))
			{
				LogAutoSDK("Failed to load environment from required SDK {0}", GetRequiredSDKString());
				InvalidateCurrentlyInstalledAutoSDK();
				return SDKStatus.Invalid;
			}
			return SDKStatus.Valid;
		}

		/// <summary>
		/// Whether the required external SDKs are installed for this platform.
		/// Could be either a manual install or an AutoSDK.
		/// </summary>
		public SDKStatus HasRequiredSDKsInstalled()
		{
			// avoid redundant potentially expensive SDK checks.
			if (SDKCheckStatus == -1)
			{
				bool bHasManualSDK = HasRequiredManualSDK() == SDKStatus.Valid;
				bool bHasAutoSDK = HasRequiredAutoSDKInstalled() == SDKStatus.Valid;

				// Per-Platform implementations can choose how to handle non-Auto SDK detection / handling.
				SDKCheckStatus = (bHasManualSDK || bHasAutoSDK) ? 1 : 0;
			}
			return SDKCheckStatus == 1 ? SDKStatus.Valid : SDKStatus.Invalid;
		}

		// Arbitrates between manual SDKs and setting up AutoSDK based on program options and platform preferences.
		public void ManageAndValidateSDK()
		{
			bShouldLogInfo = BuildConfiguration.bPrintDebugInfo || Environment.GetEnvironmentVariable("IsBuildMachine") == "1";

			// do not modify installed manifests if parent process has already set everything up.
			// this avoids problems with determining IsAutoSDKSafe and doing an incorrect invalidate.
			if (bAllowAutoSDKSwitching && !HasParentProcessSetupAutoSDK())
			{
				bool bSetSomeSDK = false;
				bool bHasRequiredManualSDK = HasRequiredManualSDK() == SDKStatus.Valid;
				if (IsAutoSDKSafe() && (PreferAutoSDK() || !bHasRequiredManualSDK))
				{
					SetupAutoSDK();
					bSetSomeSDK = true;
				}

				//Setup manual SDK if autoSDK setup was skipped or failed for whatever reason.
				if (bHasRequiredManualSDK && (HasRequiredAutoSDKInstalled() != SDKStatus.Valid))
				{
					SetupManualSDK();
					bSetSomeSDK = true;
				}

				if (!bSetSomeSDK)
				{
					InvalidateCurrentlyInstalledAutoSDK();
				}
			}


			if (bShouldLogInfo)
			{
				PrintSDKInfo();
			}
		}

		public void PrintSDKInfo()
		{
			if (HasRequiredSDKsInstalled() == SDKStatus.Valid)
			{
				bool bHasRequiredManualSDK = HasRequiredManualSDK() == SDKStatus.Valid;
				if (HasSetupAutoSDK())
				{
					string PlatformSDKRoot = GetPathToPlatformAutoSDKs();
					LogAutoSDK(GetSDKTargetPlatformName() + " using SDK from: " + Path.Combine(PlatformSDKRoot, GetRequiredSDKString()));
				}
				else if (bHasRequiredManualSDK)
				{
					LogAutoSDK(this.ToString() + " using manually installed SDK " + GetRequiredSDKString());
				}
				else
				{
					LogAutoSDK(this.ToString() + " setup error.  Inform platform team.");
				}
			}
			else
			{
				LogAutoSDK(this.ToString() + " has no valid SDK");
			}
		}

		protected static void LogAutoSDK(string Format, params object[] Args)
		{
			if (bShouldLogInfo)
			{
				Log.WriteLine(LogEventType.Log, Format, Args);
			}
		}

		protected static void LogAutoSDK(String Message)
		{
			if (bShouldLogInfo)
			{
				Log.WriteLine(LogEventType.Log, Message);
			}
		}

		#endregion
	}

	public abstract class UEBuildPlatformFactory
	{
		/// <summary>
		/// Attempt to register a build platform, checking whether it is a valid platform in installed builds
		/// </summary>
		public void TryRegisterBuildPlatforms(bool bValidatingPlatforms)
		{
			// We need all platforms to be registered when we run -validateplatform command to check SDK status of each
			if (bValidatingPlatforms || InstalledPlatformInfo.Current.IsValidPlatform(TargetPlatform))
			{
				RegisterBuildPlatforms();
			}
		}

		/// <summary>
		/// Gets the target platform for an individual factory
		/// </summary>
		protected abstract UnrealTargetPlatform TargetPlatform
		{
			get;
		}

		/// <summary>
		/// Register the platform with the UEBuildPlatform class
		/// </summary>
		protected abstract void RegisterBuildPlatforms();
	}
}<|MERGE_RESOLUTION|>--- conflicted
+++ resolved
@@ -190,11 +190,7 @@
 					EngineIniPath = UnrealBuildTool.GetRemoteIniPath();
 				}
 				DirectoryReference EngineIniDir = !String.IsNullOrEmpty(EngineIniPath) ? new DirectoryReference(EngineIniPath) : null;
-<<<<<<< HEAD
-				ConfigCacheIni Ini = ConfigCacheIni.CreateConfigCacheIni(Platform, "Engine", EngineIniDir);
-=======
 				ConfigHierarchy Ini = ConfigCache.ReadHierarchy(ConfigHierarchyType.Engine, EngineIniDir, Platform);
->>>>>>> f00d6e77
 
 				bool bValue = UEBuildConfiguration.bCompileAPEX;
 				if (Ini.GetBool("/Script/BuildSettings.BuildSettings", "bCompileApex", out bValue))
@@ -810,11 +806,6 @@
 		/// </summary>
 		public virtual bool HasDefaultBuildConfig(UnrealTargetPlatform Platform, DirectoryReference ProjectDirectoryName)
 		{
-			if(!DoProjectSettingsMatchDefault(Platform, ProjectDirectoryName, "/Script/Engine.StreamingSettings", new string[] { "s.EventDrivenLoaderEnabled" }, null, null))
-			{
-				return false;
-			}
-
 			string[] BoolKeys = new string[] {
 				"bCompileApex", "bCompileBox2D", "bCompileICU", "bCompileSimplygon", "bCompileSimplygonSSF",
 				"bCompileLeanAndMeanUE", "bIncludeADO", "bCompileRecast", "bCompileSpeedTree", 
