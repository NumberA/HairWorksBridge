--- conflicted
+++ resolved
@@ -16,13 +16,8 @@
 		{
 		}
 
-<<<<<<< HEAD
-		public UEBuildEditor(TargetDescriptor InDesc, TargetRules InRulesObject, string InTargetCsFilename)
-			: base(InDesc, InRulesObject, "UE4Editor", InTargetCsFilename)
-=======
 		public UEBuildEditor(TargetDescriptor InDesc, TargetRules InRulesObject, RulesAssembly InRulesAssembly, FileReference InTargetCsFilename)
 			: base(InDesc, InRulesObject, InRulesAssembly, "UE4Editor", InTargetCsFilename)
->>>>>>> 73f66985
 		{
 		}
 
