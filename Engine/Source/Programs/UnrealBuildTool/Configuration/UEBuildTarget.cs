--- conflicted
+++ resolved
@@ -4193,8 +4193,6 @@
 			SetUpPlatformEnvironment();
 			SetUpConfigurationEnvironment();
 			SetUpProjectEnvironment(Configuration);
-<<<<<<< HEAD
-=======
 
 			if (UEBuildConfiguration.bEventDrivenLoader && !bUseSharedBuildEnvironment)
 			{
@@ -4204,7 +4202,6 @@
 			{
 				GlobalCompileEnvironment.Config.Definitions.Add("USE_NEW_ASYNC_IO=0");
 			}
->>>>>>> 92a3597a
 
 			// Validates current settings and updates if required.
 			BuildConfiguration.ValidateConfiguration(
@@ -4251,11 +4248,7 @@
 
 		void SetUpProjectEnvironment(UnrealTargetConfiguration Configuration)
 		{
-<<<<<<< HEAD
-			PlatformContext.SetUpProjectEnvironment(Configuration);
-=======
 			PlatformContext.SetUpProjectEnvironment(Configuration, TargetInfo);
->>>>>>> 92a3597a
 		}
 
         /// <summary>
