--- conflicted
+++ resolved
@@ -1985,12 +1985,7 @@
 							foreach (RuntimeDependency RuntimeDependency in Module.RuntimeDependencies)
 							{
 								string SourcePath = TargetReceipt.InsertPathVariables(RuntimeDependency.Path, UnrealBuildTool.EngineDirectory, ProjectDirectory);
-<<<<<<< HEAD
-								string TargetPath = TargetReceipt.InsertPathVariables(RuntimeDependency.StagePath, UnrealBuildTool.EngineDirectory, ProjectDirectory);
-								Receipt.AddRuntimeDependency(SourcePath, TargetPath, RuntimeDependency.bIgnoreIfMissing);
-=======
 								Receipt.RuntimeDependencies.Add(SourcePath, RuntimeDependency.Type);
->>>>>>> e58dcb1b
 							}
 							Receipt.AdditionalProperties.AddRange(Module.Rules.AdditionalPropertiesForReceipt);
 						}
@@ -3186,9 +3181,6 @@
 					List<DirectoryReference> Directories = new List<DirectoryReference>();
 					if (TargetType == TargetRules.TargetType.Editor)
 					{
-<<<<<<< HEAD
-						Directories.Add(DirectoryReference.Combine(UnrealBuildTool.EngineSourceDirectory, "Editor"));
-=======
 						Directories.Add(UnrealBuildTool.EngineSourceEditorDirectory);
 					}
 					Directories.Add(UnrealBuildTool.EngineSourceRuntimeDirectory);
@@ -3199,17 +3191,6 @@
 					if(Configuration != UnrealTargetConfiguration.Shipping)
 					{
 						Directories.Add(UnrealBuildTool.EngineSourceDeveloperDirectory);
-						bAllowDeveloperModules = true;
->>>>>>> e58dcb1b
-					}
-
-					// Also allow anything in the developer directory in non-shipping configurations (though we blacklist by default unless the PrecompileForTargets
-					// setting indicates that it's actually useful at runtime).
-					bool bAllowDeveloperModules = false;
-					DirectoryReference DeveloperDirectory = DirectoryReference.Combine(UnrealBuildTool.EngineSourceDirectory, "Developer");
-					if(Configuration != UnrealTargetConfiguration.Shipping)
-					{
-						Directories.Add(DeveloperDirectory);
 						bAllowDeveloperModules = true;
 					}
 
@@ -3259,7 +3240,6 @@
 							Rules = RulesAssembly.CreateModuleRules(FilteredModuleName, TargetInfo, out ModuleFileName);
 						}
 						catch (BuildException)
-<<<<<<< HEAD
 						{
 							Rules = null;
 						}
@@ -3268,27 +3248,13 @@
 						bool bCanPrecompile = false;
 						if (Rules != null && Rules.Type == ModuleRules.ModuleType.CPlusPlus)
 						{
-=======
-						{
-							Rules = null;
-						}
-
-						// Figure out if it can be precompiled
-						bool bCanPrecompile = false;
-						if (Rules != null && Rules.Type == ModuleRules.ModuleType.CPlusPlus)
-						{
->>>>>>> e58dcb1b
 							switch (Rules.PrecompileForTargets)
 							{
 								case ModuleRules.PrecompileTargetsType.None:
 									bCanPrecompile = false;
 									break;
 								case ModuleRules.PrecompileTargetsType.Default:
-<<<<<<< HEAD
-									bCanPrecompile = !ModuleFileName.IsUnderDirectory(DeveloperDirectory) || TargetType == TargetRules.TargetType.Editor;
-=======
 									bCanPrecompile = !ModuleFileName.IsUnderDirectory(UnrealBuildTool.EngineSourceDeveloperDirectory) || TargetType == TargetRules.TargetType.Editor;
->>>>>>> e58dcb1b
 									break;
 								case ModuleRules.PrecompileTargetsType.Game:
 									bCanPrecompile = (TargetType == TargetRules.TargetType.Client || TargetType == TargetRules.TargetType.Server || TargetType == TargetRules.TargetType.Game);
@@ -3306,11 +3272,7 @@
 						if (bCanPrecompile)
 						{
 							UEBuildModule Module = FindOrCreateModuleByName(FilteredModuleName);
-<<<<<<< HEAD
-							Module.RecursivelyCreateModules();
-=======
 							Module.RecursivelyCreateModules(this);
->>>>>>> e58dcb1b
 							PrecompiledModules.Add(Module);
 						}
 					}
@@ -3348,14 +3310,11 @@
 				// Otherwise create a new module for it
 				Module.Binary = CreateBinaryForModule(Module, UEBuildBinaryType.DynamicLinkLibrary, bAllowCompilation: true, bIsCrossTarget: bIsCrossTarget);
 			}
-<<<<<<< HEAD
-=======
 
             if (Module.Binary == null)
             {
                 throw new BuildException("Failed to set up binary for module {0}", Module.Name);
             }
->>>>>>> e58dcb1b
 		}
 
 		/// <summary>
