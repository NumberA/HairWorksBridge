--- conflicted
+++ resolved
@@ -223,17 +223,7 @@
 				Result += " -Wno-nonportable-include-path";
 			}
 
-<<<<<<< HEAD
-			// fix for Xcode 8.3 enabling nonportable include checks, but p4 has some invalid cases in it
-			if (ShouldExcludeNonPortableIncludePathWarnings())
-			{
-				Result += " -Wno-nonportable-include-path";
-			}
-
-			if (PlatformContext.IsBitcodeCompilingEnabled(CompileEnvironment.Config.Configuration))
-=======
 			if (IsBitcodeCompilingEnabled(CompileEnvironment.Configuration))
->>>>>>> 50b84fc1
 			{
 				Result += " -fembed-bitcode";
 			}
@@ -419,18 +409,6 @@
 			}
 		}
 
-<<<<<<< HEAD
-        public virtual bool ShouldExcludeNonPortableIncludePathWarnings()
-        {
-            if (IOSSDKVersionFloat >= 10.3f)
-            {
-                return true;
-            }
-            return false;
-        }
-
-        string GetLinkArguments_Global(LinkEnvironment LinkEnvironment)
-=======
 		bool IsBitcodeCompilingEnabled(CppConfiguration Configuration)
 		{
 			return Configuration == CppConfiguration.Shipping && ProjectSettings.bShipForBitcode;
@@ -469,7 +447,6 @@
 		}
 
 		public string GetAdditionalLinkerFlags(CppConfiguration InConfiguration)
->>>>>>> 50b84fc1
 		{
 			if (InConfiguration != CppConfiguration.Shipping)
 			{
