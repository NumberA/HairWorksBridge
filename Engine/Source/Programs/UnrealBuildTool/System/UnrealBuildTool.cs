// Copyright 1998-2016 Epic Games, Inc. All Rights Reserved.

using System;
using System.Collections.Generic;
using System.Text;
using System.IO;
using System.Diagnostics;
using System.Threading;
using System.Reflection;
using System.Linq;
using System.Runtime.Serialization.Formatters.Binary;
using System.Runtime.Serialization;
using Tools.DotNETCommon;

namespace UnrealBuildTool
{
	public partial class UnrealBuildTool
	{
		/// <summary>
		/// Time at which control fist passes to UBT.
		/// </summary>
		static public DateTime StartTime;

		static public string BuildGuid = Guid.NewGuid().ToString();

		/// <summary>
		/// Total time spent building projects.
		/// </summary>
		static public double TotalBuildProjectTime = 0;

		/// <summary>
		/// Total time spent compiling.
		/// </summary>
		static public double TotalCompileTime = 0;

		/// <summary>
		/// Total time spent creating app bundles.
		/// </summary>
		static public double TotalCreateAppBundleTime = 0;

		/// <summary>
		/// Total time spent generating debug information.
		/// </summary>
		static public double TotalGenerateDebugInfoTime = 0;

		/// <summary>
		/// Total time spent linking.
		/// </summary>
		static public double TotalLinkTime = 0;

		/// <summary>
		/// Total time spent on other actions.
		/// </summary>
		static public double TotalOtherActionsTime = 0;

		/// <summary>
		/// How much time was spent scanning for include dependencies for outdated C++ files
		/// </summary>
		public static double TotalDeepIncludeScanTime = 0.0;

		/// <summary>
		/// The command line
		/// </summary>
		static public List<string> CmdLine = new List<string>();

		/// <summary>
		/// The environment at boot time.
		/// </summary>
		static public System.Collections.IDictionary InitialEnvironment;

		/// <summary>
		/// Should we skip all extra modules for platforms?
		/// </summary>
		static bool bSkipNonHostPlatforms = false;

		static UnrealTargetPlatform OnlyPlatformSpecificFor = UnrealTargetPlatform.Unknown;

		/// <summary>
		/// Whether we're running with engine installed
		/// </summary>
		static private bool? bIsEngineInstalled;

		/// <summary>
		/// The full name of the Root UE4 directory
		/// </summary>
		public static readonly DirectoryReference RootDirectory = new DirectoryReference(Path.Combine(Path.GetDirectoryName(Assembly.GetExecutingAssembly().GetOriginalLocation()), "..", "..", ".."));

		/// <summary>
		/// The full name of the Engine directory
		/// </summary>
		public static readonly DirectoryReference EngineDirectory = DirectoryReference.Combine(RootDirectory, "Engine");

		/// <summary>
		/// The full name of the Engine/Source directory
		/// </summary>
		public static readonly DirectoryReference EngineSourceDirectory = DirectoryReference.Combine(EngineDirectory, "Source");

		/// <summary>
		/// Full path to the Engine/Source/Runtime directory
		/// </summary>
		public static readonly DirectoryReference EngineSourceRuntimeDirectory = DirectoryReference.Combine(EngineSourceDirectory, "Runtime");

		/// <summary>
		/// Full path to the Engine/Source/Developer directory
		/// </summary>
		public static readonly DirectoryReference EngineSourceDeveloperDirectory = DirectoryReference.Combine(EngineSourceDirectory, "Developer");

		/// <summary>
		/// Full path to the Engine/Source/Editor directory
		/// </summary>
		public static readonly DirectoryReference EngineSourceEditorDirectory = DirectoryReference.Combine(EngineSourceDirectory, "Editor");

		/// <summary>
		/// Full path to the Engine/Source/Programs directory
		/// </summary>
		public static readonly DirectoryReference EngineSourceProgramsDirectory = DirectoryReference.Combine(EngineSourceDirectory, "Programs");

		/// <summary>
		/// Full path to the Engine/Source/ThirdParty directory
		/// </summary>
		public static readonly DirectoryReference EngineSourceThirdPartyDirectory = DirectoryReference.Combine(EngineSourceDirectory, "ThirdParty");

		/// <summary>
		/// The Remote Ini directory.  This should always be valid when compiling using a remote server.
		/// </summary>
		static string RemoteIniPath = null;

		/// <summary>
		/// This is set to true during UBT startup, after it is safe to be accessing the IsGatheringBuild and IsAssemblingBuild properties.  Never access this directly.
		/// </summary>
		private static bool bIsSafeToCheckIfGatheringOrAssemblingBuild = false;

		/// <summary>
		/// True if this run of UBT should only invalidate Makefile.
		/// </summary>
		static public bool bIsInvalidatingMakefilesOnly = false;

		/// <summary>
		/// Cached array of all the supported target platforms
		/// </summary>
		static public UnrealTargetPlatform[] AllPlatforms = (UnrealTargetPlatform[])Enum.GetValues(typeof(UnrealTargetPlatform));

		/// <summary>
		/// True if we should gather module dependencies for building in this run.  If this is false, then we'll expect to be loading information from disk about
		/// the target's modules before we'll be able to build anything.  One or both of IsGatheringBuild or IsAssemblingBuild must be true.
		/// </summary>
		static public bool IsGatheringBuild
		{
			get
			{
				if (bIsSafeToCheckIfGatheringOrAssemblingBuild)
				{
					return bIsGatheringBuild_Unsafe;
				}
				else
				{
					throw new BuildException("Accessed UnrealBuildTool.IsGatheringBuild before it was fully initialized at startup (bIsSafeToCheckIfGatheringOrAssemblingBuild)");
				}
			}
		}
		static private bool bIsGatheringBuild_Unsafe = true;

		/// <summary>
		/// True if we should go ahead and actually compile and link in this run.  If this is false, no actions will be executed and we'll stop after gathering
		/// and saving information about dependencies.  One or both of IsGatheringBuild or IsAssemblingBuild must be true.
		/// </summary>
		static public bool IsAssemblingBuild
		{
			get
			{
				if (bIsSafeToCheckIfGatheringOrAssemblingBuild)
				{
					return bIsAssemblingBuild_Unsafe;
				}
				else
				{
					throw new BuildException("Accessed UnrealBuildTool.IsGatheringBuild before it was fully initialized at startup (bIsSafeToCheckIfGatheringOrAssemblingBuild)");
				}
			}
		}
		static private bool bIsAssemblingBuild_Unsafe = true;

		/// <summary>
		/// Used when BuildConfiguration.bUseUBTMakefiles is enabled.  If true, it means that our cached includes may not longer be
		/// valid (or never were), and we need to recover by forcibly scanning included headers for all build prerequisites to make sure that our
		/// cached set of includes is actually correct, before determining which files are outdated.
		/// </summary>
		static public bool bNeedsFullCPPIncludeRescan = false;


		/// <summary>
		/// Returns true if UnrealBuildTool should skip everything other than the host platform as far as finding other modules that need to be compiled.
		/// </summary>
		/// <returns>True if running with "-skipnonhostplatforms"</returns>
		static public bool SkipNonHostPlatforms()
		{
			return bSkipNonHostPlatforms;
		}

		/// <summary>
		/// Returns the platform we should compile extra modules for, in addition to the host
		/// </summary>
		/// <returns>The extra platfrom to compile for with "-onlyhostplatformand="</returns>
		static public UnrealTargetPlatform GetOnlyPlatformSpecificFor()
		{
			return OnlyPlatformSpecificFor;
		}

		/// <summary>
		/// Returns true if UnrealBuildTool is running using installed Engine components
		/// </summary>
		/// <returns>True if running using installed Engine components</returns>
		static public bool IsEngineInstalled()
		{
			if (!bIsEngineInstalled.HasValue)
			{
				bIsEngineInstalled = UnrealBuildTool.CommandLineContains("-Installed");
				FileReference InstalledBuildFile = FileReference.Combine(RootDirectory, "Engine", "Build", "InstalledBuild.txt");
				bIsEngineInstalled |= InstalledBuildFile.Exists();
				if (bIsEngineInstalled.Value)
				{
					bIsEngineInstalled = !UnrealBuildTool.CommandLineContains("-NotInstalledEngine");
				}
				else
				{
					bIsEngineInstalled = UnrealBuildTool.CommandLineContains("-InstalledEngine");
				}
			}

			return bIsEngineInstalled.Value;
		}

		static public string GetUBTPath()
		{
			string UnrealBuildToolPath = Assembly.GetExecutingAssembly().GetOriginalLocation();
			return UnrealBuildToolPath;
		}

		/// <summary>
		/// The Unreal remote tool ini directory.  This should be valid if compiling using a remote server
		/// </summary>
		/// <returns>The directory path</returns>
		static public string GetRemoteIniPath()
		{
			return RemoteIniPath;
		}

		static public void SetRemoteIniPath(string Path)
		{
			RemoteIniPath = Path;
		}

		// @todo projectfiles: Move this into the ProjectPlatformGeneration class?
		/// <summary>
		/// IsDesktopPlatform
		/// </summary>
		/// <param name="InPlatform">The platform of interest</param>
		/// <returns>True if the given platform is a 'desktop' platform</returns>
		static public bool IsDesktopPlatform(UnrealTargetPlatform InPlatform)
		{
			// Windows and Mac are desktop platforms.
			return (
				(InPlatform == UnrealTargetPlatform.Win64) ||
				(InPlatform == UnrealTargetPlatform.Win32) ||
				(InPlatform == UnrealTargetPlatform.Linux) ||
				(InPlatform == UnrealTargetPlatform.Mac)
				);
		}

		// @todo projectfiles: Move this into the ProjectPlatformGeneration class?
		/// <summary>
		/// IsEditorPlatform
		/// </summary>
		/// <param name="InPlatform">The platform of interest</param>
		/// <returns>True if the given platform is a platform that supports the editor.</returns>
		static public bool IsEditorPlatform(UnrealTargetPlatform InPlatform)
		{
			// Windows 64, Linux and Mac are editor platforms.
			return (
				(InPlatform == UnrealTargetPlatform.Win64) ||
				(InPlatform == UnrealTargetPlatform.Linux) ||
				(InPlatform == UnrealTargetPlatform.Mac)
				);
		}

		// @todo projectfiles: Move this into the ProjectPlatformGeneration class?
		/// <summary>
		/// IsServerPlatform
		/// </summary>
		/// <param name="InPlatform">The platform of interest</param>
		/// <returns>True if the given platform is a 'server' platform</returns>
		static public bool IsServerPlatform(UnrealTargetPlatform InPlatform)
		{
			// Windows, Mac, and Linux are desktop platforms.
			return (
				(InPlatform == UnrealTargetPlatform.Win64) ||
				(InPlatform == UnrealTargetPlatform.Win32) ||
				(InPlatform == UnrealTargetPlatform.Mac) ||
				(InPlatform == UnrealTargetPlatform.Linux)
				);
		}

		// @todo projectfiles: Move this into the ProjectPlatformGeneration class?
		/// <summary>
		/// PlatformSupportsCrashReporter
		/// </summary>
		/// <param name="InPlatform">The platform of interest</param>
		/// <returns>True if the given platform supports a crash reporter client (i.e. it can be built for it)</returns>
		static public bool PlatformSupportsCrashReporter(UnrealTargetPlatform InPlatform)
		{
			return (
				(InPlatform == UnrealTargetPlatform.Win64) ||
				(InPlatform == UnrealTargetPlatform.Win32) ||
				(InPlatform == UnrealTargetPlatform.Linux) ||
				(InPlatform == UnrealTargetPlatform.Mac)
				);
		}

		/// <summary>
		/// Gets all platforms that satisfies the predicate.
		/// </summary>
		/// <param name="OutPlatforms">The list of platform to fill in.</param>
		/// <param name="Predicate">The predicate to filter the platforms.</param>
		/// <param name="bCheckValidity">If true, ensure it is a valid platform.</param>
		/// <returns>True if successful and platforms are found, false if not.</returns>
		static private bool GetPlatforms(ref List<UnrealTargetPlatform> OutPlatforms, Func<UnrealTargetPlatform, bool> Predicate, bool bCheckValidity = true)
		{
			OutPlatforms.Clear();
			foreach (UnrealTargetPlatform Platform in AllPlatforms)
			{
				if (Predicate(Platform))
				{
					UEBuildPlatform BuildPlatform = UEBuildPlatform.GetBuildPlatform(Platform, true);
					if ((bCheckValidity == false) || (BuildPlatform != null))
					{
						OutPlatforms.Add(Platform);
					}
				}
			}

			return (OutPlatforms.Count > 0) ? true : false;
		}

		/// <summary>
		/// Gets all platforms.
		/// </summary>
		/// <param name="OutPlatforms">The list of platform to fill in.</param>
		/// <param name="bCheckValidity">If true, ensure it is a valid platform.</param>
		/// <returns>True if successful and platforms are found, false if not.</returns>
		static public bool GetAllPlatforms(ref List<UnrealTargetPlatform> OutPlatforms, bool bCheckValidity = true)
		{
			return GetPlatforms(ref OutPlatforms, (Platform) => { return true; }, bCheckValidity);
		}

		/// <summary>
		/// Gets all desktop platforms.
		/// </summary>
		/// <param name="OutPlatforms">The list of platform to fill in.</param>
		/// <param name="bCheckValidity">If true, ensure it is a valid platform.</param>
		/// <returns>True if successful and platforms are found, false if not.</returns>
		static public bool GetAllDesktopPlatforms(ref List<UnrealTargetPlatform> OutPlatforms, bool bCheckValidity = true)
		{
			return GetPlatforms(ref OutPlatforms, UnrealBuildTool.IsDesktopPlatform, bCheckValidity);
		}

		/// <summary>
		/// Gets all editor platforms.
		/// </summary>
		/// <param name="OutPlatforms">The list of platform to fill in.</param>
		/// <param name="bCheckValidity">If true, ensure it is a valid platform.</param>
		/// <returns>True if successful and platforms are found, false if not.</returns>
		static public bool GetAllEditorPlatforms(ref List<UnrealTargetPlatform> OutPlatforms, bool bCheckValidity = true)
		{
			return GetPlatforms(ref OutPlatforms, UnrealBuildTool.IsEditorPlatform, bCheckValidity);
		}

		/// <summary>
		/// Gets all server platforms.
		/// </summary>
		/// <param name="OutPlatforms">The list of platform to fill in.</param>
		/// <param name="bCheckValidity">If true, ensure it is a valid platform.</param>
		/// <returns>True if successful and platforms are found, false if not.</returns>
		static public bool GetAllServerPlatforms(ref List<UnrealTargetPlatform> OutPlatforms, bool bCheckValidity = true)
		{
			return GetPlatforms(ref OutPlatforms, UnrealBuildTool.IsServerPlatform, bCheckValidity);
		}

		/// <summary>
		/// Is this a valid configuration. Used primarily for Installed vs non-Installed.
		/// </summary>
		/// <param name="InConfiguration"></param>
		/// <returns>true if valid, false if not</returns>
		static public bool IsValidConfiguration(UnrealTargetConfiguration InConfiguration)
		{
			return InstalledPlatformInfo.Current.IsValidConfiguration(InConfiguration, EProjectType.Code);
		}

		/// <summary>
		/// Is this a valid platform. Used primarily for Installed vs non-Installed.
		/// </summary>
		/// <param name="InPlatform"></param>
		/// <returns>true if valid, false if not</returns>
		static public bool IsValidPlatform(UnrealTargetPlatform InPlatform)
		{
			return InstalledPlatformInfo.Current.IsValidPlatform(InPlatform, EProjectType.Code);
		}


		/// <summary>
		/// Is this a valid platform. Used primarily for Installed vs non-Installed builds.
		/// </summary>
		/// <param name="InPlatform"></param>
		/// <returns>true if valid, false if not</returns>
		static public bool IsValidDesktopPlatform(UnrealTargetPlatform InPlatform)
		{
			switch (BuildHostPlatform.Current.Platform)
			{
				case UnrealTargetPlatform.Linux:
					return InPlatform == UnrealTargetPlatform.Linux;
				case UnrealTargetPlatform.Mac:
					return InPlatform == UnrealTargetPlatform.Mac;
				case UnrealTargetPlatform.Win64:
					return ((InPlatform == UnrealTargetPlatform.Win32) || (InPlatform == UnrealTargetPlatform.Win64));
				default:
					throw new BuildException("Invalid RuntimePlatform:" + BuildHostPlatform.Current.Platform);
			}
		}

		/// <summary>
		/// See if the given string was pass in on the command line
		/// </summary>
		/// <param name="InString">The argument to check for (must include '-' if expected)</param>
		/// <returns>true if the argument is found, false if not</returns>
		static public bool CommandLineContains(string InString)
		{
			string LowercaseInString = InString.ToLowerInvariant();
			foreach (string Arg in CmdLine)
			{
				string LowercaseArg = Arg.ToLowerInvariant();
				if (LowercaseArg == LowercaseInString)
				{
					return true;
				}
			}

			return false;
		}

		public static void RegisterAllUBTClasses(bool bSkipBuildPlatforms = false, bool bValidatingPlatforms = false)
		{
			// Find and register all tool chains and build platforms that are present
			Assembly UBTAssembly = Assembly.GetExecutingAssembly();
			if (UBTAssembly != null)
			{
				Log.TraceVerbose("Searching for ToolChains, BuildPlatforms, BuildDeploys and ProjectGenerators...");

				List<System.Type> ProjectGeneratorList = new List<System.Type>();
				Type[] AllTypes = UBTAssembly.GetTypes();
				if (!bSkipBuildPlatforms)
				{
					// register all build platforms first, since they implement SDK-switching logic that can set environment variables
					foreach (Type CheckType in AllTypes)
					{
						if (CheckType.IsClass && !CheckType.IsAbstract)
						{
							if (CheckType.IsSubclassOf(typeof(UEBuildPlatformFactory)))
							{
								Log.TraceVerbose("    Registering build platform: {0}", CheckType.ToString());
								UEBuildPlatformFactory TempInst = (UEBuildPlatformFactory)(UBTAssembly.CreateInstance(CheckType.FullName, true));
								TempInst.TryRegisterBuildPlatforms(bValidatingPlatforms);
							}
						}
					}
				}
				// register all the other classes
				foreach (Type CheckType in AllTypes)
				{
					if (CheckType.IsClass && !CheckType.IsAbstract)
					{
						if (CheckType.IsSubclassOf(typeof(UEPlatformProjectGenerator)))
						{
							ProjectGeneratorList.Add(CheckType);
						}
					}
				}

				// We need to process the ProjectGenerators AFTER all BuildPlatforms have been 
				// registered as they use the BuildPlatform to verify they are legitimate.
				foreach (Type ProjType in ProjectGeneratorList)
				{
					Log.TraceVerbose("    Registering project generator: {0}", ProjType.ToString());
					UEPlatformProjectGenerator TempInst = (UEPlatformProjectGenerator)(UBTAssembly.CreateInstance(ProjType.FullName, true));
					TempInst.RegisterPlatformProjectGenerator();
				}
			}
		}

		private static bool ParseRocketCommandlineArg(string InArg, ref string OutGameName, ref FileReference ProjectFile)
		{
			string LowercaseArg = InArg.ToLowerInvariant();

			string ProjectArg = null;
            FileReference TryProjectFile;
			if (LowercaseArg.StartsWith("-project="))
			{
				if (BuildHostPlatform.Current.Platform == UnrealTargetPlatform.Linux)
				{
					ProjectArg = InArg.Substring(9).Trim(new Char[] { ' ', '"', '\'' });
				}
				else
				{
					ProjectArg = InArg.Substring(9);
				}
			}
			else if (LowercaseArg.EndsWith(".uproject"))
			{
				ProjectArg = InArg;
			}
			else if (LowercaseArg.StartsWith("-remoteini="))
			{
				RemoteIniPath = InArg.Substring(11);
			}
			else
            if (UProjectInfo.TryGetProjectForTarget(LowercaseArg, out TryProjectFile))
            {
                ProjectFile = TryProjectFile;
                OutGameName = InArg;
                return true;
            }
            else
            {
				return false;
			}

			if (ProjectArg != null && ProjectArg.Length > 0)
			{
				string ProjectPath = Path.GetDirectoryName(ProjectArg);
				OutGameName = Path.GetFileNameWithoutExtension(ProjectArg);

				if (Path.IsPathRooted(ProjectPath) == false)
				{
					if (Directory.Exists(ProjectPath) == false)
					{
						// If it is *not* rooted, then we potentially received a path that is 
						// relative to Engine/Binaries/[PLATFORM] rather than Engine/Source
						if (ProjectPath.StartsWith("../") || ProjectPath.StartsWith("..\\"))
						{
							string AlternativeProjectpath = ProjectPath.Substring(3);
							if (Directory.Exists(AlternativeProjectpath))
							{
								ProjectPath = AlternativeProjectpath;
								ProjectArg = ProjectArg.Substring(3);
								Debug.Assert(ProjectArg.Length > 0);
							}
						}
					}
				}

				ProjectFile = new FileReference(ProjectArg);
			}

			return true;
		}

		/// <summary>
		/// This is a safeguard to our initialization order, which tends to be fragile.
		/// It is not really safe to reference a configuration value until the XmlConfig system loads it (and command lines override it), but non-trivial
		/// code needs to run before the XmlConfig can load, so it can be hard to tell if a function you are calling in these early 
		/// stages might unsafely reference a config value.
		/// 
		/// This bool is set RIGHT BEFORE the XmlConfig system loads configs, so any references to the config class before that will be trapped.
		/// If you think you need to change where this value is set, you need to reconsider how soon you are trying to reference config values.
		/// </summary>
		public static bool bIsSafeToReferenceConfigurationValues = false;

		/// <summary>
		/// Paranoid init of the logging system in case someone tries to log super early in startup.
		/// However, no configuration files have been loaded, and the command line has not been parsed, so 
		/// certain features like verbose and log file cannot be initialized yet.
		/// </summary>
		private static void PreInitLogging()
		{
			Log.InitLogging(
				bLogTimestamps: false,
				InLogLevel: LogEventType.Log,
				bLogSeverity: false,
				bLogSources: false,
				bColorConsoleOutput: true,
				TraceListeners: new[] { new ConsoleTraceListener() });
		}

		/// <summary>
		/// UBT startup order is fairly fragile, and relies on globals that may or may not be safe to use yet.
		/// This function is for super early startup stuff that should not access Configuration classes (anything loaded by XmlConfg).
		/// This should be very minimal startup code.
		/// </summary>
		/// <param name="Arguments">Cmdline arguments</param>
		private static void DoStartupStuffThatCannotAccessConfigurationClasses(string[] Arguments)
		{
			// Helpers used for stats tracking.
			StartTime = DateTime.UtcNow;

			// Do super early log init as a safeguard. We'll re-init with proper config options later.
			PreInitLogging();

			// ensure we can resolve any external assemblies that are not in the same folder as our assembly.
			AssemblyUtils.InstallAssemblyResolver(Path.GetDirectoryName(Assembly.GetEntryAssembly().GetOriginalLocation()));

			// Copy off the arguments to allow checking for command-line arguments elsewhere
			CmdLine = new List<string>(Arguments);

			// Grab the environment.
			InitialEnvironment = Environment.GetEnvironmentVariables();
			if (InitialEnvironment.Count < 1)
			{
				throw new BuildException("Environment could not be read");
			}

			// Change the working directory to be the Engine/Source folder. We are likely running from Engine/Binaries/DotNET
			// This is critical to be done early so any code that relies on the current directory being Engine/Source will work.
			// UEBuildConfiguration.PostReset is susceptible to this, so we must do this before configs are loaded.
			string EngineSourceDirectory = Path.Combine(Path.GetDirectoryName(Assembly.GetEntryAssembly().GetOriginalLocation()), "..", "..", "..", "Engine", "Source");

			//@todo.Rocket: This is a workaround for recompiling game code in editor
			// The working directory when launching is *not* what we would expect
			if (Directory.Exists(EngineSourceDirectory) == false)
			{
				// We are assuming UBT always runs from <>/Engine/Binaries/DotNET/...
				EngineSourceDirectory = Assembly.GetExecutingAssembly().GetOriginalLocation();
				EngineSourceDirectory = EngineSourceDirectory.Replace("\\", "/");
				Int32 EngineIdx = EngineSourceDirectory.IndexOf("/Engine/Binaries/DotNET/", StringComparison.InvariantCultureIgnoreCase);
				if (EngineIdx != 0)
				{
					EngineSourceDirectory = Path.Combine(EngineSourceDirectory.Substring(0, EngineIdx), "Engine", "Source");
				}
			}
			if (Directory.Exists(EngineSourceDirectory)) // only set the directory if it exists, this should only happen if we are launching the editor from an artist sync
			{
				Directory.SetCurrentDirectory(EngineSourceDirectory);
			}
		}

		/// <summary>
		/// Enough startup work has been done to load configuration classes (like setting the proper current directory).
		/// It is still not safe to log. Mostly this relates to XmlConfigLoader, but any other code added here cannot log yet either.
		/// </summary>
		/// <param name="Arguments"></param>
		private static void InitConfigurationClasses(string[] Arguments)
		{
			// Load the Config XML files first.
			XmlConfigLoader.Init();

			// Then let the command lines override any configs necessary.
			const string UCAUsageThresholdString = "-ucausagethreshold=";
			const string UCAModuleToAnalyzeString = "-ucamoduletoanalyze=";
			foreach (string LowercaseArg in Arguments.Select(arg => arg.ToLowerInvariant()))
			{
				if (LowercaseArg == "-verbose")
				{
					BuildConfiguration.bPrintDebugInfo = true;
					BuildConfiguration.LogLevel = "Verbose";
				}
				else if (LowercaseArg.StartsWith("-log="))
				{
					BuildConfiguration.LogFilename = LowercaseArg.Replace("-log=", "");
				}
				else if (LowercaseArg.StartsWith("-logdetailedcompilertiminginfo="))
				{
					WindowsPlatform.bLogDetailedCompilerTimingInfo = bool.Parse(LowercaseArg.Replace("-logdetailedcompilertiminginfo=", ""));
				}
				else if (LowercaseArg == "-forceheadergeneration")
				{
					UEBuildConfiguration.bForceHeaderGeneration = true;
				}
				else if (LowercaseArg == "-nobuilduht")
				{
					UEBuildConfiguration.bDoNotBuildUHT = true;
				}
				else if (LowercaseArg == "-failifgeneratedcodechanges")
				{
					UEBuildConfiguration.bFailIfGeneratedCodeChanges = true;
				}
				else if (LowercaseArg == "-clean")
				{
					UEBuildConfiguration.bCleanProject = true;
				}
				else if (LowercaseArg == "-prepfordeploy")
				{
					UEBuildConfiguration.bPrepForDeployment = true;
				}
				else if (LowercaseArg == "-generateexternalfilelist")
				{
					UEBuildConfiguration.bGenerateExternalFileList = true;
				}
				else if (LowercaseArg == "-mergeexternalfilelist")
				{
					UEBuildConfiguration.bMergeExternalFileList = true;
				}
				else if (LowercaseArg == "-listbuildfolders")
				{
					UEBuildConfiguration.bListBuildFolders = true;
				}
				else if (LowercaseArg == "-generatemanifest")
				{
					// Generate a manifest file containing all the files required to be in Perforce
					UEBuildConfiguration.bGenerateManifest = true;
				}
				else if (LowercaseArg == "-mergemanifests")
				{
					// Whether to add to the existing manifest (if it exists), or start afresh
					UEBuildConfiguration.bMergeManifests = true;
				}
				else if (LowercaseArg == "-noxge")
				{
					BuildConfiguration.bAllowXGE = false;
				}
				else if (LowercaseArg == "-noxgemonitor")
				{
					BuildConfiguration.bShowXGEMonitor = false;
				}
				else if (LowercaseArg == "-xgeexport")
				{
					BuildConfiguration.bXGEExport = true;
					BuildConfiguration.bAllowXGE = true;
				}
				else if (LowercaseArg == "-stresstestunity")
				{
					BuildConfiguration.bStressTestUnity = true;
				}
				else if (LowercaseArg == "-disableunity")
				{
					BuildConfiguration.bUseUnityBuild = false;
				}
				else if (LowercaseArg == "-forceunity")
				{
					BuildConfiguration.bForceUnityBuild = true;
				}
				else if (LowercaseArg == "-shadowvariableerrors")
				{
					BuildConfiguration.bShadowVariableErrors = true;
				}
				// New Monolithic Graphics drivers have optional "fast calls" replacing various D3d functions
				else if (LowercaseArg == "-fastmonocalls")
				{
					BuildConfiguration.bUseFastMonoCalls = true;
				}
				else if (LowercaseArg == "-nofastmonocalls")
				{
					BuildConfiguration.bUseFastMonoCalls = false;
				}
				else if (LowercaseArg == "-uniqueintermediate")
				{
					BuildConfiguration.BaseIntermediateFolder = "Intermediate/Build/" + BuildGuid + "/";
				}
				else if (LowercaseArg == "-nopch")
				{
					BuildConfiguration.bUsePCHFiles = false;
				}
				else if (LowercaseArg == "-nosharedpch")
				{
					BuildConfiguration.bUseSharedPCHs = false;
				}
				else if (LowercaseArg == "-skipActionHistory")
				{
					BuildConfiguration.bUseActionHistory = false;
				}
				else if (LowercaseArg == "-noltcg")
				{
					BuildConfiguration.bAllowLTCG = false;
				}
				else if (LowercaseArg == "-nopdb")
				{
					BuildConfiguration.bUsePDBFiles = false;
				}
				else if (LowercaseArg == "-deploy")
				{
					BuildConfiguration.bDeployAfterCompile = true;
				}
				else if (LowercaseArg == "-copyappbundlebacktodevice")
				{
					BuildConfiguration.bCopyAppBundleBackToDevice = true;
				}
				else if (LowercaseArg == "-flushmac")
				{
					BuildConfiguration.bFlushBuildDirOnRemoteMac = true;
				}
				else if (LowercaseArg == "-nodebuginfo")
				{
					BuildConfiguration.bDisableDebugInfo = true;
				}
				else if (LowercaseArg == "-forcedebuginfo")
				{
					BuildConfiguration.bDisableDebugInfo = false;
					BuildConfiguration.bOmitPCDebugInfoInDevelopment = false;
				}
				else if (LowercaseArg == "-noubtmakefiles")
				{
					BuildConfiguration.bUseUBTMakefiles = false;
				}
				else if (LowercaseArg == "-uhtmakefiles")
				{
					BuildConfiguration.bUseUHTMakefiles = true;
				}
				else if (LowercaseArg == "-nosimplygon")
				{
					UEBuildConfiguration.bCompileSimplygon = false;
                    UEBuildConfiguration.bCompileSimplygonSSF = false;
				}
				else if (LowercaseArg == "-nospeedtree")
				{
					UEBuildConfiguration.bCompileSpeedTree = false;
				}
				else if (LowercaseArg == "-canskiplink")
				{
					UEBuildConfiguration.bSkipLinkingWhenNothingToCompile = true;
				}
				else if (LowercaseArg == "-nocef3")
				{
					UEBuildConfiguration.bCompileCEF3 = false;
				}
				else if (LowercaseArg == "-winxp")
				{
					UEBuildConfiguration.PreferredSubPlatform = "WindowsXP";
				}
				else if (LowercaseArg == "-rununrealcodeanalyzer")
				{
					BuildConfiguration.bRunUnrealCodeAnalyzer = true;
				}
				else if (LowercaseArg.StartsWith(UCAUsageThresholdString))
				{
					string UCAUsageThresholdValue = LowercaseArg.Substring(UCAUsageThresholdString.Length);
					BuildConfiguration.UCAUsageThreshold = float.Parse(UCAUsageThresholdValue.Replace(',', '.'), System.Globalization.CultureInfo.InvariantCulture);
				}
				else if (LowercaseArg.StartsWith(UCAModuleToAnalyzeString))
				{
					BuildConfiguration.UCAModuleToAnalyze = LowercaseArg.Substring(UCAModuleToAnalyzeString.Length).Trim();
				}
				else if (LowercaseArg == "-ucacheckuobjectthreadsafety")
				{
					BuildConfiguration.bUCACheckUObjectThreadSafety = true;
				}
				else if (LowercaseArg == "-ucacheckpchfiles")
				{
					BuildConfiguration.bUCACheckPCHFiles = true;
				}
				else if (LowercaseArg.StartsWith("-singlefile="))
				{
					BuildConfiguration.bUseUBTMakefiles = false;
					BuildConfiguration.SingleFileToCompile = LowercaseArg.Replace("-singlefile=", "");
				}
				else if (LowercaseArg.StartsWith("-fastpdb"))
				{
					BuildConfiguration.bUseFastPDBLinking = true;
				}
				else if (LowercaseArg == "-mapfile")
				{
					BuildConfiguration.bCreateMapFile = true;
				}
				else if (LowercaseArg.StartsWith("-architectures="))
				{
					UEBuildConfiguration.Architectures = LowercaseArg.Replace("-architectures=", "").Split(new char[] { '+' }, StringSplitOptions.RemoveEmptyEntries);
				}
				else if (LowercaseArg.StartsWith("-gpuarchitectures="))
				{
					UEBuildConfiguration.GPUArchitectures = LowercaseArg.Replace("-gpuarchitectures=", "").Split(new char[] { '+' }, StringSplitOptions.RemoveEmptyEntries);
				}
<<<<<<< HEAD
=======
				else if(LowercaseArg == "-enablecodeanalysis")
				{
					BuildConfiguration.bEnableCodeAnalysis = true;
				}
>>>>>>> aaefee4c
			}
		}

		/// <summary>
		/// Sets up UBT Trace listeners and filters.
		/// </summary>
		private static void InitLogging()
		{
			// Initialize the shared log system using UBT specific listeners.
			Log.InitLogging(
				bLogTimestamps: false,
				InLogLevel: (LogEventType)Enum.Parse(typeof(LogEventType), BuildConfiguration.LogLevel),
				bLogSeverity: false,
				bLogSources: false,
				bColorConsoleOutput: true,
				TraceListeners: new[] 
                {
                    new ConsoleTraceListener(),
                    !string.IsNullOrEmpty(BuildConfiguration.LogFilename) ? new TextWriterTraceListener(new StreamWriter(new FileStream(BuildConfiguration.LogFilename, FileMode.Create, FileAccess.ReadWrite, FileShare.Read)) { AutoFlush = true }) : null,
                });
		}

		private static int DoPostStartupStuffThatCanAccessConfigs(string[] Arguments)
		{
			// We can now do a full initialization of the logging system with proper configuration values.
			InitLogging();

			// Parse rocket-specific arguments.
			FileReference ProjectFile = null;
			foreach (string Arg in Arguments)
			{
				string TempGameName = null;
				if (ParseRocketCommandlineArg(Arg, ref TempGameName, ref ProjectFile) == true)
				{
					// This is to allow relative paths for the project file
					Log.TraceVerbose("UBT Running for Rocket: " + ProjectFile);
                    break;
				}
			}

			// Build the list of game projects that we know about. When building from the editor (for hot-reload) or for projects from installed builds, we require the 
			// project file to be passed in. Otherwise we scan for projects in directories named in UE4Games.uprojectdirs.
			if (ProjectFile != null)
			{
				UProjectInfo.AddProject(ProjectFile);
			}
			else
			{
				UProjectInfo.FillProjectInfo();
			}

			DateTime BasicInitStartTime = DateTime.UtcNow;

			ECompilationResult Result = ECompilationResult.Succeeded;

			Log.TraceVerbose("UnrealBuildTool (DEBUG OUTPUT MODE)");
			Log.TraceVerbose("Command-line: {0}", String.Join(" ", Arguments));

			Telemetry.Initialize();

			bool bCheckThirdPartyHeaders = false;
			bool bIgnoreJunk = false;

			// @todo: Ideally we never need to Mutex unless we are invoked with the same target project,
			// in the same branch/path!  This would allow two clientspecs to build at the same time (even though we need
			// to make sure that XGE is only used once at a time)
			bool bUseMutex = true;
			{
				int NoMutexArgumentIndex;
				if (Utils.ParseCommandLineFlag(Arguments, "-NoMutex", out NoMutexArgumentIndex))
				{
					bUseMutex = false;
				}
			}
			bool bWaitMutex = false;
			{
				int WaitMutexArgumentIndex;
				if (Utils.ParseCommandLineFlag(Arguments, "-WaitMutex", out WaitMutexArgumentIndex))
				{
					bWaitMutex = true;
				}
			}

			bool bAutoSDKOnly = false;
			{
				int AutoSDKOnlyArgumentIndex;
				if (Utils.ParseCommandLineFlag(Arguments, "-autosdkonly", out AutoSDKOnlyArgumentIndex))
				{
					bAutoSDKOnly = true;
					bIgnoreJunk = true;
				}
			}
			bool bValidatePlatforms = false;
			{
				int ValidatePlatformsArgumentIndex;
				if (Utils.ParseCommandLineFlag(Arguments, "-validateplatform", out ValidatePlatformsArgumentIndex))
				{
					bValidatePlatforms = true;
					bIgnoreJunk = true;
				}
			}


			// Don't allow simultaneous execution of Unreal Built Tool. Multi-selection in the UI e.g. causes this and you want serial
			// execution in this case to avoid contention issues with shared produced items.
			bool bCreatedMutex = false;
			{
				Mutex SingleInstanceMutex = null;
				if (bUseMutex)
				{
					int LocationHash = Assembly.GetEntryAssembly().GetOriginalLocation().GetHashCode();

					String MutexName;
					if (bAutoSDKOnly || bValidatePlatforms)
					{
						// this mutex has to be truly global because AutoSDK installs may change global state (like a console copying files into VS directories,
						// or installing Target Management services
						MutexName = "Global/UnrealBuildTool_Mutex_AutoSDKS";
					}
					else
					{
						MutexName = "Global/UnrealBuildTool_Mutex_" + LocationHash.ToString();
					}
					SingleInstanceMutex = new Mutex(true, MutexName, out bCreatedMutex);
					if (!bCreatedMutex)
					{
						if (bWaitMutex)
						{
							try
							{
								SingleInstanceMutex.WaitOne();
							}
							catch (AbandonedMutexException)
							{
							}
						}
						else if (bAutoSDKOnly || bValidatePlatforms)
						{
							throw new BuildException("A conflicting instance of UnrealBuildTool is already running. Either -autosdkonly or -validateplatform was passed, which allows only a single instance to be run globally. Therefore, the conflicting instance may be in another location or the current location: {0}. A process manager may be used to determine the conflicting process and what tool may have launched it.", Assembly.GetEntryAssembly().GetOriginalLocation());
						}
						else
						{
							throw new BuildException("A conflicting instance of UnrealBuildTool is already running at this location: {0}. A process manager may be used to determine the conflicting process and what tool may have launched it.", Assembly.GetEntryAssembly().GetOriginalLocation());
						}
					}
				}

				try
				{
					string GameName = null;
					bool bGenerateVCProjectFiles = false;
					bool bGenerateXcodeProjectFiles = false;
					bool bGenerateMakefiles = false;
					bool bGenerateCMakefiles = false;
					bool bGenerateQMakefiles = false;
					bool bGenerateKDevelopFiles = false;
					bool bGenerateCodeLiteFiles = false;
					bool bValidPlatformsOnly = false;
					bool bSpecificModulesOnly = false;

					// We need to be able to identify if one of the arguments is the platform...
					// Leverage the existing parser function in UEBuildTarget to get this information.
					UnrealTargetPlatform CheckPlatform;
					UnrealTargetConfiguration CheckConfiguration;
					UEBuildTarget.ParsePlatformAndConfiguration(Arguments, out CheckPlatform, out CheckConfiguration, false);

					// @todo ubtmake: remove this when building with RPCUtility works
					// @todo tvos merge: Check the change to this line, not clear why. Is TVOS needed here?
					if (CheckPlatform == UnrealTargetPlatform.Mac || CheckPlatform == UnrealTargetPlatform.IOS || CheckPlatform == UnrealTargetPlatform.TVOS)
					{
						BuildConfiguration.bUseUBTMakefiles = false;
					}

					// If we were asked to enable fast build iteration, we want the 'gather' phase to default to off (unless it is overridden below
					// using a command-line option.)
					if (BuildConfiguration.bUseUBTMakefiles)
					{
						bIsGatheringBuild_Unsafe = false;
					}

					foreach (string Arg in Arguments)
					{
						string LowercaseArg = Arg.ToLowerInvariant();
						const string OnlyPlatformSpecificForArg = "-onlyplatformspecificfor=";
						if (ProjectFile == null && ParseRocketCommandlineArg(Arg, ref GameName, ref ProjectFile))
						{
							// Already handled at startup. Calling now just to properly set the game name
							continue;
						}
						else if (LowercaseArg == "-skipnonhostplatforms")
						{
							bSkipNonHostPlatforms = true;
						}
						else if (LowercaseArg.StartsWith(OnlyPlatformSpecificForArg))
						{
							string OtherPlatform = LowercaseArg.Substring(OnlyPlatformSpecificForArg.Length);
							foreach (UnrealTargetPlatform platform in Enum.GetValues(typeof(UnrealTargetPlatform)))
							{
								if (OtherPlatform == platform.ToString().ToLowerInvariant())
								{
									OnlyPlatformSpecificFor = platform;
								}
							}
							if (OnlyPlatformSpecificFor == UnrealTargetPlatform.Unknown)
							{
								throw new BuildException("Could not parse {0}", LowercaseArg);
							}
						}
						else if (LowercaseArg.StartsWith("-makefile"))
						{
							bGenerateMakefiles = true;
							ProjectFileGenerator.bGenerateProjectFiles = true;
						}
						else if (LowercaseArg.StartsWith("-cmakefile"))
						{
							bGenerateCMakefiles = true;
							ProjectFileGenerator.bGenerateProjectFiles = true;
						}
						else if (LowercaseArg.StartsWith("-qmakefile"))
						{
							bGenerateQMakefiles = true;
							ProjectFileGenerator.bGenerateProjectFiles = true;
						}
						else if (LowercaseArg.StartsWith("-kdevelopfile"))
						{
							bGenerateKDevelopFiles = true;
							ProjectFileGenerator.bGenerateProjectFiles = true;
						}
						else if (LowercaseArg.StartsWith("-codelitefile"))
						{
							bGenerateCodeLiteFiles = true;
							ProjectFileGenerator.bGenerateProjectFiles = true;
						}
						else if (LowercaseArg.StartsWith("-projectfile"))
						{
							bGenerateVCProjectFiles = true;
							ProjectFileGenerator.bGenerateProjectFiles = true;
						}
						else if (LowercaseArg.StartsWith("-xcodeprojectfile"))
						{
							bGenerateXcodeProjectFiles = true;
							ProjectFileGenerator.bGenerateProjectFiles = true;
						}
						else if (LowercaseArg == "-validplatformsonly")
						{
							bValidPlatformsOnly = true;
						}
						else if (LowercaseArg == "development" || LowercaseArg == "debug" || LowercaseArg == "shipping" || LowercaseArg == "test" || LowercaseArg == "debuggame")
						{
							//ConfigName = Arg;
						}
						else if (LowercaseArg == "-modulewithsuffix")
						{
							bSpecificModulesOnly = true;
							continue;
						}
						else if (LowercaseArg == "-check3rdpartyheaders")
						{
							bCheckThirdPartyHeaders = true;
						}
						else if (LowercaseArg == "-invalidatemakefilesonly")
						{
							UnrealBuildTool.bIsInvalidatingMakefilesOnly = true;
						}
						else if (LowercaseArg == "-gather")
						{
							UnrealBuildTool.bIsGatheringBuild_Unsafe = true;
						}
						else if (LowercaseArg == "-nogather")
						{
							UnrealBuildTool.bIsGatheringBuild_Unsafe = false;
						}
						else if (LowercaseArg == "-gatheronly")
						{
							UnrealBuildTool.bIsGatheringBuild_Unsafe = true;
							UnrealBuildTool.bIsAssemblingBuild_Unsafe = false;
						}
						else if (LowercaseArg == "-assemble")
						{
							UnrealBuildTool.bIsAssemblingBuild_Unsafe = true;
						}
						else if (LowercaseArg == "-noassemble")
						{
							UnrealBuildTool.bIsAssemblingBuild_Unsafe = false;
						}
						else if (LowercaseArg == "-assembleonly")
						{
							UnrealBuildTool.bIsGatheringBuild_Unsafe = false;
							UnrealBuildTool.bIsAssemblingBuild_Unsafe = true;
						}
						else if (LowercaseArg == "-ignorejunk")
						{
							bIgnoreJunk = true;
						}
						else if (LowercaseArg == "-define")
						{
							// Skip -define
						}
						else if (LowercaseArg == "-progress")
						{
							ProgressWriter.bWriteMarkup = true;
						}
						else if (CheckPlatform.ToString().ToLowerInvariant() == LowercaseArg)
						{
							// It's the platform set...
							//PlatformName = Arg;
						}
						else
						{
							// This arg may be a game name. Check for the existence of a game folder with this name.
							// "Engine" is not a valid game name.
							if (LowercaseArg != "engine" && Arg.IndexOfAny(Path.GetInvalidPathChars()) == -1 && Arg.IndexOfAny(new char[]{ ':', Path.DirectorySeparatorChar, Path.AltDirectorySeparatorChar}) == -1 &&
								Directory.Exists(Path.Combine(ProjectFileGenerator.RootRelativePath, Arg, "Config")))
							{
								GameName = Arg;
								Log.TraceVerbose("CommandLine: Found game name '{0}'", GameName);
							}
						}
					}

					if (!bIsGatheringBuild_Unsafe && !bIsAssemblingBuild_Unsafe)
					{
						throw new BuildException("UnrealBuildTool: At least one of either IsGatheringBuild or IsAssemblingBuild must be true.  Did you pass '-NoGather' with '-NoAssemble'?");
					}

					if (BuildConfiguration.bRunUnrealCodeAnalyzer)
					{
						if (BuildConfiguration.UCAModuleToAnalyze == null || BuildConfiguration.UCAModuleToAnalyze.Length == 0)
						{
							throw new BuildException("When running UnrealCodeAnalyzer, please specify module to analyze in UCAModuleToAnalyze field in BuildConfiguration.xml");
						}

						if ((BuildConfiguration.bUCACheckPCHFiles && BuildConfiguration.bUCACheckUObjectThreadSafety)
							|| (!BuildConfiguration.bUCACheckPCHFiles && !BuildConfiguration.bUCACheckUObjectThreadSafety))
						{
							throw new BuildException("When running UnrealCodeAnalyzer, please specify exactly one action to execute");
						}
					}

					// Get the build version
					BuildVersion Version;
					if (!BuildVersion.TryRead("../Build/Build.version", out Version))
					{
						Log.TraceWarning("Could not read build.version");
					}

					// Send an event with basic usage dimensions
					// [RCL] 2014-11-03 FIXME: this is incorrect since we can have more than one action
					Telemetry.SendEvent("CommonAttributes.2",
						// @todo No platform independent way to do processor speed and count. Defer for now. Mono actually has ways to do this but needs to be tested.
						"ProcessorCount", Environment.ProcessorCount.ToString(),
						"ComputerName", Environment.MachineName,
						"User", Environment.UserName,
						"Domain", Environment.UserDomainName,
						"CommandLine", string.Join("|", Arguments),
						"UBT Action", bGenerateVCProjectFiles
							? "GenerateVCProjectFiles"
							: bGenerateXcodeProjectFiles
							? "GenerateXcodeProjectFiles"
							: bGenerateMakefiles
							? "GenerateMakefiles"
							: bGenerateCMakefiles
							? "GenerateCMakeFiles"
							: bGenerateQMakefiles
							? "GenerateQMakefiles"
							: bGenerateKDevelopFiles
							? "GenerateKDevelopFiles"
							: bGenerateCodeLiteFiles
							? "GenerateCodeLiteFiles"
							: bValidatePlatforms
							? "ValidatePlatforms"
							: "Build",
						"Platform", CheckPlatform.ToString(),
						"Configuration", CheckConfiguration.ToString(),
						"EngineVersion", (Version == null) ? "0" : Version.Changelist.ToString(),
						"Branch", (Version == null) ? "" : Version.BranchName
						);



					if (bValidPlatformsOnly == true)
					{
						// We turned the flag on if generating projects so that the
						// build platforms would know we are doing so... In this case,
						// turn it off to only generate projects for valid platforms.
						ProjectFileGenerator.bGenerateProjectFiles = false;
					}

					// Find and register all tool chains, build platforms, etc. that are present
					RegisterAllUBTClasses(bValidatingPlatforms:bValidatePlatforms);
					ProjectFileGenerator.bGenerateProjectFiles = false;

					if (BuildConfiguration.bPrintPerformanceInfo)
					{
						double BasicInitTime = (DateTime.UtcNow - BasicInitStartTime).TotalSeconds;
						Log.TraceInformation("Basic UBT initialization took " + BasicInitTime + "s");
					}

					// now that we know the available platforms, we can delete other platforms' junk. if we're only building specific modules from the editor, don't touch anything else (it may be in use).
					if (!bSpecificModulesOnly && !bIgnoreJunk)
					{
						JunkDeleter.DeleteJunk();
					}

					if (bGenerateCodeLiteFiles || bGenerateVCProjectFiles || bGenerateXcodeProjectFiles || bGenerateMakefiles || bGenerateCMakefiles || bGenerateQMakefiles || bGenerateKDevelopFiles)
					{
						bool bGenerationSuccess = true;
						if (bGenerateVCProjectFiles)
						{
							bGenerationSuccess &= GenerateProjectFiles(new VCProjectFileGenerator(ProjectFile), Arguments);
						}
						if (bGenerateXcodeProjectFiles)
						{
							bGenerationSuccess &= GenerateProjectFiles(new XcodeProjectFileGenerator(ProjectFile), Arguments);
						}
						if (bGenerateMakefiles)
						{
							bGenerationSuccess &= GenerateProjectFiles(new MakefileGenerator(ProjectFile), Arguments);
						}
						if (bGenerateCMakefiles)
						{
							bGenerationSuccess &= GenerateProjectFiles(new CMakefileGenerator(ProjectFile), Arguments);
						}
						if (bGenerateQMakefiles)
						{
							bGenerationSuccess &= GenerateProjectFiles(new QMakefileGenerator(ProjectFile), Arguments);
						}
						if (bGenerateKDevelopFiles)
						{
							bGenerationSuccess &= GenerateProjectFiles(new KDevelopGenerator(ProjectFile), Arguments);
						}
						if (bGenerateCodeLiteFiles)
						{
							bGenerationSuccess &= GenerateProjectFiles(new CodeLiteGenerator(ProjectFile), Arguments);
						}
						if (!bGenerationSuccess)
						{
							Result = ECompilationResult.OtherCompilationError;
						}
					}
					else if (bAutoSDKOnly)
					{
						// RegisterAllUBTClasses has already done all the SDK setup.
						Result = ECompilationResult.Succeeded;
					}
					else if (bValidatePlatforms)
					{
						ValidatePlatforms(Arguments);
					}
					else
					{
						// Check if any third party headers are included from public engine headers.
						if (bCheckThirdPartyHeaders)
						{
							ThirdPartyHeaderFinder.FindThirdPartyIncludes(CheckPlatform, CheckConfiguration, "");
						}

						// Build our project
						if (Result == ECompilationResult.Succeeded)
						{
							if (UEBuildConfiguration.bPrepForDeployment == false)
							{
								// If we are only prepping for deployment, assume the build already occurred.
								Result = RunUBT(Arguments, ProjectFile);
							}
							else
							{
								UEBuildPlatform BuildPlatform = UEBuildPlatform.GetBuildPlatform(CheckPlatform, true);
								if (BuildPlatform != null)
								{
									// Setup environment wasn't called, so set the flag
									BuildConfiguration.bDeployAfterCompile = BuildPlatform.RequiresDeployPrepAfterCompile();
									BuildConfiguration.PlatformIntermediateFolder = Path.Combine(BuildConfiguration.BaseIntermediateFolder, CheckPlatform.ToString(), BuildPlatform.CreateContext(ProjectFile).GetActiveArchitectureFolderName());
								}
							}

							// If we build w/ bXGEExport true, we didn't REALLY build at this point, 
							// so don't bother with doing the PrepTargetForDeployment call. 
							if ((Result == ECompilationResult.Succeeded) && (BuildConfiguration.bDeployAfterCompile == true) && (BuildConfiguration.bXGEExport == false) && String.IsNullOrEmpty(BuildConfiguration.SingleFileToCompile) && 
								(UEBuildConfiguration.bGenerateManifest == false) && (UEBuildConfiguration.bGenerateExternalFileList == false) && (UEBuildConfiguration.bCleanProject == false) && (UEBuildConfiguration.bListBuildFolders == false))
							{
								List<TargetDescriptor> TargetDescs = UEBuildTarget.ParseTargetCommandLine(Arguments, ref ProjectFile);
								if (TargetDescs[0].OnlyModules.Count == 0)
								{
									UEBuildPlatform BuildPlatform = UEBuildPlatform.GetBuildPlatform(CheckPlatform);
									UEBuildPlatformContext PlatformContext = BuildPlatform.CreateContext(TargetDescs[0].ProjectFile);

									UEBuildDeploy DeploymentHandler = PlatformContext.CreateDeploymentHandler();
									if (DeploymentHandler != null)
									{
										// We need to be able to identify the Target.Type we can derive it from the Arguments.
										BuildConfiguration.bFlushBuildDirOnRemoteMac = false;
										UEBuildTarget CheckTarget = UEBuildTarget.CreateTarget(TargetDescs[0]); // @todo ubtmake: This may not work in assembler only mode.  We don't want to be loading target rules assemblies here either.
										UEToolChain ToolChain = PlatformContext.CreateToolChainForDefaultCppPlatform();
										CheckTarget.SetupGlobalEnvironment(ToolChain);
										if ((CheckTarget.TargetType == TargetRules.TargetType.Game) ||
											(CheckTarget.TargetType == TargetRules.TargetType.Server) ||
											(CheckTarget.TargetType == TargetRules.TargetType.Client))
										{
											CheckTarget.AppName = CheckTarget.TargetName;
										}
										DeploymentHandler.PrepTargetForDeployment(CheckTarget);
									}
								}
							}
						}
					}
					// Print some performance info
					double BuildDuration = (DateTime.UtcNow - StartTime).TotalSeconds;
					if (BuildConfiguration.bPrintPerformanceInfo)
					{
						Log.TraceInformation("GetIncludes time: " + CPPEnvironment.TotalTimeSpentGettingIncludes + "s (" + CPPEnvironment.TotalIncludesRequested + " includes)");
						Log.TraceInformation("DirectIncludes cache miss time: " + CPPEnvironment.DirectIncludeCacheMissesTotalTime + "s (" + CPPEnvironment.TotalDirectIncludeCacheMisses + " misses)");
						Log.TraceInformation("FindIncludePaths calls: " + CPPEnvironment.TotalFindIncludedFileCalls + " (" + CPPEnvironment.IncludePathSearchAttempts + " searches)");
						Log.TraceInformation("PCH gen time: " + UEBuildModuleCPP.TotalPCHGenTime + "s");
						Log.TraceInformation("PCH cache time: " + UEBuildModuleCPP.TotalPCHCacheTime + "s");
						Log.TraceInformation("Deep C++ include scan time: " + UnrealBuildTool.TotalDeepIncludeScanTime + "s");
						Log.TraceInformation("Include Resolves: {0} ({1} misses, {2:0.00}%)", CPPEnvironment.TotalDirectIncludeResolves, CPPEnvironment.TotalDirectIncludeResolveCacheMisses, (float)CPPEnvironment.TotalDirectIncludeResolveCacheMisses / (float)CPPEnvironment.TotalDirectIncludeResolves * 100);
						Log.TraceInformation("Total FileItems: {0} ({1} missing)", FileItem.TotalFileItemCount, FileItem.MissingFileItemCount);

						Log.TraceInformation("Execution time: {0}s", BuildDuration);
					}
				}
				catch (Exception Exception)
				{
					Log.TraceError("UnrealBuildTool Exception: " + Exception);
					Result = ECompilationResult.OtherCompilationError;
				}

				if (bUseMutex)
				{
					// Release the mutex to avoid the abandoned mutex timeout.
					SingleInstanceMutex.ReleaseMutex();
					SingleInstanceMutex.Dispose();
					SingleInstanceMutex = null;
				}
			}

			Telemetry.Shutdown();

			// Print some performance info
			Log.TraceVerbose("Execution time: {0}", (DateTime.UtcNow - StartTime).TotalSeconds);

			if (ExtendedErrorCode != 0)
			{
				return ExtendedErrorCode;
			}
			return (int)Result;
		}

		public static int ExtendedErrorCode = 0;
		private static int Main(string[] Arguments)
		{
			// make sure we catch any exceptions and return an appropriate error code.
			// Some inner code already does this (to ensure the Mutex is released),
			// but we need something to cover all outer code as well.
			try
			{
				// Make it more explicit what startup code should not be accessing config data.
				// The Configuration classes will also assert, but this clarifies where the line is.
				DoStartupStuffThatCannotAccessConfigurationClasses(Arguments);

				// Now we can load the configuration files.
				InitConfigurationClasses(Arguments);

				// Finally, we do execute code that relies on config classes.
				return DoPostStartupStuffThatCanAccessConfigs(Arguments);
			}
			catch (Exception Exception)
			{
				if (Log.IsInitialized())
				{
					Log.TraceError("UnrealBuildTool Exception: " + Exception.ToString());
				}
				if (ExtendedErrorCode != 0)
				{
					return ExtendedErrorCode;
				}
				return (int)ECompilationResult.OtherCompilationError;
			}
		}

		/// <summary>
		/// Generates project files.  Can also be used to generate projects "in memory", to allow for building
		/// targets without even having project files at all.
		/// </summary>
		/// <param name="Generator">Project generator to use</param>
		/// <param name="Arguments">Command-line arguments</param>
		/// <returns>True if successful</returns>
		public static bool GenerateProjectFiles(ProjectFileGenerator Generator, string[] Arguments)
		{
			bool bSuccess;
			ProjectFileGenerator.bGenerateProjectFiles = true;
			Generator.GenerateProjectFiles(Arguments, out bSuccess);
			ProjectFileGenerator.bGenerateProjectFiles = false;
			return bSuccess;
		}



		/// <summary>
		/// Validates the various platforms to determine if they are ready for building
		/// </summary>
		public static void ValidatePlatforms(string[] Arguments)
		{
			List<UnrealTargetPlatform> Platforms = new List<UnrealTargetPlatform>();
			foreach (string CurArgument in Arguments)
			{
				if (CurArgument.StartsWith("-"))
				{
					if (CurArgument.StartsWith("-Platforms=", StringComparison.InvariantCultureIgnoreCase))
					{
						// Parse the list... will be in Foo+Bar+New format
						string PlatformList = CurArgument.Substring(11);
						while (PlatformList.Length > 0)
						{
							string PlatformString = PlatformList;
							Int32 PlusIdx = PlatformList.IndexOf("+");
							if (PlusIdx != -1)
							{
								PlatformString = PlatformList.Substring(0, PlusIdx);
								PlatformList = PlatformList.Substring(PlusIdx + 1);
							}
							else
							{
								// We are on the last platform... clear the list to exit the loop
								PlatformList = "";
							}

							// Is the string a valid platform? If so, add it to the list
							UnrealTargetPlatform SpecifiedPlatform = UnrealTargetPlatform.Unknown;
							foreach (UnrealTargetPlatform PlatformParam in Enum.GetValues(typeof(UnrealTargetPlatform)))
							{
								if (PlatformString.Equals(PlatformParam.ToString(), StringComparison.InvariantCultureIgnoreCase))
								{
									SpecifiedPlatform = PlatformParam;
									break;
								}
							}

							if (SpecifiedPlatform != UnrealTargetPlatform.Unknown)
							{
								if (Platforms.Contains(SpecifiedPlatform) == false)
								{
									Platforms.Add(SpecifiedPlatform);
								}
							}
							else
							{
								Log.TraceWarning("ValidatePlatforms invalid platform specified: {0}", PlatformString);
							}
						}
					}
					else switch (CurArgument.ToUpperInvariant())
						{
							case "-ALLPLATFORMS":
								foreach (UnrealTargetPlatform platform in Enum.GetValues(typeof(UnrealTargetPlatform)))
								{
									if (platform != UnrealTargetPlatform.Unknown)
									{
										if (Platforms.Contains(platform) == false)
										{
											Platforms.Add(platform);
										}
									}
								}
								break;
						}
				}
			}

			foreach (UnrealTargetPlatform platform in Platforms)
			{
				UEBuildPlatform BuildPlatform = UEBuildPlatform.GetBuildPlatform(platform, true);
				if (BuildPlatform != null && BuildPlatform.HasRequiredSDKsInstalled() == SDKStatus.Valid)
				{
					Console.WriteLine("##PlatformValidate: {0} VALID", platform.ToString());
				}
				else
				{
					Console.WriteLine("##PlatformValidate: {0} INVALID", platform.ToString());
				}
			}
		}


		public static ECompilationResult RunUBT(string[] Arguments, FileReference ProjectFile)
		{
			bool bSuccess = true;


			DateTime RunUBTInitStartTime = DateTime.UtcNow;


			// Reset global configurations
			ActionGraph.ResetAllActions();

			// We need to allow the target platform to perform the 'reset' as well...
			UnrealTargetPlatform ResetPlatform = UnrealTargetPlatform.Unknown;
			UnrealTargetConfiguration ResetConfiguration;
			UEBuildTarget.ParsePlatformAndConfiguration(Arguments, out ResetPlatform, out ResetConfiguration);
			UEBuildPlatform BuildPlatform = UEBuildPlatform.GetBuildPlatform(ResetPlatform);
			UEBuildPlatformContext BuildPlatformContext = BuildPlatform.CreateContext(ProjectFile);
			BuildPlatformContext.ResetBuildConfiguration(ResetConfiguration);

			// now that we have the platform, we can set the intermediate path to include the platform/architecture name
			BuildConfiguration.PlatformIntermediateFolder = Path.Combine(BuildConfiguration.BaseIntermediateFolder, ResetPlatform.ToString(), BuildPlatformContext.GetActiveArchitectureFolderName());

			string ExecutorName = "Unknown";
			ECompilationResult BuildResult = ECompilationResult.Succeeded;

			UEToolChain ToolChain = BuildPlatformContext.CreateToolChainForDefaultCppPlatform();

			string EULAViolationWarning = null;
			Thread CPPIncludesThread = null;

			try
			{
				List<string[]> TargetSettings = ParseCommandLineFlags(Arguments);

				int ArgumentIndex;
				// action graph implies using the dependency resolve cache
				bool GeneratingActionGraph = Utils.ParseCommandLineFlag(Arguments, "-graph", out ArgumentIndex);
				if (GeneratingActionGraph)
				{
					BuildConfiguration.bUseIncludeDependencyResolveCache = true;
				}

				bool CreateStub = Utils.ParseCommandLineFlag(Arguments, "-nocreatestub", out ArgumentIndex);
				if (CreateStub || (String.IsNullOrEmpty(Environment.GetEnvironmentVariable("uebp_LOCAL_ROOT")) && BuildHostPlatform.Current.Platform == UnrealTargetPlatform.Mac))
				{
					BuildConfiguration.bCreateStubIPA = false;
				}


				if (BuildConfiguration.bPrintPerformanceInfo)
				{
					double RunUBTInitTime = (DateTime.UtcNow - RunUBTInitStartTime).TotalSeconds;
					Log.TraceInformation("RunUBT initialization took " + RunUBTInitTime + "s");
				}

				List<TargetDescriptor> TargetDescs = new List<TargetDescriptor>();
				{
					DateTime TargetDescstStartTime = DateTime.UtcNow;

					foreach (string[] TargetSetting in TargetSettings)
					{
						TargetDescs.AddRange(UEBuildTarget.ParseTargetCommandLine(TargetSetting, ref ProjectFile));
					}

					if (BuildConfiguration.bPrintPerformanceInfo)
					{
						double TargetDescsTime = (DateTime.UtcNow - TargetDescstStartTime).TotalSeconds;
						Log.TraceInformation("Target descriptors took " + TargetDescsTime + "s");
					}
				}

				if (UnrealBuildTool.bIsInvalidatingMakefilesOnly)
				{
					Log.TraceInformation("Invalidating makefiles only in this run.");
					if (TargetDescs.Count != 1)
					{
						Log.TraceError("You have to provide one target name for makefile invalidation.");
						return ECompilationResult.OtherCompilationError;
					}

					InvalidateMakefiles(TargetDescs[0]);
					return ECompilationResult.Succeeded;
				}

				bool bNoHotReload = UnrealBuildTool.CommandLineContains("-NoHotReload");
				UEBuildConfiguration.bHotReloadFromIDE = !bNoHotReload && UEBuildConfiguration.bAllowHotReloadFromIDE && TargetDescs.Count == 1 && !TargetDescs[0].bIsEditorRecompile && ShouldDoHotReloadFromIDE(TargetDescs[0]);
				bool bIsHotReload = !bNoHotReload && (UEBuildConfiguration.bHotReloadFromIDE || (TargetDescs.Count == 1 && TargetDescs[0].OnlyModules.Count > 0 && TargetDescs[0].ForeignPlugins.Count == 0));
				TargetDescriptor HotReloadTargetDesc = bIsHotReload ? TargetDescs[0] : null;

				if (ProjectFileGenerator.bGenerateProjectFiles)
				{
					// Create empty timestamp file to record when was the last time we regenerated projects.
					Directory.CreateDirectory(Path.GetDirectoryName(ProjectFileGenerator.ProjectTimestampFile));
					File.Create(ProjectFileGenerator.ProjectTimestampFile).Dispose();
				}

				if (!ProjectFileGenerator.bGenerateProjectFiles)
				{
					if (BuildConfiguration.bUseUBTMakefiles)
					{
						// Only the modular editor and game targets will share build products.  Unfortunately, we can't determine at
						// at this point whether we're dealing with modular or monolithic game binaries, so we opt to always invalidate
						// cached includes if the target we're switching to is either a game target (has project file) or "UE4Editor".
						bool bMightHaveSharedBuildProducts = 
							ProjectFile != null ||	// Is this a game? (has a .uproject file for the target)
							TargetDescs[ 0 ].TargetName.Equals( "UE4Editor", StringComparison.InvariantCultureIgnoreCase );	// Is the engine?
						if( bMightHaveSharedBuildProducts )
						{
							bool bIsBuildingSameTargetsAsLastTime = false;

							string TargetCollectionName = MakeTargetCollectionName(TargetDescs);

							string LastBuiltTargetsFileName = bIsHotReload ? "HotReloadLastBuiltTargets.txt" : "LastBuiltTargets.txt";
							string LastBuiltTargetsFilePath = Path.Combine(BuildConfiguration.BaseIntermediatePath, LastBuiltTargetsFileName);
							if (File.Exists(LastBuiltTargetsFilePath) && Utils.ReadAllText(LastBuiltTargetsFilePath) == TargetCollectionName)
							{
								// @todo ubtmake: Because we're using separate files for hot reload vs. full compiles, it's actually possible that includes will
								// become out of date without us knowing if the developer ping-pongs between hot reloading target A and building target B normally.
								// To fix this we can not use a different file name for last built targets, but the downside is slower performance when
								// performing the first hot reload after compiling normally (forces full include dependency scan)
								bIsBuildingSameTargetsAsLastTime = true;
							}

							// Save out the name of the targets we're building
							if (!bIsBuildingSameTargetsAsLastTime)
							{
								Directory.CreateDirectory(Path.GetDirectoryName(LastBuiltTargetsFilePath));
								File.WriteAllText(LastBuiltTargetsFilePath, TargetCollectionName, Encoding.UTF8);
							}

							if (!bIsBuildingSameTargetsAsLastTime)
							{
								// Can't use super fast include checking unless we're building the same set of targets as last time, because
								// we might not know about all of the C++ include dependencies for already-up-to-date shared build products
								// between the targets
								bNeedsFullCPPIncludeRescan = true;
								Log.TraceInformation("Performing full C++ include scan ({0} a new target)", bIsHotReload ? "hot reloading" : "building");
							}
						}
					}
				}



				UBTMakefile UBTMakefile = null;
				{
					// If we're generating project files, then go ahead and wipe out the existing UBTMakefile for every target, to make sure that
					// it gets a full dependency scan next time.
					// NOTE: This is just a safeguard and doesn't have to be perfect.  We also check for newer project file timestamps in LoadUBTMakefile()
					FileReference UBTMakefilePath = UnrealBuildTool.GetUBTMakefilePath(TargetDescs);
					if (ProjectFileGenerator.bGenerateProjectFiles)	// @todo ubtmake: This is only hit when generating IntelliSense for project files.  Probably should be done right inside ProjectFileGenerator.bat
					{													// @todo ubtmake: Won't catch multi-target cases as GPF always builds one target at a time for Intellisense
						// Delete the UBTMakefile
						if (UBTMakefilePath.Exists())
						{
							UEBuildTarget.CleanFile(UBTMakefilePath.FullName);
						}
					}

					// Make sure the gather phase is executed if we're not actually building anything
					if (ProjectFileGenerator.bGenerateProjectFiles || UEBuildConfiguration.bGenerateManifest || UEBuildConfiguration.bCleanProject || BuildConfiguration.bXGEExport || UEBuildConfiguration.bGenerateExternalFileList || GeneratingActionGraph)
					{
						UnrealBuildTool.bIsGatheringBuild_Unsafe = true;
					}

					// Were we asked to run in 'assembler only' mode?  If so, let's check to see if that's even possible by seeing if
					// we have a valid UBTMakefile already saved to disk, ready for us to load.
					if (UnrealBuildTool.bIsAssemblingBuild_Unsafe && !UnrealBuildTool.bIsGatheringBuild_Unsafe)
					{
						// @todo ubtmake: Mildly terrified of BuildConfiguration/UEBuildConfiguration globals that were set during the Prepare phase but are not set now.  We may need to save/load all of these, otherwise
						//		we'll need to call SetupGlobalEnvironment on all of the targets (maybe other stuff, too.  See PreBuildStep())

						// Try to load the UBTMakefile.  It will only be loaded if it has valid content and is not determined to be out of date.    
						string ReasonNotLoaded;
						UBTMakefile = LoadUBTMakefile(UBTMakefilePath, ProjectFile, out ReasonNotLoaded);

						// Invalid makefile if only modules have changed
						if (UBTMakefile != null && !TargetDescs.SelectMany(x => x.OnlyModules)
								.Select(x => new Tuple<string, bool>(x.OnlyModuleName.ToLower(), string.IsNullOrWhiteSpace(x.OnlyModuleSuffix)))
								.SequenceEqual(
									UBTMakefile.Targets.SelectMany(x => x.OnlyModules)
									.Select(x => new Tuple<string, bool>(x.OnlyModuleName.ToLower(), string.IsNullOrWhiteSpace(x.OnlyModuleSuffix)))
								)
							)
						{
							UBTMakefile = null;
							ReasonNotLoaded = "modules to compile have changed";
						}

						// Invalid makefile if foreign plugins have changed
						if (UBTMakefile != null && !TargetDescs.SelectMany(x => x.ForeignPlugins)
								.Select(x => new Tuple<string, bool>(x.FullName.ToLower(), string.IsNullOrWhiteSpace(x.FullName)))
								.SequenceEqual(
									UBTMakefile.Targets.SelectMany(x => x.ForeignPlugins)
									.Select(x => new Tuple<string, bool>(x.FullName.ToLower(), string.IsNullOrWhiteSpace(x.FullName)))
								)
							)
						{
							UBTMakefile = null;
							ReasonNotLoaded = "foreign plugins have changed";
						}

						if (UBTMakefile == null)
						{
							// If the Makefile couldn't be loaded, then we're not going to be able to continue in "assembler only" mode.  We'll do both
							// a 'gather' and 'assemble' in the same run.  This will take a while longer, but subsequent runs will be fast!
							UnrealBuildTool.bIsGatheringBuild_Unsafe = true;

							FileItem.ClearCaches();

							Log.TraceInformation("Creating makefile for {0}{1}{2} ({3})",
								bIsHotReload ? "hot reloading " : "",
								TargetDescs[0].TargetName,
								TargetDescs.Count > 1 ? (" (and " + (TargetDescs.Count - 1).ToString() + " more)") : "",
								ReasonNotLoaded);

							// Invalidate UHT makefiles too
							ExternalExecution.bInvalidateUHTMakefile = true;
						}
					}

					// OK, after this point it is safe to access the UnrealBuildTool.IsGatheringBuild and UnrealBuildTool.IsAssemblingBuild properties.
					// These properties will not be changing again during this session/
					bIsSafeToCheckIfGatheringOrAssemblingBuild = true;
				}


				List<UEBuildTarget> Targets;
				if (UBTMakefile != null && !IsGatheringBuild && IsAssemblingBuild)
				{
					// If we've loaded a makefile, then we can fill target information from this file!
					Targets = UBTMakefile.Targets;
				}
				else
				{
					DateTime TargetInitStartTime = DateTime.UtcNow;

					Targets = new List<UEBuildTarget>();
					foreach (TargetDescriptor TargetDesc in TargetDescs)
					{
						UEBuildTarget Target = UEBuildTarget.CreateTarget(TargetDesc);
						if ((Target == null) && (UEBuildConfiguration.bCleanProject))
						{
							continue;
						}
						Targets.Add(Target);
					}

					if (BuildConfiguration.bPrintPerformanceInfo)
					{
						double TargetInitTime = (DateTime.UtcNow - TargetInitStartTime).TotalSeconds;
						Log.TraceInformation("Target init took " + TargetInitTime + "s");
					}
				}

				// Build action lists for all passed in targets.
				List<FileItem> OutputItemsForAllTargets = new List<FileItem>();
				Dictionary<string, List<UHTModuleInfo>> TargetNameToUObjectModules = new Dictionary<string, List<UHTModuleInfo>>(StringComparer.InvariantCultureIgnoreCase);
				foreach (UEBuildTarget Target in Targets)
				{
					if (bIsHotReload)
					{
						// Don't produce new DLLs if there's been no code changes
						UEBuildConfiguration.bSkipLinkingWhenNothingToCompile = true;
						Log.TraceInformation("Compiling game modules for hot reload");
					}

					// When in 'assembler only' mode, we'll load this cache later on a worker thread.  It takes a long time to load!
					if (!(!UnrealBuildTool.IsGatheringBuild && UnrealBuildTool.IsAssemblingBuild))
					{
						// Load the direct include dependency cache.
						CPPEnvironment.IncludeDependencyCache.Add(Target, DependencyCache.Create(DependencyCache.GetDependencyCachePathForTarget(Target)));
					}

					// We don't need this dependency cache in 'gather only' mode
					if (BuildConfiguration.bUseUBTMakefiles &&
						!(UnrealBuildTool.IsGatheringBuild && !UnrealBuildTool.IsAssemblingBuild))
					{
						// Load the cache that contains the list of flattened resolved includes for resolved source files
						// @todo ubtmake: Ideally load this asynchronously at startup and only block when it is first needed and not finished loading
						CPPEnvironment.FlatCPPIncludeDependencyCache.Add(Target, FlatCPPIncludeDependencyCache.Create(Target));
					}

					if (UnrealBuildTool.IsGatheringBuild)
					{
						List<FileItem> TargetOutputItems;
						List<UHTModuleInfo> TargetUObjectModules;
						BuildResult = Target.Build(ToolChain, out TargetOutputItems, out TargetUObjectModules, out EULAViolationWarning);
						if (BuildResult != ECompilationResult.Succeeded)
						{
							break;
						}

						OutputItemsForAllTargets.AddRange(TargetOutputItems);

						// Update mapping of the target name to the list of UObject modules in this target
						TargetNameToUObjectModules[Target.GetTargetName()] = TargetUObjectModules;

						if ((BuildConfiguration.bXGEExport && UEBuildConfiguration.bGenerateManifest) || (!ProjectFileGenerator.bGenerateProjectFiles && !UEBuildConfiguration.bGenerateManifest && !UEBuildConfiguration.bCleanProject))
						{
							// Generate an action graph if we were asked to do that.  The graph generation needs access to the include dependency cache, so
							// we generate it before saving and cleaning that up.
							if (GeneratingActionGraph)
							{
								// The graph generation feature currently only works with a single target at a time.  This is because of how we need access
								// to include dependencies for the target, but those aren't kept around as we process multiple targets
								if (TargetSettings.Count != 1)
								{
									throw new BuildException("ERROR: The '-graph' option only works with a single target at a time");
								}
								ActionGraph.FinalizeActionGraph();
								List<Action> ActionsToExecute = ActionGraph.AllActions;

								ActionGraph.ActionGraphVisualizationType VisualizationType = ActionGraph.ActionGraphVisualizationType.OnlyCPlusPlusFilesAndHeaders;
								ActionGraph.SaveActionGraphVisualization(Target, Path.Combine(BuildConfiguration.BaseIntermediatePath, Target.GetTargetName() + ".gexf"), Target.GetTargetName(), VisualizationType, ActionsToExecute);
							}
						}
					}
				}

				if (BuildResult == ECompilationResult.Succeeded &&
					(
						(BuildConfiguration.bXGEExport && UEBuildConfiguration.bGenerateManifest) ||
						(!GeneratingActionGraph && !ProjectFileGenerator.bGenerateProjectFiles && !UEBuildConfiguration.bGenerateManifest && !UEBuildConfiguration.bCleanProject && !UEBuildConfiguration.bGenerateExternalFileList && !UEBuildConfiguration.bListBuildFolders)
					))
				{
					if (UnrealBuildTool.IsGatheringBuild)
					{
						ActionGraph.FinalizeActionGraph();

						UBTMakefile = new UBTMakefile();
						UBTMakefile.AllActions = ActionGraph.AllActions;

						// For now simply treat all object files as the root target.
						{
							HashSet<Action> PrerequisiteActionsSet = new HashSet<Action>();
							foreach (FileItem OutputItem in OutputItemsForAllTargets)
							{
								ActionGraph.GatherPrerequisiteActions(OutputItem, ref PrerequisiteActionsSet);
							}
							UBTMakefile.PrerequisiteActions = PrerequisiteActionsSet.ToArray();
						}

						foreach (System.Collections.DictionaryEntry EnvironmentVariable in Environment.GetEnvironmentVariables())
						{
							UBTMakefile.EnvironmentVariables.Add(Tuple.Create((string)EnvironmentVariable.Key, (string)EnvironmentVariable.Value));
						}
						UBTMakefile.TargetNameToUObjectModules = TargetNameToUObjectModules;
						UBTMakefile.Targets = Targets;
						UBTMakefile.SourceFileWorkingSet = Unity.SourceFileWorkingSet;

						if (BuildConfiguration.bUseUBTMakefiles)
						{
							// We've been told to prepare to build, so let's go ahead and save out our action graph so that we can use in a later invocation 
							// to assemble the build.  Even if we are configured to assemble the build in this same invocation, we want to save out the
							// Makefile so that it can be used on subsequent 'assemble only' runs, for the fastest possible iteration times
							// @todo ubtmake: Optimization: We could make 'gather + assemble' mode slightly faster by saving this while busy compiling (on our worker thread)
							SaveUBTMakefile(TargetDescs, UBTMakefile);
						}
					}

					if (UnrealBuildTool.IsAssemblingBuild)
					{
						// If we didn't build the graph in this session, then we'll need to load a cached one
						if (!UnrealBuildTool.IsGatheringBuild && BuildResult.Succeeded())
						{
							ActionGraph.AllActions = UBTMakefile.AllActions;

							// Patch action history for hot reload when running in assembler mode.  In assembler mode, the suffix on the output file will be
							// the same for every invocation on that makefile, but we need a new suffix each time.
							if (bIsHotReload)
							{
								PatchActionHistoryForHotReloadAssembling(HotReloadTargetDesc.OnlyModules);
							}


							foreach (Tuple<string, string> EnvironmentVariable in UBTMakefile.EnvironmentVariables)
							{
								// @todo ubtmake: There may be some variables we do NOT want to clobber.
								Environment.SetEnvironmentVariable(EnvironmentVariable.Item1, EnvironmentVariable.Item2);
							}

							// Execute all the pre-build steps
							foreach(UEBuildTarget Target in Targets)
							{
								if(!Target.ExecuteCustomPreBuildSteps())
								{
									BuildResult = ECompilationResult.OtherCompilationError;
									break;
								}
							}

							// If any of the targets need UHT to be run, we'll go ahead and do that now
							if(BuildResult.Succeeded())
							{
								foreach (UEBuildTarget Target in Targets)
								{
									List<UHTModuleInfo> TargetUObjectModules;
									if (UBTMakefile.TargetNameToUObjectModules.TryGetValue(Target.GetTargetName(), out TargetUObjectModules))
									{
										if (TargetUObjectModules.Count > 0)
										{
											// Execute the header tool
											FileReference ModuleInfoFileName = FileReference.Combine(Target.ProjectIntermediateDirectory, Target.GetTargetName() + ".uhtmanifest");
											ECompilationResult UHTResult = ECompilationResult.OtherCompilationError;
											if (!ExternalExecution.ExecuteHeaderToolIfNecessary(ToolChain, Target, GlobalCompileEnvironment: null, UObjectModules: TargetUObjectModules, ModuleInfoFileName: ModuleInfoFileName, UHTResult: ref UHTResult))
											{
												Log.TraceInformation("UnrealHeaderTool failed for target '" + Target.GetTargetName() + "' (platform: " + Target.Platform.ToString() + ", module info: " + ModuleInfoFileName + ").");
												BuildResult = UHTResult;
												break;
											}
										}
									}
								}
							}
						}

						if (BuildResult.Succeeded())
						{
							// Make sure any old DLL files from in-engine recompiles aren't lying around.  Must be called after the action graph is finalized.
							ActionGraph.DeleteStaleHotReloadDLLs();

							if (!bIsHotReload && String.IsNullOrEmpty(BuildConfiguration.SingleFileToCompile))
							{
								// clean up any stale modules
								foreach (UEBuildTarget Target in Targets)
								{
									if (Target.OnlyModules == null || Target.OnlyModules.Count == 0)
									{
										Target.CleanStaleModules();
									}
								}
							}

							ToolChain.PreBuildSync();

                            // Plan the actions to execute for the build.
                            Dictionary<UEBuildTarget, List<FileItem>> TargetToOutdatedPrerequisitesMap;
                            List<Action> ActionsToExecute = ActionGraph.GetActionsToExecute(UBTMakefile.PrerequisiteActions, Targets, out TargetToOutdatedPrerequisitesMap);

                            // Display some stats to the user.
                            Log.TraceVerbose(
                                    "{0} actions, {1} outdated and requested actions",
                                    ActionGraph.AllActions.Count,
                                    ActionsToExecute.Count
                                    );

                            // Cache indirect includes for all outdated C++ files.  We kick this off as a background thread so that it can
                            // perform the scan while we're compiling.  It usually only takes up to a few seconds, but we don't want to hurt
                            // our best case UBT iteration times for this task which can easily be performed asynchronously
                            if (BuildConfiguration.bUseUBTMakefiles && TargetToOutdatedPrerequisitesMap.Count > 0)
							{
								CPPIncludesThread = CreateThreadForCachingCPPIncludes(TargetToOutdatedPrerequisitesMap);
								CPPIncludesThread.Start();
							}

							// If we're not touching any shared files (ie. anything under Engine), allow the build ids to be recycled between applications.
							bool bModifiedEngineFiles = ActionsToExecute.Any(x => x.ProducedItems.Any(y => y.Reference.IsUnderDirectory(EngineDirectory)));
							foreach (UEBuildTarget Target in Targets)
							{
								Target.RecycleVersionManifests(bModifiedEngineFiles);
							}

							// Execute the actions.
							string TargetInfoForTelemetry = String.Join("|", Targets.Select(x => String.Format("{0} {1} {2}{3}", x.TargetName, x.Platform, x.Configuration, BuildConfiguration.bUseUnityBuild? "" : " NonUnity")));
							bSuccess = ActionGraph.ExecuteActions(ActionsToExecute, out ExecutorName, TargetInfoForTelemetry, bIsHotReload);

							// if the build succeeded, write the receipts and do any needed syncing
							if (bSuccess)
							{
								foreach (UEBuildTarget Target in Targets)
								{
									Target.WriteReceipts();
									ToolChain.PostBuildSync(Target);
								}
								if (ActionsToExecute.Count == 0 && UEBuildConfiguration.bSkipLinkingWhenNothingToCompile)
								{
									BuildResult = ECompilationResult.UpToDate;
								}
							}
							else
							{
								BuildResult = ECompilationResult.OtherCompilationError;
							}
						}

						// Execute all the post-build steps
						if(BuildResult.Succeeded())
						{
							foreach(UEBuildTarget Target in Targets)
							{
								if(!Target.ExecuteCustomPostBuildSteps())
								{
									BuildResult = ECompilationResult.OtherCompilationError;
									break;
								}
							}
						}
					}
				}
			}
			catch (BuildException Exception)
			{
				// Output the message only, without the call stack
				Log.TraceInformation(Exception.Message);
				BuildResult = ECompilationResult.OtherCompilationError;
			}
			catch (Exception Exception)
			{
				Log.TraceInformation("ERROR: {0}", Exception);
				BuildResult = ECompilationResult.OtherCompilationError;
			}

			// Wait until our CPPIncludes dependency scanner thread has finished
			if (CPPIncludesThread != null)
			{
				CPPIncludesThread.Join();
			}

			// Save the include dependency cache.
			{
				// NOTE: It's very important that we save the include cache, even if a build exception was thrown (compile error, etc), because we need to make sure that
				//    any C++ include dependencies that we computed for out of date source files are saved.  Remember, the build may fail *after* some build products
				//    are successfully built.  If we didn't save our dependency cache after build failures, source files for those build products that were successsfully
				//    built before the failure would not be considered out of date on the next run, so this is our only chance to cache C++ includes for those files!

				foreach (DependencyCache DependencyCache in CPPEnvironment.IncludeDependencyCache.Values)
				{
					DependencyCache.Save();
				}
				CPPEnvironment.IncludeDependencyCache.Clear();

				foreach (FlatCPPIncludeDependencyCache FlatCPPIncludeDependencyCache in CPPEnvironment.FlatCPPIncludeDependencyCache.Values)
				{
					FlatCPPIncludeDependencyCache.Save();
				}
				CPPEnvironment.FlatCPPIncludeDependencyCache.Clear();
			}

			if (EULAViolationWarning != null)
			{
				Log.TraceWarning("WARNING: {0}", EULAViolationWarning);
			}

			// Figure out how long we took to execute.
			double BuildDuration = (DateTime.UtcNow - StartTime).TotalSeconds;
			if (ExecutorName == "Local" || ExecutorName == "Distcc" || ExecutorName == "SNDBS")
			{
				Log.WriteLineIf(BuildConfiguration.bLogDetailedActionStats || BuildConfiguration.bPrintDebugInfo,
					LogEventType.Console,
					"Cumulative action seconds ({0} processors): {1:0.00} building projects, {2:0.00} compiling, {3:0.00} creating app bundles, {4:0.00} generating debug info, {5:0.00} linking, {6:0.00} other",
					System.Environment.ProcessorCount,
					TotalBuildProjectTime,
					TotalCompileTime,
					TotalCreateAppBundleTime,
					TotalGenerateDebugInfoTime,
					TotalLinkTime,
					TotalOtherActionsTime
				);

				Log.TraceInformation("Total build time: {0:0.00} seconds", BuildDuration);

				// reset statistics
				TotalBuildProjectTime = 0;
				TotalCompileTime = 0;
				TotalCreateAppBundleTime = 0;
				TotalGenerateDebugInfoTime = 0;
				TotalLinkTime = 0;
				TotalOtherActionsTime = 0;
			}
			else
			{
				if (ExecutorName == "XGE")
				{
					Log.TraceInformation("XGE execution time: {0:0.00} seconds", BuildDuration);
				}
			}

			return BuildResult;
		}

		/// <summary>
		/// Invalidates makefiles for given target.
		/// </summary>
		/// <param name="Target">Target</param>
		private static void InvalidateMakefiles(TargetDescriptor Target)
		{
			string[] MakefileNames = new string[] { "HotReloadMakefile.ubt", "Makefile.ubt" };
			DirectoryReference BaseDir = GetUBTMakefileDirectoryPathForSingleTarget(Target);

			foreach (string MakefileName in MakefileNames)
			{
				FileReference MakefileRef = FileReference.Combine(BaseDir, MakefileName);
				if (MakefileRef.Exists())
				{
					MakefileRef.Delete();
				}
			}
		}
		/// <summary>
		/// Checks if the editor is currently running and this is a hot-reload
		/// </summary>
		/// <param name="ResetPlatform"></param>
		/// <param name="ResetConfiguration"></param>
		/// <param name="TargetDesc"></param>
		/// <returns></returns>
		private static bool ShouldDoHotReloadFromIDE(TargetDescriptor TargetDesc)
		{
			if (UnrealBuildTool.CommandLineContains("-NoHotReloadFromIDE"))
			{
				// Hot reload disabled through command line, possibly running from UAT
				return false;
			}

			bool bIsRunning = false;

			// @todo ubtmake: Kind of cheating here to figure out if an editor target.  At this point we don't have access to the actual target description, and
			// this code must be able to execute before we create or load module rules DLLs so that hot reload can work with bUseUBTMakefiles
			bool bIsEditorTarget = TargetDesc.TargetName.EndsWith("Editor", StringComparison.InvariantCultureIgnoreCase) || TargetDesc.bIsEditorRecompile;

			if (!ProjectFileGenerator.bGenerateProjectFiles && !UEBuildConfiguration.bGenerateManifest && bIsEditorTarget)
			{
				List<FileReference> EditorProcessFilenames = UEBuildTarget.MakeExecutablePaths(UnrealBuildTool.EngineDirectory, "UE4Editor", TargetDesc.Platform, TargetDesc.Configuration, "", UnrealTargetConfiguration.Development, false, null, null);
				if (EditorProcessFilenames.Count != 1)
				{
					throw new BuildException("ShouldDoHotReload cannot handle multiple binaries returning from UEBuildTarget.MakeExecutablePaths");
				}

				string EditorProcessFilename = EditorProcessFilenames[0].CanonicalName;
				if (TargetDesc.Platform == UnrealTargetPlatform.Mac && !EditorProcessFilename.Contains(".app/contents/macos/"))
				{
					EditorProcessFilename += ".app/contents/macos/" + Path.GetFileNameWithoutExtension(EditorProcessFilename);
				}
					
				BuildHostPlatform.ProcessInfo[] Processes = BuildHostPlatform.Current.GetProcesses();
				string EditorRunsDir = Path.Combine(UnrealBuildTool.EngineDirectory.FullName, "Intermediate", "EditorRuns");

				if (!Directory.Exists(EditorRunsDir))
				{
					return false;
				}

				FileInfo[] EditorRunsFiles = new DirectoryInfo(EditorRunsDir).GetFiles();

				foreach(FileInfo File in EditorRunsFiles)
				{
					int PID;
					BuildHostPlatform.ProcessInfo Proc = null;
					if (!Int32.TryParse(File.Name, out PID) || (Proc = Processes.FirstOrDefault(P => P.PID == PID)) == default(BuildHostPlatform.ProcessInfo))
					{
						// Delete stale files (it may happen if editor crashes).
						File.Delete();
						continue;
					}

					// Don't break here to allow clean-up of other stale files.
					if (!bIsRunning)
					{
						// Otherwise check if the path matches.
						bIsRunning = new FileReference (Proc.Filename).CanonicalName == EditorProcessFilename;
					}
				}
			}
			return bIsRunning;
		}

		/// <summary>
		/// Parses the passed in command line for build configuration overrides.
		/// </summary>
		/// <param name="Arguments">List of arguments to parse</param>
		/// <returns>List of build target settings</returns>
		private static List<string[]> ParseCommandLineFlags(string[] Arguments)
		{
			List<string[]> TargetSettings = new List<string[]>();
			int ArgumentIndex = 0;

			if (Utils.ParseCommandLineFlag(Arguments, "-targets", out ArgumentIndex))
			{
				if (ArgumentIndex + 1 >= Arguments.Length)
				{
					throw new BuildException("Expected filename after -targets argument, but found nothing.");
				}
				// Parse lines from the referenced file into target settings.
				string[] Lines = File.ReadAllLines(Arguments[ArgumentIndex + 1]);
				foreach (string Line in Lines)
				{
					if (Line != "" && Line[0] != ';')
					{
						TargetSettings.Add(Line.Split(' '));
					}
				}
			}
			// Simply use full command line arguments as target setting if not otherwise overridden.
			else
			{
				TargetSettings.Add(Arguments);
			}

			return TargetSettings;
		}


		/// <summary>
		/// Returns a Thread object that can be kicked off to update C++ include dependency cache
		/// </summary>
		/// <param name="TargetToOutdatedPrerequisitesMap">Maps each target to a list of outdated C++ files that need indirect dependencies cached</param>
		/// <returns>The thread object</returns>
		private static Thread CreateThreadForCachingCPPIncludes(Dictionary<UEBuildTarget, List<FileItem>> TargetToOutdatedPrerequisitesMap)
		{
			return new Thread(new ThreadStart(() =>
				{
					// @todo ubtmake: This thread will access data structures that are also used on the main UBT thread, but during this time UBT
					// is only invoking the build executor, so should not be touching this stuff.  However, we need to at some guards to make sure.

					foreach (KeyValuePair<UEBuildTarget, List<FileItem>> TargetAndOutdatedPrerequisites in TargetToOutdatedPrerequisitesMap)
					{
						UEBuildTarget Target = TargetAndOutdatedPrerequisites.Key;
						List<FileItem> OutdatedPrerequisites = TargetAndOutdatedPrerequisites.Value;

						foreach (FileItem PrerequisiteItem in OutdatedPrerequisites)
						{
							// Invoke our deep include scanner to figure out whether any of the files included by this source file have
							// changed since the build product was built
							UEBuildPlatform FileBuildPlatform = UEBuildPlatform.GetBuildPlatform(Target.Platform);
							CPPEnvironment.FindAndCacheAllIncludedFiles(Target, PrerequisiteItem, FileBuildPlatform, PrerequisiteItem.CachedCPPIncludeInfo, bOnlyCachedDependencies: false);
						}
					}
				}));
		}



		/// <summary>
		/// A special Makefile that UBT is able to create in "-gather" mode, then load in "-assemble" mode to accelerate iterative compiling and linking
		/// </summary>
		[Serializable]
		class UBTMakefile : ISerializable
		{
			public const int CurrentVersion = 4;

			public int Version;

			/// <summary>
			/// Every action in the action graph
			/// </summary>
			public List<Action> AllActions;

			/// <summary>
			/// List of the actions that need to be run in order to build the targets' final output items
			/// </summary>
			public Action[] PrerequisiteActions;

			/// <summary>
			/// Environment variables that we'll need in order to invoke the platform's compiler and linker
			/// </summary>
			// @todo ubtmake: Really we want to allow a different set of environment variables for every Action.  This would allow for targets on multiple platforms to be built in a single assembling phase.  We'd only have unique variables for each platform that has actions, so we'd want to make sure we only store the minimum set.
			public readonly List<Tuple<string, string>> EnvironmentVariables = new List<Tuple<string, string>>();

			/// <summary>
			/// Maps each target to a list of UObject module info structures
			/// </summary>
			public Dictionary<string, List<UHTModuleInfo>> TargetNameToUObjectModules;

			/// <summary>
			/// List of targets being built
			/// </summary>
			public List<UEBuildTarget> Targets;


			/// <summary>
			/// Current working set of source files, for when bUseAdaptiveUnityBuild is enabled
			/// </summary>
			public HashSet<FileItem> SourceFileWorkingSet = new HashSet<FileItem>();

			public UBTMakefile()
			{
				Version = CurrentVersion;
			}

			public UBTMakefile(SerializationInfo Info, StreamingContext Context)
			{
				Version = Info.GetInt32("ve");
				if (Version != CurrentVersion)
				{
					throw new Exception(string.Format("Makefile version does not match - found {0}, expected: {1}", Version, CurrentVersion));
				}

				AllActions = (List<Action>)Info.GetValue("ac", typeof(List<Action>));
				PrerequisiteActions = (Action[])Info.GetValue("pa", typeof(Action[]));
				EnvironmentVariables = ((string[])Info.GetValue("e1", typeof(string[]))).Zip((string[])Info.GetValue("e2", typeof(string[])), (i1, i2) => new Tuple<string, string>(i1, i2)).ToList();
				TargetNameToUObjectModules = (Dictionary<string, List<UHTModuleInfo>>)Info.GetValue("nu", typeof(Dictionary<string, List<UHTModuleInfo>>));
				Targets = (List<UEBuildTarget>)Info.GetValue("ta", typeof(List<UEBuildTarget>));
				SourceFileWorkingSet = (HashSet<FileItem>)Info.GetValue("ws", typeof(HashSet<FileItem>));
			}

			public void GetObjectData(SerializationInfo Info, StreamingContext Context)
			{
				Info.AddValue("ve", Version);
				Info.AddValue("ac", AllActions);
				Info.AddValue("pa", PrerequisiteActions);
				Info.AddValue("e1", EnvironmentVariables.Select(x => x.Item1).ToArray());
				Info.AddValue("e2", EnvironmentVariables.Select(x => x.Item2).ToArray());
				Info.AddValue("nu", TargetNameToUObjectModules);
				Info.AddValue("ta", Targets);
				Info.AddValue("ws", SourceFileWorkingSet);
			}


			/// <returns> True if this makefile's contents look valid.  Called after loading the file to make sure it is legit.</returns>
			public bool IsValidMakefile()
			{
				return
					AllActions != null && AllActions.Count > 0 &&
					PrerequisiteActions != null && PrerequisiteActions.Length > 0 &&
					EnvironmentVariables != null &&
					TargetNameToUObjectModules != null && TargetNameToUObjectModules.Count > 0 &&
					Targets != null && Targets.Count > 0 &&
					SourceFileWorkingSet != null;
			}
		}


		/// <summary>
		/// Saves a UBTMakefile to disk
		/// </summary>
		/// <param name="TargetDescs">List of targets.  Order is not important</param>
		static void SaveUBTMakefile(List<TargetDescriptor> TargetDescs, UBTMakefile UBTMakefile)
		{
			if (!UBTMakefile.IsValidMakefile())
			{
				throw new BuildException("Can't save a makefile that has invalid contents.  See UBTMakefile.IsValidMakefile()");
			}

			DateTime TimerStartTime = DateTime.UtcNow;

			FileItem UBTMakefileItem = FileItem.GetItemByFileReference(GetUBTMakefilePath(TargetDescs));

			// @todo ubtmake: Optimization: The UBTMakefile saved for game projects is upwards of 9 MB.  We should try to shrink its content if possible
			// @todo ubtmake: Optimization: C# Serialization may be too slow for these big Makefiles.  Loading these files often shows up as the slower part of the assembling phase.

			// Serialize the cache to disk.
			try
			{
				Directory.CreateDirectory(Path.GetDirectoryName(UBTMakefileItem.AbsolutePath));
				using (FileStream Stream = new FileStream(UBTMakefileItem.AbsolutePath, FileMode.Create, FileAccess.Write))
				{
					BinaryFormatter Formatter = new BinaryFormatter();
					Formatter.Serialize(Stream, UBTMakefile);
				}
			}
			catch (Exception Ex)
			{
				Console.Error.WriteLine("Failed to write makefile: {0}", Ex.Message);
			}

			if (BuildConfiguration.bPrintPerformanceInfo)
			{
				TimeSpan TimerDuration = DateTime.UtcNow - TimerStartTime;
				Log.TraceInformation("Saving makefile took " + TimerDuration.TotalSeconds + "s");
			}
		}


		/// <summary>
		/// Loads a UBTMakefile from disk
		/// </summary>
		/// <param name="MakefilePath">Path to the makefile to load</param>
		/// <param name="ReasonNotLoaded">If the function returns null, this string will contain the reason why</param>
		/// <returns>The loaded makefile, or null if it failed for some reason.  On failure, the 'ReasonNotLoaded' variable will contain information about why</returns>
		static UBTMakefile LoadUBTMakefile(FileReference MakefilePath, FileReference ProjectFile, out string ReasonNotLoaded)
		{
			// Check the directory timestamp on the project files directory.  If the user has generated project files more
			// recently than the UBTMakefile, then we need to consider the file to be out of date
			FileInfo UBTMakefileInfo = new FileInfo(MakefilePath.FullName);
			if (!UBTMakefileInfo.Exists)
			{
				// UBTMakefile doesn't even exist, so we won't bother loading it
				ReasonNotLoaded = "no existing makefile";
				return null;
			}

			// @todo ubtmake: This will only work if the directory timestamp actually changes with every single GPF.  Force delete existing files before creating new ones?  Eh... really we probably just want to delete + create a file in that folder
			//			-> UPDATE: Seems to work OK right now though on Windows platform, maybe due to GUID changes
			// @todo ubtmake: Some platforms may not save any files into this folder.  We should delete + generate a "touch" file to force the directory timestamp to be updated (or just check the timestamp file itself.  We could put it ANYWHERE, actually)

			// Installed Build doesn't need to check engine projects for outdatedness
			if (!UnrealBuildTool.IsEngineInstalled())
			{
				if (ProjectFileGenerator.IntermediateProjectFilesPath.Exists())
				{
					DateTime EngineProjectFilesLastUpdateTime = new FileInfo(ProjectFileGenerator.ProjectTimestampFile).LastWriteTime;
					if (UBTMakefileInfo.LastWriteTime.CompareTo(EngineProjectFilesLastUpdateTime) < 0)
					{
						// Engine project files are newer than UBTMakefile
						Log.TraceVerbose("Existing makefile is older than generated engine project files, ignoring it");
						ReasonNotLoaded = "project files are newer";
						return null;
					}
				}
			}

			// Check the game project directory too
			if (ProjectFile != null)
			{
				string ProjectFilename = ProjectFile.FullName;
				FileInfo ProjectFileInfo = new FileInfo(ProjectFilename);
				if (!ProjectFileInfo.Exists || UBTMakefileInfo.LastWriteTime.CompareTo(ProjectFileInfo.LastWriteTime) < 0)
				{
					// .uproject file is newer than UBTMakefile
					Log.TraceVerbose("Makefile is older than .uproject file, ignoring it");
					ReasonNotLoaded = ".uproject file is newer";
					return null;
				}

				DirectoryReference MasterProjectRelativePath = ProjectFile.Directory;
				string GameIntermediateProjectFilesPath = Path.Combine(MasterProjectRelativePath.FullName, "Intermediate", "ProjectFiles");
				if (Directory.Exists(GameIntermediateProjectFilesPath))
				{
					DateTime GameProjectFilesLastUpdateTime = new DirectoryInfo(GameIntermediateProjectFilesPath).LastWriteTime;
					if (UBTMakefileInfo.LastWriteTime.CompareTo(GameProjectFilesLastUpdateTime) < 0)
					{
						// Game project files are newer than UBTMakefile
						Log.TraceVerbose("Makefile is older than generated game project files, ignoring it");
						ReasonNotLoaded = "game project files are newer";
						return null;
					}
				}
			}

			// Check to see if UnrealBuildTool.exe was compiled more recently than the UBTMakefile
			DateTime UnrealBuildToolTimestamp = new FileInfo(Assembly.GetExecutingAssembly().Location).LastWriteTime;
			if (UBTMakefileInfo.LastWriteTime.CompareTo(UnrealBuildToolTimestamp) < 0)
			{
				// UnrealBuildTool.exe was compiled more recently than the UBTMakefile
				Log.TraceVerbose("Makefile is older than UnrealBuildTool.exe, ignoring it");
				ReasonNotLoaded = "UnrealBuildTool.exe is newer";
				return null;
			}

			// Check to see if any BuildConfiguration files have changed since the last build
			if (XmlConfigLoader.NewestXmlTimestamp > UBTMakefileInfo.LastWriteTime)
			{
				Log.TraceVerbose("Makefile is older than BuildConfiguration.xml, ignoring it" );
				ReasonNotLoaded = "BuildConfiguration.xml is newer";
				return null;
			}

			UBTMakefile LoadedUBTMakefile = null;

			try
			{
				DateTime LoadUBTMakefileStartTime = DateTime.UtcNow;

				using (FileStream Stream = new FileStream(UBTMakefileInfo.FullName, FileMode.Open, FileAccess.Read))
				{
					BinaryFormatter Formatter = new BinaryFormatter();
					LoadedUBTMakefile = Formatter.Deserialize(Stream) as UBTMakefile;
				}

				if (BuildConfiguration.bPrintPerformanceInfo)
				{
					double LoadUBTMakefileTime = (DateTime.UtcNow - LoadUBTMakefileStartTime).TotalSeconds;
					Log.TraceInformation("LoadUBTMakefile took " + LoadUBTMakefileTime + "s");
				}
			}
			catch (Exception Ex)
			{
				Log.TraceWarning("Failed to read makefile: {0}", Ex.Message);
				ReasonNotLoaded = "couldn't read existing makefile";
				return null;
			}

			if (!LoadedUBTMakefile.IsValidMakefile())
			{
				Log.TraceWarning("Loaded makefile appears to have invalid contents, ignoring it ({0})", UBTMakefileInfo.FullName);
				ReasonNotLoaded = "existing makefile appears to be invalid";
				return null;
			}

			// Check if any of the target's Build.cs files are newer than the makefile
			foreach (UEBuildTarget Target in LoadedUBTMakefile.Targets)
			{
				string TargetCsFilename = Target.TargetCsFilename.FullName;
				if (TargetCsFilename != null)
				{
					FileInfo TargetCsFile = new FileInfo(TargetCsFilename);
					bool bTargetCsFileExists = TargetCsFile.Exists;
					if (!bTargetCsFileExists || TargetCsFile.LastWriteTime > UBTMakefileInfo.LastWriteTime)
					{
						Log.TraceVerbose("{0} has been {1} since makefile was built, ignoring it ({2})", TargetCsFilename, bTargetCsFileExists ? "changed" : "deleted", UBTMakefileInfo.FullName);
						ReasonNotLoaded = string.Format("changes to target files");
						return null;
					}
				}

				IEnumerable<string> BuildCsFilenames = Target.GetAllModuleBuildCsFilenames();
				foreach (string BuildCsFilename in BuildCsFilenames)
				{
					if (BuildCsFilename != null)
					{
						FileInfo BuildCsFile = new FileInfo(BuildCsFilename);
						bool bBuildCsFileExists = BuildCsFile.Exists;
						if (!bBuildCsFileExists || BuildCsFile.LastWriteTime > UBTMakefileInfo.LastWriteTime)
						{
							Log.TraceVerbose("{0} has been {1} since makefile was built, ignoring it ({2})", BuildCsFilename, bBuildCsFileExists ? "changed" : "deleted", UBTMakefileInfo.FullName);
							ReasonNotLoaded = string.Format("changes to module files");
							return null;
						}
					}
				}
			}

			// We do a check to see if any modules' headers have changed which have
			// acquired or lost UHT types.  If so, which should be rare,
			// we'll just invalidate the entire makefile and force it to be rebuilt.
			foreach (UEBuildTarget Target in LoadedUBTMakefile.Targets)
			{
				// Get all H files in processed modules newer than the makefile itself
				HashSet<string> HFilesNewerThanMakefile =
					new HashSet<string>(
						Target.FlatModuleCsData
						.SelectMany(x => x.Value.ModuleSourceFolder != null ? Directory.EnumerateFiles(x.Value.ModuleSourceFolder.FullName, "*.h", SearchOption.AllDirectories) : Enumerable.Empty<string>())
						.Where(y => Directory.GetLastWriteTimeUtc(y) > UBTMakefileInfo.LastWriteTimeUtc)
						.OrderBy(z => z).Distinct()
					);

				// Get all H files in all modules processed in the last makefile build
				HashSet<string> AllUHTHeaders = new HashSet<string>(Target.FlatModuleCsData.Select(x => x.Value).SelectMany(x => x.UHTHeaderNames));

				// Check whether any headers have been deleted. If they have, we need to regenerate the makefile since the module might now be empty. If we don't,
				// and the file has been moved to a different module, we may include stale generated headers.
				foreach (string FileName in AllUHTHeaders)
				{
					if (!File.Exists(FileName))
					{
						Log.TraceVerbose("File processed by UHT was deleted ({0}); invalidating makefile", FileName);
						ReasonNotLoaded = string.Format("UHT file was deleted");
						return null;
					}
				}

				// Makefile is invalid if:
				// * There are any newer files which contain no UHT data, but were previously in the makefile
				// * There are any newer files contain data which needs processing by UHT, but weren't not previously in the makefile
				foreach (string Filename in HFilesNewerThanMakefile)
				{
					bool bContainsUHTData = CPPEnvironment.DoesFileContainUObjects(Filename);
					bool bWasProcessed = AllUHTHeaders.Contains(Filename);
					if (bContainsUHTData != bWasProcessed)
					{
						Log.TraceVerbose("{0} {1} contain UHT types and now {2} , ignoring it ({3})", Filename, bWasProcessed ? "used to" : "didn't", bWasProcessed ? "doesn't" : "does", UBTMakefileInfo.FullName);
						ReasonNotLoaded = string.Format("new files with reflected types");
						return null;
					}
				}
			}

			// If adaptive unity build is enabled, do a check to see if there are any source files that became part of the
			// working set since the Makefile was created (or, source files were removed from the working set.)  If anything
			// changed, then we'll force a new Makefile to be created so that we have fresh unity build blobs.  We always
			// want to make sure that source files in the working set are excluded from those unity blobs (for fastest possible
			// iteration times.)
			if (BuildConfiguration.bUseAdaptiveUnityBuild)
			{
				// Get all .cpp files in processed modules newer than the makefile itself
				foreach (UEBuildTarget Target in LoadedUBTMakefile.Targets)
				{
					foreach (FlatModuleCsDataType FlatModule in Target.FlatModuleCsData.Values)
					{
						if (FlatModule != null && FlatModule.ModuleSourceFolder != null)
						{
							// Has the directory been touched?  Don't bother checking folders that haven't been written to since the
							// Makefile was created. 
							//if( Directory.GetLastWriteTimeUtc( FlatModule.ModuleSourceFolder ) > UBTMakefileInfo.LastWriteTimeUtc )
							{
								foreach (FileReference SourceFilePath in FlatModule.ModuleSourceFolder.EnumerateFileReferences("*.cpp", SearchOption.AllDirectories))
								{
									// Was the file written to since the Makefile was created?  We're not able to do a fully exhaustive
									// check for working sets when in assembler mode, so we might get it wrong occasionally.  This is
									// why we only want to check newly-modified or created files.  Otherwise, we could potentially
									// invalidate the Makefile every single run.
									if (File.GetLastWriteTimeUtc(SourceFilePath.FullName) > UBTMakefileInfo.LastWriteTimeUtc)
									{
										bool bShouldBePartOfWorkingSet = UnrealBuildTool.ShouldSourceFileBePartOfWorkingSet(SourceFilePath.FullName);
										bool bIsAlreadyPartOfWorkingSet = LoadedUBTMakefile.SourceFileWorkingSet.Contains(FileItem.GetItemByFileReference(SourceFilePath));
										if (bShouldBePartOfWorkingSet != bIsAlreadyPartOfWorkingSet)
										{
											Log.TraceVerbose("{0} {1} part of source working set and now {2}; invalidating makefile ({3})", SourceFilePath, bIsAlreadyPartOfWorkingSet ? "was" : "was not", bShouldBePartOfWorkingSet ? "is" : "is not", UBTMakefileInfo.FullName);
											ReasonNotLoaded = string.Format("working set of source files changed");
											return null;
										}
									}
								}
							}
						}
					}
				}
			}

			ReasonNotLoaded = null;
			return LoadedUBTMakefile;
		}


		/// <summary>
		/// Gets the file path for a UBTMakefile
		/// </summary>
		/// <param name="Targets">List of targets.  Order is not important</param>
		/// <returns>UBTMakefile path</returns>
		public static FileReference GetUBTMakefilePath(List<TargetDescriptor> TargetDescs)
		{
			FileReference UBTMakefilePath;

			if (TargetDescs.Count == 1)
			{
				TargetDescriptor TargetDesc = TargetDescs[0];

				bool bIsHotReload = (UEBuildConfiguration.bHotReloadFromIDE || (TargetDesc.OnlyModules != null && TargetDesc.OnlyModules.Count > 0));
				string UBTMakefileName = bIsHotReload ? "HotReloadMakefile.ubt" : "Makefile.ubt";

				UBTMakefilePath = FileReference.Combine(GetUBTMakefileDirectoryPathForSingleTarget(TargetDesc), UBTMakefileName);
			}
			else
			{
				// For Makefiles that contain multiple targets, we'll make up a file name that contains all of the targets, their
				// configurations and platforms, and save it into the base intermediate folder
				string TargetCollectionName = MakeTargetCollectionName(TargetDescs);

				TargetDescriptor DescriptorWithProject = TargetDescs.FirstOrDefault(x => x.ProjectFile != null);

				DirectoryReference ProjectIntermediatePath;
				if (DescriptorWithProject != null)
				{
					ProjectIntermediatePath = DirectoryReference.Combine(DescriptorWithProject.ProjectFile.Directory, BuildConfiguration.BaseIntermediateFolder);
				}
				else
				{
					ProjectIntermediatePath = DirectoryReference.Combine(UnrealBuildTool.EngineDirectory, BuildConfiguration.BaseIntermediateFolder);
				}

				// @todo ubtmake: The TargetCollectionName string could be really long if there is more than one target!  Hash it?
				UBTMakefilePath = FileReference.Combine(ProjectIntermediatePath, TargetCollectionName + ".ubt");
			}

			return UBTMakefilePath;
		}

		/// <summary>
		/// Gets the file path for a UBTMakefile for single target.
		/// </summary>
		/// <param name="Target">The target.</param>
		/// <returns>UBTMakefile path</returns>
		private static DirectoryReference GetUBTMakefileDirectoryPathForSingleTarget(TargetDescriptor Target)
		{
			// If there's only one target, just save the UBTMakefile in the target's build intermediate directory
			// under a folder for that target (and platform/config combo.)
			DirectoryReference PlatformIntermediatePath;
			if (Target.ProjectFile != null)
			{
				PlatformIntermediatePath = DirectoryReference.Combine(Target.ProjectFile.Directory, BuildConfiguration.PlatformIntermediateFolder);
			}
			else
			{
				PlatformIntermediatePath = DirectoryReference.Combine(UnrealBuildTool.EngineDirectory, BuildConfiguration.PlatformIntermediateFolder);
			}

			// @todo ubtmake: If this is a compile triggered from the editor it will have passed along the game's target name, not the editor target name.
			// At this point in Unreal Build Tool, we can't possibly know what the actual editor target name is, but we can take a guess.
			// Even if we get it wrong, this won't have any side effects aside from not being able to share the exact same cached UBT Makefile
			// between hot reloads invoked from the editor and hot reloads invoked from within the IDE.
			string TargetName = Target.TargetName;
			if (!TargetName.EndsWith("Editor", StringComparison.InvariantCultureIgnoreCase) && Target.bIsEditorRecompile)
			{
				TargetName += "Editor";
			}

			return DirectoryReference.Combine(PlatformIntermediatePath, TargetName, Target.Configuration.ToString());
		}

		/// <summary>
		/// Makes up a name for a set of targets that we can use for file or directory names
		/// </summary>
		/// <param name="TargetDescs">List of targets.  Order is not important</param>
		/// <returns>The name to use</returns>
		private static string MakeTargetCollectionName(List<TargetDescriptor> TargetDescs)
		{
			if (TargetDescs.Count == 0)
			{
				throw new BuildException("Expecting at least one Target to be passed to MakeTargetCollectionName");
			}

			List<TargetDescriptor> SortedTargets = new List<TargetDescriptor>();
			SortedTargets.AddRange(TargetDescs);
			SortedTargets.Sort((x, y) => { return x.TargetName.CompareTo(y.TargetName); });

			// Figure out what to call our action graph based on everything we're building
			StringBuilder TargetCollectionName = new StringBuilder();
			foreach (TargetDescriptor Target in SortedTargets)
			{
				if (TargetCollectionName.Length > 0)
				{
					TargetCollectionName.Append("_");
				}

				// @todo ubtmake: If this is a compile triggered from the editor it will have passed along the game's target name, not the editor target name.
				// At this point in Unreal Build Tool, we can't possibly know what the actual editor target name is, but we can take a guess.
				// Even if we get it wrong, this won't have any side effects aside from not being able to share the exact same cached UBT Makefile
				// between hot reloads invoked from the editor and hot reloads invoked from within the IDE.
				string TargetName = Target.TargetName;
				if (!TargetName.EndsWith("Editor", StringComparison.InvariantCultureIgnoreCase) && Target.bIsEditorRecompile)
				{
					TargetName += "Editor";
				}

				// @todo ubtmake: Should we also have the platform Architecture in this string?
				TargetCollectionName.Append(TargetName + "-" + Target.Platform.ToString() + "-" + Target.Configuration.ToString());
			}

			return TargetCollectionName.ToString();
		}

		/// <summary>
		/// Sets up UBT when running from UAT
		/// </summary>
		/// <param name="UProjectDir"></param>
		public static void SetupUBTFromUAT()
		{
			// when running UAT, the working directory is the root UE4 dir
			BuildConfiguration.RelativeEnginePath = "Engine";
		}


		/// <summary>
		/// Patch action history for hot reload when running in assembler mode.  In assembler mode, the suffix on the output file will be
		/// the same for every invocation on that makefile, but we need a new suffix each time.
		/// </summary>
		protected static void PatchActionHistoryForHotReloadAssembling(List<OnlyModule> OnlyModules)
		{
			// Gather all of the response files for link actions.  We're going to need to patch 'em up after we figure out new
			// names for all of the output files and import libraries
			List<string> ResponseFilePaths = new List<string>();

			// Keep a map of the original file names and their new file names, so we can fix up response files after
			List<Tuple<string, string>> OriginalFileNameAndNewFileNameList_NoExtensions = new List<Tuple<string, string>>();

			// Finally, we'll keep track of any file items that we had to create counterparts for change file names, so we can fix those up too
			Dictionary<FileItem, FileItem> AffectedOriginalFileItemAndNewFileItemMap = new Dictionary<FileItem, FileItem>();

			foreach (Action Action in ActionGraph.AllActions)
			{
				if (Action.ActionType == ActionType.Link)
				{
					// Assume that the first produced item (with no extension) is our output file name
					string OriginalFileNameWithoutExtension = Utils.GetFilenameWithoutAnyExtensions(Action.ProducedItems[0].AbsolutePath);

					// Remove the numbered suffix from the end of the file
					int IndexOfLastHyphen = OriginalFileNameWithoutExtension.LastIndexOf('-');
					string OriginalNumberSuffix = OriginalFileNameWithoutExtension.Substring(IndexOfLastHyphen);
					int NumberSuffix;
					bool bHasNumberSuffix = int.TryParse(OriginalNumberSuffix, out NumberSuffix);

					string OriginalFileNameWithoutNumberSuffix = null;
					string PlatformConfigSuffix = string.Empty;
					if (bHasNumberSuffix)
					{
						// Remove "-####" suffix in Development configuration
						OriginalFileNameWithoutNumberSuffix = OriginalFileNameWithoutExtension.Substring(0, OriginalFileNameWithoutExtension.Length - OriginalNumberSuffix.Length);
					}
					else
					{
						OriginalFileNameWithoutNumberSuffix = OriginalFileNameWithoutExtension;

						// Remove "-####-Platform-Configuration" suffix in Debug configuration
						int IndexOfSecondLastHyphen = OriginalFileNameWithoutExtension.LastIndexOf('-', IndexOfLastHyphen - 1, IndexOfLastHyphen);
						if (IndexOfSecondLastHyphen >= 0)
						{
							int IndexOfThirdLastHyphen = OriginalFileNameWithoutExtension.LastIndexOf('-', IndexOfSecondLastHyphen - 1, IndexOfSecondLastHyphen);
							if (IndexOfThirdLastHyphen >= 0)
							{
								if (int.TryParse(OriginalFileNameWithoutExtension.Substring(IndexOfThirdLastHyphen + 1, IndexOfSecondLastHyphen - IndexOfThirdLastHyphen - 1), out NumberSuffix))
								{
									OriginalFileNameWithoutNumberSuffix = OriginalFileNameWithoutExtension.Substring(0, IndexOfThirdLastHyphen);
									PlatformConfigSuffix = OriginalFileNameWithoutExtension.Substring(IndexOfSecondLastHyphen);
									bHasNumberSuffix = true;
								}
							}
						}
					}

					// Figure out which suffix to use
					string UniqueSuffix = null;
					if (bHasNumberSuffix)
					{
						int FirstHyphenIndex = OriginalFileNameWithoutNumberSuffix.IndexOf('-');
						if (FirstHyphenIndex == -1)
						{
							throw new BuildException("Expected produced item file name '{0}' to start with a prefix (such as 'UE4Editor-') when hot reloading", OriginalFileNameWithoutExtension);
						}
						string OutputFileNamePrefix = OriginalFileNameWithoutNumberSuffix.Substring(0, FirstHyphenIndex + 1);

						// Get the module name from the file name
						string ModuleName = OriginalFileNameWithoutNumberSuffix.Substring(OutputFileNamePrefix.Length);

						// Add a new random suffix
						if (OnlyModules != null)
						{
							foreach (OnlyModule OnlyModule in OnlyModules)
							{
								if (OnlyModule.OnlyModuleName.Equals(ModuleName, StringComparison.InvariantCultureIgnoreCase))
								{
									// OK, we found the module!
									UniqueSuffix = "-" + OnlyModule.OnlyModuleSuffix;
									break;
								}
							}
						}
						if (UniqueSuffix == null)
						{
							UniqueSuffix = "-" + (new Random((int)(DateTime.Now.Ticks % Int32.MaxValue)).Next(10000)).ToString();
						}
					}
					else
					{
						UniqueSuffix = string.Empty;
					}
					string NewFileNameWithoutExtension = OriginalFileNameWithoutNumberSuffix + UniqueSuffix + PlatformConfigSuffix;

					// Find the response file in the command line.  We'll need to make a copy of it with our new file name.
					if (bHasNumberSuffix)
					{
						string ResponseFileExtension = ".response";
						int ResponseExtensionIndex = Action.CommandArguments.IndexOf(ResponseFileExtension, StringComparison.InvariantCultureIgnoreCase);
						if (ResponseExtensionIndex != -1)
						{
							int ResponseFilePathIndex = Action.CommandArguments.LastIndexOf("@\"", ResponseExtensionIndex);
							if (ResponseFilePathIndex == -1)
							{
								throw new BuildException("Couldn't find response file path in action's command arguments when hot reloading");
							}

							string OriginalResponseFilePathWithoutExtension = Action.CommandArguments.Substring(ResponseFilePathIndex + 2, (ResponseExtensionIndex - ResponseFilePathIndex) - 2);
							string OriginalResponseFilePath = OriginalResponseFilePathWithoutExtension + ResponseFileExtension;

							string NewResponseFilePath = OriginalResponseFilePath.Replace(OriginalFileNameWithoutExtension, NewFileNameWithoutExtension);

							// Copy the old response file to the new path
							File.Copy(OriginalResponseFilePath, NewResponseFilePath, overwrite: true);

							// Keep track of the new response file name.  We'll have to do some edits afterwards.
							ResponseFilePaths.Add(NewResponseFilePath);
						}
					}


					// Go ahead and replace all occurrences of our file name in the command-line (ignoring extensions)
					Action.CommandArguments = Action.CommandArguments.Replace(OriginalFileNameWithoutExtension, NewFileNameWithoutExtension);


					// Update this action's list of produced items too
					{
						for (int ItemIndex = 0; ItemIndex < Action.ProducedItems.Count; ++ItemIndex)
						{
							FileItem OriginalProducedItem = Action.ProducedItems[ItemIndex];

							string OriginalProducedItemFilePath = OriginalProducedItem.AbsolutePath;
							string NewProducedItemFilePath = OriginalProducedItemFilePath.Replace(OriginalFileNameWithoutExtension, NewFileNameWithoutExtension);

							if (OriginalProducedItemFilePath != NewProducedItemFilePath)
							{
								// OK, the produced item's file name changed so we'll update it to point to our new file
								FileItem NewProducedItem = FileItem.GetItemByPath(NewProducedItemFilePath);
								Action.ProducedItems[ItemIndex] = NewProducedItem;

								// Copy the other important settings from the original file item
								NewProducedItem.bNeedsHotReloadNumbersDLLCleanUp = OriginalProducedItem.bNeedsHotReloadNumbersDLLCleanUp;
								NewProducedItem.ProducingAction = OriginalProducedItem.ProducingAction;
								NewProducedItem.bIsRemoteFile = OriginalProducedItem.bIsRemoteFile;

								// Keep track of it so we can fix up dependencies in a second pass afterwards
								AffectedOriginalFileItemAndNewFileItemMap.Add(OriginalProducedItem, NewProducedItem);
							}
						}
					}

					// The status description of the item has the file name, so we'll update it too
					Action.StatusDescription = Action.StatusDescription.Replace(OriginalFileNameWithoutExtension, NewFileNameWithoutExtension);


					// Keep track of the file names, so we can fix up response files afterwards.
					OriginalFileNameAndNewFileNameList_NoExtensions.Add(Tuple.Create(OriginalFileNameWithoutExtension, NewFileNameWithoutExtension));
				}
			}


			// Do another pass and update any actions that depended on the original file names that we changed
			foreach (Action Action in ActionGraph.AllActions)
			{
				for (int ItemIndex = 0; ItemIndex < Action.PrerequisiteItems.Count; ++ItemIndex)
				{
					FileItem OriginalFileItem = Action.PrerequisiteItems[ItemIndex];

					FileItem NewFileItem;
					if (AffectedOriginalFileItemAndNewFileItemMap.TryGetValue(OriginalFileItem, out NewFileItem))
					{
						// OK, looks like we need to replace this file item because we've renamed the file
						Action.PrerequisiteItems[ItemIndex] = NewFileItem;
					}
				}
			}


			if (OriginalFileNameAndNewFileNameList_NoExtensions.Count > 0)
			{
				foreach (string ResponseFilePath in ResponseFilePaths)
				{
					// Load the file up
					StringBuilder FileContents = new StringBuilder(Utils.ReadAllText(ResponseFilePath));

					// Replace all of the old file names with new ones
					foreach (Tuple<string, string> FileNameTuple in OriginalFileNameAndNewFileNameList_NoExtensions)
					{
						string OriginalFileNameWithoutExtension = FileNameTuple.Item1;
						string NewFileNameWithoutExtension = FileNameTuple.Item2;

						FileContents.Replace(OriginalFileNameWithoutExtension, NewFileNameWithoutExtension);
					}

					// Overwrite the original file
					string FileContentsString = FileContents.ToString();
					File.WriteAllText(ResponseFilePath, FileContentsString, new System.Text.UTF8Encoding(false));
				}
			}
		}

		/// <summary>
		/// Given a path to a source file, determines whether it should be considered part of the programmer's working
		/// file set.  That is, a file that is currently being iterated on and is likely to be recompiled soon.  This
		/// is only used when bUseAdaptiveUnityBuild is enabled.
		/// </summary>
		/// <param name="SourceFileAbsolutePath">Path to the source file on disk</param>
		/// <returns>True if file is part of the working set</returns>
		public static bool ShouldSourceFileBePartOfWorkingSet(string SourceFileAbsolutePath)
		{
			// @todo: This logic needs work.  Currently its designed for users working with Perforce, or a similar
			// source control system that keeps source files read-only when not actively checked out for editing.
			bool bShouldBePartOfWorkingSourceFileSet =
				!System.IO.File.GetAttributes(SourceFileAbsolutePath).HasFlag(FileAttributes.ReadOnly);
			return bShouldBePartOfWorkingSourceFileSet;
		}
	}
}<|MERGE_RESOLUTION|>--- conflicted
+++ resolved
@@ -864,13 +864,10 @@
 				{
 					UEBuildConfiguration.GPUArchitectures = LowercaseArg.Replace("-gpuarchitectures=", "").Split(new char[] { '+' }, StringSplitOptions.RemoveEmptyEntries);
 				}
-<<<<<<< HEAD
-=======
 				else if(LowercaseArg == "-enablecodeanalysis")
 				{
 					BuildConfiguration.bEnableCodeAnalysis = true;
 				}
->>>>>>> aaefee4c
 			}
 		}
 
