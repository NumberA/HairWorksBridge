--- conflicted
+++ resolved
@@ -127,11 +127,7 @@
 			DependencyCache Result = null;
 			try
 			{
-<<<<<<< HEAD
-				string CacheBuildMutexPath = Cache.AbsolutePath + ".buildmutex";
-=======
 				string CacheBuildMutexPath = CacheFile.FullName + ".buildmutex";
->>>>>>> 73f66985
 
 				// If the .buildmutex file for the cache is present, it means that something went wrong between loading
 				// and saving the cache last time (most likely the UBT process being terminated), so we don't want to load
@@ -142,15 +138,6 @@
 					{
 					}
 
-<<<<<<< HEAD
-					using (FileStream Stream = new FileStream(Cache.AbsolutePath, FileMode.Open, FileAccess.Read))
-					{
-						BinaryFormatter Formatter = new BinaryFormatter();
-						Result = Formatter.Deserialize(Stream) as DependencyCache;
-					}
-					Result.CreateFileExistsInfo();
-					Result.ResetUnresolvedDependencies();
-=======
 					using (BinaryReader Reader = new BinaryReader(new FileStream(CacheFile.FullName, FileMode.Open, FileAccess.Read)))
 					{
 						if (Reader.ReadInt32() == FileSignature)
@@ -158,7 +145,6 @@
 							Result = DependencyCache.Deserialize(Reader);
 						}
 					}
->>>>>>> 73f66985
 				}
 			}
 			catch (Exception Ex)
@@ -287,15 +273,6 @@
 				}
 			}
 
-<<<<<<< HEAD
-			try
-			{
-				File.Delete(CachePath + ".buildmutex");
-			}
-			catch
-			{
-				// We don't care if we couldn't delete this file, as maybe it couldn't have been created in the first place.
-=======
 			FileReference MutexPath = BackingFile + ".buildmutex";
 			if (MutexPath.Exists())
 			{
@@ -307,7 +284,6 @@
 				{
 					// We don't care if we couldn't delete this file, as maybe it couldn't have been created in the first place.
 				}
->>>>>>> 73f66985
 			}
 		}
 
