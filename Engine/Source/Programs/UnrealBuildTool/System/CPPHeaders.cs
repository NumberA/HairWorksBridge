--- conflicted
+++ resolved
@@ -29,13 +29,9 @@
 		/// </summary>
 		public HashSet<string> SystemIncludePaths = new HashSet<string>();
 
-<<<<<<< HEAD
-		/** Contains a mapping from filename to the full path of the header in this environment.  This is used to optimized include path lookups at runtime for any given single module. */
-=======
 		/// <summary>
 		/// Contains a mapping from filename to the full path of the header in this environment.  This is used to optimized include path lookups at runtime for any given single module.
 		/// </summary>
->>>>>>> 73f66985
 		public Dictionary<string, FileItem> IncludeFileSearchDictionary = new Dictionary<string, FileItem>();
 
 		public CPPIncludeInfo()
@@ -44,11 +40,7 @@
 
 		public CPPIncludeInfo(SerializationInfo Info, StreamingContext Context)
 		{
-<<<<<<< HEAD
-			IncludePaths       = new HashSet<string>((string[])Info.GetValue("ip", typeof(string[])));
-=======
 			IncludePaths = new HashSet<string>((string[])Info.GetValue("ip", typeof(string[])));
->>>>>>> 73f66985
 			SystemIncludePaths = new HashSet<string>((string[])Info.GetValue("sp", typeof(string[])));
 		}
 
