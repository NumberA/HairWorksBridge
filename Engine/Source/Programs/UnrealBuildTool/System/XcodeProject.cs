// Copyright 1998-2016 Epic Games, Inc. All Rights Reserved.

using System;
using System.Collections.Generic;
using System.IO;
using System.Xml;
using System.Xml.XPath;
using System.Xml.Linq;
using System.Linq;
using System.Text;

namespace UnrealBuildTool
{
	/// <summary>
	/// Info needed to make a file a member of specific group
	/// </summary>
	class XcodeSourceFile : ProjectFile.SourceFile
	{
		/// <summary>
		/// Constructor
		/// </summary>
		public XcodeSourceFile(FileReference InitFilePath, DirectoryReference InitRelativeBaseFolder)
			: base(InitFilePath, InitRelativeBaseFolder)
		{
			FileGuid = XcodeProjectFileGenerator.MakeXcodeGuid();
			FileRefGuid = XcodeProjectFileGenerator.MakeXcodeGuid();
		}

		/// <summary>
		/// File Guid for use in Xcode project
		/// </summary>
		public string FileGuid
		{
			get;
			private set;
		}

		public void ReplaceGuids(string NewFileGuid, string NewFileRefGuid)
		{
			FileGuid = NewFileGuid;
			FileRefGuid = NewFileRefGuid;
		}

		/// <summary>
		/// File reference Guid for use in Xcode project
		/// </summary>
		public string FileRefGuid
		{
			get;
			private set;
		}
	}

	/// <summary>
	/// Represents a group of files shown in Xcode's project navigator as a folder
	/// </summary>
	class XcodeFileGroup
	{
		public XcodeFileGroup(string InName, string InPath, bool InIsReference = false)
		{
			GroupName = InName;
			GroupPath = InPath;
			GroupGuid = XcodeProjectFileGenerator.MakeXcodeGuid();
			bIsReference = InIsReference;
		}

		public string GroupGuid;
		public string GroupName;
		public string GroupPath;
		public Dictionary<string, XcodeFileGroup> Children = new Dictionary<string, XcodeFileGroup>();
		public List<XcodeSourceFile> Files = new List<XcodeSourceFile>();
		public bool bIsReference;
	}

	class XcodeProjectFile : ProjectFile
	{
		FileReference OnlyGameProject;

		Dictionary<string, XcodeFileGroup> Groups = new Dictionary<string, XcodeFileGroup>();

		/// <summary>
		/// Constructs a new project file object
		/// </summary>
		/// <param name="InitFilePath">The path to the project file on disk</param>
		public XcodeProjectFile(FileReference InitFilePath, FileReference InOnlyGameProject)
			: base(InitFilePath)
		{
			OnlyGameProject = InOnlyGameProject;
		}

		public override string ToString()
		{
			return ProjectFilePath.GetFileNameWithoutExtension();
		}

		/// <summary>
		/// Gets Xcode file category based on its extension
		/// </summary>
		private string GetFileCategory(string Extension)
		{
			// @todo Mac: Handle more categories
			switch (Extension)
			{
				case ".framework":
					return "Frameworks";
				default:
					return "Sources";
			}
		}

		/// <summary>
		/// Gets Xcode file type based on its extension
		/// </summary>
		private string GetFileType(string Extension)
		{
			// @todo Mac: Handle more file types
			switch (Extension)
			{
				case ".c":
				case ".m":
					return "sourcecode.c.objc";
				case ".cc":
				case ".cpp":
				case ".mm":
					return "sourcecode.cpp.objcpp";
				case ".h":
				case ".inl":
				case ".pch":
					return "sourcecode.c.h";
				case ".framework":
					return "wrapper.framework";
				case ".plist":
					return "text.plist.xml";
				case ".png":
					return "image.png";
				case ".icns":
					return "image.icns";
				default:
					return "file.text";
			}
		}

		/// <summary>
		/// Returns true if Extension is a known extension for files containing source code
		/// </summary>
		private bool IsSourceCode(string Extension)
		{
			return Extension == ".c" || Extension == ".cc" || Extension == ".cpp" || Extension == ".m" || Extension == ".mm";
		}

		private bool ShouldIncludeFileInBuildPhaseSection(XcodeSourceFile SourceFile)
		{
			string FileExtension = SourceFile.Reference.GetExtension();

			if (IsSourceCode(FileExtension))
			{
				foreach (string PlatformName in Enum.GetNames(typeof(UnrealTargetPlatform)))
				{
					string AltName = PlatformName == "Win32" || PlatformName == "Win64" ? "windows" : PlatformName.ToLower();
					if ((SourceFile.Reference.FullName.ToLower().Contains("/" + PlatformName.ToLower() + "/") || SourceFile.Reference.FullName.ToLower().Contains("/" + AltName + "/"))
						&& PlatformName != "Mac" && !SourceFile.Reference.FullName.Contains("MetalRHI"))
					{
						// Build phase is used for indexing only and indexing currently works only with files that can be compiled for Mac, so skip files for other platforms
						return false;
					}
				}

				return true;
			}

			return false;
		}

		/// <summary>
		/// Returns a project navigator group to which the file should belong based on its path.
		/// Creates a group tree if it doesn't exist yet.
		/// </summary>
		public XcodeFileGroup FindGroupByRelativePath(ref Dictionary<string, XcodeFileGroup> Groups, string RelativePath)
		{
			string[] Parts = RelativePath.Split(Path.DirectorySeparatorChar);
			string CurrentPath = "";
			Dictionary<string, XcodeFileGroup> CurrentParent = Groups;

			foreach (string Part in Parts)
			{
				XcodeFileGroup CurrentGroup;

				if (CurrentPath != "")
				{
					CurrentPath += Path.DirectorySeparatorChar;
				}

				CurrentPath += Part;

				if (!CurrentParent.ContainsKey(CurrentPath))
				{
					CurrentGroup = new XcodeFileGroup(Path.GetFileName(CurrentPath), CurrentPath);
					CurrentParent.Add(CurrentPath, CurrentGroup);
				}
				else
				{
					CurrentGroup = CurrentParent[CurrentPath];
				}

				if (CurrentPath == RelativePath)
				{
					return CurrentGroup;
				}

				CurrentParent = CurrentGroup.Children;
			}

			return null;
		}

		/// <summary>
		/// Convert all paths to Apple/Unix format (with forward slashes)
		/// </summary>
		/// <param name="InPath">The path to convert</param>
		/// <returns>The normalized path</returns>
		private static string ConvertPath(string InPath)
		{
			if (BuildHostPlatform.Current.Platform != UnrealTargetPlatform.Mac)
			{
				if (InPath[1] != ':')
				{
					throw new BuildException("Can only convert full paths ({0})", InPath);
				}

				string MacPath = string.Format("{0}/{1}/{2}/{3}",
					RemoteToolChain.UserDevRootMac,
					Environment.MachineName,
					InPath[0].ToString().ToUpper(),
					InPath.Substring(3));

				// clean the path
				MacPath = MacPath.Replace("\\", "/");

				return MacPath;
			}
			else
			{
				return InPath.Replace("\\", "/");
			}
		}

		/// <summary>
		/// Allocates a generator-specific source file object
		/// </summary>
		/// <param name="InitFilePath">Path to the source file on disk</param>
		/// <param name="InitProjectSubFolder">Optional sub-folder to put the file in.  If empty, this will be determined automatically from the file's path relative to the project file</param>
		/// <returns>The newly allocated source file object</returns>
		public override SourceFile AllocSourceFile(FileReference InitFilePath, DirectoryReference InitProjectSubFolder)
		{
			if (InitFilePath.GetFileName().StartsWith("."))
			{
				return null;
			}
			return new XcodeSourceFile(InitFilePath, InitProjectSubFolder);
		}

		/// <summary>
		/// Generates bodies of all sections that contain a list of source files plus a dictionary of project navigator groups.
		/// </summary>
		private void GenerateSectionsWithSourceFiles(StringBuilder PBXBuildFileSection, StringBuilder PBXFileReferenceSection, StringBuilder PBXSourcesBuildPhaseSection, string TargetAppGuid, string TargetName)
		{
			foreach (var CurSourceFile in SourceFiles)
			{
				XcodeSourceFile SourceFile = CurSourceFile as XcodeSourceFile;
				string FileName = SourceFile.Reference.GetFileName();
				string FileExtension = Path.GetExtension(FileName);
				string FilePath = SourceFile.Reference.MakeRelativeTo(ProjectFilePath.Directory);
				string FilePathMac = Utils.CleanDirectorySeparators(FilePath, '/');

				if (IsGeneratedProject)
				{
					PBXBuildFileSection.Append(string.Format("\t\t{0} /* {1} in {2} */ = {{isa = PBXBuildFile; fileRef = {3} /* {1} */; }};" + ProjectFileGenerator.NewLine,
						SourceFile.FileGuid,
						FileName,
						GetFileCategory(FileExtension),
						SourceFile.FileRefGuid));
				}

				PBXFileReferenceSection.Append(string.Format("\t\t{0} /* {1} */ = {{isa = PBXFileReference; lastKnownFileType = {2}; name = \"{1}\"; path = \"{3}\"; sourceTree = SOURCE_ROOT; }};" + ProjectFileGenerator.NewLine,
					SourceFile.FileRefGuid,
					FileName,
					GetFileType(FileExtension),
					FilePathMac));

				if (ShouldIncludeFileInBuildPhaseSection(SourceFile))
				{
					PBXSourcesBuildPhaseSection.Append("\t\t\t\t" + SourceFile.FileGuid + " /* " + FileName + " in Sources */," + ProjectFileGenerator.NewLine);
				}

				var ProjectRelativeSourceFile = CurSourceFile.Reference.MakeRelativeTo(ProjectFilePath.Directory);
				string RelativeSourceDirectory = Path.GetDirectoryName(ProjectRelativeSourceFile);
				// Use the specified relative base folder
				if (CurSourceFile.BaseFolder != null)	// NOTE: We are looking for null strings, not empty strings!
				{
					RelativeSourceDirectory = Path.GetDirectoryName(CurSourceFile.Reference.MakeRelativeTo(CurSourceFile.BaseFolder));
				}
				XcodeFileGroup Group = FindGroupByRelativePath(ref Groups, RelativeSourceDirectory);
				if (Group != null)
				{
					Group.Files.Add(SourceFile);
				}
			}

			PBXFileReferenceSection.Append(string.Format("\t\t{0} /* {1} */ = {{isa = PBXFileReference; explicitFileType = wrapper.application; path = {1}; sourceTree = BUILT_PRODUCTS_DIR; }};" + ProjectFileGenerator.NewLine, TargetAppGuid, TargetName));
		}

		private void AppendGroup(XcodeFileGroup Group, StringBuilder Content, bool bFilesOnly)
		{
			if (!Group.bIsReference)
			{
				if (!bFilesOnly)
				{
					Content.Append(string.Format("\t\t{0} = {{{1}", Group.GroupGuid, ProjectFileGenerator.NewLine));
					Content.Append("\t\t\tisa = PBXGroup;" + ProjectFileGenerator.NewLine);
					Content.Append("\t\t\tchildren = (" + ProjectFileGenerator.NewLine);

					foreach (XcodeFileGroup ChildGroup in Group.Children.Values)
					{
						Content.Append(string.Format("\t\t\t\t{0} /* {1} */,{2}", ChildGroup.GroupGuid, ChildGroup.GroupName, ProjectFileGenerator.NewLine));
					}
				}

				foreach (XcodeSourceFile File in Group.Files)
				{
					Content.Append(string.Format("\t\t\t\t{0} /* {1} */,{2}", File.FileRefGuid, File.Reference.GetFileName(), ProjectFileGenerator.NewLine));
				}

				if (!bFilesOnly)
				{
					Content.Append("\t\t\t);" + ProjectFileGenerator.NewLine);
					Content.Append("\t\t\tname = \"" + Group.GroupName + "\";" + ProjectFileGenerator.NewLine);
					Content.Append("\t\t\tpath = \"" + Group.GroupPath + "\";" + ProjectFileGenerator.NewLine);
					Content.Append("\t\t\tsourceTree = \"<group>\";" + ProjectFileGenerator.NewLine);
					Content.Append("\t\t};" + ProjectFileGenerator.NewLine);

					foreach (XcodeFileGroup ChildGroup in Group.Children.Values)
					{
						AppendGroup(ChildGroup, Content, bFilesOnly: false);
					}
				}
			}
		}

		private void AppendBuildFileSection(StringBuilder Content, StringBuilder SectionContent)
		{
			Content.Append("/* Begin PBXBuildFile section */" + ProjectFileGenerator.NewLine);
			Content.Append(SectionContent);
			Content.Append("/* End PBXBuildFile section */" + ProjectFileGenerator.NewLine + ProjectFileGenerator.NewLine);
		}

		private void AppendFileReferenceSection(StringBuilder Content, StringBuilder SectionContent)
		{
			Content.Append("/* Begin PBXFileReference section */" + ProjectFileGenerator.NewLine);
			Content.Append(SectionContent);
			Content.Append("/* End PBXFileReference section */" + ProjectFileGenerator.NewLine + ProjectFileGenerator.NewLine);
		}

		private void AppendSourcesBuildPhaseSection(StringBuilder Content, StringBuilder SectionContent, string SourcesBuildPhaseGuid)
		{
			Content.Append("/* Begin PBXSourcesBuildPhase section */" + ProjectFileGenerator.NewLine);
			Content.Append(string.Format("\t\t{0} = {{{1}", SourcesBuildPhaseGuid, ProjectFileGenerator.NewLine));
			Content.Append("\t\t\tisa = PBXSourcesBuildPhase;" + ProjectFileGenerator.NewLine);
			Content.Append("\t\t\tbuildActionMask = 2147483647;" + ProjectFileGenerator.NewLine);
			Content.Append("\t\t\tfiles = (" + ProjectFileGenerator.NewLine);
			Content.Append(SectionContent);
			Content.Append("\t\t\t);" + ProjectFileGenerator.NewLine);
			Content.Append("\t\t\trunOnlyForDeploymentPostprocessing = 0;" + ProjectFileGenerator.NewLine);
			Content.Append("\t\t};" + ProjectFileGenerator.NewLine);
			Content.Append("/* End PBXSourcesBuildPhase section */" + ProjectFileGenerator.NewLine + ProjectFileGenerator.NewLine);
		}

		private void AppendGroupSection(StringBuilder Content, string MainGroupGuid, string ProductRefGroupGuid, string TargetAppGuid, string TargetName)
		{
			Content.Append("/* Begin PBXGroup section */" + ProjectFileGenerator.NewLine);

			// Main group
			Content.Append(string.Format("\t\t{0} = {{{1}", MainGroupGuid, ProjectFileGenerator.NewLine));
			Content.Append("\t\t\tisa = PBXGroup;" + ProjectFileGenerator.NewLine);
			Content.Append("\t\t\tchildren = (" + ProjectFileGenerator.NewLine);

			foreach (XcodeFileGroup Group in Groups.Values)
			{
				if (!string.IsNullOrEmpty(Group.GroupName))
				{
					Content.Append(string.Format("\t\t\t\t{0} /* {1} */,{2}", Group.GroupGuid, Group.GroupName, ProjectFileGenerator.NewLine));
				}
			}

			if (Groups.ContainsKey(""))
			{
				AppendGroup(Groups[""], Content, bFilesOnly: true);
			}

			Content.Append(string.Format("\t\t\t\t{0} /* Products */,{1}", ProductRefGroupGuid, ProjectFileGenerator.NewLine));
			Content.Append("\t\t\t);" + ProjectFileGenerator.NewLine);
			Content.Append("\t\t\tsourceTree = \"<group>\";" + ProjectFileGenerator.NewLine);
			Content.Append("\t\t};" + ProjectFileGenerator.NewLine);

			// Sources groups
			foreach (XcodeFileGroup Group in Groups.Values)
			{
				if (Group.GroupName != "")
				{
					AppendGroup(Group, Content, bFilesOnly: false);
				}
			}

			// Products group
			Content.Append(string.Format("\t\t{0} /* Products */ = {{{1}", ProductRefGroupGuid, ProjectFileGenerator.NewLine));
			Content.Append("\t\t\tisa = PBXGroup;" + ProjectFileGenerator.NewLine);
			Content.Append("\t\t\tchildren = (" + ProjectFileGenerator.NewLine);
			Content.Append(string.Format("\t\t\t\t{0} /* {1} */,{2}", TargetAppGuid, TargetName, ProjectFileGenerator.NewLine));
			Content.Append("\t\t\t);" + ProjectFileGenerator.NewLine);
			Content.Append("\t\t\tname = Products;" + ProjectFileGenerator.NewLine);
			Content.Append("\t\t\tsourceTree = \"<group>\";" + ProjectFileGenerator.NewLine);
			Content.Append("\t\t};" + ProjectFileGenerator.NewLine);

			Content.Append("/* End PBXGroup section */" + ProjectFileGenerator.NewLine + ProjectFileGenerator.NewLine);
		}

		private void AppendLegacyTargetSection(StringBuilder Content, string TargetName, string TargetGuid, string TargetBuildConfigGuid, FileReference UProjectPath)
		{
			string UE4Dir = ConvertPath(Path.GetFullPath(Directory.GetCurrentDirectory() + "../../.."));
			string BuildToolPath = UE4Dir + "/Engine/Build/BatchFiles/Mac/" + (XcodeProjectFileGenerator.bGeneratingRocketProjectFiles ? "Rocket" : "") + "Build.sh";

			Content.Append("/* Begin PBXLegacyTarget section */" + ProjectFileGenerator.NewLine);

			Content.Append("\t\t" + TargetGuid + " /* " + TargetName + " */ = {" + ProjectFileGenerator.NewLine);
			Content.Append("\t\t\tisa = PBXLegacyTarget;" + ProjectFileGenerator.NewLine);
			Content.Append("\t\t\tbuildArgumentsString = \"$(ACTION) $(UE_BUILD_TARGET_NAME) $(PLATFORM_NAME) $(UE_BUILD_TARGET_CONFIG)" + (UProjectPath == null ? "" : " \\\"" + UProjectPath.FullName + "\\\"") + "\";" + ProjectFileGenerator.NewLine);
			Content.Append("\t\t\tbuildConfigurationList = "  + TargetBuildConfigGuid + " /* Build configuration list for PBXLegacyTarget \"" + TargetName + "\" */;" + ProjectFileGenerator.NewLine);
			Content.Append("\t\t\tbuildPhases = (" + ProjectFileGenerator.NewLine);
			Content.Append("\t\t\t);" + ProjectFileGenerator.NewLine);
			Content.Append("\t\t\tbuildToolPath = \"" + BuildToolPath + "\";" + ProjectFileGenerator.NewLine);
			Content.Append("\t\t\tbuildWorkingDirectory = \"" + UE4Dir + "\";" + ProjectFileGenerator.NewLine);
			Content.Append("\t\t\tdependencies = (" + ProjectFileGenerator.NewLine);
			Content.Append("\t\t\t);" + ProjectFileGenerator.NewLine);
			Content.Append("\t\t\tname = \"" + TargetName + "\";" + ProjectFileGenerator.NewLine);
			Content.Append("\t\t\tpassBuildSettingsInEnvironment = 1;" + ProjectFileGenerator.NewLine);
			Content.Append("\t\t\tproductName = \"" + TargetName + "\";" + ProjectFileGenerator.NewLine);
			Content.Append("\t\t};" + ProjectFileGenerator.NewLine);

			Content.Append("/* End PBXLegacyTarget section */" + ProjectFileGenerator.NewLine + ProjectFileGenerator.NewLine);
		}

		private void AppendRunTargetSection(StringBuilder Content, string TargetName, string TargetGuid, string TargetBuildConfigGuid, string TargetDependencyGuid, string TargetAppGuid)
		{
			Content.Append("/* Begin PBXNativeTarget section */" + ProjectFileGenerator.NewLine);

			Content.Append("\t\t" + TargetGuid + " /* " + TargetName + " */ = {" + ProjectFileGenerator.NewLine);
			Content.Append("\t\t\tisa = PBXNativeTarget;" + ProjectFileGenerator.NewLine);
			Content.Append("\t\t\tbuildConfigurationList = "  + TargetBuildConfigGuid + " /* Build configuration list for PBXNativeTarget \"" + TargetName + "\" */;" + ProjectFileGenerator.NewLine);
			Content.Append("\t\t\tbuildPhases = (" + ProjectFileGenerator.NewLine);
			Content.Append("\t\t\t);" + ProjectFileGenerator.NewLine);
			Content.Append("\t\t\tdependencies = (" + ProjectFileGenerator.NewLine);
			if (!XcodeProjectFileGenerator.bGeneratingRunIOSProject && !XcodeProjectFileGenerator.bGeneratingRunTVOSProject)
			{
				Content.Append("\t\t\t\t" + TargetDependencyGuid + " /* PBXTargetDependency */," + ProjectFileGenerator.NewLine);
			}
			Content.Append("\t\t\t);" + ProjectFileGenerator.NewLine);
			Content.Append("\t\t\tname = \"" + TargetName + "\";" + ProjectFileGenerator.NewLine);
			Content.Append("\t\t\tpassBuildSettingsInEnvironment = 1;" + ProjectFileGenerator.NewLine);
			Content.Append("\t\t\tproductName = \"" + TargetName + "\";" + ProjectFileGenerator.NewLine);
			Content.Append("\t\t\tproductReference = \"" + TargetAppGuid + "\";" + ProjectFileGenerator.NewLine);
			Content.Append("\t\t\tproductType = \"com.apple.product-type.application\";" + ProjectFileGenerator.NewLine);
			Content.Append("\t\t};" + ProjectFileGenerator.NewLine);

			Content.Append("/* End PBXNativeTarget section */" + ProjectFileGenerator.NewLine + ProjectFileGenerator.NewLine);
		}

		private void AppendIndexTargetSection(StringBuilder Content, string TargetName, string TargetGuid, string TargetBuildConfigGuid, string SourcesBuildPhaseGuid)
		{
			Content.Append("/* Begin PBXNativeTarget section */" + ProjectFileGenerator.NewLine);

			Content.Append("\t\t" + TargetGuid + " /* " + TargetName + " */ = {" + ProjectFileGenerator.NewLine);
			Content.Append("\t\t\tisa = PBXNativeTarget;" + ProjectFileGenerator.NewLine);
			Content.Append("\t\t\tbuildConfigurationList = "  + TargetBuildConfigGuid + " /* Build configuration list for PBXNativeTarget \"" + TargetName + "\" */;" + ProjectFileGenerator.NewLine);
			Content.Append("\t\t\tbuildPhases = (" + ProjectFileGenerator.NewLine);
			Content.Append("\t\t\t\t" + SourcesBuildPhaseGuid + " /* Sources */," + ProjectFileGenerator.NewLine);
			Content.Append("\t\t\t);" + ProjectFileGenerator.NewLine);
			Content.Append("\t\t\tdependencies = (" + ProjectFileGenerator.NewLine);
			Content.Append("\t\t\t);" + ProjectFileGenerator.NewLine);
			Content.Append("\t\t\tname = \"" + TargetName + "\";" + ProjectFileGenerator.NewLine);
			Content.Append("\t\t\tpassBuildSettingsInEnvironment = 1;" + ProjectFileGenerator.NewLine);
			Content.Append("\t\t\tproductName = \"" + TargetName + "\";" + ProjectFileGenerator.NewLine);
			Content.Append("\t\t\tproductType = \"com.apple.product-type.library.static\";" + ProjectFileGenerator.NewLine);
			Content.Append("\t\t};" + ProjectFileGenerator.NewLine);

			Content.Append("/* End PBXNativeTarget section */" + ProjectFileGenerator.NewLine + ProjectFileGenerator.NewLine);
		}

		private void AppendProjectSection(StringBuilder Content, string TargetName, string TargetGuid, string BuildTargetName, string BuildTargetGuid, string IndexTargetName, string IndexTargetGuid, string MainGroupGuid, string ProductRefGroupGuid, string ProjectGuid, string ProjectBuildConfigGuid)
		{
			Content.Append("/* Begin PBXProject section */" + ProjectFileGenerator.NewLine);

			Content.Append("\t\t" + ProjectGuid + " /* Project object */ = {" + ProjectFileGenerator.NewLine);
			Content.Append("\t\t\tisa = PBXProject;" + ProjectFileGenerator.NewLine);
			Content.Append("\t\t\tattributes = {" + ProjectFileGenerator.NewLine);
			Content.Append("\t\t\t\tLastUpgradeCheck = 0700;" + ProjectFileGenerator.NewLine);
			Content.Append("\t\t\t\tORGANIZATIONNAME = \"Epic Games, Inc.\";" + ProjectFileGenerator.NewLine);
			Content.Append("\t\t\t};" + ProjectFileGenerator.NewLine);
			Content.Append("\t\t\tbuildConfigurationList = " + ProjectBuildConfigGuid + " /* Build configuration list for PBXProject \"" + TargetName + "\" */;" + ProjectFileGenerator.NewLine);
			Content.Append("\t\t\tcompatibilityVersion = \"Xcode 3.2\";" + ProjectFileGenerator.NewLine);
			Content.Append("\t\t\tdevelopmentRegion = English;" + ProjectFileGenerator.NewLine);
			Content.Append("\t\t\thasScannedForEncodings = 0;" + ProjectFileGenerator.NewLine);
			Content.Append("\t\t\tknownRegions = (" + ProjectFileGenerator.NewLine);
			Content.Append("\t\t\t\ten" + ProjectFileGenerator.NewLine);
			Content.Append("\t\t\t);" + ProjectFileGenerator.NewLine);
			Content.Append("\t\t\tmainGroup = " + MainGroupGuid + ";" + ProjectFileGenerator.NewLine);
			Content.Append("\t\t\tproductRefGroup = " + ProductRefGroupGuid + ";" + ProjectFileGenerator.NewLine);
			Content.Append("\t\t\tprojectDirPath = \"\";" + ProjectFileGenerator.NewLine);
			Content.Append("\t\t\tprojectRoot = \"\";" + ProjectFileGenerator.NewLine);
			Content.Append("\t\t\ttargets = (" + ProjectFileGenerator.NewLine);
			Content.Append("\t\t\t" + TargetGuid + " /* " + TargetName + " */," + ProjectFileGenerator.NewLine);
			Content.Append("\t\t\t" + BuildTargetGuid + " /* " + BuildTargetName + " */," + ProjectFileGenerator.NewLine);
			Content.Append("\t\t\t" + IndexTargetGuid + " /* " + IndexTargetName + " */," + ProjectFileGenerator.NewLine);
			Content.Append("\t\t\t);" + ProjectFileGenerator.NewLine);
			Content.Append("\t\t};" + ProjectFileGenerator.NewLine);

			Content.Append("/* End PBXProject section */" + ProjectFileGenerator.NewLine + ProjectFileGenerator.NewLine);
		}

		private void AppendContainerItemProxySection(StringBuilder Content, string TargetName, string TargetGuid, string TargetProxyGuid, string ProjectGuid)
		{
			Content.Append("/* Begin PBXContainerItemProxy section */" + ProjectFileGenerator.NewLine);
			Content.Append("\t\t" + TargetProxyGuid + " /* PBXContainerItemProxy */ = {" + ProjectFileGenerator.NewLine);
			Content.Append("\t\t\tisa = PBXContainerItemProxy;" + ProjectFileGenerator.NewLine);
			Content.Append("\t\t\tcontainerPortal = " + ProjectGuid + " /* Project object */;" + ProjectFileGenerator.NewLine);
			Content.Append("\t\t\tproxyType = 1;" + ProjectFileGenerator.NewLine);
			Content.Append("\t\t\tremoteGlobalIDString = " + TargetGuid + ";" + ProjectFileGenerator.NewLine);
			Content.Append("\t\t\tremoteInfo = \"" + TargetName + "\";" + ProjectFileGenerator.NewLine);
			Content.Append("\t\t};" + ProjectFileGenerator.NewLine);
			Content.Append("/* End PBXContainerItemProxy section */" + ProjectFileGenerator.NewLine + ProjectFileGenerator.NewLine);
		}

		private void AppendTargetDependencySection(StringBuilder Content, string TargetName, string TargetGuid, string TargetDependencyGuid, string TargetProxyGuid)
		{
			Content.Append("/* Begin PBXTargetDependency section */" + ProjectFileGenerator.NewLine);
			Content.Append("\t\t" + TargetDependencyGuid + " /* PBXTargetDependency */ = {" + ProjectFileGenerator.NewLine);
			Content.Append("\t\t\tisa = PBXTargetDependency;" + ProjectFileGenerator.NewLine);
			Content.Append("\t\t\ttarget = " + TargetGuid + " /* " + TargetName + " */;" + ProjectFileGenerator.NewLine);
			Content.Append("\t\t\ttargetProxy = " + TargetProxyGuid + " /* PBXContainerItemProxy */;" + ProjectFileGenerator.NewLine);
			Content.Append("\t\t};" + ProjectFileGenerator.NewLine);
			Content.Append("/* End PBXTargetDependency section */" + ProjectFileGenerator.NewLine + ProjectFileGenerator.NewLine);
		}

		private void AppendProjectBuildConfiguration(StringBuilder Content, string ConfigName, string ConfigGuid)
		{
			Content.Append("\t\t" + ConfigGuid + " /* \"" + ConfigName + "\" */ = {" + ProjectFileGenerator.NewLine);
			Content.Append("\t\t\tisa = XCBuildConfiguration;" + ProjectFileGenerator.NewLine);
			Content.Append("\t\t\tbuildSettings = {" + ProjectFileGenerator.NewLine);

			Content.Append("\t\t\t\tGCC_PREPROCESSOR_DEFINITIONS = (" + ProjectFileGenerator.NewLine);
			foreach (var Definition in IntelliSensePreprocessorDefinitions)
			{
				Content.Append("\t\t\t\t\t\"" + Definition.Replace("\"", "") + "\"," + ProjectFileGenerator.NewLine);
			}
			Content.Append("\t\t\t\t\t\"MONOLITHIC_BUILD=1\"," + ProjectFileGenerator.NewLine);
			Content.Append("\t\t\t\t);" + ProjectFileGenerator.NewLine);

			Content.Append("\t\t\t\tHEADER_SEARCH_PATHS = (" + ProjectFileGenerator.NewLine);
			foreach (var Path in IntelliSenseSystemIncludeSearchPaths)
			{
				Content.Append("\t\t\t\t\t\"" + Path + "\"," + ProjectFileGenerator.NewLine);
			}
			Content.Append("\t\t\t\t);" + ProjectFileGenerator.NewLine);

			Content.Append("\t\t\t\tUSER_HEADER_SEARCH_PATHS = (" + ProjectFileGenerator.NewLine);
			foreach (var Path in IntelliSenseIncludeSearchPaths)
			{
				Content.Append("\t\t\t\t\t\"" + Path + "\"," + ProjectFileGenerator.NewLine);
			}
			Content.Append("\t\t\t\t);" + ProjectFileGenerator.NewLine);

			if (ConfigName == "Debug")
			{
				Content.Append("\t\t\t\tONLY_ACTIVE_ARCH = YES;" + ProjectFileGenerator.NewLine);
			}
			Content.Append("\t\t\t\tALWAYS_SEARCH_USER_PATHS = NO;" + ProjectFileGenerator.NewLine);
			Content.Append("\t\t\t\tCLANG_CXX_LANGUAGE_STANDARD = \"c++0x\";" + ProjectFileGenerator.NewLine);
			Content.Append("\t\t\t\tGCC_ENABLE_CPP_RTTI = NO;" + ProjectFileGenerator.NewLine);
			Content.Append("\t\t\t\tGCC_WARN_CHECK_SWITCH_STATEMENTS = NO;" + ProjectFileGenerator.NewLine);
			Content.Append("\t\t\t\tUSE_HEADERMAP = NO;" + ProjectFileGenerator.NewLine);
			Content.Append("\t\t\t};" + ProjectFileGenerator.NewLine);
			Content.Append("\t\t\tname = \"" + ConfigName + "\";" + ProjectFileGenerator.NewLine);
			Content.Append("\t\t};" + ProjectFileGenerator.NewLine);
		}

		private void AppendNativeTargetBuildConfiguration(StringBuilder Content, XcodeBuildConfig Config, string ConfigGuid, bool bIsAGame, FileReference ProjectFile)
		{
			bool bMacOnly = true;
			if (Config.ProjectTarget.TargetRules != null && XcodeProjectFileGenerator.ProjectFilePlatform.HasFlag(XcodeProjectFileGenerator.XcodeProjectFilePlatform.iOS))
			{
				var SupportedPlatforms = new List<UnrealTargetPlatform>();
				Config.ProjectTarget.TargetRules.GetSupportedPlatforms(ref SupportedPlatforms);
				if (SupportedPlatforms.Contains(UnrealTargetPlatform.IOS))
				{
					bMacOnly = false;
				}
			}

			Content.Append("\t\t" + ConfigGuid + " /* \"" + Config.DisplayName + "\" */ = {" + ProjectFileGenerator.NewLine);
			Content.Append("\t\t\tisa = XCBuildConfiguration;" + ProjectFileGenerator.NewLine);
			Content.Append("\t\t\tbuildSettings = {" + ProjectFileGenerator.NewLine);

			MacPlatform MacBuildPlat = UEBuildPlatform.GetBuildPlatform(UnrealTargetPlatform.Mac) as MacPlatform;
			MacPlatformContext PlatformContextMac = (MacPlatformContext)MacBuildPlat.CreateContext(ProjectFile);
			PlatformContextMac.SetUpProjectEnvironment();

			string UE4Dir = ConvertPath(Path.GetFullPath(Directory.GetCurrentDirectory() + "../../.."));
			string MacExecutableDir = ConvertPath(Config.MacExecutablePath.Directory.FullName);
			string MacExecutableFileName = Config.MacExecutablePath.GetFileName();

			if (bMacOnly)
			{
				Content.Append("\t\t\t\tVALID_ARCHS = \"x86_64\";" + ProjectFileGenerator.NewLine);
				Content.Append("\t\t\t\tSUPPORTED_PLATFORMS = \"macosx\";" + ProjectFileGenerator.NewLine);
				Content.Append("\t\t\t\tPRODUCT_NAME = \"" + MacExecutableFileName + "\";" + ProjectFileGenerator.NewLine);
				Content.Append("\t\t\t\tCONFIGURATION_BUILD_DIR = \"" + MacExecutableDir + "\";" + ProjectFileGenerator.NewLine);
			}
			else
			{
				string IOSRunTimeVersion = null;
				string IOSRunTimeDevices = null;
				string TVOSRunTimeVersion = null;
				string TVOSRunTimeDevices = null;
				string ValidArchs = "x86_64";
				string SupportedPlatforms = "macosx";

				if (UnrealBuildTool.IsValidPlatform(UnrealTargetPlatform.IOS))
				{
					IOSPlatform IOSBuildPlat = UEBuildPlatform.GetBuildPlatform(UnrealTargetPlatform.IOS) as IOSPlatform;
					IOSPlatformContext PlatformContextIOS = (IOSPlatformContext)IOSBuildPlat.CreateContext(ProjectFile);
					PlatformContextIOS.SetUpProjectEnvironment();
					IOSRunTimeVersion = PlatformContextIOS.GetRunTimeVersion();
					IOSRunTimeDevices = PlatformContextIOS.GetRunTimeDevices();
					ValidArchs += " arm64 armv7 armv7s";
					SupportedPlatforms += " iphoneos";
				}

				if (UnrealBuildTool.IsValidPlatform(UnrealTargetPlatform.TVOS))
				{
					TVOSPlatform TVOSBuildPlat = UEBuildPlatform.GetBuildPlatform(UnrealTargetPlatform.TVOS) as TVOSPlatform;
					TVOSPlatformContext PlatformContextTVOS = (TVOSPlatformContext)TVOSBuildPlat.CreateContext(ProjectFile);
					PlatformContextTVOS.SetUpProjectEnvironment();
					TVOSRunTimeVersion = PlatformContextTVOS.GetRunTimeVersion();
					TVOSRunTimeDevices = PlatformContextTVOS.GetRunTimeDevices();
					if (ValidArchs == "x86_64")
					{
						ValidArchs += " arm64 armv7 armv7s";
					}
					SupportedPlatforms += " appletvos";
				}

				Content.Append("\t\t\t\tVALID_ARCHS = \"" + ValidArchs + "\";" + ProjectFileGenerator.NewLine);
				Content.Append("\t\t\t\tSUPPORTED_PLATFORMS = \"" + SupportedPlatforms + "\";" + ProjectFileGenerator.NewLine);
				Content.Append("\t\t\t\t\"PRODUCT_NAME[sdk=macosx*]\" = \"" + MacExecutableFileName + "\";" + ProjectFileGenerator.NewLine);
				if (IOSRunTimeVersion != null)
				{
					Content.Append("\t\t\t\tIPHONEOS_DEPLOYMENT_TARGET = " + IOSRunTimeVersion + ";" + ProjectFileGenerator.NewLine);
					Content.Append("\t\t\t\t\"PRODUCT_NAME[sdk=iphoneos*]\" = \"" + Config.BuildTarget + "\";" + ProjectFileGenerator.NewLine); // @todo: change to Path.GetFileName(Config.IOSExecutablePath) when we stop using payload
					Content.Append("\t\t\t\t\"TARGETED_DEVICE_FAMILY[sdk=iphoneos*]\" = \"" + IOSRunTimeDevices + "\";" + ProjectFileGenerator.NewLine);
					Content.Append("\t\t\t\t\"CODE_SIGN_IDENTITY[sdk=iphoneos*]\" = \"iPhone Developer\";" + ProjectFileGenerator.NewLine);
					Content.Append("\t\t\t\t\"SDKROOT[sdk=iphoneos]\" = iphoneos;" + ProjectFileGenerator.NewLine);
					Content.Append("\t\t\t\t\"PROVISIONING_PROFILE[sdk=iphoneos*]\" = \"\";" + ProjectFileGenerator.NewLine);
				}
				if (TVOSRunTimeVersion != null)
				{
					Content.Append("\t\t\t\tTVOS_DEPLOYMENT_TARGET = " + TVOSRunTimeVersion + ";" + ProjectFileGenerator.NewLine);
					Content.Append("\t\t\t\t\"PRODUCT_NAME[sdk=appletvos*]\" = \"" + Config.BuildTarget + "\";" + ProjectFileGenerator.NewLine); // @todo: change to Path.GetFileName(Config.TVOSExecutablePath) when we stop using payload
					Content.Append("\t\t\t\t\"TARGETED_DEVICE_FAMILY[sdk=appletvos*]\" = \"" + TVOSRunTimeDevices + "\";" + ProjectFileGenerator.NewLine);
					Content.Append("\t\t\t\t\"CODE_SIGN_IDENTITY[sdk=appletvos*]\" = \"iPhone Developer\";" + ProjectFileGenerator.NewLine);
					Content.Append("\t\t\t\t\"SDKROOT[sdk=appletvos]\" = appletvos;" + ProjectFileGenerator.NewLine);
					Content.Append("\t\t\t\t\"PROVISIONING_PROFILE[sdk=appletvos*]\" = \"\";" + ProjectFileGenerator.NewLine);
				}
				Content.Append("\t\t\t\t\"CONFIGURATION_BUILD_DIR[sdk=macosx*]\" = \"" + MacExecutableDir + "\";" + ProjectFileGenerator.NewLine);
				Content.Append("\t\t\t\t\"SDKROOT[sdk=macosx]\" = macosx;" + ProjectFileGenerator.NewLine);
				Content.Append("\t\t\t\tINFOPLIST_OUTPUT_FORMAT = xml;" + ProjectFileGenerator.NewLine);

				bool bIsUE4Game = Config.BuildTarget.Equals("UE4Game", StringComparison.InvariantCultureIgnoreCase);
				bool bIsUE4Client = Config.BuildTarget.Equals("UE4Client", StringComparison.InvariantCultureIgnoreCase);

				DirectoryReference GameDir = ProjectFile != null ? ProjectFile.Directory : null;
				string GamePath = GameDir != null ? ConvertPath(GameDir.FullName) : null;

				string IOSInfoPlistPath = null;
				string TVOSInfoPlistPath = null;
				string MacInfoPlistPath = null;
				if (bIsUE4Game)
				{
					IOSInfoPlistPath = UE4Dir + "/Engine/Intermediate/IOS/" + Config.BuildTarget + "-Info.plist";
					TVOSInfoPlistPath = UE4Dir + "/Engine/Intermediate/TVOS/" + Config.BuildTarget + "-Info.plist";
					MacInfoPlistPath = UE4Dir + "/Engine/Intermediate/Mac/" + MacExecutableFileName + "-Info.plist";
					if (IOSRunTimeVersion != null)
					{
						Content.Append("\t\t\t\t\"CONFIGURATION_BUILD_DIR[sdk=iphoneos*]\" = \"" + UE4Dir + "/Engine/Binaries/IOS/Payload\";" + ProjectFileGenerator.NewLine);
					}
					if (TVOSRunTimeVersion != null)
					{
						Content.Append("\t\t\t\t\"CONFIGURATION_BUILD_DIR[sdk=appletvos*]\" = \"" + UE4Dir + "/Engine/Binaries/TVOS/Payload\";" + ProjectFileGenerator.NewLine);
					}
				}
				else if (bIsUE4Client)
				{
					IOSInfoPlistPath = UE4Dir + "/Engine/Intermediate/IOS/UE4Game-Info.plist";
					TVOSInfoPlistPath = UE4Dir + "/Engine/Intermediate/TVOS/UE4Game-Info.plist";
					MacInfoPlistPath = UE4Dir + "/Engine/Intermediate/Mac/" + MacExecutableFileName + "-Info.plist";
					if (IOSRunTimeVersion != null)
					{
						Content.Append("\t\t\t\t\"CONFIGURATION_BUILD_DIR[sdk=iphoneos*]\" = \"" + UE4Dir + "/Engine/Binaries/IOS/Payload\";" + ProjectFileGenerator.NewLine);
					}
					if (TVOSRunTimeVersion != null)
					{
						Content.Append("\t\t\t\t\"CONFIGURATION_BUILD_DIR[sdk=appletvos*]\" = \"" + UE4Dir + "/Engine/Binaries/TVOS/Payload\";" + ProjectFileGenerator.NewLine);
					}
				}
				else if (bIsAGame)
				{
					IOSInfoPlistPath = GamePath + "/Intermediate/IOS/" + Config.BuildTarget + "-Info.plist";
					TVOSInfoPlistPath = GamePath + "/Intermediate/TVOS/" + Config.BuildTarget + "-Info.plist";
					MacInfoPlistPath = GamePath + "/Intermediate/Mac/" + MacExecutableFileName + "-Info.plist";
					if (IOSRunTimeVersion != null)
					{
						Content.Append("\t\t\t\t\"CONFIGURATION_BUILD_DIR[sdk=iphoneos*]\" = \"" + GamePath + "/Binaries/IOS/Payload\";" + ProjectFileGenerator.NewLine);
					}
					if (TVOSRunTimeVersion != null)
					{
						Content.Append("\t\t\t\t\"CONFIGURATION_BUILD_DIR[sdk=appletvos*]\" = \"" + GamePath + "/Binaries/TVOS/Payload\";" + ProjectFileGenerator.NewLine);
					}
				}
				else
				{
					if (GamePath == null)
					{
						IOSInfoPlistPath = UE4Dir + "/Engine/Intermediate/IOS/" + Config.BuildTarget + "-Info.plist";
						TVOSInfoPlistPath = UE4Dir + "/Engine/Intermediate/TVOS/" + Config.BuildTarget + "-Info.plist";
						MacInfoPlistPath = UE4Dir + "/Engine/Intermediate/Mac/" + MacExecutableFileName + "-Info.plist";
					}
					else
					{
						IOSInfoPlistPath = GamePath + "/Intermediate/IOS/" + Config.BuildTarget + "-Info.plist";
						TVOSInfoPlistPath = GamePath + "/Intermediate/TVOS/" + Config.BuildTarget + "-Info.plist";
						MacInfoPlistPath = GamePath + "/Intermediate/Mac/" + MacExecutableFileName + "-Info.plist";
					}
					if (IOSRunTimeVersion != null)
					{
						Content.Append("\t\t\t\t\"CONFIGURATION_BUILD_DIR[sdk=iphoneos*]\" = \"" + UE4Dir + "/Engine/Binaries/IOS/Payload\";" + ProjectFileGenerator.NewLine);
					}
					if (TVOSRunTimeVersion != null)
					{
						Content.Append("\t\t\t\t\"CONFIGURATION_BUILD_DIR[sdk=appletvos*]\" = \"" + UE4Dir + "/Engine/Binaries/TVOS/Payload\";" + ProjectFileGenerator.NewLine);
					}
				}

				if (XcodeProjectFileGenerator.bGeneratingRunIOSProject)
				{
					Content.Append("\t\t\t\tINFOPLIST_FILE = \"" + IOSInfoPlistPath + "\";" + ProjectFileGenerator.NewLine);
				}
				else if (XcodeProjectFileGenerator.bGeneratingRunTVOSProject)
				{
					Content.Append("\t\t\t\tINFOPLIST_FILE = \"" + TVOSInfoPlistPath + "\";" + ProjectFileGenerator.NewLine);
				}
				else
				{
					Content.Append("\t\t\t\t\"INFOPLIST_FILE[sdk=macosx*]\" = \"" + MacInfoPlistPath + "\";" + ProjectFileGenerator.NewLine);
					if (IOSRunTimeVersion != null)
					{
						Content.Append("\t\t\t\t\"INFOPLIST_FILE[sdk=iphoneos*]\" = \"" + IOSInfoPlistPath + "\";" + ProjectFileGenerator.NewLine);
					}
					if (TVOSRunTimeVersion != null)
					{
						Content.Append("\t\t\t\t\"INFOPLIST_FILE[sdk=appletvos*]\" = \"" + TVOSInfoPlistPath + "\";" + ProjectFileGenerator.NewLine);
					}
				}

				// Prepare a temp Info.plist file so Xcode has some basic info about the target immediately after opening the project.
				// This is needed for the target to pass the settings validation before code signing. UBT will overwrite this plist file later, with proper contents.
				if (BuildHostPlatform.Current.Platform == UnrealTargetPlatform.Mac)
				{
					bool bCreateMacInfoPlist = !File.Exists(MacInfoPlistPath);
					bool bCreateIOSInfoPlist = !File.Exists(IOSInfoPlistPath) && IOSRunTimeVersion != null;
					bool bCreateTVOSInfoPlist = !File.Exists(TVOSInfoPlistPath) && TVOSRunTimeVersion != null;
					if (bCreateMacInfoPlist || bCreateIOSInfoPlist || bCreateTVOSInfoPlist)
					{
						DirectoryReference ProjectPath = GameDir;
						DirectoryReference EngineDir = DirectoryReference.Combine(new DirectoryReference(UE4Dir), "Engine");
						string GameName = Config.BuildTarget;
						if (ProjectPath == null)
						{
							ProjectPath = EngineDir;
						}
						if (bIsUE4Game)
						{
							ProjectPath = EngineDir;
							GameName = "UE4Game";
						}

						if (bCreateMacInfoPlist)
						{
							Directory.CreateDirectory(Path.GetDirectoryName(MacInfoPlistPath));
							UEDeployMac.GeneratePList(ProjectPath.FullName, bIsUE4Game, GameName, Config.BuildTarget, EngineDir.FullName, MacExecutableFileName);
						}
						if (bCreateIOSInfoPlist)
						{
							Directory.CreateDirectory(Path.GetDirectoryName(IOSInfoPlistPath));
							UEDeployIOS.GenerateIOSPList(ProjectPath.FullName, bIsUE4Game, GameName, Config.BuildTarget, EngineDir.FullName, ProjectPath + "/Binaries/IOS/Payload");
						}
						if (bCreateTVOSInfoPlist)
						{
							Directory.CreateDirectory(Path.GetDirectoryName(TVOSInfoPlistPath));
							UEDeployTVOS.GenerateTVOSPList(ProjectPath.FullName, bIsUE4Game, GameName, Config.BuildTarget, EngineDir.FullName, ProjectPath + "/Binaries/TVOS/Payload");
						}
					}
				}
			}
			Content.Append("\t\t\t\tMACOSX_DEPLOYMENT_TARGET = " + MacToolChain.MacOSVersion + ";" + ProjectFileGenerator.NewLine);
			Content.Append("\t\t\t\tSDKROOT = macosx;" + ProjectFileGenerator.NewLine);
			Content.Append("\t\t\t\tGCC_PRECOMPILE_PREFIX_HEADER = YES;" + ProjectFileGenerator.NewLine);
			Content.Append("\t\t\t\tGCC_PREFIX_HEADER = \"" + UE4Dir + "/Engine/Source/Editor/UnrealEd/Public/UnrealEd.h\";" + ProjectFileGenerator.NewLine);
			Content.Append("\t\t\t};" + ProjectFileGenerator.NewLine);
			Content.Append("\t\t\tname = \"" + Config.DisplayName + "\";" + ProjectFileGenerator.NewLine);
			Content.Append("\t\t};" + ProjectFileGenerator.NewLine);
		}

		private void AppendLegacyTargetBuildConfiguration(StringBuilder Content, XcodeBuildConfig Config, string ConfigGuid)
		{
			bool bMacOnly = true;
			if (Config.ProjectTarget.TargetRules != null && XcodeProjectFileGenerator.ProjectFilePlatform.HasFlag(XcodeProjectFileGenerator.XcodeProjectFilePlatform.iOS))
			{
				var SupportedPlatforms = new List<UnrealTargetPlatform>();
				Config.ProjectTarget.TargetRules.GetSupportedPlatforms(ref SupportedPlatforms);
				if (SupportedPlatforms.Contains(UnrealTargetPlatform.IOS))
				{
					bMacOnly = false;
				}
			}

			Content.Append("\t\t" + ConfigGuid + " /* \"" + Config.DisplayName + "\" */ = {" + ProjectFileGenerator.NewLine);
			Content.Append("\t\t\tisa = XCBuildConfiguration;" + ProjectFileGenerator.NewLine);
			Content.Append("\t\t\tbuildSettings = {" + ProjectFileGenerator.NewLine);
			if (bMacOnly)
			{
				Content.Append("\t\t\t\tVALID_ARCHS = \"x86_64\";" + ProjectFileGenerator.NewLine);
				Content.Append("\t\t\t\tSUPPORTED_PLATFORMS = \"macosx\";" + ProjectFileGenerator.NewLine);
			}
			else
			{
				string ValidArchs = "x86_64";
				string SupportedPlatforms = "macosx";
				if (UnrealBuildTool.IsValidPlatform(UnrealTargetPlatform.IOS))
				{
					ValidArchs += " arm64 armv7 armv7s";
					SupportedPlatforms += " iphoneos";
				}
				if (UnrealBuildTool.IsValidPlatform(UnrealTargetPlatform.TVOS))
				{
					if (ValidArchs == "x86_64")
					{
						ValidArchs += " arm64 armv7 armv7s";
					}
					SupportedPlatforms += " appletvos";
				}
				Content.Append("\t\t\t\tVALID_ARCHS = \"" + ValidArchs + "\";" + ProjectFileGenerator.NewLine);
				Content.Append("\t\t\t\tSUPPORTED_PLATFORMS = \"" + SupportedPlatforms + "\";" + ProjectFileGenerator.NewLine);
			}
			Content.Append("\t\t\t\tUE_BUILD_TARGET_NAME = \"" + Config.BuildTarget + "\";" + ProjectFileGenerator.NewLine);
			Content.Append("\t\t\t\tUE_BUILD_TARGET_CONFIG = \"" + Config.BuildConfig + "\";" + ProjectFileGenerator.NewLine);
			Content.Append("\t\t\t};" + ProjectFileGenerator.NewLine);
			Content.Append("\t\t\tname = \"" + Config.DisplayName + "\";" + ProjectFileGenerator.NewLine);
			Content.Append("\t\t};" + ProjectFileGenerator.NewLine);
		}

		private void AppendXCBuildConfigurationSection(StringBuilder Content, Dictionary<string, XcodeBuildConfig> ProjectBuildConfigs, Dictionary<string, XcodeBuildConfig> TargetBuildConfigs,
			Dictionary<string, XcodeBuildConfig> BuildTargetBuildConfigs, Dictionary<string, XcodeBuildConfig> IndexTargetBuildConfigs, bool bIsAGame, FileReference GameProjectPath)
		{
			Content.Append("/* Begin XCBuildConfiguration section */" + ProjectFileGenerator.NewLine);

			foreach (var Config in ProjectBuildConfigs)
			{
				AppendProjectBuildConfiguration(Content, Config.Value.DisplayName, Config.Key);
			}

			foreach (var Config in TargetBuildConfigs)
			{
				AppendNativeTargetBuildConfiguration(Content, Config.Value, Config.Key, bIsAGame, GameProjectPath);
			}

			foreach (var Config in BuildTargetBuildConfigs)
			{
				AppendLegacyTargetBuildConfiguration(Content, Config.Value, Config.Key);
			}

			foreach (var Config in IndexTargetBuildConfigs)
			{
				AppendNativeTargetBuildConfiguration(Content, Config.Value, Config.Key, bIsAGame, GameProjectPath);
			}

			Content.Append("/* End XCBuildConfiguration section */" + ProjectFileGenerator.NewLine + ProjectFileGenerator.NewLine);
		}

		private void AppendXCConfigurationList(StringBuilder Content, string TypeName, string TargetName, string ConfigListGuid, Dictionary<string, XcodeBuildConfig> BuildConfigs)
		{
			Content.Append("\t\t" + ConfigListGuid + " /* Build configuration list for " + TypeName + " \"" + TargetName + "\" */ = {" + ProjectFileGenerator.NewLine);
			Content.Append("\t\t\tisa = XCConfigurationList;" + ProjectFileGenerator.NewLine);
			Content.Append("\t\t\tbuildConfigurations = (" + ProjectFileGenerator.NewLine);
			foreach (var Config in BuildConfigs)
			{
				Content.Append("\t\t\t\t" + Config.Key + " /* \"" + Config.Value.DisplayName + "\" */," + ProjectFileGenerator.NewLine);
			}
			Content.Append("\t\t\t);" + ProjectFileGenerator.NewLine);
			Content.Append("\t\t\tdefaultConfigurationIsVisible = 0;" + ProjectFileGenerator.NewLine);
			Content.Append("\t\t\tdefaultConfigurationName = Development;" + ProjectFileGenerator.NewLine);
			Content.Append("\t\t};" + ProjectFileGenerator.NewLine);
		}

		private void AppendXCConfigurationListSection(StringBuilder Content, string TargetName, string BuildTargetName, string IndexTargetName, string ProjectConfigListGuid,
			Dictionary<string, XcodeBuildConfig> ProjectBuildConfigs, string TargetConfigListGuid, Dictionary<string, XcodeBuildConfig> TargetBuildConfigs,
			string BuildTargetConfigListGuid, Dictionary<string, XcodeBuildConfig> BuildTargetBuildConfigs,
			string IndexTargetConfigListGuid, Dictionary<string, XcodeBuildConfig> IndexTargetBuildConfigs)
		{
			Content.Append("/* Begin XCConfigurationList section */" + ProjectFileGenerator.NewLine);

			AppendXCConfigurationList(Content, "PBXProject", TargetName, ProjectConfigListGuid, ProjectBuildConfigs);
			AppendXCConfigurationList(Content, "PBXLegacyTarget", BuildTargetName, BuildTargetConfigListGuid, BuildTargetBuildConfigs);
			AppendXCConfigurationList(Content, "PBXNativeTarget", TargetName, TargetConfigListGuid, TargetBuildConfigs);
			AppendXCConfigurationList(Content, "PBXNativeTarget", IndexTargetName, IndexTargetConfigListGuid, IndexTargetBuildConfigs);

			Content.Append("/* End XCConfigurationList section */" + ProjectFileGenerator.NewLine);
		}

		public struct XcodeBuildConfig
		{
			public XcodeBuildConfig(string InDisplayName, string InBuildTarget, FileReference InMacExecutablePath, FileReference InIOSExecutablePath, FileReference InTVOSExecutablePath,
				ProjectTarget InProjectTarget, UnrealTargetConfiguration InBuildConfig)
			{
				DisplayName = InDisplayName;
				MacExecutablePath = InMacExecutablePath;
				IOSExecutablePath = InIOSExecutablePath;
				TVOSExecutablePath = InTVOSExecutablePath;
				BuildTarget = InBuildTarget;
				ProjectTarget = InProjectTarget;
				BuildConfig = InBuildConfig;
			}

			public string DisplayName;
			public FileReference MacExecutablePath;
			public FileReference IOSExecutablePath;
			public FileReference TVOSExecutablePath;
			public string BuildTarget;
			public ProjectTarget ProjectTarget;
			public UnrealTargetConfiguration BuildConfig;
		};

		private List<XcodeBuildConfig> GetSupportedBuildConfigs(List<UnrealTargetPlatform> Platforms, List<UnrealTargetConfiguration> Configurations)
		{
			var BuildConfigs = new List<XcodeBuildConfig>();

			string ProjectName = ProjectFilePath.GetFileNameWithoutExtension();

			foreach (var Configuration in Configurations)
			{
				if (UnrealBuildTool.IsValidConfiguration(Configuration))
				{
					foreach (var Platform in Platforms)
					{
						if (UnrealBuildTool.IsValidPlatform(Platform) && (Platform == UnrealTargetPlatform.Mac || Platform == UnrealTargetPlatform.IOS)) // @todo support other platforms
						{
							var BuildPlatform = UEBuildPlatform.GetBuildPlatform(Platform, true);
							if ((BuildPlatform != null) && (BuildPlatform.HasRequiredSDKsInstalled() == SDKStatus.Valid))
							{
								// Now go through all of the target types for this project
								if (ProjectTargets.Count == 0)
								{
									throw new BuildException("Expecting at least one ProjectTarget to be associated with project '{0}' in the TargetProjects list ", ProjectFilePath);
								}

								foreach (var ProjectTarget in ProjectTargets)
								{
									if (MSBuildProjectFile.IsValidProjectPlatformAndConfiguration(ProjectTarget, Platform, Configuration))
									{
										// Figure out if this is a monolithic build
										bool bShouldCompileMonolithic = BuildPlatform.ShouldCompileMonolithicBinary(Platform);
										bShouldCompileMonolithic |= ProjectTarget.TargetRules.ShouldCompileMonolithic(Platform, Configuration);

										var ConfigName = Configuration.ToString();
										if (ProjectTarget.TargetRules.ConfigurationName != "Game" && ProjectTarget.TargetRules.ConfigurationName != "Program")
										{
											ConfigName += " " + ProjectTarget.TargetRules.ConfigurationName;
										}

										if (BuildConfigs.Where(Config => Config.DisplayName == ConfigName).ToList().Count == 0)
										{
											string TargetName = ProjectTarget.TargetFilePath.GetFileNameWithoutAnyExtensions();

											// Get the output directory
											DirectoryReference RootDirectory = UnrealBuildTool.EngineDirectory;
											if ((TargetRules.IsAGame(ProjectTarget.TargetRules.Type) || ProjectTarget.TargetRules.Type == TargetRules.TargetType.Server) && bShouldCompileMonolithic && !ProjectTarget.TargetRules.bOutputToEngineBinaries)
											{
												if (OnlyGameProject != null && ProjectTarget.TargetFilePath.IsUnderDirectory(OnlyGameProject.Directory))
												{
													RootDirectory = OnlyGameProject.Directory;
												}
												else
												{
													FileReference ProjectFileName;
													if (UProjectInfo.TryGetProjectFileName(ProjectName, out ProjectFileName))
													{
														RootDirectory = ProjectFileName.Directory;
													}
												}
											}

											if(ProjectTarget.TargetRules.Type == TargetRules.TargetType.Program && !ProjectTarget.TargetRules.bOutputToEngineBinaries)
											{
												FileReference ProjectFileName;
												if (UProjectInfo.TryGetProjectForTarget(TargetName, out ProjectFileName))
												{
													RootDirectory = ProjectFileName.Directory;
												}
											}

											// Get the output directory
											DirectoryReference OutputDirectory = DirectoryReference.Combine(RootDirectory, "Binaries");

											string ExeName = TargetName;
											if (!bShouldCompileMonolithic && ProjectTarget.TargetRules.Type != TargetRules.TargetType.Program)
											{
												// Figure out what the compiled binary will be called so that we can point the IDE to the correct file
												string TargetConfigurationName = ProjectTarget.TargetRules.ConfigurationName;
												if (TargetConfigurationName != TargetRules.TargetType.Game.ToString() && TargetConfigurationName != TargetRules.TargetType.Program.ToString())
												{
													ExeName = "UE4" + TargetConfigurationName;
												}
											}

<<<<<<< HEAD
											MacPlatform MacBuildPlat = UEBuildPlatform.GetBuildPlatform(UnrealTargetPlatform.Mac) as MacPlatform;
											MacPlatformContext PlatformContextMac = (MacPlatformContext)MacBuildPlat.CreateContext(OnlyGameProject);

											string MacExecutableName = UEBuildTarget.MakeBinaryFileName(ExeName, UnrealTargetPlatform.Mac, (ExeName == "UE4Editor" && Configuration == UnrealTargetConfiguration.DebugGame) ? UnrealTargetConfiguration.Development : Configuration, PlatformContextMac.GetActiveArchitecture(), ProjectTarget.TargetRules.UndecoratedConfiguration, UEBuildBinaryType.Executable);
=======
											string MacExecutableName = UEBuildTarget.MakeBinaryFileName(ExeName, UnrealTargetPlatform.Mac, (ExeName == "UE4Editor" && Configuration == UnrealTargetConfiguration.DebugGame) ? UnrealTargetConfiguration.Development : Configuration, ProjectTarget.TargetRules.UndecoratedConfiguration, UEBuildBinaryType.Executable);
>>>>>>> 4ab2558b
											string IOSExecutableName = MacExecutableName.Replace("-Mac-", "-IOS-");
											string TVOSExecutableName = MacExecutableName.Replace("-Mac-", "-TVOS-");
											BuildConfigs.Add(new XcodeBuildConfig(ConfigName, TargetName, FileReference.Combine(OutputDirectory, "Mac", MacExecutableName), FileReference.Combine(OutputDirectory, "IOS", IOSExecutableName), FileReference.Combine(OutputDirectory, "TVOS", TVOSExecutableName), ProjectTarget, Configuration));
										}
									}
								}
							}
						}
					}
				}
			}

			return BuildConfigs;
		}

		private void WriteSchemeFile(string TargetName, string TargetGuid, string BuildTargetGuid, string IndexTargetGuid, bool bHasEditorConfiguration, string GameProjectPath)
		{
			string DefaultConfiguration = bHasEditorConfiguration && !XcodeProjectFileGenerator.bGeneratingRunIOSProject && !XcodeProjectFileGenerator.bGeneratingRunTVOSProject ? "Development Editor" : "Development";

			var Content = new StringBuilder();

			Content.Append("<?xml version=\"1.0\" encoding=\"UTF-8\"?>" + ProjectFileGenerator.NewLine);
			Content.Append("<Scheme" + ProjectFileGenerator.NewLine);
			Content.Append("   LastUpgradeVersion = \"0710\"" + ProjectFileGenerator.NewLine);
			Content.Append("   version = \"1.3\">" + ProjectFileGenerator.NewLine);
			Content.Append("   <BuildAction" + ProjectFileGenerator.NewLine);
			Content.Append("      parallelizeBuildables = \"YES\"" + ProjectFileGenerator.NewLine);
			Content.Append("      buildImplicitDependencies = \"YES\">" + ProjectFileGenerator.NewLine);
			Content.Append("      <BuildActionEntries>" + ProjectFileGenerator.NewLine);
			Content.Append("         <BuildActionEntry" + ProjectFileGenerator.NewLine);
			Content.Append("            buildForTesting = \"YES\"" + ProjectFileGenerator.NewLine);
			Content.Append("            buildForRunning = \"YES\"" + ProjectFileGenerator.NewLine);
			Content.Append("            buildForProfiling = \"YES\"" + ProjectFileGenerator.NewLine);
			Content.Append("            buildForArchiving = \"YES\"" + ProjectFileGenerator.NewLine);
			Content.Append("            buildForAnalyzing = \"YES\">" + ProjectFileGenerator.NewLine);
			Content.Append("            <BuildableReference" + ProjectFileGenerator.NewLine);
			Content.Append("               BuildableIdentifier = \"primary\"" + ProjectFileGenerator.NewLine);
			Content.Append("               BlueprintIdentifier = \"" + TargetGuid + "\"" + ProjectFileGenerator.NewLine);
			Content.Append("               BuildableName = \"" + TargetName + ".app\"" + ProjectFileGenerator.NewLine);
			Content.Append("               BlueprintName = \"" + TargetName + "\"" + ProjectFileGenerator.NewLine);
			Content.Append("               ReferencedContainer = \"container:" + TargetName + ".xcodeproj\">" + ProjectFileGenerator.NewLine);
			Content.Append("            </BuildableReference>" + ProjectFileGenerator.NewLine);
			Content.Append("         </BuildActionEntry>" + ProjectFileGenerator.NewLine);
			Content.Append("      </BuildActionEntries>" + ProjectFileGenerator.NewLine);
			Content.Append("   </BuildAction>" + ProjectFileGenerator.NewLine);
			Content.Append("   <TestAction" + ProjectFileGenerator.NewLine);
			Content.Append("      buildConfiguration = \"" + DefaultConfiguration + "\"" + ProjectFileGenerator.NewLine);
			Content.Append("      selectedDebuggerIdentifier = \"Xcode.DebuggerFoundation.Debugger.LLDB\"" + ProjectFileGenerator.NewLine);
			Content.Append("      selectedLauncherIdentifier = \"Xcode.DebuggerFoundation.Launcher.LLDB\"" + ProjectFileGenerator.NewLine);
			Content.Append("      shouldUseLaunchSchemeArgsEnv = \"YES\">" + ProjectFileGenerator.NewLine);
			Content.Append("      <Testables>" + ProjectFileGenerator.NewLine);
			Content.Append("      </Testables>" + ProjectFileGenerator.NewLine);
			Content.Append("      <MacroExpansion>" + ProjectFileGenerator.NewLine);
			Content.Append("            <BuildableReference" + ProjectFileGenerator.NewLine);
			Content.Append("               BuildableIdentifier = \"primary\"" + ProjectFileGenerator.NewLine);
			Content.Append("               BlueprintIdentifier = \"" + TargetGuid + "\"" + ProjectFileGenerator.NewLine);
			Content.Append("               BuildableName = \"" + TargetName + ".app\"" + ProjectFileGenerator.NewLine);
			Content.Append("               BlueprintName = \"" + TargetName + "\"" + ProjectFileGenerator.NewLine);
			Content.Append("               ReferencedContainer = \"container:" + TargetName + ".xcodeproj\">" + ProjectFileGenerator.NewLine);
			Content.Append("            </BuildableReference>" + ProjectFileGenerator.NewLine);
			Content.Append("      </MacroExpansion>" + ProjectFileGenerator.NewLine);
			Content.Append("      <AdditionalOptions>" + ProjectFileGenerator.NewLine);
			Content.Append("      </AdditionalOptions>" + ProjectFileGenerator.NewLine);
			Content.Append("   </TestAction>" + ProjectFileGenerator.NewLine);
			Content.Append("   <LaunchAction" + ProjectFileGenerator.NewLine);
			Content.Append("      buildConfiguration = \"" + DefaultConfiguration + "\"" + ProjectFileGenerator.NewLine);
			Content.Append("      selectedDebuggerIdentifier = \"Xcode.DebuggerFoundation.Debugger.LLDB\"" + ProjectFileGenerator.NewLine);
			Content.Append("      selectedLauncherIdentifier = \"Xcode.DebuggerFoundation.Launcher.LLDB\"" + ProjectFileGenerator.NewLine);
			Content.Append("      launchStyle = \"0\"" + ProjectFileGenerator.NewLine);
			Content.Append("      useCustomWorkingDirectory = \"NO\"" + ProjectFileGenerator.NewLine);
			Content.Append("      ignoresPersistentStateOnLaunch = \"NO\"" + ProjectFileGenerator.NewLine);
			Content.Append("      debugDocumentVersioning = \"YES\"" + ProjectFileGenerator.NewLine);
			Content.Append("      debugServiceExtension = \"internal\"" + ProjectFileGenerator.NewLine);
			Content.Append("      allowLocationSimulation = \"YES\">" + ProjectFileGenerator.NewLine);
			Content.Append("      <BuildableProductRunnable" + ProjectFileGenerator.NewLine);
			Content.Append("         runnableDebuggingMode = \"0\">" + ProjectFileGenerator.NewLine);
			Content.Append("            <BuildableReference" + ProjectFileGenerator.NewLine);
			Content.Append("               BuildableIdentifier = \"primary\"" + ProjectFileGenerator.NewLine);
			Content.Append("               BlueprintIdentifier = \"" + TargetGuid + "\"" + ProjectFileGenerator.NewLine);
			Content.Append("               BuildableName = \"" + TargetName + ".app\"" + ProjectFileGenerator.NewLine);
			Content.Append("               BlueprintName = \"" + TargetName + "\"" + ProjectFileGenerator.NewLine);
			Content.Append("               ReferencedContainer = \"container:" + TargetName + ".xcodeproj\">" + ProjectFileGenerator.NewLine);
			Content.Append("            </BuildableReference>" + ProjectFileGenerator.NewLine);
			Content.Append("      </BuildableProductRunnable>" + ProjectFileGenerator.NewLine);
			if (bHasEditorConfiguration && TargetName != "UE4")
			{
				Content.Append("      <CommandLineArguments>" + ProjectFileGenerator.NewLine);
				if (IsForeignProject)
				{
					Content.Append("         <CommandLineArgument" + ProjectFileGenerator.NewLine);
					Content.Append("            argument = \"&quot;" + GameProjectPath + "&quot;\"" + ProjectFileGenerator.NewLine);
					Content.Append("            isEnabled = \"YES\">" + ProjectFileGenerator.NewLine);
					Content.Append("         </CommandLineArgument>" + ProjectFileGenerator.NewLine);
				}
				else
				{
					Content.Append("         <CommandLineArgument" + ProjectFileGenerator.NewLine);
					Content.Append("            argument = \"" + TargetName + "\"" + ProjectFileGenerator.NewLine);
					Content.Append("            isEnabled = \"YES\">" + ProjectFileGenerator.NewLine);
					Content.Append("         </CommandLineArgument>" + ProjectFileGenerator.NewLine);
				}
				Content.Append("      </CommandLineArguments>" + ProjectFileGenerator.NewLine);
			}
			Content.Append("      <AdditionalOptions>" + ProjectFileGenerator.NewLine);
			Content.Append("      </AdditionalOptions>" + ProjectFileGenerator.NewLine);
			Content.Append("   </LaunchAction>" + ProjectFileGenerator.NewLine);
			Content.Append("   <ProfileAction" + ProjectFileGenerator.NewLine);
			Content.Append("      buildConfiguration = \"" + DefaultConfiguration + "\"" + ProjectFileGenerator.NewLine);
			Content.Append("      shouldUseLaunchSchemeArgsEnv = \"YES\"" + ProjectFileGenerator.NewLine);
			Content.Append("      savedToolIdentifier = \"\"" + ProjectFileGenerator.NewLine);
			Content.Append("      useCustomWorkingDirectory = \"NO\"" + ProjectFileGenerator.NewLine);
			Content.Append("      debugDocumentVersioning = \"YES\">" + ProjectFileGenerator.NewLine);
			Content.Append("      <BuildableProductRunnable" + ProjectFileGenerator.NewLine);
			Content.Append("         runnableDebuggingMode = \"0\">" + ProjectFileGenerator.NewLine);
			Content.Append("            <BuildableReference" + ProjectFileGenerator.NewLine);
			Content.Append("               BuildableIdentifier = \"primary\"" + ProjectFileGenerator.NewLine);
			Content.Append("               BlueprintIdentifier = \"" + TargetGuid + "\"" + ProjectFileGenerator.NewLine);
			Content.Append("               BuildableName = \"" + TargetName + ".app\"" + ProjectFileGenerator.NewLine);
			Content.Append("               BlueprintName = \"" + TargetName + "\"" + ProjectFileGenerator.NewLine);
			Content.Append("               ReferencedContainer = \"container:" + TargetName + ".xcodeproj\">" + ProjectFileGenerator.NewLine);
			Content.Append("            </BuildableReference>" + ProjectFileGenerator.NewLine);
			Content.Append("      </BuildableProductRunnable>" + ProjectFileGenerator.NewLine);
			Content.Append("   </ProfileAction>" + ProjectFileGenerator.NewLine);
			Content.Append("   <AnalyzeAction" + ProjectFileGenerator.NewLine);
			Content.Append("      buildConfiguration = \"" + DefaultConfiguration + "\">" + ProjectFileGenerator.NewLine);
			Content.Append("   </AnalyzeAction>" + ProjectFileGenerator.NewLine);
			Content.Append("   <ArchiveAction" + ProjectFileGenerator.NewLine);
			Content.Append("      buildConfiguration = \"" + DefaultConfiguration + "\"" + ProjectFileGenerator.NewLine);
			Content.Append("      revealArchiveInOrganizer = \"YES\">" + ProjectFileGenerator.NewLine);
			Content.Append("   </ArchiveAction>" + ProjectFileGenerator.NewLine);
			Content.Append("</Scheme>" + ProjectFileGenerator.NewLine);

			DirectoryReference SchemesDir = new DirectoryReference(ProjectFilePath.FullName + "/xcshareddata/xcschemes");
			if (!SchemesDir.Exists())
			{
				SchemesDir.CreateDirectory();
			}

			string SchemeFilePath = SchemesDir + "/" + TargetName + ".xcscheme";
			File.WriteAllText(SchemeFilePath, Content.ToString(), new UTF8Encoding());

			Content.Clear();

			Content.Append("<?xml version=\"1.0\" encoding=\"UTF-8\"?>" + ProjectFileGenerator.NewLine);
			Content.Append("<!DOCTYPE plist PUBLIC \"-//Apple//DTD PLIST 1.0//EN\" \"http://www.apple.com/DTDs/PropertyList-1.0.dtd\">" + ProjectFileGenerator.NewLine);
			Content.Append("<plist version=\"1.0\">" + ProjectFileGenerator.NewLine);
			Content.Append("<dict>" + ProjectFileGenerator.NewLine);
			Content.Append("\t<key>SchemeUserState</key>" + ProjectFileGenerator.NewLine);
			Content.Append("\t<dict>" + ProjectFileGenerator.NewLine);
			Content.Append("\t\t<key>" + TargetName + ".xcscheme_^#shared#^_</key>" + ProjectFileGenerator.NewLine);
			Content.Append("\t\t<dict>" + ProjectFileGenerator.NewLine);
			Content.Append("\t\t\t<key>orderHint</key>" + ProjectFileGenerator.NewLine);
			Content.Append("\t\t\t<integer>" + SchemeOrderHint.ToString() + "</integer>" + ProjectFileGenerator.NewLine);
			Content.Append("\t\t</dict>" + ProjectFileGenerator.NewLine);
			Content.Append("\t</dict>" + ProjectFileGenerator.NewLine);
			Content.Append("\t<key>SuppressBuildableAutocreation</key>" + ProjectFileGenerator.NewLine);
			Content.Append("\t<dict>" + ProjectFileGenerator.NewLine);
			Content.Append("\t\t<key>" + TargetGuid + "</key>" + ProjectFileGenerator.NewLine);
			Content.Append("\t\t<dict>" + ProjectFileGenerator.NewLine);
			Content.Append("\t\t\t<key>primary</key>" + ProjectFileGenerator.NewLine);
			Content.Append("\t\t\t<true/>" + ProjectFileGenerator.NewLine);
			Content.Append("\t\t</dict>" + ProjectFileGenerator.NewLine);
			Content.Append("\t\t<key>" + BuildTargetGuid + "</key>" + ProjectFileGenerator.NewLine);
			Content.Append("\t\t<dict>" + ProjectFileGenerator.NewLine);
			Content.Append("\t\t\t<key>primary</key>" + ProjectFileGenerator.NewLine);
			Content.Append("\t\t\t<true/>" + ProjectFileGenerator.NewLine);
			Content.Append("\t\t</dict>" + ProjectFileGenerator.NewLine);
			Content.Append("\t\t<key>" + IndexTargetGuid + "</key>" + ProjectFileGenerator.NewLine);
			Content.Append("\t\t<dict>" + ProjectFileGenerator.NewLine);
			Content.Append("\t\t\t<key>primary</key>" + ProjectFileGenerator.NewLine);
			Content.Append("\t\t\t<true/>" + ProjectFileGenerator.NewLine);
			Content.Append("\t\t</dict>" + ProjectFileGenerator.NewLine);
			Content.Append("\t</dict>" + ProjectFileGenerator.NewLine);
			Content.Append("</dict>" + ProjectFileGenerator.NewLine);
			Content.Append("</plist>" + ProjectFileGenerator.NewLine);

			DirectoryReference ManagementFileDir = new DirectoryReference(ProjectFilePath.FullName + "/xcuserdata/" + Environment.UserName + ".xcuserdatad/xcschemes");
			if (!ManagementFileDir.Exists())
			{
				ManagementFileDir.CreateDirectory();
			}

			string ManagementFilePath = ManagementFileDir + "/xcschememanagement.plist";
			File.WriteAllText(ManagementFilePath, Content.ToString(), new UTF8Encoding());

			SchemeOrderHint++;
		}

		/// Implements Project interface
		public override bool WriteProjectFile(List<UnrealTargetPlatform> InPlatforms, List<UnrealTargetConfiguration> InConfigurations)
		{
			bool bSuccess = true;

			var TargetName = ProjectFilePath.GetFileNameWithoutExtension();
			var TargetGuid = XcodeProjectFileGenerator.MakeXcodeGuid();
			var TargetConfigListGuid = XcodeProjectFileGenerator.MakeXcodeGuid();
			var TargetDependencyGuid = XcodeProjectFileGenerator.MakeXcodeGuid();
			var TargetProxyGuid = XcodeProjectFileGenerator.MakeXcodeGuid();
			var TargetAppGuid = XcodeProjectFileGenerator.MakeXcodeGuid();
			var BuildTargetName = TargetName + "_Build";
			var BuildTargetGuid = XcodeProjectFileGenerator.MakeXcodeGuid();
			var BuildTargetConfigListGuid = XcodeProjectFileGenerator.MakeXcodeGuid();
			var IndexTargetName = TargetName + "_Index";
			var IndexTargetGuid = XcodeProjectFileGenerator.MakeXcodeGuid();
			var IndexTargetConfigListGuid = XcodeProjectFileGenerator.MakeXcodeGuid();
			var ProjectGuid = XcodeProjectFileGenerator.MakeXcodeGuid();
			var ProjectConfigListGuid = XcodeProjectFileGenerator.MakeXcodeGuid();
			var MainGroupGuid = XcodeProjectFileGenerator.MakeXcodeGuid();
			var ProductRefGroupGuid = XcodeProjectFileGenerator.MakeXcodeGuid();
			var SourcesBuildPhaseGuid = XcodeProjectFileGenerator.MakeXcodeGuid();

			// Figure out all the desired configurations
			var BuildConfigs = GetSupportedBuildConfigs(InPlatforms, InConfigurations);
			if (BuildConfigs.Count == 0)
			{
				return true;
			}

			bool bIsAGame = false;
			FileReference GameProjectPath = null;
			List<DirectoryReference> GameFolders = UEBuildTarget.DiscoverAllGameFolders();
			foreach (var GameFolder in GameFolders)
			{
				FileReference UProjectPath = FileReference.Combine(GameFolder, TargetName + ".uproject");
				if (UProjectPath.Exists())
				{
					bIsAGame = true;
					GameProjectPath = UProjectPath;
					break;
				}
			}

			bool bHasEditorConfiguration = false;

			var ProjectBuildConfigs = new Dictionary<string, XcodeBuildConfig>();
			var TargetBuildConfigs = new Dictionary<string, XcodeBuildConfig>();
			var BuildTargetBuildConfigs = new Dictionary<string, XcodeBuildConfig>();
			var IndexTargetBuildConfigs = new Dictionary<string, XcodeBuildConfig>();
			foreach (var Config in BuildConfigs)
			{
				ProjectBuildConfigs[XcodeProjectFileGenerator.MakeXcodeGuid()] = Config;
				TargetBuildConfigs[XcodeProjectFileGenerator.MakeXcodeGuid()] = Config;
				BuildTargetBuildConfigs[XcodeProjectFileGenerator.MakeXcodeGuid()] = Config;
				IndexTargetBuildConfigs[XcodeProjectFileGenerator.MakeXcodeGuid()] = Config;

				if (Config.ProjectTarget.TargetRules.Type == TargetRules.TargetType.Editor)
				{
					bHasEditorConfiguration = true;
				}
			}

			var PBXBuildFileSection = new StringBuilder();
			var PBXFileReferenceSection = new StringBuilder();
			var PBXSourcesBuildPhaseSection = new StringBuilder();
			GenerateSectionsWithSourceFiles(PBXBuildFileSection, PBXFileReferenceSection, PBXSourcesBuildPhaseSection, TargetAppGuid, TargetName);

			var ProjectFileContent = new StringBuilder();

			ProjectFileContent.Append("// !$*UTF8*$!" + ProjectFileGenerator.NewLine);
			ProjectFileContent.Append("{" + ProjectFileGenerator.NewLine);
			ProjectFileContent.Append("\tarchiveVersion = 1;" + ProjectFileGenerator.NewLine);
			ProjectFileContent.Append("\tclasses = {" + ProjectFileGenerator.NewLine);
			ProjectFileContent.Append("\t};" + ProjectFileGenerator.NewLine);
			ProjectFileContent.Append("\tobjectVersion = 46;" + ProjectFileGenerator.NewLine);
			ProjectFileContent.Append("\tobjects = {" + ProjectFileGenerator.NewLine + ProjectFileGenerator.NewLine);

			AppendBuildFileSection(ProjectFileContent, PBXBuildFileSection);
			AppendFileReferenceSection(ProjectFileContent, PBXFileReferenceSection);
			AppendSourcesBuildPhaseSection(ProjectFileContent, PBXSourcesBuildPhaseSection, SourcesBuildPhaseGuid);
			AppendContainerItemProxySection(ProjectFileContent, BuildTargetName, BuildTargetGuid, TargetProxyGuid, ProjectGuid);
			if (!XcodeProjectFileGenerator.bGeneratingRunIOSProject && !XcodeProjectFileGenerator.bGeneratingRunIOSProject)
			{
				AppendTargetDependencySection(ProjectFileContent, BuildTargetName, BuildTargetGuid, TargetDependencyGuid, TargetProxyGuid);
			}
			AppendGroupSection(ProjectFileContent, MainGroupGuid, ProductRefGroupGuid, TargetAppGuid, TargetName);
			AppendLegacyTargetSection(ProjectFileContent, BuildTargetName, BuildTargetGuid, BuildTargetConfigListGuid, GameProjectPath);
			AppendRunTargetSection(ProjectFileContent, TargetName, TargetGuid, TargetConfigListGuid, TargetDependencyGuid, TargetAppGuid);
			AppendIndexTargetSection(ProjectFileContent, IndexTargetName, IndexTargetGuid, IndexTargetConfigListGuid, SourcesBuildPhaseGuid);
			AppendProjectSection(ProjectFileContent, TargetName, TargetGuid, BuildTargetName, BuildTargetGuid, IndexTargetName, IndexTargetGuid, MainGroupGuid, ProductRefGroupGuid, ProjectGuid, ProjectConfigListGuid);
			AppendXCBuildConfigurationSection(ProjectFileContent, ProjectBuildConfigs, TargetBuildConfigs, BuildTargetBuildConfigs, IndexTargetBuildConfigs, bIsAGame, GameProjectPath);
			AppendXCConfigurationListSection(ProjectFileContent, TargetName, BuildTargetName, IndexTargetName, ProjectConfigListGuid, ProjectBuildConfigs,
				TargetConfigListGuid, TargetBuildConfigs, BuildTargetConfigListGuid, BuildTargetBuildConfigs, IndexTargetConfigListGuid, IndexTargetBuildConfigs);

			ProjectFileContent.Append("\t};" + ProjectFileGenerator.NewLine);
			ProjectFileContent.Append("\trootObject = " + ProjectGuid + " /* Project object */;" + ProjectFileGenerator.NewLine);
			ProjectFileContent.Append("}" + ProjectFileGenerator.NewLine);

			if (bSuccess)
			{
				var PBXProjFilePath = ProjectFilePath + "/project.pbxproj";
				bSuccess = ProjectFileGenerator.WriteFileIfChanged(PBXProjFilePath.FullName, ProjectFileContent.ToString(), new UTF8Encoding());
			}

			if (bSuccess)
			{
				WriteSchemeFile(TargetName, TargetGuid, BuildTargetGuid, IndexTargetGuid, bHasEditorConfiguration, GameProjectPath != null ? GameProjectPath.FullName : "");
			}

			return bSuccess;
		}

		static private int SchemeOrderHint = 0;
	}
}<|MERGE_RESOLUTION|>--- conflicted
+++ resolved
@@ -1,4 +1,4 @@
-// Copyright 1998-2016 Epic Games, Inc. All Rights Reserved.
+// Copyright 1998-2015 Epic Games, Inc. All Rights Reserved.
 
 using System;
 using System.Collections.Generic;
@@ -19,7 +19,7 @@
 		/// <summary>
 		/// Constructor
 		/// </summary>
-		public XcodeSourceFile(FileReference InitFilePath, DirectoryReference InitRelativeBaseFolder)
+		public XcodeSourceFile(string InitFilePath, string InitRelativeBaseFolder)
 			: base(InitFilePath, InitRelativeBaseFolder)
 		{
 			FileGuid = XcodeProjectFileGenerator.MakeXcodeGuid();
@@ -74,75 +74,66 @@
 
 	class XcodeProjectFile : ProjectFile
 	{
-		FileReference OnlyGameProject;
-
 		Dictionary<string, XcodeFileGroup> Groups = new Dictionary<string, XcodeFileGroup>();
 
 		/// <summary>
 		/// Constructs a new project file object
 		/// </summary>
 		/// <param name="InitFilePath">The path to the project file on disk</param>
-		public XcodeProjectFile(FileReference InitFilePath, FileReference InOnlyGameProject)
+		public XcodeProjectFile(string InitFilePath)
 			: base(InitFilePath)
 		{
-			OnlyGameProject = InOnlyGameProject;
 		}
 
 		public override string ToString()
 		{
-			return ProjectFilePath.GetFileNameWithoutExtension();
-		}
-
-		/// <summary>
-		/// Gets Xcode file category based on its extension
-		/// </summary>
+			return Path.GetFileNameWithoutExtension(ProjectFilePath);
+		}
+
+		/** Gets Xcode file category based on its extension */
 		private string GetFileCategory(string Extension)
 		{
 			// @todo Mac: Handle more categories
 			switch (Extension)
 			{
-				case ".framework":
-					return "Frameworks";
-				default:
-					return "Sources";
-			}
-		}
-
-		/// <summary>
-		/// Gets Xcode file type based on its extension
-		/// </summary>
+			case ".framework":
+				return "Frameworks";
+			default:
+				return "Sources";
+			}
+		}
+
+		/** Gets Xcode file type based on its extension */
 		private string GetFileType(string Extension)
 		{
 			// @todo Mac: Handle more file types
 			switch (Extension)
 			{
-				case ".c":
-				case ".m":
-					return "sourcecode.c.objc";
-				case ".cc":
-				case ".cpp":
-				case ".mm":
-					return "sourcecode.cpp.objcpp";
-				case ".h":
-				case ".inl":
-				case ".pch":
-					return "sourcecode.c.h";
-				case ".framework":
-					return "wrapper.framework";
-				case ".plist":
-					return "text.plist.xml";
-				case ".png":
-					return "image.png";
-				case ".icns":
-					return "image.icns";
-				default:
-					return "file.text";
-			}
-		}
-
-		/// <summary>
-		/// Returns true if Extension is a known extension for files containing source code
-		/// </summary>
+			case ".c":
+			case ".m":
+				return "sourcecode.c.objc";
+			case ".cc":
+			case ".cpp":
+			case ".mm":
+				return "sourcecode.cpp.objcpp";
+			case ".h":
+			case ".inl":
+			case ".pch":
+				return "sourcecode.c.h";
+			case ".framework":
+				return "wrapper.framework";
+			case ".plist":
+				return "text.plist.xml";
+			case ".png":
+				return "image.png";
+			case ".icns":
+				return "image.icns";
+			default:
+				return "file.text";
+			}
+		}
+
+		/** Returns true if Extension is a known extension for files containing source code */
 		private bool IsSourceCode(string Extension)
 		{
 			return Extension == ".c" || Extension == ".cc" || Extension == ".cpp" || Extension == ".m" || Extension == ".mm";
@@ -150,15 +141,15 @@
 
 		private bool ShouldIncludeFileInBuildPhaseSection(XcodeSourceFile SourceFile)
 		{
-			string FileExtension = SourceFile.Reference.GetExtension();
+			string FileExtension = Path.GetExtension(SourceFile.FilePath);
 
 			if (IsSourceCode(FileExtension))
 			{
 				foreach (string PlatformName in Enum.GetNames(typeof(UnrealTargetPlatform)))
 				{
 					string AltName = PlatformName == "Win32" || PlatformName == "Win64" ? "windows" : PlatformName.ToLower();
-					if ((SourceFile.Reference.FullName.ToLower().Contains("/" + PlatformName.ToLower() + "/") || SourceFile.Reference.FullName.ToLower().Contains("/" + AltName + "/"))
-						&& PlatformName != "Mac" && !SourceFile.Reference.FullName.Contains("MetalRHI"))
+					if ((SourceFile.FilePath.ToLower().Contains("/" + PlatformName.ToLower() + "/") || SourceFile.FilePath.ToLower().Contains("/" + AltName + "/"))
+						&& PlatformName != "Mac" && !SourceFile.FilePath.Contains("MetalRHI"))
 					{
 						// Build phase is used for indexing only and indexing currently works only with files that can be compiled for Mac, so skip files for other platforms
 						return false;
@@ -171,10 +162,10 @@
 			return false;
 		}
 
-		/// <summary>
-		/// Returns a project navigator group to which the file should belong based on its path.
-		/// Creates a group tree if it doesn't exist yet.
-		/// </summary>
+		/**
+		 * Returns a project navigator group to which the file should belong based on its path.
+		 * Creates a group tree if it doesn't exist yet.
+		 */
 		public XcodeFileGroup FindGroupByRelativePath(ref Dictionary<string, XcodeFileGroup> Groups, string RelativePath)
 		{
 			string[] Parts = RelativePath.Split(Path.DirectorySeparatorChar);
@@ -211,37 +202,6 @@
 			}
 
 			return null;
-		}
-
-		/// <summary>
-		/// Convert all paths to Apple/Unix format (with forward slashes)
-		/// </summary>
-		/// <param name="InPath">The path to convert</param>
-		/// <returns>The normalized path</returns>
-		private static string ConvertPath(string InPath)
-		{
-			if (BuildHostPlatform.Current.Platform != UnrealTargetPlatform.Mac)
-			{
-				if (InPath[1] != ':')
-				{
-					throw new BuildException("Can only convert full paths ({0})", InPath);
-				}
-
-				string MacPath = string.Format("{0}/{1}/{2}/{3}",
-					RemoteToolChain.UserDevRootMac,
-					Environment.MachineName,
-					InPath[0].ToString().ToUpper(),
-					InPath.Substring(3));
-
-				// clean the path
-				MacPath = MacPath.Replace("\\", "/");
-
-				return MacPath;
-			}
-			else
-			{
-				return InPath.Replace("\\", "/");
-			}
 		}
 
 		/// <summary>
@@ -250,26 +210,26 @@
 		/// <param name="InitFilePath">Path to the source file on disk</param>
 		/// <param name="InitProjectSubFolder">Optional sub-folder to put the file in.  If empty, this will be determined automatically from the file's path relative to the project file</param>
 		/// <returns>The newly allocated source file object</returns>
-		public override SourceFile AllocSourceFile(FileReference InitFilePath, DirectoryReference InitProjectSubFolder)
-		{
-			if (InitFilePath.GetFileName().StartsWith("."))
+		public override SourceFile AllocSourceFile(string InitFilePath, string InitProjectSubFolder)
+		{
+			if (Path.GetFileName(InitFilePath).StartsWith("."))
 			{
 				return null;
 			}
 			return new XcodeSourceFile(InitFilePath, InitProjectSubFolder);
 		}
 
-		/// <summary>
-		/// Generates bodies of all sections that contain a list of source files plus a dictionary of project navigator groups.
-		/// </summary>
+		/**
+		 * Generates bodies of all sections that contain a list of source files plus a dictionary of project navigator groups.
+		 */
 		private void GenerateSectionsWithSourceFiles(StringBuilder PBXBuildFileSection, StringBuilder PBXFileReferenceSection, StringBuilder PBXSourcesBuildPhaseSection, string TargetAppGuid, string TargetName)
 		{
 			foreach (var CurSourceFile in SourceFiles)
 			{
 				XcodeSourceFile SourceFile = CurSourceFile as XcodeSourceFile;
-				string FileName = SourceFile.Reference.GetFileName();
+				string FileName = Path.GetFileName(SourceFile.FilePath);
 				string FileExtension = Path.GetExtension(FileName);
-				string FilePath = SourceFile.Reference.MakeRelativeTo(ProjectFilePath.Directory);
+				string FilePath = Utils.MakePathRelativeTo(SourceFile.FilePath, Path.GetDirectoryName(ProjectFilePath));
 				string FilePathMac = Utils.CleanDirectorySeparators(FilePath, '/');
 
 				if (IsGeneratedProject)
@@ -292,12 +252,12 @@
 					PBXSourcesBuildPhaseSection.Append("\t\t\t\t" + SourceFile.FileGuid + " /* " + FileName + " in Sources */," + ProjectFileGenerator.NewLine);
 				}
 
-				var ProjectRelativeSourceFile = CurSourceFile.Reference.MakeRelativeTo(ProjectFilePath.Directory);
+				var ProjectRelativeSourceFile = Utils.MakePathRelativeTo(CurSourceFile.FilePath, Path.GetDirectoryName(ProjectFilePath));
 				string RelativeSourceDirectory = Path.GetDirectoryName(ProjectRelativeSourceFile);
 				// Use the specified relative base folder
-				if (CurSourceFile.BaseFolder != null)	// NOTE: We are looking for null strings, not empty strings!
-				{
-					RelativeSourceDirectory = Path.GetDirectoryName(CurSourceFile.Reference.MakeRelativeTo(CurSourceFile.BaseFolder));
+				if (CurSourceFile.RelativeBaseFolder != null)	// NOTE: We are looking for null strings, not empty strings!
+				{
+					RelativeSourceDirectory = Path.GetDirectoryName(Utils.MakePathRelativeTo(CurSourceFile.FilePath, CurSourceFile.RelativeBaseFolder));
 				}
 				XcodeFileGroup Group = FindGroupByRelativePath(ref Groups, RelativeSourceDirectory);
 				if (Group != null)
@@ -327,7 +287,7 @@
 
 				foreach (XcodeSourceFile File in Group.Files)
 				{
-					Content.Append(string.Format("\t\t\t\t{0} /* {1} */,{2}", File.FileRefGuid, File.Reference.GetFileName(), ProjectFileGenerator.NewLine));
+					Content.Append(string.Format("\t\t\t\t{0} /* {1} */,{2}", File.FileRefGuid, Path.GetFileName(File.FilePath), ProjectFileGenerator.NewLine));
 				}
 
 				if (!bFilesOnly)
@@ -423,16 +383,17 @@
 			Content.Append("/* End PBXGroup section */" + ProjectFileGenerator.NewLine + ProjectFileGenerator.NewLine);
 		}
 
-		private void AppendLegacyTargetSection(StringBuilder Content, string TargetName, string TargetGuid, string TargetBuildConfigGuid, FileReference UProjectPath)
-		{
-			string UE4Dir = ConvertPath(Path.GetFullPath(Directory.GetCurrentDirectory() + "../../.."));
+		private void AppendLegacyTargetSection(StringBuilder Content, string TargetName, string TargetGuid, string TargetBuildConfigGuid, string UProjectPath)
+		{
+            MacToolChain Toolchain = UEToolChain.GetPlatformToolChain(CPPTargetPlatform.Mac) as MacToolChain;
+            string UE4Dir = Toolchain.ConvertPath(Path.GetFullPath(Directory.GetCurrentDirectory() + "../../.."));
 			string BuildToolPath = UE4Dir + "/Engine/Build/BatchFiles/Mac/" + (XcodeProjectFileGenerator.bGeneratingRocketProjectFiles ? "Rocket" : "") + "Build.sh";
 
 			Content.Append("/* Begin PBXLegacyTarget section */" + ProjectFileGenerator.NewLine);
 
 			Content.Append("\t\t" + TargetGuid + " /* " + TargetName + " */ = {" + ProjectFileGenerator.NewLine);
 			Content.Append("\t\t\tisa = PBXLegacyTarget;" + ProjectFileGenerator.NewLine);
-			Content.Append("\t\t\tbuildArgumentsString = \"$(ACTION) $(UE_BUILD_TARGET_NAME) $(PLATFORM_NAME) $(UE_BUILD_TARGET_CONFIG)" + (UProjectPath == null ? "" : " \\\"" + UProjectPath.FullName + "\\\"") + "\";" + ProjectFileGenerator.NewLine);
+			Content.Append("\t\t\tbuildArgumentsString = \"$(ACTION) $(UE_BUILD_TARGET_NAME) $(PLATFORM_NAME) $(UE_BUILD_TARGET_CONFIG)" + (string.IsNullOrEmpty(UProjectPath) ? "" : " \\\"" + UProjectPath + "\\\"") + "\";" + ProjectFileGenerator.NewLine);
 			Content.Append("\t\t\tbuildConfigurationList = "  + TargetBuildConfigGuid + " /* Build configuration list for PBXLegacyTarget \"" + TargetName + "\" */;" + ProjectFileGenerator.NewLine);
 			Content.Append("\t\t\tbuildPhases = (" + ProjectFileGenerator.NewLine);
 			Content.Append("\t\t\t);" + ProjectFileGenerator.NewLine);
@@ -458,7 +419,7 @@
 			Content.Append("\t\t\tbuildPhases = (" + ProjectFileGenerator.NewLine);
 			Content.Append("\t\t\t);" + ProjectFileGenerator.NewLine);
 			Content.Append("\t\t\tdependencies = (" + ProjectFileGenerator.NewLine);
-			if (!XcodeProjectFileGenerator.bGeneratingRunIOSProject && !XcodeProjectFileGenerator.bGeneratingRunTVOSProject)
+			if (!XcodeProjectFileGenerator.bGeneratingRunIOSProject)
 			{
 				Content.Append("\t\t\t\t" + TargetDependencyGuid + " /* PBXTargetDependency */," + ProjectFileGenerator.NewLine);
 			}
@@ -591,7 +552,7 @@
 			Content.Append("\t\t};" + ProjectFileGenerator.NewLine);
 		}
 
-		private void AppendNativeTargetBuildConfiguration(StringBuilder Content, XcodeBuildConfig Config, string ConfigGuid, bool bIsAGame, FileReference ProjectFile)
+		private void AppendNativeTargetBuildConfiguration(StringBuilder Content, XcodeBuildConfig Config, string ConfigGuid, bool bIsAGame, string GameProjectPath)
 		{
 			bool bMacOnly = true;
 			if (Config.ProjectTarget.TargetRules != null && XcodeProjectFileGenerator.ProjectFilePlatform.HasFlag(XcodeProjectFileGenerator.XcodeProjectFilePlatform.iOS))
@@ -609,173 +570,85 @@
 			Content.Append("\t\t\tbuildSettings = {" + ProjectFileGenerator.NewLine);
 
 			MacPlatform MacBuildPlat = UEBuildPlatform.GetBuildPlatform(UnrealTargetPlatform.Mac) as MacPlatform;
-			MacPlatformContext PlatformContextMac = (MacPlatformContext)MacBuildPlat.CreateContext(ProjectFile);
-			PlatformContextMac.SetUpProjectEnvironment();
-
-			string UE4Dir = ConvertPath(Path.GetFullPath(Directory.GetCurrentDirectory() + "../../.."));
-			string MacExecutableDir = ConvertPath(Config.MacExecutablePath.Directory.FullName);
-			string MacExecutableFileName = Config.MacExecutablePath.GetFileName();
+			MacBuildPlat.SetUpProjectEnvironment(UnrealTargetPlatform.Mac);
+
+            MacToolChain Toolchain = UEToolChain.GetPlatformToolChain(CPPTargetPlatform.Mac) as MacToolChain;
+            string UE4Dir = Toolchain.ConvertPath(Path.GetFullPath(Directory.GetCurrentDirectory() + "../../.."));
+			string MacExecutableFileName = Path.GetFileName(Config.MacExecutablePath);
 
 			if (bMacOnly)
 			{
 				Content.Append("\t\t\t\tVALID_ARCHS = \"x86_64\";" + ProjectFileGenerator.NewLine);
 				Content.Append("\t\t\t\tSUPPORTED_PLATFORMS = \"macosx\";" + ProjectFileGenerator.NewLine);
 				Content.Append("\t\t\t\tPRODUCT_NAME = \"" + MacExecutableFileName + "\";" + ProjectFileGenerator.NewLine);
-				Content.Append("\t\t\t\tCONFIGURATION_BUILD_DIR = \"" + MacExecutableDir + "\";" + ProjectFileGenerator.NewLine);
+                Content.Append("\t\t\t\tCONFIGURATION_BUILD_DIR = \"" + Toolchain.ConvertPath(Path.GetDirectoryName(Config.MacExecutablePath)) + "\";" + ProjectFileGenerator.NewLine);
 			}
 			else
 			{
-				string IOSRunTimeVersion = null;
-				string IOSRunTimeDevices = null;
-				string TVOSRunTimeVersion = null;
-				string TVOSRunTimeDevices = null;
-				string ValidArchs = "x86_64";
-				string SupportedPlatforms = "macosx";
-
-				if (UnrealBuildTool.IsValidPlatform(UnrealTargetPlatform.IOS))
-				{
-					IOSPlatform IOSBuildPlat = UEBuildPlatform.GetBuildPlatform(UnrealTargetPlatform.IOS) as IOSPlatform;
-					IOSPlatformContext PlatformContextIOS = (IOSPlatformContext)IOSBuildPlat.CreateContext(ProjectFile);
-					PlatformContextIOS.SetUpProjectEnvironment();
-					IOSRunTimeVersion = PlatformContextIOS.GetRunTimeVersion();
-					IOSRunTimeDevices = PlatformContextIOS.GetRunTimeDevices();
-					ValidArchs += " arm64 armv7 armv7s";
-					SupportedPlatforms += " iphoneos";
-				}
-
-				if (UnrealBuildTool.IsValidPlatform(UnrealTargetPlatform.TVOS))
-				{
-					TVOSPlatform TVOSBuildPlat = UEBuildPlatform.GetBuildPlatform(UnrealTargetPlatform.TVOS) as TVOSPlatform;
-					TVOSPlatformContext PlatformContextTVOS = (TVOSPlatformContext)TVOSBuildPlat.CreateContext(ProjectFile);
-					PlatformContextTVOS.SetUpProjectEnvironment();
-					TVOSRunTimeVersion = PlatformContextTVOS.GetRunTimeVersion();
-					TVOSRunTimeDevices = PlatformContextTVOS.GetRunTimeDevices();
-					if (ValidArchs == "x86_64")
-					{
-						ValidArchs += " arm64 armv7 armv7s";
-					}
-					SupportedPlatforms += " appletvos";
-				}
-
-				Content.Append("\t\t\t\tVALID_ARCHS = \"" + ValidArchs + "\";" + ProjectFileGenerator.NewLine);
-				Content.Append("\t\t\t\tSUPPORTED_PLATFORMS = \"" + SupportedPlatforms + "\";" + ProjectFileGenerator.NewLine);
+				IOSPlatform IOSBuildPlat = UEBuildPlatform.GetBuildPlatform(UnrealTargetPlatform.IOS) as IOSPlatform;
+				IOSBuildPlat.SetUpProjectEnvironment(UnrealTargetPlatform.IOS);
+
+				Content.Append("\t\t\t\tVALID_ARCHS = \"x86_64 arm64 armv7 armv7s\";" + ProjectFileGenerator.NewLine);
+				Content.Append("\t\t\t\tSUPPORTED_PLATFORMS = \"macosx iphoneos\";" + ProjectFileGenerator.NewLine);
 				Content.Append("\t\t\t\t\"PRODUCT_NAME[sdk=macosx*]\" = \"" + MacExecutableFileName + "\";" + ProjectFileGenerator.NewLine);
-				if (IOSRunTimeVersion != null)
-				{
-					Content.Append("\t\t\t\tIPHONEOS_DEPLOYMENT_TARGET = " + IOSRunTimeVersion + ";" + ProjectFileGenerator.NewLine);
-					Content.Append("\t\t\t\t\"PRODUCT_NAME[sdk=iphoneos*]\" = \"" + Config.BuildTarget + "\";" + ProjectFileGenerator.NewLine); // @todo: change to Path.GetFileName(Config.IOSExecutablePath) when we stop using payload
-					Content.Append("\t\t\t\t\"TARGETED_DEVICE_FAMILY[sdk=iphoneos*]\" = \"" + IOSRunTimeDevices + "\";" + ProjectFileGenerator.NewLine);
-					Content.Append("\t\t\t\t\"CODE_SIGN_IDENTITY[sdk=iphoneos*]\" = \"iPhone Developer\";" + ProjectFileGenerator.NewLine);
-					Content.Append("\t\t\t\t\"SDKROOT[sdk=iphoneos]\" = iphoneos;" + ProjectFileGenerator.NewLine);
-					Content.Append("\t\t\t\t\"PROVISIONING_PROFILE[sdk=iphoneos*]\" = \"\";" + ProjectFileGenerator.NewLine);
-				}
-				if (TVOSRunTimeVersion != null)
-				{
-					Content.Append("\t\t\t\tTVOS_DEPLOYMENT_TARGET = " + TVOSRunTimeVersion + ";" + ProjectFileGenerator.NewLine);
-					Content.Append("\t\t\t\t\"PRODUCT_NAME[sdk=appletvos*]\" = \"" + Config.BuildTarget + "\";" + ProjectFileGenerator.NewLine); // @todo: change to Path.GetFileName(Config.TVOSExecutablePath) when we stop using payload
-					Content.Append("\t\t\t\t\"TARGETED_DEVICE_FAMILY[sdk=appletvos*]\" = \"" + TVOSRunTimeDevices + "\";" + ProjectFileGenerator.NewLine);
-					Content.Append("\t\t\t\t\"CODE_SIGN_IDENTITY[sdk=appletvos*]\" = \"iPhone Developer\";" + ProjectFileGenerator.NewLine);
-					Content.Append("\t\t\t\t\"SDKROOT[sdk=appletvos]\" = appletvos;" + ProjectFileGenerator.NewLine);
-					Content.Append("\t\t\t\t\"PROVISIONING_PROFILE[sdk=appletvos*]\" = \"\";" + ProjectFileGenerator.NewLine);
-				}
-				Content.Append("\t\t\t\t\"CONFIGURATION_BUILD_DIR[sdk=macosx*]\" = \"" + MacExecutableDir + "\";" + ProjectFileGenerator.NewLine);
-				Content.Append("\t\t\t\t\"SDKROOT[sdk=macosx]\" = macosx;" + ProjectFileGenerator.NewLine);
+				Content.Append("\t\t\t\t\"PRODUCT_NAME[sdk=iphoneos*]\" = \"" + Config.BuildTarget + "\";" + ProjectFileGenerator.NewLine); // @todo: change to Path.GetFileName(Config.IOSExecutablePath) when we stop using payload
+				Content.Append("\t\t\t\tIPHONEOS_DEPLOYMENT_TARGET = " + IOSBuildPlat.GetRunTimeVersion() + ";" + ProjectFileGenerator.NewLine);
+				Content.Append("\t\t\t\t\"CODE_SIGN_IDENTITY[sdk=iphoneos*]\" = \"iPhone Developer\";" + ProjectFileGenerator.NewLine);
+				Content.Append("\t\t\t\tTARGETED_DEVICE_FAMILY = \"" + IOSBuildPlat.GetRunTimeDevices() + "\";" + ProjectFileGenerator.NewLine);
+                Content.Append("\t\t\t\t\"CONFIGURATION_BUILD_DIR[sdk=macosx*]\" = \"" + Toolchain.ConvertPath(Path.GetDirectoryName(Config.MacExecutablePath)) + "\";" + ProjectFileGenerator.NewLine);
+				Content.Append("\t\t\t\t\"SDKROOT[arch=x86_64]\" = macosx;" + ProjectFileGenerator.NewLine);
+				Content.Append("\t\t\t\t\"SDKROOT[arch=arm*]\" = iphoneos;" + ProjectFileGenerator.NewLine);
 				Content.Append("\t\t\t\tINFOPLIST_OUTPUT_FORMAT = xml;" + ProjectFileGenerator.NewLine);
+				Content.Append("\t\t\t\t\"PROVISIONING_PROFILE[sdk=iphoneos*]\" = \"\";" + ProjectFileGenerator.NewLine);
 
 				bool bIsUE4Game = Config.BuildTarget.Equals("UE4Game", StringComparison.InvariantCultureIgnoreCase);
 				bool bIsUE4Client = Config.BuildTarget.Equals("UE4Client", StringComparison.InvariantCultureIgnoreCase);
 
-				DirectoryReference GameDir = ProjectFile != null ? ProjectFile.Directory : null;
-				string GamePath = GameDir != null ? ConvertPath(GameDir.FullName) : null;
+                string GamePath = string.IsNullOrEmpty(GameProjectPath) ? null : Toolchain.ConvertPath(Path.GetDirectoryName(GameProjectPath));
 
 				string IOSInfoPlistPath = null;
-				string TVOSInfoPlistPath = null;
 				string MacInfoPlistPath = null;
 				if (bIsUE4Game)
 				{
 					IOSInfoPlistPath = UE4Dir + "/Engine/Intermediate/IOS/" + Config.BuildTarget + "-Info.plist";
-					TVOSInfoPlistPath = UE4Dir + "/Engine/Intermediate/TVOS/" + Config.BuildTarget + "-Info.plist";
 					MacInfoPlistPath = UE4Dir + "/Engine/Intermediate/Mac/" + MacExecutableFileName + "-Info.plist";
-					if (IOSRunTimeVersion != null)
-					{
-						Content.Append("\t\t\t\t\"CONFIGURATION_BUILD_DIR[sdk=iphoneos*]\" = \"" + UE4Dir + "/Engine/Binaries/IOS/Payload\";" + ProjectFileGenerator.NewLine);
-					}
-					if (TVOSRunTimeVersion != null)
-					{
-						Content.Append("\t\t\t\t\"CONFIGURATION_BUILD_DIR[sdk=appletvos*]\" = \"" + UE4Dir + "/Engine/Binaries/TVOS/Payload\";" + ProjectFileGenerator.NewLine);
-					}
+					Content.Append("\t\t\t\t\"CONFIGURATION_BUILD_DIR[sdk=iphoneos*]\" = \"" + UE4Dir + "/Engine/Binaries/IOS/Payload\";" + ProjectFileGenerator.NewLine);
 				}
 				else if (bIsUE4Client)
 				{
 					IOSInfoPlistPath = UE4Dir + "/Engine/Intermediate/IOS/UE4Game-Info.plist";
-					TVOSInfoPlistPath = UE4Dir + "/Engine/Intermediate/TVOS/UE4Game-Info.plist";
 					MacInfoPlistPath = UE4Dir + "/Engine/Intermediate/Mac/" + MacExecutableFileName + "-Info.plist";
-					if (IOSRunTimeVersion != null)
-					{
-						Content.Append("\t\t\t\t\"CONFIGURATION_BUILD_DIR[sdk=iphoneos*]\" = \"" + UE4Dir + "/Engine/Binaries/IOS/Payload\";" + ProjectFileGenerator.NewLine);
-					}
-					if (TVOSRunTimeVersion != null)
-					{
-						Content.Append("\t\t\t\t\"CONFIGURATION_BUILD_DIR[sdk=appletvos*]\" = \"" + UE4Dir + "/Engine/Binaries/TVOS/Payload\";" + ProjectFileGenerator.NewLine);
-					}
+					Content.Append("\t\t\t\t\"CONFIGURATION_BUILD_DIR[sdk=iphoneos*]\" = \"" + UE4Dir + "/Engine/Binaries/IOS/Payload\";" + ProjectFileGenerator.NewLine);
 				}
 				else if (bIsAGame)
 				{
 					IOSInfoPlistPath = GamePath + "/Intermediate/IOS/" + Config.BuildTarget + "-Info.plist";
-					TVOSInfoPlistPath = GamePath + "/Intermediate/TVOS/" + Config.BuildTarget + "-Info.plist";
 					MacInfoPlistPath = GamePath + "/Intermediate/Mac/" + MacExecutableFileName + "-Info.plist";
-					if (IOSRunTimeVersion != null)
-					{
-						Content.Append("\t\t\t\t\"CONFIGURATION_BUILD_DIR[sdk=iphoneos*]\" = \"" + GamePath + "/Binaries/IOS/Payload\";" + ProjectFileGenerator.NewLine);
-					}
-					if (TVOSRunTimeVersion != null)
-					{
-						Content.Append("\t\t\t\t\"CONFIGURATION_BUILD_DIR[sdk=appletvos*]\" = \"" + GamePath + "/Binaries/TVOS/Payload\";" + ProjectFileGenerator.NewLine);
-					}
+					Content.Append("\t\t\t\t\"CONFIGURATION_BUILD_DIR[sdk=iphoneos*]\" = \"" + GamePath + "/Binaries/IOS/Payload\";" + ProjectFileGenerator.NewLine);
 				}
 				else
 				{
-					if (GamePath == null)
+					if (string.IsNullOrEmpty(GamePath))
 					{
 						IOSInfoPlistPath = UE4Dir + "/Engine/Intermediate/IOS/" + Config.BuildTarget + "-Info.plist";
-						TVOSInfoPlistPath = UE4Dir + "/Engine/Intermediate/TVOS/" + Config.BuildTarget + "-Info.plist";
 						MacInfoPlistPath = UE4Dir + "/Engine/Intermediate/Mac/" + MacExecutableFileName + "-Info.plist";
 					}
 					else
 					{
 						IOSInfoPlistPath = GamePath + "/Intermediate/IOS/" + Config.BuildTarget + "-Info.plist";
-						TVOSInfoPlistPath = GamePath + "/Intermediate/TVOS/" + Config.BuildTarget + "-Info.plist";
 						MacInfoPlistPath = GamePath + "/Intermediate/Mac/" + MacExecutableFileName + "-Info.plist";
 					}
-					if (IOSRunTimeVersion != null)
-					{
-						Content.Append("\t\t\t\t\"CONFIGURATION_BUILD_DIR[sdk=iphoneos*]\" = \"" + UE4Dir + "/Engine/Binaries/IOS/Payload\";" + ProjectFileGenerator.NewLine);
-					}
-					if (TVOSRunTimeVersion != null)
-					{
-						Content.Append("\t\t\t\t\"CONFIGURATION_BUILD_DIR[sdk=appletvos*]\" = \"" + UE4Dir + "/Engine/Binaries/TVOS/Payload\";" + ProjectFileGenerator.NewLine);
-					}
+					Content.Append("\t\t\t\t\"CONFIGURATION_BUILD_DIR[sdk=iphoneos*]\" = \"" + UE4Dir + "/Engine/Binaries/IOS/Payload\";" + ProjectFileGenerator.NewLine);
 				}
 
 				if (XcodeProjectFileGenerator.bGeneratingRunIOSProject)
 				{
 					Content.Append("\t\t\t\tINFOPLIST_FILE = \"" + IOSInfoPlistPath + "\";" + ProjectFileGenerator.NewLine);
 				}
-				else if (XcodeProjectFileGenerator.bGeneratingRunTVOSProject)
-				{
-					Content.Append("\t\t\t\tINFOPLIST_FILE = \"" + TVOSInfoPlistPath + "\";" + ProjectFileGenerator.NewLine);
-				}
 				else
 				{
 					Content.Append("\t\t\t\t\"INFOPLIST_FILE[sdk=macosx*]\" = \"" + MacInfoPlistPath + "\";" + ProjectFileGenerator.NewLine);
-					if (IOSRunTimeVersion != null)
-					{
-						Content.Append("\t\t\t\t\"INFOPLIST_FILE[sdk=iphoneos*]\" = \"" + IOSInfoPlistPath + "\";" + ProjectFileGenerator.NewLine);
-					}
-					if (TVOSRunTimeVersion != null)
-					{
-						Content.Append("\t\t\t\t\"INFOPLIST_FILE[sdk=appletvos*]\" = \"" + TVOSInfoPlistPath + "\";" + ProjectFileGenerator.NewLine);
-					}
+					Content.Append("\t\t\t\t\"INFOPLIST_FILE[sdk=iphoneos*]\" = \"" + IOSInfoPlistPath + "\";" + ProjectFileGenerator.NewLine);
 				}
 
 				// Prepare a temp Info.plist file so Xcode has some basic info about the target immediately after opening the project.
@@ -783,14 +656,13 @@
 				if (BuildHostPlatform.Current.Platform == UnrealTargetPlatform.Mac)
 				{
 					bool bCreateMacInfoPlist = !File.Exists(MacInfoPlistPath);
-					bool bCreateIOSInfoPlist = !File.Exists(IOSInfoPlistPath) && IOSRunTimeVersion != null;
-					bool bCreateTVOSInfoPlist = !File.Exists(TVOSInfoPlistPath) && TVOSRunTimeVersion != null;
-					if (bCreateMacInfoPlist || bCreateIOSInfoPlist || bCreateTVOSInfoPlist)
+					bool bCreateIOSInfoPlist = !File.Exists(IOSInfoPlistPath);
+					if (bCreateMacInfoPlist || bCreateIOSInfoPlist)
 					{
-						DirectoryReference ProjectPath = GameDir;
-						DirectoryReference EngineDir = DirectoryReference.Combine(new DirectoryReference(UE4Dir), "Engine");
+						string ProjectPath = GamePath;
+						string EngineDir = UE4Dir + "/Engine";
 						string GameName = Config.BuildTarget;
-						if (ProjectPath == null)
+						if (string.IsNullOrEmpty(ProjectPath))
 						{
 							ProjectPath = EngineDir;
 						}
@@ -803,17 +675,12 @@
 						if (bCreateMacInfoPlist)
 						{
 							Directory.CreateDirectory(Path.GetDirectoryName(MacInfoPlistPath));
-							UEDeployMac.GeneratePList(ProjectPath.FullName, bIsUE4Game, GameName, Config.BuildTarget, EngineDir.FullName, MacExecutableFileName);
+							Mac.UEDeployMac.GeneratePList(ProjectPath, bIsUE4Game, GameName, Config.BuildTarget, EngineDir, MacExecutableFileName);
 						}
 						if (bCreateIOSInfoPlist)
 						{
 							Directory.CreateDirectory(Path.GetDirectoryName(IOSInfoPlistPath));
-							UEDeployIOS.GenerateIOSPList(ProjectPath.FullName, bIsUE4Game, GameName, Config.BuildTarget, EngineDir.FullName, ProjectPath + "/Binaries/IOS/Payload");
-						}
-						if (bCreateTVOSInfoPlist)
-						{
-							Directory.CreateDirectory(Path.GetDirectoryName(TVOSInfoPlistPath));
-							UEDeployTVOS.GenerateTVOSPList(ProjectPath.FullName, bIsUE4Game, GameName, Config.BuildTarget, EngineDir.FullName, ProjectPath + "/Binaries/TVOS/Payload");
+							IOS.UEDeployIOS.GeneratePList(ProjectPath, bIsUE4Game, GameName, Config.BuildTarget, EngineDir, ProjectPath + "/Binaries/IOS/Payload");
 						}
 					}
 				}
@@ -850,23 +717,8 @@
 			}
 			else
 			{
-				string ValidArchs = "x86_64";
-				string SupportedPlatforms = "macosx";
-				if (UnrealBuildTool.IsValidPlatform(UnrealTargetPlatform.IOS))
-				{
-					ValidArchs += " arm64 armv7 armv7s";
-					SupportedPlatforms += " iphoneos";
-				}
-				if (UnrealBuildTool.IsValidPlatform(UnrealTargetPlatform.TVOS))
-				{
-					if (ValidArchs == "x86_64")
-					{
-						ValidArchs += " arm64 armv7 armv7s";
-					}
-					SupportedPlatforms += " appletvos";
-				}
-				Content.Append("\t\t\t\tVALID_ARCHS = \"" + ValidArchs + "\";" + ProjectFileGenerator.NewLine);
-				Content.Append("\t\t\t\tSUPPORTED_PLATFORMS = \"" + SupportedPlatforms + "\";" + ProjectFileGenerator.NewLine);
+				Content.Append("\t\t\t\tVALID_ARCHS = \"x86_64 arm64 armv7 armv7s\";" + ProjectFileGenerator.NewLine);
+				Content.Append("\t\t\t\tSUPPORTED_PLATFORMS = \"macosx iphoneos\";" + ProjectFileGenerator.NewLine);
 			}
 			Content.Append("\t\t\t\tUE_BUILD_TARGET_NAME = \"" + Config.BuildTarget + "\";" + ProjectFileGenerator.NewLine);
 			Content.Append("\t\t\t\tUE_BUILD_TARGET_CONFIG = \"" + Config.BuildConfig + "\";" + ProjectFileGenerator.NewLine);
@@ -876,7 +728,7 @@
 		}
 
 		private void AppendXCBuildConfigurationSection(StringBuilder Content, Dictionary<string, XcodeBuildConfig> ProjectBuildConfigs, Dictionary<string, XcodeBuildConfig> TargetBuildConfigs,
-			Dictionary<string, XcodeBuildConfig> BuildTargetBuildConfigs, Dictionary<string, XcodeBuildConfig> IndexTargetBuildConfigs, bool bIsAGame, FileReference GameProjectPath)
+			Dictionary<string, XcodeBuildConfig> BuildTargetBuildConfigs, Dictionary<string, XcodeBuildConfig> IndexTargetBuildConfigs, bool bIsAGame, string GameProjectPath)
 		{
 			Content.Append("/* Begin XCBuildConfiguration section */" + ProjectFileGenerator.NewLine);
 
@@ -935,22 +787,19 @@
 
 		public struct XcodeBuildConfig
 		{
-			public XcodeBuildConfig(string InDisplayName, string InBuildTarget, FileReference InMacExecutablePath, FileReference InIOSExecutablePath, FileReference InTVOSExecutablePath,
-				ProjectTarget InProjectTarget, UnrealTargetConfiguration InBuildConfig)
+			public XcodeBuildConfig(string InDisplayName, string InBuildTarget, string InMacExecutablePath, string InIOSExecutablePath, ProjectTarget InProjectTarget, UnrealTargetConfiguration InBuildConfig)
 			{
 				DisplayName = InDisplayName;
 				MacExecutablePath = InMacExecutablePath;
 				IOSExecutablePath = InIOSExecutablePath;
-				TVOSExecutablePath = InTVOSExecutablePath;
 				BuildTarget = InBuildTarget;
 				ProjectTarget = InProjectTarget;
 				BuildConfig = InBuildConfig;
 			}
 
 			public string DisplayName;
-			public FileReference MacExecutablePath;
-			public FileReference IOSExecutablePath;
-			public FileReference TVOSExecutablePath;
+			public string MacExecutablePath;
+			public string IOSExecutablePath;
 			public string BuildTarget;
 			public ProjectTarget ProjectTarget;
 			public UnrealTargetConfiguration BuildConfig;
@@ -960,7 +809,7 @@
 		{
 			var BuildConfigs = new List<XcodeBuildConfig>();
 
-			string ProjectName = ProjectFilePath.GetFileNameWithoutExtension();
+			string ProjectName = Path.GetFileNameWithoutExtension(ProjectFilePath);
 
 			foreach (var Configuration in Configurations)
 			{
@@ -995,37 +844,38 @@
 
 										if (BuildConfigs.Where(Config => Config.DisplayName == ConfigName).ToList().Count == 0)
 										{
-											string TargetName = ProjectTarget.TargetFilePath.GetFileNameWithoutAnyExtensions();
+											string TargetName = Path.GetFileNameWithoutExtension(Path.GetFileNameWithoutExtension(ProjectTarget.TargetFilePath));
 
 											// Get the output directory
-											DirectoryReference RootDirectory = UnrealBuildTool.EngineDirectory;
+											string EngineRootDirectory = Path.GetFullPath(ProjectFileGenerator.EngineRelativePath);
+											string RootDirectory = EngineRootDirectory;
 											if ((TargetRules.IsAGame(ProjectTarget.TargetRules.Type) || ProjectTarget.TargetRules.Type == TargetRules.TargetType.Server) && bShouldCompileMonolithic && !ProjectTarget.TargetRules.bOutputToEngineBinaries)
 											{
-												if (OnlyGameProject != null && ProjectTarget.TargetFilePath.IsUnderDirectory(OnlyGameProject.Directory))
+												if (UnrealBuildTool.HasUProjectFile() && Utils.IsFileUnderDirectory(ProjectTarget.TargetFilePath, UnrealBuildTool.GetUProjectPath()))
 												{
-													RootDirectory = OnlyGameProject.Directory;
+													RootDirectory = Path.GetFullPath(UnrealBuildTool.GetUProjectPath());
 												}
 												else
 												{
-													FileReference ProjectFileName;
-													if (UProjectInfo.TryGetProjectFileName(ProjectName, out ProjectFileName))
+													string UnrealProjectPath = UProjectInfo.GetProjectFilePath(ProjectName);
+													if (!String.IsNullOrEmpty(UnrealProjectPath))
 													{
-														RootDirectory = ProjectFileName.Directory;
+														RootDirectory = Path.GetDirectoryName(Path.GetFullPath(UnrealProjectPath));
 													}
 												}
 											}
 
 											if(ProjectTarget.TargetRules.Type == TargetRules.TargetType.Program && !ProjectTarget.TargetRules.bOutputToEngineBinaries)
 											{
-												FileReference ProjectFileName;
-												if (UProjectInfo.TryGetProjectForTarget(TargetName, out ProjectFileName))
+												string UnrealProjectPath = UProjectInfo.GetProjectForTarget(TargetName);
+												if (!String.IsNullOrEmpty(UnrealProjectPath))
 												{
-													RootDirectory = ProjectFileName.Directory;
+													RootDirectory = Path.GetDirectoryName(Path.GetFullPath(UnrealProjectPath));
 												}
 											}
 
 											// Get the output directory
-											DirectoryReference OutputDirectory = DirectoryReference.Combine(RootDirectory, "Binaries");
+											string OutputDirectory = Path.Combine(RootDirectory, "Binaries");
 
 											string ExeName = TargetName;
 											if (!bShouldCompileMonolithic && ProjectTarget.TargetRules.Type != TargetRules.TargetType.Program)
@@ -1038,17 +888,9 @@
 												}
 											}
 
-<<<<<<< HEAD
-											MacPlatform MacBuildPlat = UEBuildPlatform.GetBuildPlatform(UnrealTargetPlatform.Mac) as MacPlatform;
-											MacPlatformContext PlatformContextMac = (MacPlatformContext)MacBuildPlat.CreateContext(OnlyGameProject);
-
-											string MacExecutableName = UEBuildTarget.MakeBinaryFileName(ExeName, UnrealTargetPlatform.Mac, (ExeName == "UE4Editor" && Configuration == UnrealTargetConfiguration.DebugGame) ? UnrealTargetConfiguration.Development : Configuration, PlatformContextMac.GetActiveArchitecture(), ProjectTarget.TargetRules.UndecoratedConfiguration, UEBuildBinaryType.Executable);
-=======
 											string MacExecutableName = UEBuildTarget.MakeBinaryFileName(ExeName, UnrealTargetPlatform.Mac, (ExeName == "UE4Editor" && Configuration == UnrealTargetConfiguration.DebugGame) ? UnrealTargetConfiguration.Development : Configuration, ProjectTarget.TargetRules.UndecoratedConfiguration, UEBuildBinaryType.Executable);
->>>>>>> 4ab2558b
 											string IOSExecutableName = MacExecutableName.Replace("-Mac-", "-IOS-");
-											string TVOSExecutableName = MacExecutableName.Replace("-Mac-", "-TVOS-");
-											BuildConfigs.Add(new XcodeBuildConfig(ConfigName, TargetName, FileReference.Combine(OutputDirectory, "Mac", MacExecutableName), FileReference.Combine(OutputDirectory, "IOS", IOSExecutableName), FileReference.Combine(OutputDirectory, "TVOS", TVOSExecutableName), ProjectTarget, Configuration));
+											BuildConfigs.Add(new XcodeBuildConfig(ConfigName, TargetName, Path.Combine(OutputDirectory, "Mac", MacExecutableName), Path.Combine(OutputDirectory, "IOS", IOSExecutableName), ProjectTarget, Configuration));
 										}
 									}
 								}
@@ -1063,7 +905,7 @@
 
 		private void WriteSchemeFile(string TargetName, string TargetGuid, string BuildTargetGuid, string IndexTargetGuid, bool bHasEditorConfiguration, string GameProjectPath)
 		{
-			string DefaultConfiguration = bHasEditorConfiguration && !XcodeProjectFileGenerator.bGeneratingRunIOSProject && !XcodeProjectFileGenerator.bGeneratingRunTVOSProject ? "Development Editor" : "Development";
+			string DefaultConfiguration = bHasEditorConfiguration && !XcodeProjectFileGenerator.bGeneratingRunIOSProject ? "Development Editor" : "Development";
 
 			var Content = new StringBuilder();
 
@@ -1136,7 +978,7 @@
 				if (IsForeignProject)
 				{
 					Content.Append("         <CommandLineArgument" + ProjectFileGenerator.NewLine);
-					Content.Append("            argument = \"&quot;" + GameProjectPath + "&quot;\"" + ProjectFileGenerator.NewLine);
+                    Content.Append("            argument = \"&quot;" + GameProjectPath + "&quot;\"" + ProjectFileGenerator.NewLine);
 					Content.Append("            isEnabled = \"YES\">" + ProjectFileGenerator.NewLine);
 					Content.Append("         </CommandLineArgument>" + ProjectFileGenerator.NewLine);
 				}
@@ -1178,14 +1020,14 @@
 			Content.Append("   </ArchiveAction>" + ProjectFileGenerator.NewLine);
 			Content.Append("</Scheme>" + ProjectFileGenerator.NewLine);
 
-			DirectoryReference SchemesDir = new DirectoryReference(ProjectFilePath.FullName + "/xcshareddata/xcschemes");
-			if (!SchemesDir.Exists())
-			{
-				SchemesDir.CreateDirectory();
+			string SchemesDir = ProjectFilePath + "/xcshareddata/xcschemes";
+			if (!Directory.Exists(SchemesDir))
+			{
+				Directory.CreateDirectory(SchemesDir);
 			}
 
 			string SchemeFilePath = SchemesDir + "/" + TargetName + ".xcscheme";
-			File.WriteAllText(SchemeFilePath, Content.ToString(), new UTF8Encoding());
+            File.WriteAllText(SchemeFilePath, Content.ToString(), new UTF8Encoding());
 
 			Content.Clear();
 
@@ -1222,14 +1064,14 @@
 			Content.Append("</dict>" + ProjectFileGenerator.NewLine);
 			Content.Append("</plist>" + ProjectFileGenerator.NewLine);
 
-			DirectoryReference ManagementFileDir = new DirectoryReference(ProjectFilePath.FullName + "/xcuserdata/" + Environment.UserName + ".xcuserdatad/xcschemes");
-			if (!ManagementFileDir.Exists())
-			{
-				ManagementFileDir.CreateDirectory();
+			string ManagementFileDir = ProjectFilePath + "/xcuserdata/" + Environment.UserName + ".xcuserdatad/xcschemes";
+			if (!Directory.Exists(ManagementFileDir))
+			{
+				Directory.CreateDirectory(ManagementFileDir);
 			}
 
 			string ManagementFilePath = ManagementFileDir + "/xcschememanagement.plist";
-			File.WriteAllText(ManagementFilePath, Content.ToString(), new UTF8Encoding());
+            File.WriteAllText(ManagementFilePath, Content.ToString(), new UTF8Encoding());
 
 			SchemeOrderHint++;
 		}
@@ -1239,7 +1081,7 @@
 		{
 			bool bSuccess = true;
 
-			var TargetName = ProjectFilePath.GetFileNameWithoutExtension();
+			var TargetName = Path.GetFileNameWithoutExtension(RelativeProjectFilePath);
 			var TargetGuid = XcodeProjectFileGenerator.MakeXcodeGuid();
 			var TargetConfigListGuid = XcodeProjectFileGenerator.MakeXcodeGuid();
 			var TargetDependencyGuid = XcodeProjectFileGenerator.MakeXcodeGuid();
@@ -1265,15 +1107,15 @@
 			}
 
 			bool bIsAGame = false;
-			FileReference GameProjectPath = null;
-			List<DirectoryReference> GameFolders = UEBuildTarget.DiscoverAllGameFolders();
-			foreach (var GameFolder in GameFolders)
-			{
-				FileReference UProjectPath = FileReference.Combine(GameFolder, TargetName + ".uproject");
-				if (UProjectPath.Exists())
+			string GameProjectPath = null;
+			List<string> GameFolders = UEBuildTarget.DiscoverAllGameFolders();
+			foreach (string GameFolder in GameFolders)
+			{
+				string UProjectPath = Path.Combine(GameFolder, TargetName + ".uproject");
+				if (File.Exists(UProjectPath))
 				{
 					bIsAGame = true;
-					GameProjectPath = UProjectPath;
+					GameProjectPath = Path.GetFullPath(UProjectPath);
 					break;
 				}
 			}
@@ -1316,7 +1158,7 @@
 			AppendFileReferenceSection(ProjectFileContent, PBXFileReferenceSection);
 			AppendSourcesBuildPhaseSection(ProjectFileContent, PBXSourcesBuildPhaseSection, SourcesBuildPhaseGuid);
 			AppendContainerItemProxySection(ProjectFileContent, BuildTargetName, BuildTargetGuid, TargetProxyGuid, ProjectGuid);
-			if (!XcodeProjectFileGenerator.bGeneratingRunIOSProject && !XcodeProjectFileGenerator.bGeneratingRunIOSProject)
+			if (!XcodeProjectFileGenerator.bGeneratingRunIOSProject)
 			{
 				AppendTargetDependencySection(ProjectFileContent, BuildTargetName, BuildTargetGuid, TargetDependencyGuid, TargetProxyGuid);
 			}
@@ -1336,12 +1178,12 @@
 			if (bSuccess)
 			{
 				var PBXProjFilePath = ProjectFilePath + "/project.pbxproj";
-				bSuccess = ProjectFileGenerator.WriteFileIfChanged(PBXProjFilePath.FullName, ProjectFileContent.ToString(), new UTF8Encoding());
+				bSuccess = ProjectFileGenerator.WriteFileIfChanged(PBXProjFilePath, ProjectFileContent.ToString(), new UTF8Encoding());
 			}
 
 			if (bSuccess)
 			{
-				WriteSchemeFile(TargetName, TargetGuid, BuildTargetGuid, IndexTargetGuid, bHasEditorConfiguration, GameProjectPath != null ? GameProjectPath.FullName : "");
+				WriteSchemeFile(TargetName, TargetGuid, BuildTargetGuid, IndexTargetGuid, bHasEditorConfiguration, GameProjectPath);
 			}
 
 			return bSuccess;
