// Copyright 1998-2017 Epic Games, Inc. All Rights Reserved.

using System;
using System.Collections.Generic;
using System.Text.RegularExpressions;
using System.Diagnostics;
using System.IO;
using System.Linq;
using Microsoft.Win32;
using System.Text;

namespace UnrealBuildTool
{
	/// <summary>
	/// Stores information about a Visual C++ installation and compile environment
	/// </summary>
	class VCEnvironment
	{
		/// <summary>
		/// The platform the envvars have been initialized for
		/// </summary>
		public readonly CppPlatform Platform;

		/// <summary>
		/// The compiler version we're using
		/// </summary>
		public readonly WindowsCompiler Compiler;

		/// <summary>
		/// The path to the base Visual Studio install directory (may be null for standalone toolchain)
		/// </summary>
		public readonly DirectoryReference VSInstallDir;
		
		/// <summary>
		/// The path to the base Visual C++ install directory
		/// </summary>
		public readonly DirectoryReference VCInstallDir;

		/// <summary>
		/// The path to the 32bit platform tool binaries.
		/// </summary>
		public readonly DirectoryReference VCToolPath32;

		/// <summary>
		/// The path to the 64bit platform tool binaries.
		/// </summary>
		public readonly DirectoryReference VCToolPath64;

		/// <summary>
		/// Installation folder of the Windows SDK, e.g. C:\Program Files\Microsoft SDKs\Windows\v6.0A\
		/// </summary>
		public readonly string WindowsSDKDir;
		
		/// <summary>
		/// 
		/// </summary>
		public readonly string WindowsSDKExtensionDir;

		/// <summary>
		/// Installation folder of the Windows SDK Extensions, e.g. C:\Program Files (x86)\Windows SDKs\10
		/// </summary>
		public readonly string WindowsSDKLibVersion;

		/// <summary>
		/// Installation folder of the NetFx SDK, since that is split out from platform SDKs >= v10
		/// </summary>
		public readonly string NetFxSDKExtensionDir;

		/// <summary>
		/// // 10.0.9910.0 for instance...
		/// </summary>
		public readonly Version WindowsSDKExtensionHeaderLibVersion;

		/// <summary>
		/// The path to the linker for linking executables
		/// </summary>
		public readonly FileReference CompilerPath;

		/// <summary>
		/// The version of cl.exe we're running
		/// </summary>
		public readonly Version CLExeVersion;

		/// <summary>
		/// The path to the linker for linking executables
		/// </summary>
		public readonly FileReference LinkerPath;

		/// <summary>
		/// The path to the linker for linking libraries
		/// </summary>
		public readonly FileReference LibraryManagerPath;

		/// <summary>
		/// The path to the resource compiler
		/// </summary>
		public readonly FileReference ResourceCompilerPath;

		/// <summary>
		/// For Visual Studio 2015; the path to the universal CRT.
		/// </summary>
		public readonly string UniversalCRTDir;

		/// <summary>
		/// For Visual Studio 2015; the universal CRT version to use.
		/// </summary>
		public readonly string UniversalCRTVersion;

		static readonly string InitialIncludePaths = Environment.GetEnvironmentVariable("INCLUDE");
		static readonly string InitialLibraryPaths = Environment.GetEnvironmentVariable("LIB");

		private string _MSBuildPath = null;

		/// <summary>
		/// 
		/// </summary>
		public string MSBuildPath // The path to MSBuild
		{
			get
			{
				if (_MSBuildPath == null)
				{
					_MSBuildPath = GetMSBuildToolPath();
				}
				return _MSBuildPath;
			}
		}

		/// <summary>
		/// Initializes environment variables required by toolchain. Different for 32 and 64 bit.
		/// </summary>
		public static VCEnvironment SetEnvironment(CppPlatform Platform, WindowsCompiler Compiler)
		{
			if (EnvVars != null && EnvVars.Platform == Platform)
			{
				return EnvVars;
			}

			EnvVars = new VCEnvironment(Platform, Compiler);
			return EnvVars;
		}

		private VCEnvironment(CppPlatform InPlatform, WindowsCompiler InCompiler)
		{
			Platform = InPlatform;
			Compiler = InCompiler;

			// Get the Visual Studio install directory
			WindowsPlatform.TryGetVSInstallDir(Compiler, out VSInstallDir);

			// Get the Visual C++ compiler install directory. 
			if(!WindowsPlatform.TryGetVCInstallDir(Compiler, out VCInstallDir))
			{
				throw new BuildException(WindowsPlatform.GetCompilerName(Compiler) + " must be installed in order to build this target.");
			}

			// Figure out the default toolchain directory. VS15 separates this out into separate directories, with platforms as subdirectories under that.
			DirectoryReference VCToolChainDir = null;
			if(Compiler == WindowsCompiler.VisualStudio2017)
			{
				string Version = File.ReadAllText(FileReference.Combine(VCInstallDir, "Auxiliary", "Build", "Microsoft.VCToolsVersion.default.txt").FullName).Trim();
				VCToolChainDir = DirectoryReference.Combine(VCInstallDir, "Tools", "MSVC", Version);
			}

<<<<<<< HEAD
			WindowsSDKDir = FindWindowsSDKInstallationFolder(Platform, Compiler, bSupportWindowsXP);
			WindowsSDKLibVersion = FindWindowsSDKLibVersion(WindowsSDKDir, bSupportWindowsXP);
			WindowsSDKExtensionDir = bSupportWindowsXP ? "" : FindWindowsSDKExtensionInstallationFolder(Compiler);
			NetFxSDKExtensionDir = bSupportWindowsXP ? "" : FindNetFxSDKExtensionInstallationFolder(Compiler);
			WindowsSDKExtensionHeaderLibVersion = bSupportWindowsXP ? new Version(0, 0, 0, 0) : FindWindowsSDKExtensionLatestVersion(WindowsSDKExtensionDir);
			if(bSupportWindowsXP)
			{
				UniversalCRTDir = "";
				UniversalCRTVersion = "0.0.0.0";
			}
			else
			{
				FindUniversalCRT(Compiler, out UniversalCRTDir, out UniversalCRTVersion);
			}
=======
			WindowsSDKDir = FindWindowsSDKInstallationFolder(Platform, Compiler);
			WindowsSDKLibVersion = FindWindowsSDKLibVersion(WindowsSDKDir);
			WindowsSDKExtensionDir = FindWindowsSDKExtensionInstallationFolder(Compiler);
			NetFxSDKExtensionDir = FindNetFxSDKExtensionInstallationFolder(Compiler);
			WindowsSDKExtensionHeaderLibVersion = FindWindowsSDKExtensionLatestVersion(WindowsSDKExtensionDir);
			FindUniversalCRT(Compiler, out UniversalCRTDir, out UniversalCRTVersion);
>>>>>>> 50b84fc1

			VCToolPath32 = GetVCToolPath32(Compiler, VCInstallDir, VCToolChainDir);
			VCToolPath64 = GetVCToolPath64(Compiler, VCInstallDir, VCToolChainDir);

			// Compile using 64 bit tools for 64 bit targets, and 32 for 32.
			DirectoryReference CompilerDir = (Platform == CppPlatform.Win64) ? VCToolPath64 : VCToolPath32;

			// Regardless of the target, if we're linking on a 64 bit machine, we want to use the 64 bit linker (it's faster than the 32 bit linker and can handle large linking jobs)
			DirectoryReference LinkerDir = VCToolPath64;

			CompilerPath = GetCompilerToolPath(InPlatform, CompilerDir);
			CLExeVersion = FindCLExeVersion(CompilerPath.FullName);
			LinkerPath = GetLinkerToolPath(InPlatform, LinkerDir);
			LibraryManagerPath = GetLibraryLinkerToolPath(InPlatform, LinkerDir);
			ResourceCompilerPath = new FileReference(GetResourceCompilerToolPath(Platform));

            // Make sure the base 32-bit VS tool path is in the PATH, regardless of which configuration we're using. The toolchain may need to reference support DLLs from this directory (eg. mspdb120.dll).
            string PathEnvironmentVariable = Environment.GetEnvironmentVariable("PATH") ?? "";
            if (!PathEnvironmentVariable.Split(';').Any(x => String.Compare(x, VCToolPath32.FullName, true) == 0))
            {
                PathEnvironmentVariable = VCToolPath32.FullName + ";" + PathEnvironmentVariable;
                Environment.SetEnvironmentVariable("PATH", PathEnvironmentVariable);
            }

			// Setup the INCLUDE environment variable
			List<string> IncludePaths = GetVisualCppIncludePaths(Compiler, VCInstallDir, VCToolChainDir, UniversalCRTDir, UniversalCRTVersion, NetFxSDKExtensionDir, WindowsSDKDir, WindowsSDKLibVersion);
			if(InitialIncludePaths != null)
			{
				IncludePaths.Add(InitialIncludePaths);
			}
            Environment.SetEnvironmentVariable("INCLUDE", String.Join(";", IncludePaths));
			
			// Setup the LIB environment variable
            List<string> LibraryPaths = GetVisualCppLibraryPaths(Compiler, VCInstallDir, VCToolChainDir, UniversalCRTDir, UniversalCRTVersion, NetFxSDKExtensionDir, WindowsSDKDir, WindowsSDKLibVersion, Platform);
			if(InitialLibraryPaths != null)
			{
				LibraryPaths.Add(InitialLibraryPaths);
			}
            Environment.SetEnvironmentVariable("LIB", String.Join(";", LibraryPaths));
		}

		/// <returns>The path to Windows SDK directory for the specified version.</returns>
		private static string FindWindowsSDKInstallationFolder(CppPlatform InPlatform, WindowsCompiler InCompiler)
		{
			// When targeting Windows XP on Visual Studio 2012+, we need to point at the older Windows SDK 7.1A that comes
			// installed with Visual Studio 2012 Update 1. (http://blogs.msdn.com/b/vcblog/archive/2012/10/08/10357555.aspx)
			string Version;
			switch (InCompiler)
			{
				case WindowsCompiler.VisualStudio2017:
				case WindowsCompiler.VisualStudio2015:
					if (WindowsPlatform.bUseWindowsSDK10)
					{
						Version = "v10.0";
					}
					else
					{
						Version = "v8.1";
					}
					break;

				default:
					throw new BuildException("Unexpected compiler setting when trying to determine Windows SDK folder");
			}

			// Based on VCVarsQueryRegistry
			string FinalResult = null;
			foreach (string IndividualVersion in Version.Split('|'))
			{
				object Result = Microsoft.Win32.Registry.GetValue(@"HKEY_CURRENT_USER\SOFTWARE\Microsoft\Microsoft SDKs\Windows\" + IndividualVersion, "InstallationFolder", null)
					?? Microsoft.Win32.Registry.GetValue(@"HKEY_LOCAL_MACHINE\SOFTWARE\Wow6432Node\Microsoft\Microsoft SDKs\Windows\" + IndividualVersion, "InstallationFolder", null)
					?? Microsoft.Win32.Registry.GetValue(@"HKEY_CURRENT_USER\SOFTWARE\Wow6432Node\Microsoft\Microsoft SDKs\Windows\" + IndividualVersion, "InstallationFolder", null);

				if (Result != null)
				{
					FinalResult = (string)Result;
					break;
				}
			}
			if (FinalResult == null)
			{
				throw new BuildException("Windows SDK {0} must be installed in order to build this target.", Version);
			}

			return FinalResult;
		}

		/// <summary>
		/// Gets the version of the Windows SDK libraries to use. As per VCVarsQueryRegistry.bat, this is the directory name that sorts last.
		/// </summary>
		static string FindWindowsSDKLibVersion(string WindowsSDKDir)
		{
			string WindowsSDKLibVersion;
			if (WindowsPlatform.bUseWindowsSDK10)
			{
				DirectoryInfo IncludeDir = new DirectoryInfo(Path.Combine(WindowsSDKDir, "include"));
				if (!IncludeDir.Exists)
				{
					throw new BuildException("Couldn't find Windows 10 SDK include directory ({0})", IncludeDir.FullName);
				}

				DirectoryInfo LatestIncludeDir = IncludeDir.EnumerateDirectories().OrderBy(x => x.Name).LastOrDefault();
				if (LatestIncludeDir == null)
				{
					throw new BuildException("No Windows 10 SDK versions found under ({0})", IncludeDir.FullName);
				}

				WindowsSDKLibVersion = LatestIncludeDir.Name;
			}
			else
			{
				WindowsSDKLibVersion = "winv6.3";
			}
			return WindowsSDKLibVersion;
		}

		private static string FindNetFxSDKExtensionInstallationFolder(WindowsCompiler Compiler)
		{
			string[] Versions;
			switch (Compiler)
			{
				case WindowsCompiler.VisualStudio2017:
				case WindowsCompiler.VisualStudio2015:
					Versions = new string[] { "4.6", "4.6.1", "4.6.2" };
					break;

				default:
					return string.Empty;
			}

			foreach (string Version in Versions)
			{
				string Result = Microsoft.Win32.Registry.GetValue(@"HKEY_LOCAL_MACHINE\SOFTWARE\Microsoft\Microsoft SDKs\NETFXSDK\" + Version, "KitsInstallationFolder", null) as string
							?? Microsoft.Win32.Registry.GetValue(@"HKEY_LOCAL_MACHINE\SOFTWARE\Wow6432Node\Microsoft\Microsoft SDKs\NETFXSDK\" + Version, "KitsInstallationFolder", null) as string;
				if (Result != null)
				{
					return Result.TrimEnd('\\');
				}
			}

			return string.Empty;
		}

		private static string FindWindowsSDKExtensionInstallationFolder(WindowsCompiler Compiler)
		{
			string Version;
			switch (Compiler)
			{
				case WindowsCompiler.VisualStudio2017:
				case WindowsCompiler.VisualStudio2015:
					if (WindowsPlatform.bUseWindowsSDK10)
					{
						Version = "v10.0";
					}
					else
					{
						return string.Empty;
					}
					break;

				default:
					return string.Empty;
			}

			// Based on VCVarsQueryRegistry
			string FinalResult = null;
			{
				object Result = Microsoft.Win32.Registry.GetValue(@"HKEY_LOCAL_MACHINE\SOFTWARE\Wow6432Node\Microsoft\Microsoft SDKs\Windows SDKs\" + Version, "InstallationFolder", null)
						  ?? Microsoft.Win32.Registry.GetValue(@"HKEY_CURRENT_USER\SOFTWARE\Wow6432Node\Microsoft\Microsoft SDKs\Windows SDKs\" + Version, "InstallationFolder", null);
				if (Result == null)
				{
					Result = Microsoft.Win32.Registry.GetValue(@"HKEY_LOCAL_MACHINE\SOFTWARE\Wow6432Node\Microsoft\Microsoft SDKs\Windows\" + Version, "InstallationFolder", null)
						  ?? Microsoft.Win32.Registry.GetValue(@"HKEY_CURRENT_USER\SOFTWARE\Wow6432Node\Microsoft\Microsoft SDKs\Windows\" + Version, "InstallationFolder", null);
				}
				if (Result != null)
				{
					FinalResult = ((string)Result).TrimEnd('\\');
				}

			}
			if (FinalResult == null)
			{
				FinalResult = string.Empty;
			}

			return FinalResult;
		}

		static Version FindWindowsSDKExtensionLatestVersion(string WindowsSDKExtensionDir)
		{
			Version LatestVersion = new Version(0, 0, 0, 0);

			if (WindowsPlatform.bUseWindowsSDK10 &&
				!string.IsNullOrEmpty(WindowsSDKExtensionDir) &&
				Directory.Exists(WindowsSDKExtensionDir))
			{
				string IncludesBaseDirectory = Path.Combine(WindowsSDKExtensionDir, "include");
				if (Directory.Exists(IncludesBaseDirectory))
				{
					string[] IncludeVersions = Directory.GetDirectories(IncludesBaseDirectory);
					foreach (string IncludeVersion in IncludeVersions)
					{
						string VersionString = Path.GetFileName(IncludeVersion);
						Version FoundVersion;
						if (Version.TryParse(VersionString, out FoundVersion) && FoundVersion > LatestVersion)
						{
							LatestVersion = FoundVersion;
						}
					}
				}
			}
			return LatestVersion;
		}

		/// <summary>
		/// Gets the path to the 32bit tool binaries.
		/// </summary>
		/// <param name="Compiler">The compiler version</param>
		/// <param name="VCInstallDir">Base install directory for the VC toolchain</param>
		/// <param name="VCToolChainDir">Base directory for the VC toolchain</param>
		/// <returns>Directory containing the 32-bit toolchain binaries</returns>
		static DirectoryReference GetVCToolPath32(WindowsCompiler Compiler, DirectoryReference VCInstallDir, DirectoryReference VCToolChainDir)
		{
			if (Compiler == WindowsCompiler.VisualStudio2017)
			{
				FileReference NativeCompilerPath = FileReference.Combine(VCToolChainDir, "bin", "HostX64", "x86", "cl.exe");
				if (FileReference.Exists(NativeCompilerPath))
				{
					return NativeCompilerPath.Directory;
				}

				FileReference CrossCompilerPath = FileReference.Combine(VCToolChainDir, "bin", "HostX86", "x86", "cl.exe");
				if (FileReference.Exists(CrossCompilerPath))
				{
					return CrossCompilerPath.Directory;
				}

				throw new BuildException("No 32-bit compiler toolchain found in {0} or {1}", NativeCompilerPath, CrossCompilerPath);
			}
			else
			{
				FileReference CompilerPath = FileReference.Combine(VCInstallDir, "bin", "cl.exe");
				if (FileReference.Exists(CompilerPath))
				{
					return CompilerPath.Directory;
				}
				throw new BuildException("No 32-bit compiler toolchain found in {0}", CompilerPath);
			}
		}

		/// <summary>
		/// Gets the path to the 64bit tool binaries.
		/// </summary>
		/// <param name="Compiler">The version of the compiler being used</param>
		/// <param name="VCInstallDir">Base install directory for the VC toolchain</param>
		/// <param name="VCToolChainDir">Base directory for the VC toolchain</param>
		/// <returns>Directory containing the 64-bit toolchain binaries</returns>
		static DirectoryReference GetVCToolPath64(WindowsCompiler Compiler, DirectoryReference VCInstallDir, DirectoryReference VCToolChainDir)
		{
			if (Compiler == WindowsCompiler.VisualStudio2017)
			{
				// Use the native 64-bit compiler if present
				FileReference NativeCompilerPath = FileReference.Combine(VCToolChainDir, "bin", "HostX64", "x64", "cl.exe");
				if (FileReference.Exists(NativeCompilerPath))
				{
					return NativeCompilerPath.Directory;
				}

				// Otherwise try the x64-on-x86 compiler. VS Express only includes the latter.
				FileReference CrossCompilerPath = FileReference.Combine(VCToolChainDir, "bin", "HostX86", "x64", "cl.exe");
				if (FileReference.Exists(CrossCompilerPath))
				{
					return CrossCompilerPath.Directory;
				}

				throw new BuildException("No 64-bit compiler toolchain found in {0} or {1}", NativeCompilerPath, CrossCompilerPath);
			}
			else
			{
				// Use the native 64-bit compiler if present
				FileReference NativeCompilerPath = FileReference.Combine(VCInstallDir, "bin", "amd64", "cl.exe");
				if (FileReference.Exists(NativeCompilerPath))
				{
					return NativeCompilerPath.Directory;
				}

				// Otherwise use the amd64-on-x86 compiler. VS2012 Express only includes the latter.
				FileReference CrossCompilerPath = FileReference.Combine(VCInstallDir, "bin", "x86_amd64", "cl.exe");
				if (FileReference.Exists(CrossCompilerPath))
				{
					return CrossCompilerPath.Directory;
				}

				throw new BuildException("No 64-bit compiler toolchain found in {0} or {1}", NativeCompilerPath, CrossCompilerPath);
			}
		}

		/// <summary>
		/// Gets the path to the compiler.
		/// </summary>
		static FileReference GetCompilerToolPath(CppPlatform Platform, DirectoryReference PlatformVSToolPath)
		{
			// If we were asked to use Clang, then we'll redirect the path to the compiler to the LLVM installation directory
			if (WindowsPlatform.bCompileWithClang)
			{
				string CompilerDriverName;
				string Result;
				if (WindowsPlatform.bUseVCCompilerArgs)
				{
					// Use 'clang-cl', a wrapper around Clang that supports Visual C++ compiler command-line arguments
					CompilerDriverName = "clang-cl.exe";
				}
				else
				{
					// Use regular Clang compiler on Windows
					CompilerDriverName = "clang.exe";
				}

				Result = Path.Combine(Environment.GetFolderPath(Environment.SpecialFolder.ProgramFiles), "LLVM", "bin", CompilerDriverName);
				if (!File.Exists(Result))
				{
					Result = Path.Combine(Environment.GetFolderPath(Environment.SpecialFolder.ProgramFilesX86), "LLVM", "bin", CompilerDriverName);
				}

				if (!File.Exists(Result))
				{
					throw new BuildException("Clang was selected as the Windows compiler, but LLVM/Clang does not appear to be installed.  Could not find: " + Result);
				}

				return new FileReference(Result);
			}

			if (WindowsPlatform.bCompileWithICL)
			{
				var Result = Path.Combine(Environment.GetFolderPath(Environment.SpecialFolder.ProgramFilesX86), "IntelSWTools", "compilers_and_libraries", "windows", "bin", Platform == CppPlatform.Win32 ? "ia32" : "intel64", "icl.exe");
				if (!File.Exists(Result))
				{
					throw new BuildException("ICL was selected as the Windows compiler, but does not appear to be installed.  Could not find: " + Result);
				}

				return new FileReference(Result);
			}

			return FileReference.Combine(PlatformVSToolPath, "cl.exe");
		}

		/// <returns>The version of the compiler.</returns>
		private static Version FindCLExeVersion(string CompilerExe)
		{
			// Check that the cl.exe exists (GetVersionInfo doesn't handle this well).
			if (!File.Exists(CompilerExe))
			{
				// By default VS2015 doesn't install the C++ toolchain. Help developers out with a special message.
				throw new BuildException("Failed to find cl.exe in the default toolchain directory " + CompilerExe + ". Please verify that \"Common Tools for Visual C++ 2015\" was selected when installing Visual Studio 2015.");
			}

			FileVersionInfo ExeVersionInfo = FileVersionInfo.GetVersionInfo(CompilerExe);
			if (ExeVersionInfo == null)
			{
				throw new BuildException("Failed to read the version number of: " + CompilerExe);
			}

			return new Version(ExeVersionInfo.FileMajorPart, ExeVersionInfo.FileMinorPart, ExeVersionInfo.FileBuildPart, ExeVersionInfo.FilePrivatePart);
		}

		/// <summary>
		/// Gets the path to the linker.
		/// </summary>
		static FileReference GetLinkerToolPath(CppPlatform Platform, DirectoryReference PlatformVSToolPath)
		{
			// If we were asked to use Clang, then we'll redirect the path to the compiler to the LLVM installation directory
			if (WindowsPlatform.bCompileWithClang && WindowsPlatform.bAllowClangLinker)
			{
				string Result = Path.Combine(Environment.GetFolderPath(Environment.SpecialFolder.ProgramFiles), "LLVM", "bin", "lld.exe");
				if (!File.Exists(Result))
				{
					Result = Path.Combine(Environment.GetFolderPath(Environment.SpecialFolder.ProgramFilesX86), "LLVM", "bin", "lld.exe");
				}
				if (!File.Exists(Result))
				{
					throw new BuildException("Clang was selected as the Windows compiler, but LLVM/Clang does not appear to be installed.  Could not find: " + Result);
				}

				return new FileReference(Result);
			}

			if (WindowsPlatform.bCompileWithICL && WindowsPlatform.bAllowICLLinker)
			{
				var Result = Path.Combine(Environment.GetFolderPath(Environment.SpecialFolder.ProgramFilesX86), "IntelSWTools", "compilers_and_libraries", "windows", "bin", Platform == CppPlatform.Win32 ? "ia32" : "intel64", "xilink.exe");
				if (!File.Exists(Result))
				{
					throw new BuildException("ICL was selected as the Windows compiler, but does not appear to be installed.  Could not find: " + Result);
				}

				return new FileReference(Result);
			}

			return FileReference.Combine(PlatformVSToolPath, "link.exe");
		}

		/// <summary>
		/// Gets the path to the library linker.
		/// </summary>
		static FileReference GetLibraryLinkerToolPath(CppPlatform Platform, DirectoryReference PlatformVSToolPath)
		{
			// Regardless of the target, if we're linking on a 64 bit machine, we want to use the 64 bit linker (it's faster than the 32 bit linker)
			//@todo.WIN32: Using the 64-bit linker appears to be broken at the moment.

			if (WindowsPlatform.bCompileWithICL && WindowsPlatform.bAllowICLLinker)
			{
				var Result = Path.Combine(Environment.GetFolderPath(Environment.SpecialFolder.ProgramFilesX86), "IntelSWTools", "compilers_and_libraries", "windows", "bin", Platform == CppPlatform.Win32 ? "ia32" : "intel64", "xilib.exe");
				if (!File.Exists(Result))
				{
					throw new BuildException("ICL was selected as the Windows compiler, but does not appear to be installed.  Could not find: " + Result);
				}

				return new FileReference(Result);
			}

			return FileReference.Combine(PlatformVSToolPath, "lib.exe");
		}

		/// <summary>
		/// Gets the path to the resource compiler's rc.exe for the specified platform.
		/// </summary>
		string GetResourceCompilerToolPath(CppPlatform Platform)
		{
			// 64 bit -- we can use the 32 bit version to target 64 bit on 32 bit OS.
			if (Platform == CppPlatform.Win64)
			{
				if (WindowsPlatform.bUseWindowsSDK10)
				{
					return Path.Combine(WindowsSDKExtensionDir, "bin/x64/rc.exe");
				}
				else
				{
					return Path.Combine(WindowsSDKDir, "bin/x64/rc.exe");
				}
			}
			else
			{
				if (WindowsPlatform.bUseWindowsSDK10)
				{
					return Path.Combine(WindowsSDKExtensionDir, "bin/x86/rc.exe");
				}
				else
				{
					return Path.Combine(WindowsSDKDir, "bin/x86/rc.exe");
				}
			}
		}

		/// <summary>
		/// Gets the path to MSBuild.
		/// This mirrors the logic in GetMSBuildPath.bat.
		/// </summary>
		public static string GetMSBuildToolPath()
		{
			// Try to get the MSBuild 14.0 path directly (see https://msdn.microsoft.com/en-us/library/hh162058(v=vs.120).aspx)
			string ToolPath = Path.Combine(Environment.GetFolderPath(Environment.SpecialFolder.ProgramFilesX86), "MSBuild", "14.0", "bin", "MSBuild.exe");
			if(File.Exists(ToolPath))
			{
				return ToolPath;
			} 

			// Try to get the MSBuild 14.0 path from the registry
			if (TryReadMsBuildInstallPath("Microsoft\\MSBuild\\ToolsVersions\\14.0", "MSBuildToolsPath", "MSBuild.exe", out ToolPath))
			{
				return ToolPath;
			}

			// Check for MSBuild 15. This is installed alongside Visual Studio 2017, so we get the path relative to that.
			if (TryReadMsBuildInstallPath("Microsoft\\VisualStudio\\SxS\\VS7", "15.0", "MSBuild\\15.0\\bin\\MSBuild.exe", out ToolPath))
			{
				return ToolPath;
			}

			// Check for older versions of MSBuild. These are registered as separate versions in the registry.
			if (TryReadMsBuildInstallPath("Microsoft\\MSBuild\\ToolsVersions\\12.0", "MSBuildToolsPath", "MSBuild.exe", out ToolPath))
			{
				return ToolPath;
			}
			if (TryReadMsBuildInstallPath("Microsoft\\MSBuild\\ToolsVersions\\4.0", "MSBuildToolsPath", "MSBuild.exe", out ToolPath))
			{
				return ToolPath;
			}

			throw new BuildException("NOTE: Please ensure that 64bit Tools are installed with DevStudio - there is usually an option to install these during install");
		}

		/// <summary>
		/// Function to query the registry under HKCU/HKLM Win32/Wow64 software registry keys for a certain install directory.
		/// This mirrors the logic in GetMSBuildPath.bat.
		/// </summary>
		/// <returns></returns>
		static bool TryReadMsBuildInstallPath(string KeyRelativePath, string KeyName, string MsBuildRelativePath, out string OutMsBuildPath)
		{
			string[] KeyBasePaths =
			{
				@"HKEY_CURRENT_USER\SOFTWARE\",
				@"HKEY_LOCAL_MACHINE\SOFTWARE\",
				@"HKEY_CURRENT_USER\SOFTWARE\Wow6432Node\",
				@"HKEY_LOCAL_MACHINE\SOFTWARE\Wow6432Node\"
			};

			foreach (string KeyBasePath in KeyBasePaths)
			{
				string Value = Registry.GetValue(KeyBasePath + KeyRelativePath, KeyName, null) as string;
				if (Value != null)
				{
					string MsBuildPath = Path.Combine(Value, MsBuildRelativePath);
					if (File.Exists(MsBuildPath))
					{
						OutMsBuildPath = MsBuildPath;
						return true;
					}
				}
			}

			OutMsBuildPath = null;
			return false;
		}

		/// <summary>
		/// Gets the version of the Universal CRT to use. As per VCVarsQueryRegistry.bat, this is the directory name that sorts last.
		/// </summary>
		static void FindUniversalCRT(WindowsCompiler Compiler, out string UniversalCRTDir, out string UniversalCRTVersion)
		{
			if (Compiler < WindowsCompiler.VisualStudio2015)
			{
				UniversalCRTDir = null;
				UniversalCRTVersion = null;
				return;
			}

			string[] RootKeys =
			{
				"HKEY_LOCAL_MACHINE\\SOFTWARE\\Microsoft\\Windows Kits\\Installed Roots",
				"HKEY_CURRENT_USER\\SOFTWARE\\Microsoft\\Windows Kits\\Installed Roots",
				"HKEY_LOCAL_MACHINE\\SOFTWARE\\Wow6432Node\\Microsoft\\Windows Kits\\Installed Roots",
				"HKEY_CURRENT_USER\\SOFTWARE\\Wow6432Node\\Microsoft\\Windows Kits\\Installed Roots",
			};

			List<DirectoryInfo> IncludeDirs = new List<DirectoryInfo>();
			foreach(string RootKey in RootKeys)
			{
				string IncludeDirString = Registry.GetValue(RootKey, "KitsRoot10", null) as string;
				if(IncludeDirString != null)
				{
					DirectoryInfo IncludeDir = new DirectoryInfo(Path.Combine(IncludeDirString, "include"));
					if (IncludeDir.Exists)
					{
						IncludeDirs.AddRange(IncludeDir.EnumerateDirectories());
					}
				}
			}

			DirectoryInfo LatestIncludeDir = IncludeDirs.OrderBy(x => x.Name).LastOrDefault(n => n.Name.All(s => (s >= '0' && s <= '9') || s == '.') && Directory.Exists(n.FullName + "\\ucrt"));
			if(LatestIncludeDir == null)
			{
				UniversalCRTDir = null;
				UniversalCRTVersion = null;
			}
			else
			{
				UniversalCRTDir = LatestIncludeDir.Parent.Parent.FullName;
				UniversalCRTVersion = LatestIncludeDir.Name;
			}
		}

		/// <summary>
		/// Sets the Visual C++ INCLUDE environment variable
		/// </summary>
		static List<string> GetVisualCppIncludePaths(WindowsCompiler Compiler, DirectoryReference VisualCppDir, DirectoryReference VisualCppToolchainDir, string UniversalCRTDir, string UniversalCRTVersion, string NetFXSDKDir, string WindowsSDKDir, string WindowsSDKLibVersion)
		{
			List<string> IncludePaths = new List<string>();

			// Add the standard Visual C++ include paths
			if (Compiler == WindowsCompiler.VisualStudio2017)
			{
				DirectoryReference StdIncludeDir = DirectoryReference.Combine(VisualCppToolchainDir, "INCLUDE");
				if (DirectoryReference.Exists(StdIncludeDir))
				{
					IncludePaths.Add(StdIncludeDir.FullName);
				}
				DirectoryReference AtlMfcIncludeDir = DirectoryReference.Combine(VisualCppToolchainDir, "ATLMFC", "INCLUDE");
				if (DirectoryReference.Exists(AtlMfcIncludeDir))
				{
					IncludePaths.Add(AtlMfcIncludeDir.FullName);
				}
			}
			else
			{
			    DirectoryReference StdIncludeDir = DirectoryReference.Combine(VisualCppDir, "INCLUDE");
			    if (DirectoryReference.Exists(StdIncludeDir))
			    {
				    IncludePaths.Add(StdIncludeDir.FullName);
			    }
				DirectoryReference AtlMfcIncludeDir = DirectoryReference.Combine(VisualCppDir, "ATLMFC", "INCLUDE");
			    if (DirectoryReference.Exists(AtlMfcIncludeDir))
			    {
				    IncludePaths.Add(AtlMfcIncludeDir.FullName);
			    }
			}

			// Add the universal CRT paths
			if (!String.IsNullOrEmpty(UniversalCRTDir) && !String.IsNullOrEmpty(UniversalCRTVersion))
			{
				IncludePaths.Add(Path.Combine(UniversalCRTDir, "include", UniversalCRTVersion, "ucrt"));
			}

			// Add the NETFXSDK include path
			if (!String.IsNullOrEmpty(NetFXSDKDir))
			{
				IncludePaths.Add(Path.Combine(NetFXSDKDir, "include", "um")); // 2015
			}

			// Add the Windows SDK paths
			if (Compiler >= WindowsCompiler.VisualStudio2015 && WindowsPlatform.bUseWindowsSDK10)
			{
				IncludePaths.Add(Path.Combine(WindowsSDKDir, "include", WindowsSDKLibVersion, "shared"));
				IncludePaths.Add(Path.Combine(WindowsSDKDir, "include", WindowsSDKLibVersion, "um"));
				IncludePaths.Add(Path.Combine(WindowsSDKDir, "include", WindowsSDKLibVersion, "winrt"));
			}
			else
			{
				IncludePaths.Add(Path.Combine(WindowsSDKDir, "include", "shared"));
				IncludePaths.Add(Path.Combine(WindowsSDKDir, "include", "um"));
				IncludePaths.Add(Path.Combine(WindowsSDKDir, "include", "winrt"));
			}

			// Add the existing include paths
			string ExistingIncludePaths = Environment.GetEnvironmentVariable("INCLUDE");
			if (ExistingIncludePaths != null)
			{
				IncludePaths.AddRange(ExistingIncludePaths.Split(new char[] { ';' }, StringSplitOptions.RemoveEmptyEntries));
			}

			// Set the environment variable
			return IncludePaths;
		}

		/// <summary>
		/// Sets the Visual C++ LIB environment variable
		/// </summary>
		static List<string> GetVisualCppLibraryPaths(WindowsCompiler Compiler, DirectoryReference VisualCppDir, DirectoryReference VisualCppToolchainDir, string UniversalCRTDir, string UniversalCRTVersion, string NetFXSDKDir, string WindowsSDKDir, string WindowsSDKLibVersion, CppPlatform Platform)
		{
			List<string> LibraryPaths = new List<string>();

			// Add the standard Visual C++ library paths
			if (Compiler == WindowsCompiler.VisualStudio2017)
			{
				if (Platform == CppPlatform.Win32)
				{
					DirectoryReference StdLibraryDir = DirectoryReference.Combine(VisualCppToolchainDir, "lib", "x86");
					if (DirectoryReference.Exists(StdLibraryDir))
					{
						LibraryPaths.Add(StdLibraryDir.FullName);
					}
				}
				else
				{
					DirectoryReference StdLibraryDir = DirectoryReference.Combine(VisualCppToolchainDir, "lib", "x64");
					if (DirectoryReference.Exists(StdLibraryDir))
					{
						LibraryPaths.Add(StdLibraryDir.FullName);
					}
				}
			}
			else
			{
				if (Platform == CppPlatform.Win32)
				{
					DirectoryReference StdLibraryDir = DirectoryReference.Combine(VisualCppDir, "LIB");
					if (DirectoryReference.Exists(StdLibraryDir))
					{
						LibraryPaths.Add(StdLibraryDir.FullName);
					}
					DirectoryReference AtlMfcLibraryDir = DirectoryReference.Combine(VisualCppDir, "ATLMFC", "LIB");
					if (DirectoryReference.Exists(AtlMfcLibraryDir))
					{
						LibraryPaths.Add(AtlMfcLibraryDir.FullName);
					}
				}
				else
				{
					DirectoryReference StdLibraryDir = DirectoryReference.Combine(VisualCppDir, "LIB", "amd64");
					if (DirectoryReference.Exists(StdLibraryDir))
					{
						LibraryPaths.Add(StdLibraryDir.FullName);
					}
					DirectoryReference AtlMfcLibraryDir = DirectoryReference.Combine(VisualCppDir, "ATLMFC", "LIB", "amd64");
					if (DirectoryReference.Exists(AtlMfcLibraryDir))
					{
						LibraryPaths.Add(AtlMfcLibraryDir.FullName);
					}
				}
			}

			// Add the Universal CRT
			if (!String.IsNullOrEmpty(UniversalCRTDir) && !String.IsNullOrEmpty(UniversalCRTVersion))
			{
				if (Platform == CppPlatform.Win32)
				{
					LibraryPaths.Add(Path.Combine(UniversalCRTDir, "lib", UniversalCRTVersion, "ucrt", "x86"));
				}
				else
				{
					LibraryPaths.Add(Path.Combine(UniversalCRTDir, "lib", UniversalCRTVersion, "ucrt", "x64"));
				}
			}

			// Add the NETFXSDK include path
			if (!String.IsNullOrEmpty(NetFXSDKDir))
			{
				if (Platform == CppPlatform.Win32)
				{
					LibraryPaths.Add(Path.Combine(NetFXSDKDir, "lib", "um", "x86"));
				}
				else
				{
					LibraryPaths.Add(Path.Combine(NetFXSDKDir, "lib", "um", "x64"));
				}
			}

			// Add the standard Windows SDK paths
			if (Platform == CppPlatform.Win32)
			{
				LibraryPaths.Add(Path.Combine(WindowsSDKDir, "lib", WindowsSDKLibVersion, "um", "x86"));
			}
			else
			{
				LibraryPaths.Add(Path.Combine(WindowsSDKDir, "lib", WindowsSDKLibVersion, "um", "x64"));
			}

			// Add the existing library paths
			string ExistingLibraryPaths = Environment.GetEnvironmentVariable("LIB");
			if (ExistingLibraryPaths != null)
			{
				LibraryPaths.AddRange(ExistingLibraryPaths.Split(new char[] { ';' }, StringSplitOptions.RemoveEmptyEntries));
			}

			return LibraryPaths;
		}

		static VCEnvironment EnvVars = null;
	}
}<|MERGE_RESOLUTION|>--- conflicted
+++ resolved
@@ -162,29 +162,12 @@
 				VCToolChainDir = DirectoryReference.Combine(VCInstallDir, "Tools", "MSVC", Version);
 			}
 
-<<<<<<< HEAD
-			WindowsSDKDir = FindWindowsSDKInstallationFolder(Platform, Compiler, bSupportWindowsXP);
-			WindowsSDKLibVersion = FindWindowsSDKLibVersion(WindowsSDKDir, bSupportWindowsXP);
-			WindowsSDKExtensionDir = bSupportWindowsXP ? "" : FindWindowsSDKExtensionInstallationFolder(Compiler);
-			NetFxSDKExtensionDir = bSupportWindowsXP ? "" : FindNetFxSDKExtensionInstallationFolder(Compiler);
-			WindowsSDKExtensionHeaderLibVersion = bSupportWindowsXP ? new Version(0, 0, 0, 0) : FindWindowsSDKExtensionLatestVersion(WindowsSDKExtensionDir);
-			if(bSupportWindowsXP)
-			{
-				UniversalCRTDir = "";
-				UniversalCRTVersion = "0.0.0.0";
-			}
-			else
-			{
-				FindUniversalCRT(Compiler, out UniversalCRTDir, out UniversalCRTVersion);
-			}
-=======
 			WindowsSDKDir = FindWindowsSDKInstallationFolder(Platform, Compiler);
 			WindowsSDKLibVersion = FindWindowsSDKLibVersion(WindowsSDKDir);
 			WindowsSDKExtensionDir = FindWindowsSDKExtensionInstallationFolder(Compiler);
 			NetFxSDKExtensionDir = FindNetFxSDKExtensionInstallationFolder(Compiler);
 			WindowsSDKExtensionHeaderLibVersion = FindWindowsSDKExtensionLatestVersion(WindowsSDKExtensionDir);
 			FindUniversalCRT(Compiler, out UniversalCRTDir, out UniversalCRTVersion);
->>>>>>> 50b84fc1
 
 			VCToolPath32 = GetVCToolPath32(Compiler, VCInstallDir, VCToolChainDir);
 			VCToolPath64 = GetVCToolPath64(Compiler, VCInstallDir, VCToolChainDir);
