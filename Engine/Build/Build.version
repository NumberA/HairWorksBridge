--- conflicted
+++ resolved
@@ -1,14 +1,9 @@
 {
 	"MajorVersion": 4,
-<<<<<<< HEAD
-	"MinorVersion": 14,
-	"PatchVersion": 3,
-=======
 	"MinorVersion": 15,
 	"PatchVersion": 0,
->>>>>>> f00d6e77
 	"Changelist": 0,
-	"CompatibleChangelist": 3195953,
+	"CompatibleChangelist": 0,
 	"IsLicenseeVersion": 0,
 	"IsPromotedBuild": 1,
 	"BranchName": ""
