// Copyright 1998-2016 Epic Games, Inc. All Rights Reserved.
package com.epicgames.ue4;

import android.os.Bundle;
import android.content.Context;
import android.view.View;
import android.view.ViewGroup;
import android.webkit.WebView;
import android.webkit.WebViewClient;
	
// Simple layout to apply absolute positioning for the WebView
class WebViewPositionLayout extends ViewGroup
{
	public WebViewPositionLayout(Context context, WebViewControl inWebViewControl)
	{
        super(context);
		webViewControl = inWebViewControl;
	}

	@Override
	protected void onLayout(boolean changed, int left, int top, int right, int bottom)
	{
		webViewControl.webView.layout(webViewControl.curX,webViewControl.curY,webViewControl.curX+webViewControl.curW,webViewControl.curY+webViewControl.curH);
	}

	private WebViewControl webViewControl;
}

// Wrapper for the layout and WebView for the C++ to call
class WebViewControl
{
	public WebViewControl()
	{
		final WebViewControl w = this;

		GameActivity._activity.runOnUiThread(new Runnable()
		{
			@Override
			public void run()
			{
				// create the WebView
				webView = new WebView(GameActivity._activity);
				webView.setWebViewClient(new WebViewClient());
				webView.getSettings().setJavaScriptEnabled(true);
				webView.getSettings().setLightTouchEnabled(true);
				webView.setFocusableInTouchMode(true);

				// Wrap the webview in a layout that will do absolute positioning for us
				positionLayout = new WebViewPositionLayout(GameActivity._activity, w);
				positionLayout.addView(webView);								

				bShown = false;
				NextURL = null;
				NextContent = null;
				curX = curY = curW = curH = 0;
			}
		});
	}

	public void LoadURL(final String url)
	{
		GameActivity._activity.runOnUiThread(new Runnable()
		{
			@Override
			public void run()
			{
				NextURL = url;
				NextContent = null;
			}
		});
	}

	public void LoadString(final String contents, final String url)
<<<<<<< HEAD
	{
		GameActivity._activity.runOnUiThread(new Runnable()
		{
			@Override
			public void run()
			{
				NextURL = url;
				NextContent = contents;
			}
		});
	}

	// called from C++ paint event
	public void Update(final int x, final int y, final int width, final int height)
=======
>>>>>>> aaefee4c
	{
		GameActivity._activity.runOnUiThread(new Runnable()
		{
			@Override
			public void run()
			{
<<<<<<< HEAD
=======
				NextURL = url;
				NextContent = contents;
			}
		});
	}

	public void ExecuteJavascript(final String script)
	{
		GameActivity._activity.runOnUiThread(new Runnable()
		{
			@Override
			public void run()
			{
				if(webView != null)
				{
					if(android.os.Build.VERSION.SDK_INT >= 19) /* Kitkat*/
					{
						webView.evaluateJavascript(script, null);
					}
					else
					{
						webView.loadUrl("javascript:" + script);
					}
				}
			}
		});
	}

	// called from C++ paint event
	public void Update(final int x, final int y, final int width, final int height)
	{
		GameActivity._activity.runOnUiThread(new Runnable()
		{
			@Override
			public void run()
			{
>>>>>>> aaefee4c
				if (!bShown)
				{
					bShown = true;
				
					// add to the activitiy, on top of the SurfaceView
					ViewGroup.LayoutParams params = new ViewGroup.LayoutParams(ViewGroup.LayoutParams.FILL_PARENT, ViewGroup.LayoutParams.FILL_PARENT);			
					GameActivity._activity.addContentView(positionLayout, params);
					webView.requestFocus();
				}
				else
				{
					if(webView != null)
					{
						if(NextContent != null)
						{
							webView.loadDataWithBaseURL(NextURL, NextContent, "text/html", "UTF-8", null);
							NextURL = null;
							NextContent = null;
						}
						else
						if(NextURL != null)
						{
							webView.loadUrl(NextURL);
							NextURL = null;
						}
					}		
				}
				if(x != curX || y != curY || width != curW || height != curH)
				{
					curX = x;
					curY = y;
					curW = width;
					curH = height;
					positionLayout.requestLayout();
				}
			}
		});
	}

	public void Close()
	{
		GameActivity._activity.runOnUiThread(new Runnable()
		{
			@Override
			public void run()
			{
				if (bShown)
				{
					((ViewGroup)webView.getParent()).removeView(webView);
					bShown = false;
				}
			}
		});
	}
	
	public WebView webView;
	private WebViewPositionLayout positionLayout;
	public int curX, curY, curW, curH;
	private boolean bShown;
	private String NextURL;
	private String NextContent;
}<|MERGE_RESOLUTION|>--- conflicted
+++ resolved
@@ -71,31 +71,12 @@
 	}
 
 	public void LoadString(final String contents, final String url)
-<<<<<<< HEAD
 	{
 		GameActivity._activity.runOnUiThread(new Runnable()
 		{
 			@Override
 			public void run()
 			{
-				NextURL = url;
-				NextContent = contents;
-			}
-		});
-	}
-
-	// called from C++ paint event
-	public void Update(final int x, final int y, final int width, final int height)
-=======
->>>>>>> aaefee4c
-	{
-		GameActivity._activity.runOnUiThread(new Runnable()
-		{
-			@Override
-			public void run()
-			{
-<<<<<<< HEAD
-=======
 				NextURL = url;
 				NextContent = contents;
 			}
@@ -132,7 +113,6 @@
 			@Override
 			public void run()
 			{
->>>>>>> aaefee4c
 				if (!bShown)
 				{
 					bShown = true;
