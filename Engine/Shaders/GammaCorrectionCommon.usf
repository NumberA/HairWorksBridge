// Copyright 1998-2015 Epic Games, Inc. All Rights Reserved.


half3 LinearTo709Branchless(half3 lin) 
{
	lin = max(6.10352e-5, lin); // minimum positive non-denormal (fixes black problem on DX11 AMD and NV)
	return min(lin * 4.5, pow(max(lin, 0.018), 0.45) * 1.099 - 0.099);
}

half3 LinearToSrgbBranchless(half3 lin) 
{
	lin = max(6.10352e-5, lin); // minimum positive non-denormal (fixes black problem on DX11 AMD and NV)
	return min(lin * 12.92, pow(max(lin, 0.00313067), 1.0/2.4) * 1.055 - 0.055);
	// Possible that mobile GPUs might have native pow() function?
	//return min(lin * 12.92, exp2(log2(max(lin, 0.00313067)) * (1.0/2.4) + log2(1.055)) - 0.055);
}

half LinearToSrgbBranchingChannel(half lin) 
{
	if(lin < 0.00313067) return lin * 12.92;
	return pow(lin, (1.0/2.4)) * 1.055 - 0.055;
}

half3 LinearToSrgbBranching(half3 lin) 
{
	return half3(
		LinearToSrgbBranchingChannel(lin.r),
		LinearToSrgbBranchingChannel(lin.g),
		LinearToSrgbBranchingChannel(lin.b));
}

half3 sRGBToLinear( half3 Color ) 
{
	Color = max(6.10352e-5, Color); // minimum positive non-denormal (fixes black problem on DX11 AMD and NV)
	return Color > 0.04045 ? pow( Color * (1.0 / 1.055) + 0.0521327, 2.4 ) : Color * (1.0 / 12.92);
<<<<<<< HEAD
=======
}

/**
 * @param GammaCurveRatio The curve ratio compared to a 2.2 standard gamma, e.g. 2.2 / DisplayGamma.  So normally the value is 1.
 */
half3 ApplyGammaCorrection(float3 LinearColor, float GammaCurveRatio)
{
	// Apply "gamma" curve adjustment.
	float3 CorrectedColor = pow(LinearColor, GammaCurveRatio);

	#if MAC
		// Note, MacOSX native output is raw gamma 2.2 not sRGB!
		CorrectedColor = pow(CorrectedColor, 1.0/2.2);
	#else
		#if USE_709
			// Didn't profile yet if the branching version would be faster (different linear segment).
			CorrectedColor = LinearTo709Branchless(CorrectedColor);
		#else
			CorrectedColor = LinearToSrgbBranching(CorrectedColor);
		#endif
	#endif

	return CorrectedColor;
>>>>>>> a8a797ea
}<|MERGE_RESOLUTION|>--- conflicted
+++ resolved
@@ -33,8 +33,6 @@
 {
 	Color = max(6.10352e-5, Color); // minimum positive non-denormal (fixes black problem on DX11 AMD and NV)
 	return Color > 0.04045 ? pow( Color * (1.0 / 1.055) + 0.0521327, 2.4 ) : Color * (1.0 / 12.92);
-<<<<<<< HEAD
-=======
 }
 
 /**
@@ -58,5 +56,4 @@
 	#endif
 
 	return CorrectedColor;
->>>>>>> a8a797ea
 }