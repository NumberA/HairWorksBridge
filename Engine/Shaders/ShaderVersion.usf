--- conflicted
+++ resolved
@@ -2,8 +2,4 @@
 // Each time the console command is executed it generates a new GUID. As this file is included
 // in common.usf (which should be included in any shader) it allows to invalidate the shader DDC.
 // 
-<<<<<<< HEAD
-// GUID = 7D700E574A85DE267C385C9E997BCC26
-=======
-// GUID = 614697354776EE6EA312B887F2FFD5EF
->>>>>>> a8a797ea
+// GUID = 614697354776EE6EA312B887F2FFD5EF