// Copyright 1998-2016 Epic Games, Inc. All Rights Reserved.

#include "WmfMediaEditorPCH.h"
#include "WmfFileMediaSourceFactory.h"


/* UWmfFileMediaSourceFactory structors
 *****************************************************************************/

UWmfFileMediaSourceFactory::UWmfFileMediaSourceFactory(const FObjectInitializer& ObjectInitializer)
	: Super(ObjectInitializer)
{
	Formats.Add(TEXT("3g2;3G2 Multimedia Stream"));
	Formats.Add(TEXT("3gp;3GP Video Stream"));
	Formats.Add(TEXT("3gp2;3GPP2 Multimedia File"));
	Formats.Add(TEXT("3gpp;3GPP Multimedia File"));
	Formats.Add(TEXT("aac;MPEG-2 Advanced Audio Coding File"));
	Formats.Add(TEXT("adts;Audio Data Transport Stream"));
	Formats.Add(TEXT("asf;ASF Media File"));
	Formats.Add(TEXT("avi;Audio Video Interleave File"));
	Formats.Add(TEXT("m4a;Apple MPEG-4 Audio"));
	Formats.Add(TEXT("m4v;Apple MPEG-4 Video"));
	Formats.Add(TEXT("mov;Apple QuickTime Movie"));
	Formats.Add(TEXT("mp3;MPEG-2 Audio"));
	Formats.Add(TEXT("mp4;MPEG-4 Movie"));
	Formats.Add(TEXT("sami;Synchronized Accessible Media Interchange (SAMI) File"));
	Formats.Add(TEXT("smi;Synchronized Multimedia Integration (SMIL) File"));
	Formats.Add(TEXT("wav;Wave Audio File"));
	Formats.Add(TEXT("wma;Windows Media Audio"));
	Formats.Add(TEXT("wmv;Windows Media Video"));

	SupportedClass = UFileMediaSource::StaticClass();
	bEditorImport = true;
}


/* UFactory overrides
 *****************************************************************************/

bool UWmfFileMediaSourceFactory::FactoryCanImport(const FString& Filename)
{
<<<<<<< HEAD
	// @todo gmp: temp hack until we support multiple factories per file extension
	FString FileExtension = FPaths::GetExtension(Filename);

	if (FileExtension.ToUpper() == FString("WAV"))
	{
		return false;
	}

	return true;
=======
	// @hack: disable file extensions that are used in other factories
	// @todo gmp: add support for multiple factories per file extension
	const FString FileExtension = FPaths::GetExtension(Filename);

	return (FileExtension.ToUpper() != FString("WAV"));
>>>>>>> 92a3597a
}


UObject* UWmfFileMediaSourceFactory::FactoryCreateFile(UClass* InClass, UObject* InParent, FName InName, EObjectFlags Flags, const FString& Filename, const TCHAR* Parms, FFeedbackContext* Warn, bool& bOutOperationCanceled)
{
	UFileMediaSource* MediaSource = NewObject<UFileMediaSource>(InParent, InClass, InName, Flags);
	MediaSource->SetFilePath(CurrentFilename);

	return MediaSource;
}<|MERGE_RESOLUTION|>--- conflicted
+++ resolved
@@ -39,23 +39,11 @@
 
 bool UWmfFileMediaSourceFactory::FactoryCanImport(const FString& Filename)
 {
-<<<<<<< HEAD
-	// @todo gmp: temp hack until we support multiple factories per file extension
-	FString FileExtension = FPaths::GetExtension(Filename);
-
-	if (FileExtension.ToUpper() == FString("WAV"))
-	{
-		return false;
-	}
-
-	return true;
-=======
 	// @hack: disable file extensions that are used in other factories
 	// @todo gmp: add support for multiple factories per file extension
 	const FString FileExtension = FPaths::GetExtension(Filename);
 
 	return (FileExtension.ToUpper() != FString("WAV"));
->>>>>>> 92a3597a
 }
 
 
