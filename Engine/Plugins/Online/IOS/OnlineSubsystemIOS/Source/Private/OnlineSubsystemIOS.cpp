// Copyright 1998-2017 Epic Games, Inc. All Rights Reserved.

#include "OnlineSubsystemIOSPrivatePCH.h"
#import "OnlineStoreKitHelper.h"
#import "OnlineAppStoreUtils.h"

FOnlineSubsystemIOS::FOnlineSubsystemIOS()
{
<<<<<<< HEAD
    StoreHelper = nil;
=======
	StoreHelper = nil;
}
>>>>>>> 50b84fc1

FOnlineSubsystemIOS::FOnlineSubsystemIOS(FName InInstanceName)
	: FOnlineSubsystemImpl(IOS_SUBSYSTEM, InInstanceName)
{
	StoreHelper = nil;
}

IOnlineSessionPtr FOnlineSubsystemIOS::GetSessionInterface() const
{
	return SessionInterface;
}

IOnlineFriendsPtr FOnlineSubsystemIOS::GetFriendsInterface() const
{
	return FriendsInterface;
}

IOnlinePartyPtr FOnlineSubsystemIOS::GetPartyInterface() const
{
	return nullptr;
}

IOnlineGroupsPtr FOnlineSubsystemIOS::GetGroupsInterface() const
{
	return nullptr;
}

IOnlineSharedCloudPtr FOnlineSubsystemIOS::GetSharedCloudInterface() const
{
	return SharedCloudInterface;
}

IOnlineUserCloudPtr FOnlineSubsystemIOS::GetUserCloudInterface() const
{
	return UserCloudInterface;
}

IOnlineLeaderboardsPtr FOnlineSubsystemIOS::GetLeaderboardsInterface() const
{
	return LeaderboardsInterface;
}

IOnlineVoicePtr FOnlineSubsystemIOS::GetVoiceInterface() const
{
	return nullptr;
}

IOnlineExternalUIPtr FOnlineSubsystemIOS::GetExternalUIInterface() const
{
	return ExternalUIInterface;
}

IOnlineTimePtr FOnlineSubsystemIOS::GetTimeInterface() const
{
	return nullptr;
}

IOnlineIdentityPtr FOnlineSubsystemIOS::GetIdentityInterface() const
{
	return IdentityInterface;
}

IOnlineTitleFilePtr FOnlineSubsystemIOS::GetTitleFileInterface() const
{
	return nullptr;
}

IOnlineEntitlementsPtr FOnlineSubsystemIOS::GetEntitlementsInterface() const
{
	return nullptr;
}

IOnlineStorePtr FOnlineSubsystemIOS::GetStoreInterface() const
{
	return StoreInterface;
}

IOnlineStoreV2Ptr FOnlineSubsystemIOS::GetStoreV2Interface() const
{
	return StoreV2Interface;
}

IOnlinePurchasePtr FOnlineSubsystemIOS::GetPurchaseInterface() const
{
	return PurchaseInterface;
}

IOnlineEventsPtr FOnlineSubsystemIOS::GetEventsInterface() const
{
	return nullptr;
}

IOnlineAchievementsPtr FOnlineSubsystemIOS::GetAchievementsInterface() const
{
	return AchievementsInterface;
}

IOnlineSharingPtr FOnlineSubsystemIOS::GetSharingInterface() const
{
	return nullptr;
}

IOnlineUserPtr FOnlineSubsystemIOS::GetUserInterface() const
{
	return nullptr;
}

IOnlineMessagePtr FOnlineSubsystemIOS::GetMessageInterface() const
{
	return nullptr;
}

IOnlinePresencePtr FOnlineSubsystemIOS::GetPresenceInterface() const
{
	return nullptr;
}

IOnlineChatPtr FOnlineSubsystemIOS::GetChatInterface() const
{
	return nullptr;
}

IOnlineTurnBasedPtr FOnlineSubsystemIOS::GetTurnBasedInterface() const
{
    return TurnBasedInterface;
}

bool FOnlineSubsystemIOS::Init() 
{
	bool bSuccessfullyStartedUp = true;
	UE_LOG(LogOnline, Display, TEXT("FOnlineSubsystemIOS::Init()"));
	
	bool bIsGameCenterSupported = ([IOSAppDelegate GetDelegate].OSVersion >= 4.1f);
	if( !bIsGameCenterSupported )
	{
		UE_LOG(LogOnline, Warning, TEXT("GameCenter is not supported on systems running IOS 4.0 or earlier."));
		bSuccessfullyStartedUp = false;
	}
	else if( !IsEnabled() )
	{
		UE_LOG(LogOnline, Warning, TEXT("GameCenter has been disabled in the system settings"));
		bSuccessfullyStartedUp = false;
	}
	else
	{
		SessionInterface = MakeShareable(new FOnlineSessionIOS(this));
		IdentityInterface = MakeShareable(new FOnlineIdentityIOS(this));
		FriendsInterface = MakeShareable(new FOnlineFriendsIOS(this));
		LeaderboardsInterface = MakeShareable(new FOnlineLeaderboardsIOS(this));
		AchievementsInterface = MakeShareable(new FOnlineAchievementsIOS(this));
		ExternalUIInterface = MakeShareable(new FOnlineExternalUIIOS(this));
        TurnBasedInterface = MakeShareable(new FOnlineTurnBasedIOS());
        UserCloudInterface = MakeShareable(new FOnlineUserCloudInterfaceIOS());
        SharedCloudInterface = MakeShareable(new FOnlineSharedCloudInterfaceIOS());
	}
	
	if(IsInAppPurchasingEnabled())
	{
		if (IsV2StoreEnabled())
		{
			StoreV2Interface = MakeShareable(new FOnlineStoreIOS(this));
			PurchaseInterface = MakeShareable(new FOnlinePurchaseIOS(this));
			InitStoreKitHelper();
		}
		else
		{
			StoreInterface = MakeShareable(new FOnlineStoreInterfaceIOS());
		}
	}
	
	InitAppStoreHelper();

	return bSuccessfullyStartedUp;
}

void FOnlineSubsystemIOS::InitStoreKitHelper()
{
	StoreHelper = [[FStoreKitHelperV2 alloc] init];
	[StoreHelper retain];
	
	// Give each interface a chance to bind to the store kit helper
	StoreV2Interface->InitStoreKit(StoreHelper);
	PurchaseInterface->InitStoreKit(StoreHelper);
	
	// Bind the observer after the interfaces have bound their delegates
	[[SKPaymentQueue defaultQueue] addTransactionObserver:StoreHelper];
}

void FOnlineSubsystemIOS::CleanupStoreKitHelper()
{
	[StoreHelper release];
}

void FOnlineSubsystemIOS::InitAppStoreHelper()
{
	AppStoreHelper = [[FAppStoreUtils alloc] init];
	[AppStoreHelper retain];
}

void FOnlineSubsystemIOS::CleanupAppStoreHelper()
{
	[AppStoreHelper release];
}

FAppStoreUtils* FOnlineSubsystemIOS::GetAppStoreUtils()
{
	return AppStoreHelper;
}

bool FOnlineSubsystemIOS::Tick(float DeltaTime)
{
	if (!FOnlineSubsystemImpl::Tick(DeltaTime))
	{
		return false;
	}

	if (SessionInterface.IsValid())
	{
		SessionInterface->Tick(DeltaTime);
	}
	return true;
}

bool FOnlineSubsystemIOS::Shutdown() 
{
	bool bSuccessfullyShutdown = true;
	UE_LOG(LogOnline, Display, TEXT("FOnlineSubsystemIOS::Shutdown()"));

	bSuccessfullyShutdown = FOnlineSubsystemImpl::Shutdown();
	
#define DESTRUCT_INTERFACE(Interface) \
	if (Interface.IsValid()) \
	{ \
		UE_LOG(LogOnline, Display, TEXT(#Interface));\
		ensure(Interface.IsUnique()); \
		Interface = nullptr; \
	}
	
	DESTRUCT_INTERFACE(SessionInterface);
	DESTRUCT_INTERFACE(IdentityInterface);
	DESTRUCT_INTERFACE(FriendsInterface);
	DESTRUCT_INTERFACE(LeaderboardsInterface);
	DESTRUCT_INTERFACE(AchievementsInterface);
	DESTRUCT_INTERFACE(ExternalUIInterface);
	DESTRUCT_INTERFACE(TurnBasedInterface);
	DESTRUCT_INTERFACE(UserCloudInterface);
	DESTRUCT_INTERFACE(SharedCloudInterface);
	DESTRUCT_INTERFACE(StoreInterface);
	DESTRUCT_INTERFACE(StoreV2Interface);
	DESTRUCT_INTERFACE(PurchaseInterface);

#undef DESTRUCT_INTERFACE
	
	// Cleanup after the interfaces are free
	CleanupStoreKitHelper();
	CleanupAppStoreHelper();
	
	return bSuccessfullyShutdown;
}

FString FOnlineSubsystemIOS::GetAppId() const 
{
	return TEXT( "" );
}

bool FOnlineSubsystemIOS::Exec(UWorld* InWorld, const TCHAR* Cmd, FOutputDevice& Ar)  
{
	if (FOnlineSubsystemImpl::Exec(InWorld, Cmd, Ar))
	{
		return true;
	}
	return false;
}

bool FOnlineSubsystemIOS::IsEnabled()
{
	bool bEnableGameCenter = false;
	GConfig->GetBool(TEXT("/Script/IOSRuntimeSettings.IOSRuntimeSettings"), TEXT("bEnableGameCenterSupport"), bEnableGameCenter, GEngineIni);
    bool bEnableCloudKit = false;
    GConfig->GetBool(TEXT("/Script/IOSRuntimeSettings.IOSRuntimeSettings"), TEXT("bEnableCloudKitSupport"), bEnableCloudKit, GEngineIni);
	return bEnableGameCenter || bEnableCloudKit || IsInAppPurchasingEnabled();
}

bool FOnlineSubsystemIOS::IsV2StoreEnabled()
{
	bool bUseStoreV2 = false;
	GConfig->GetBool(TEXT("OnlineSubsystemIOS.Store"), TEXT("bUseStoreV2"), bUseStoreV2, GEngineIni);
	return bUseStoreV2;
}

bool FOnlineSubsystemIOS::IsInAppPurchasingEnabled()
{
	bool bEnableIAP = false;
	GConfig->GetBool(TEXT("OnlineSubsystemIOS.Store"), TEXT("bSupportsInAppPurchasing"), bEnableIAP, GEngineIni);
	
	bool bEnableIAP1 = false;
	GConfig->GetBool(TEXT("OnlineSubsystemIOS.Store"), TEXT("bSupportInAppPurchasing"), bEnableIAP1, GEngineIni);
	return bEnableIAP || bEnableIAP1;
}<|MERGE_RESOLUTION|>--- conflicted
+++ resolved
@@ -6,12 +6,8 @@
 
 FOnlineSubsystemIOS::FOnlineSubsystemIOS()
 {
-<<<<<<< HEAD
-    StoreHelper = nil;
-=======
 	StoreHelper = nil;
 }
->>>>>>> 50b84fc1
 
 FOnlineSubsystemIOS::FOnlineSubsystemIOS(FName InInstanceName)
 	: FOnlineSubsystemImpl(IOS_SUBSYSTEM, InInstanceName)
