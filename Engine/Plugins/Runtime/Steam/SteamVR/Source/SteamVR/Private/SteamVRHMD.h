// Copyright 1998-2016 Epic Games, Inc. All Rights Reserved.

#pragma once
#include "ISteamVRPlugin.h"
#include "HeadMountedDisplay.h"
#include "IHeadMountedDisplay.h"
#include "SteamVRFunctionLibrary.h"

#if PLATFORM_WINDOWS
#include "AllowWindowsPlatformTypes.h"
#include <d3d11.h>
#include "HideWindowsPlatformTypes.h"
#endif

#if STEAMVR_SUPPORTED_PLATFORMS

#include "SceneViewExtension.h"

/** Stores vectors, in clockwise order, to define soft and hard bounds for Chaperone */
struct FBoundingQuad
{
	FVector Corners[4];
};

//@todo steamvr: remove GetProcAddress() workaround once we have updated to Steamworks 1.33 or higher
typedef vr::IVRSystem*(VR_CALLTYPE *pVRInit)(vr::HmdError* peError, vr::EVRApplicationType eApplicationType);
typedef void(VR_CALLTYPE *pVRShutdown)();
typedef bool(VR_CALLTYPE *pVRIsHmdPresent)();
typedef const char*(VR_CALLTYPE *pVRGetStringForHmdError)(vr::HmdError error);
typedef void*(VR_CALLTYPE *pVRGetGenericInterface)(const char* pchInterfaceVersion, vr::HmdError* peError);
typedef vr::IVRExtendedDisplay *(VR_CALLTYPE *pVRExtendedDisplay)();


/**
 * SteamVR Head Mounted Display
 */
class FSteamVRHMD : public IHeadMountedDisplay, public ISceneViewExtension, public TSharedFromThis<FSteamVRHMD, ESPMode::ThreadSafe>
{
public:
	/** IHeadMountedDisplay interface */
	virtual bool OnStartGameFrame( FWorldContext& WorldContext ) override;

	virtual bool IsHMDConnected() override { return true; }
	virtual bool IsHMDEnabled() const override;
	virtual void EnableHMD(bool allow = true) override;
	virtual EHMDDeviceType::Type GetHMDDeviceType() const override;
	virtual bool GetHMDMonitorInfo(MonitorInfo&) override;
	
	virtual void GetFieldOfView(float& OutHFOVInDegrees, float& OutVFOVInDegrees) const override;

	virtual bool DoesSupportPositionalTracking() const override;
	virtual bool HasValidTrackingPosition() override;
	virtual void GetPositionalTrackingCameraProperties(FVector& OutOrigin, FQuat& OutOrientation, float& OutHFOV, float& OutVFOV, float& OutCameraDistance, float& OutNearPlane, float& OutFarPlane) const override;
	virtual void RebaseObjectOrientationAndPosition(FVector& OutPosition, FQuat& OutOrientation) const override;

	virtual void SetInterpupillaryDistance(float NewInterpupillaryDistance) override;
	virtual float GetInterpupillaryDistance() const override;

	virtual void GetCurrentOrientationAndPosition(FQuat& CurrentOrientation, FVector& CurrentPosition) override;
	virtual class TSharedPtr<ISceneViewExtension, ESPMode::ThreadSafe> GetViewExtension() override;
	virtual void ApplyHmdRotation(APlayerController* PC, FRotator& ViewRotation) override;
	virtual bool UpdatePlayerCamera(FQuat& CurrentOrientation, FVector& CurrentPosition) override;

	virtual bool IsChromaAbCorrectionEnabled() const override;

	virtual bool Exec( UWorld* InWorld, const TCHAR* Cmd, FOutputDevice& Ar ) override;

	virtual bool IsPositionalTrackingEnabled() const override;
	virtual bool EnablePositionalTracking(bool enable) override;

	virtual bool IsHeadTrackingAllowed() const override;

	virtual bool IsInLowPersistenceMode() const override;
	virtual void EnableLowPersistenceMode(bool Enable = true) override;

	virtual void ResetOrientationAndPosition(float yaw = 0.f) override;
	virtual void ResetOrientation(float Yaw = 0.f) override;
	virtual void ResetPosition() override;

	virtual void SetClippingPlanes(float NCP, float FCP) override;

	virtual void SetBaseRotation(const FRotator& BaseRot) override;
	virtual FRotator GetBaseRotation() const override;

	virtual void SetBaseOrientation(const FQuat& BaseOrient) override;
	virtual FQuat GetBaseOrientation() const override;

	virtual bool HasHiddenAreaMesh() const override { return HiddenAreaMeshes[0].IsValid() && HiddenAreaMeshes[1].IsValid(); }
	virtual void DrawHiddenAreaMesh_RenderThread(FRHICommandList& RHICmdList, EStereoscopicPass StereoPass) const override;

	virtual bool HasVisibleAreaMesh() const override { return VisibleAreaMeshes[0].IsValid() && VisibleAreaMeshes[1].IsValid(); }
	virtual void DrawVisibleAreaMesh_RenderThread(FRHICommandList& RHICmdList, EStereoscopicPass StereoPass) const override;

	virtual void DrawDistortionMesh_RenderThread(struct FRenderingCompositePassContext& Context, const FIntPoint& TextureSize) override;

	virtual void UpdateScreenSettings(const FViewport* InViewport) override {}

	virtual void OnEndPlay(FWorldContext& InWorldContext) override;

	virtual void SetTrackingOrigin(EHMDTrackingOrigin::Type NewOrigin) override;
	virtual EHMDTrackingOrigin::Type GetTrackingOrigin() override;

	virtual bool OnStartGameFrame(FWorldContext& WorldContext) override;

	virtual void SetTrackingOrigin(EHMDTrackingOrigin::Type NewOrigin) override;
	virtual EHMDTrackingOrigin::Type GetTrackingOrigin() override;

	/** IStereoRendering interface */
	virtual bool IsStereoEnabled() const override;
	virtual bool EnableStereo(bool stereo = true) override;
	virtual void AdjustViewRect(EStereoscopicPass StereoPass, int32& X, int32& Y, uint32& SizeX, uint32& SizeY) const override;
	virtual void CalculateStereoViewOffset(const EStereoscopicPass StereoPassType, const FRotator& ViewRotation, const float MetersToWorld, FVector& ViewLocation) override;
	virtual FMatrix GetStereoProjectionMatrix(const EStereoscopicPass StereoPassType, const float FOV) const override;
	virtual void InitCanvasFromView(FSceneView* InView, UCanvas* Canvas) override;
	virtual void RenderTexture_RenderThread(FRHICommandListImmediate& RHICmdList, FTexture2DRHIParamRef BackBuffer, FTexture2DRHIParamRef SrcTexture) const override;
	virtual void GetEyeRenderParams_RenderThread(const FRenderingCompositePassContext& Context, FVector2D& EyeToSrcUVScaleValue, FVector2D& EyeToSrcUVOffsetValue) const override;
	virtual void CalculateRenderTargetSize(const class FViewport& Viewport, uint32& InOutSizeX, uint32& InOutSizeY) override;
	virtual bool NeedReAllocateViewportRenderTarget(const FViewport& Viewport) override;
	virtual bool ShouldUseSeparateRenderTarget() const override
	{
		check(IsInGameThread());
		return IsStereoEnabled();
	}
	virtual void UpdateViewport(bool bUseSeparateRenderTarget, const FViewport& Viewport, SViewport*) override;

	/** ISceneViewExtension interface */
	virtual void SetupViewFamily(FSceneViewFamily& InViewFamily) override;
	virtual void SetupView(FSceneViewFamily& InViewFamily, FSceneView& InView) override;
	virtual void BeginRenderViewFamily(FSceneViewFamily& InViewFamily) override {}
	virtual void PreRenderView_RenderThread(FRHICommandListImmediate& RHICmdList, FSceneView& InView) override;
	virtual void PreRenderViewFamily_RenderThread(FRHICommandListImmediate& RHICmdList, FSceneViewFamily& InViewFamily) override;

	class BridgeBaseImpl : public FRHICustomPresent
	{
	public:
		BridgeBaseImpl(FSteamVRHMD* plugin) :
			FRHICustomPresent(nullptr),
			Plugin(plugin), 
			bNeedReinitRendererAPI(true), 
			bInitialized(false) 
		{}

		bool IsInitialized() const { return bInitialized; }

		virtual void BeginRendering() = 0;
		virtual void UpdateViewport(const FViewport& Viewport, FRHIViewport* InViewportRHI) = 0;
		virtual void SetNeedReinitRendererAPI() { bNeedReinitRendererAPI = true; }

		virtual void Reset() = 0;
		virtual void Shutdown() = 0;

	protected:
		FSteamVRHMD*		Plugin;
		bool				bNeedReinitRendererAPI;
		bool				bInitialized;
	};

#if PLATFORM_WINDOWS
	class D3D11Bridge : public BridgeBaseImpl
	{
	public:
		D3D11Bridge(FSteamVRHMD* plugin);

		virtual void OnBackBufferResize() override;
		virtual bool Present(int& SyncInterval) override;

		virtual void BeginRendering() override;
		void FinishRendering();
		virtual void UpdateViewport(const FViewport& Viewport, FRHIViewport* InViewportRHI) override;
		virtual void Reset() override;
		virtual void Shutdown() override
		{
			Reset();
		}

	protected:
		ID3D11Texture2D* RenderTargetTexture = NULL;
	};
#endif // PLATFORM_WINDOWS

	BridgeBaseImpl* GetActiveRHIBridgeImpl();
	void ShutdownRendering();

	/** Motion Controllers */
	ESteamVRTrackedDeviceType GetTrackedDeviceType(uint32 DeviceId) const;
	void GetTrackedDeviceIds(ESteamVRTrackedDeviceType DeviceType, TArray<int32>& TrackedIds);
	bool GetTrackedObjectOrientationAndPosition(uint32 DeviceId, FQuat& CurrentOrientation, FVector& CurrentPosition);
	ETrackingStatus GetControllerTrackingStatus(uint32 DeviceId) const;
	STEAMVR_API bool GetControllerHandPositionAndOrientation( const int32 ControllerIndex, EControllerHand Hand, FVector& OutPosition, FQuat& OutOrientation );
	STEAMVR_API ETrackingStatus GetControllerTrackingStatus(int32 ControllerIndex, EControllerHand DeviceHand) const;


	/** Chaperone */
	/** Returns whether or not the player is currently inside the bounds */
	bool IsInsideBounds();

	/** Returns an array of the bounds as Unreal-scaled vectors, relative to the HMD calibration point (0,0,0).  The Z will always be at 0.f */
	TArray<FVector> GetBounds() const;

	/** Get the windowed mirror mode.  @todo steamvr: thread safe flags */
	int32 GetWindowMirrorMode() const { return WindowMirrorMode; }

	/** Sets the map from Unreal controller id and hand index, to tracked device id. */
	void SetUnrealControllerIdAndHandToDeviceIdMap(int32 InUnrealControllerIdAndHandToDeviceIdMap[ MAX_STEAMVR_CONTROLLER_PAIRS ][ 2 ]);

public:
	/** Constructor */
	FSteamVRHMD(ISteamVRPlugin* SteamVRPlugin);

	/** Destructor */
	virtual ~FSteamVRHMD();

	/** @return	True if the API was initialized OK */
	bool IsInitialized() const;

private:

	enum class EPoseRefreshMode
	{
		None,
		GameRefresh,
		RenderRefresh
	};

	/**
	 * Starts up the OpenVR API
	 */
	void Startup();

	/**
	 * Shuts down the OpenVR API
	 */
	void Shutdown();

	void LoadFromIni();
	void SaveToIni();

	bool LoadOpenVRModule();
	void UnloadOpenVRModule();

	void PoseToOrientationAndPosition(const vr::HmdMatrix34_t& Pose, const float WorldToMetersScale, FQuat& OutOrientation, FVector& OutPosition) const;
	void GetCurrentPose(FQuat& CurrentOrientation, FVector& CurrentPosition, uint32 DeviceID = vr::k_unTrackedDeviceIndex_Hmd, EPoseRefreshMode RefreshMode=EPoseRefreshMode::None, float ForceRefreshWorldToMetersScale = 0.0f);
	float GetWorldToMetersScale() const;

	void GetWindowBounds(int32* X, int32* Y, uint32* Width, uint32* Height);

	void GetWindowBounds(int32* X, int32* Y, uint32* Width, uint32* Height);

	FORCEINLINE FMatrix ToFMatrix(const vr::HmdMatrix34_t& tm) const
	{
		// Rows and columns are swapped between vr::HmdMatrix34_t and FMatrix
		return FMatrix(
			FPlane(tm.m[0][0], tm.m[1][0], tm.m[2][0], 0.0f),
			FPlane(tm.m[0][1], tm.m[1][1], tm.m[2][1], 0.0f),
			FPlane(tm.m[0][2], tm.m[1][2], tm.m[2][2], 0.0f),
			FPlane(tm.m[0][3], tm.m[1][3], tm.m[2][3], 1.0f));
	}

	FORCEINLINE FMatrix ToFMatrix(const vr::HmdMatrix44_t& tm) const
	{
		// Rows and columns are swapped between vr::HmdMatrix44_t and FMatrix
		return FMatrix(
			FPlane(tm.m[0][0], tm.m[1][0], tm.m[2][0], tm.m[3][0]),
			FPlane(tm.m[0][1], tm.m[1][1], tm.m[2][1], tm.m[3][1]),
			FPlane(tm.m[0][2], tm.m[1][2], tm.m[2][2], tm.m[3][2]),
			FPlane(tm.m[0][3], tm.m[1][3], tm.m[2][3], tm.m[3][3]));
	}

private:

	void SetupOcclusionMeshes();

	bool bHmdEnabled;
	bool bStereoEnabled;
	bool bHmdPosTracking;
	mutable bool bHaveVisionTracking;

 	struct FTrackingFrame
 	{
 		uint32 FrameNumber;
 
 		bool bDeviceIsConnected[vr::k_unMaxTrackedDeviceCount];
 		bool bPoseIsValid[vr::k_unMaxTrackedDeviceCount];
 		FVector DevicePosition[vr::k_unMaxTrackedDeviceCount];
 		FQuat DeviceOrientation[vr::k_unMaxTrackedDeviceCount];

		/** World units (UU) to Meters scale.  Read from the level, and used to transform positional tracking data */
		float WorldToMetersScale;

		vr::HmdMatrix34_t RawPoses[vr::k_unMaxTrackedDeviceCount];

		FTrackingFrame()
		{
			FrameNumber = 0;

			const uint32 MaxDevices = vr::k_unMaxTrackedDeviceCount;

			FMemory::Memzero(bDeviceIsConnected, MaxDevices * sizeof(bool));
			FMemory::Memzero(bPoseIsValid, MaxDevices * sizeof(bool));
			FMemory::Memzero(DevicePosition, MaxDevices * sizeof(FVector));
			
			WorldToMetersScale = 100.0f;

			for (uint32 i = 0; i < vr::k_unMaxTrackedDeviceCount; ++i)
			{
				DeviceOrientation[i] = FQuat::Identity;
			}

			FMemory::Memzero(RawPoses, MaxDevices * sizeof(vr::HmdMatrix34_t));
		}
 	};
	FTrackingFrame GameTrackingFrame;
	FTrackingFrame RenderTrackingFrame;

	const FTrackingFrame& GetTrackingFrame() const;

	/** Coverts a SteamVR-space vector to an Unreal-space vector.  Does not handle scaling, only axes conversion */
	FORCEINLINE static FVector CONVERT_STEAMVECTOR_TO_FVECTOR(const vr::HmdVector3_t InVector)
	{
		return FVector(-InVector.v[2], InVector.v[0], InVector.v[1]);
	}

	FORCEINLINE static FVector RAW_STEAMVECTOR_TO_FVECTOR(const vr::HmdVector3_t InVector)
	{
		return FVector(InVector.v[0], InVector.v[1], InVector.v[2]);
	}

	FHMDViewMesh HiddenAreaMeshes[2];
	FHMDViewMesh VisibleAreaMeshes[2];

	/** Chaperone Support */
	struct FChaperoneBounds
	{
		/** Stores the bounds in SteamVR HMD space, for fast checking.  These will need to be converted to Unreal HMD-calibrated space before being used in the world */
		FBoundingQuad			Bounds;

	public:
		FChaperoneBounds()
		{}

		FChaperoneBounds(vr::IVRChaperone* Chaperone)
			: FChaperoneBounds()
		{
			vr::HmdQuad_t VRBounds;
			Chaperone->GetPlayAreaRect(&VRBounds);
			for (uint8 i = 0; i < 4; ++i)
			{
				const vr::HmdVector3_t Corner = VRBounds.vCorners[i];
				Bounds.Corners[i] = RAW_STEAMVECTOR_TO_FVECTOR(Corner);
			}
		}
	};
	FChaperoneBounds ChaperoneBounds;
	
	float IPD;
	int32 WindowMirrorMode;		// how to mirror the display contents to the desktop window: 0 - no mirroring, 1 - single eye, 2 - stereo pair
	uint32 WindowMirrorBoundsWidth;
	uint32 WindowMirrorBoundsHeight;

	/** Player's orientation tracking */
	mutable FQuat			CurHmdOrientation;

	FRotator				DeltaControlRotation;    // same as DeltaControlOrientation but as rotator
	FQuat					DeltaControlOrientation; // same as DeltaControlRotation but as quat

	mutable FVector			CurHmdPosition;

	mutable FQuat			LastHmdOrientation; // contains last APPLIED ON GT HMD orientation
	FVector					LastHmdPosition;	// contains last APPLIED ON GT HMD position

	// HMD base values, specify forward orientation and zero pos offset
	FQuat					BaseOrientation;	// base orientation
	FVector					BaseOffset;

	// State for tracking quit operation
	bool					bIsQuitting;
	float					QuitTimeElapsed;
<<<<<<< HEAD

	/** World units (UU) to Meters scale.  Read from the level, and used to transform positional tracking data */
	float WorldToMetersScale;
=======
>>>>>>> e58dcb1b

	/** Mapping from Unreal Controller Id and Hand to a tracked device id.  Passed in from the controller plugin */
	int32 UnrealControllerIdAndHandToDeviceIdMap[MAX_STEAMVR_CONTROLLER_PAIRS][2];

	IRendererModule* RendererModule;
	ISteamVRPlugin* SteamVRPlugin;

	vr::IVRSystem* VRSystem;
	vr::IVRCompositor* VRCompositor;
	vr::IVRChaperone* VRChaperone;

<<<<<<< HEAD
=======
	void* OpenVRDLLHandle;

	//@todo steamvr: Remove GetProcAddress() workaround once we have updated to Steamworks 1.33 or higher
	pVRInit VRInitFn;
	pVRShutdown VRShutdownFn;
	pVRIsHmdPresent VRIsHmdPresentFn;
	pVRGetStringForHmdError VRGetStringForHmdErrorFn;
	pVRGetGenericInterface VRGetGenericInterfaceFn;
	pVRExtendedDisplay VRExtendedDisplayFn;
	
>>>>>>> e58dcb1b
	FString DisplayId;

#if PLATFORM_WINDOWS
	TRefCountPtr<D3D11Bridge>	pD3D11Bridge;
#endif

//@todo steamvr: Remove GetProcAddress() workaround once we have updated to Steamworks 1.33 or higher
public:
	static pVRInit VRInitFn;
	static pVRShutdown VRShutdownFn;
	static pVRIsHmdPresent VRIsHmdPresentFn;
	static pVRGetStringForHmdError VRGetStringForHmdErrorFn;
	static pVRGetGenericInterface VRGetGenericInterfaceFn;
	static pVRExtendedDisplay VRExtendedDisplayFn;
};


DEFINE_LOG_CATEGORY_STATIC(LogHMD, Log, All);

#endif //STEAMVR_SUPPORTED_PLATFORMS<|MERGE_RESOLUTION|>--- conflicted
+++ resolved
@@ -96,11 +96,6 @@
 	virtual void UpdateScreenSettings(const FViewport* InViewport) override {}
 
 	virtual void OnEndPlay(FWorldContext& InWorldContext) override;
-
-	virtual void SetTrackingOrigin(EHMDTrackingOrigin::Type NewOrigin) override;
-	virtual EHMDTrackingOrigin::Type GetTrackingOrigin() override;
-
-	virtual bool OnStartGameFrame(FWorldContext& WorldContext) override;
 
 	virtual void SetTrackingOrigin(EHMDTrackingOrigin::Type NewOrigin) override;
 	virtual EHMDTrackingOrigin::Type GetTrackingOrigin() override;
@@ -241,8 +236,6 @@
 	void PoseToOrientationAndPosition(const vr::HmdMatrix34_t& Pose, const float WorldToMetersScale, FQuat& OutOrientation, FVector& OutPosition) const;
 	void GetCurrentPose(FQuat& CurrentOrientation, FVector& CurrentPosition, uint32 DeviceID = vr::k_unTrackedDeviceIndex_Hmd, EPoseRefreshMode RefreshMode=EPoseRefreshMode::None, float ForceRefreshWorldToMetersScale = 0.0f);
 	float GetWorldToMetersScale() const;
-
-	void GetWindowBounds(int32* X, int32* Y, uint32* Width, uint32* Height);
 
 	void GetWindowBounds(int32* X, int32* Y, uint32* Width, uint32* Height);
 
@@ -375,12 +368,6 @@
 	// State for tracking quit operation
 	bool					bIsQuitting;
 	float					QuitTimeElapsed;
-<<<<<<< HEAD
-
-	/** World units (UU) to Meters scale.  Read from the level, and used to transform positional tracking data */
-	float WorldToMetersScale;
-=======
->>>>>>> e58dcb1b
 
 	/** Mapping from Unreal Controller Id and Hand to a tracked device id.  Passed in from the controller plugin */
 	int32 UnrealControllerIdAndHandToDeviceIdMap[MAX_STEAMVR_CONTROLLER_PAIRS][2];
@@ -392,8 +379,6 @@
 	vr::IVRCompositor* VRCompositor;
 	vr::IVRChaperone* VRChaperone;
 
-<<<<<<< HEAD
-=======
 	void* OpenVRDLLHandle;
 
 	//@todo steamvr: Remove GetProcAddress() workaround once we have updated to Steamworks 1.33 or higher
@@ -404,21 +389,11 @@
 	pVRGetGenericInterface VRGetGenericInterfaceFn;
 	pVRExtendedDisplay VRExtendedDisplayFn;
 	
->>>>>>> e58dcb1b
 	FString DisplayId;
 
 #if PLATFORM_WINDOWS
 	TRefCountPtr<D3D11Bridge>	pD3D11Bridge;
 #endif
-
-//@todo steamvr: Remove GetProcAddress() workaround once we have updated to Steamworks 1.33 or higher
-public:
-	static pVRInit VRInitFn;
-	static pVRShutdown VRShutdownFn;
-	static pVRIsHmdPresent VRIsHmdPresentFn;
-	static pVRGetStringForHmdError VRGetStringForHmdErrorFn;
-	static pVRGetGenericInterface VRGetGenericInterfaceFn;
-	static pVRExtendedDisplay VRExtendedDisplayFn;
 };
 
 
