--- conflicted
+++ resolved
@@ -52,7 +52,7 @@
 // SteamVR Plugin Implementation
 //---------------------------------------------------
 
-class FSteamVRPlugin : public ISteamVRPlugin, public FHeadMountedDisplayModuleExt
+class FSteamVRPlugin : public ISteamVRPlugin
 {
 	/** IHeadMountedDisplayModule implementation */
 	virtual TSharedPtr< class IHeadMountedDisplay, ESPMode::ThreadSafe > CreateHeadMountedDisplay() override;
@@ -66,124 +66,20 @@
 	FSteamVRPlugin::FSteamVRPlugin()
 #if STEAMVR_SUPPORTED_PLATFORMS
 		: VRSystem(nullptr)
-<<<<<<< HEAD
-        , OpenVRDLLHandle(nullptr)
-	{
-	}
-
-	virtual void StartupModule() override
-=======
 #endif // STEAMVR_SUPPORTED_PLATFORMS
 	{
 	}
 
 #if STEAMVR_SUPPORTED_PLATFORMS
 	virtual vr::IVRSystem* GetVRSystem() const override
->>>>>>> e58dcb1b
-	{
-		IHeadMountedDisplayModule::StartupModule();
-		FHeadMountedDisplayModuleExt::RegisterModule((IHeadMountedDisplayModule*)this, (FHeadMountedDisplayModuleExt*)this);
-        
-        LoadOpenVRModule();
-	}
-    
-    virtual void ShutdownModule() override
-    {
-        IHeadMountedDisplayModule::ShutdownModule();
-        
-        UnloadOpenVRModule();
-    }
-
-	virtual vr::IVRSystem* GetVRSystem() const override
 	{
 		return VRSystem;
 	}
-    
-    bool LoadOpenVRModule()
-    {
-#if PLATFORM_WINDOWS
-#if PLATFORM_64BITS
-        FString RootOpenVRPath;
-        TCHAR VROverridePath[MAX_PATH];
-        FPlatformMisc::GetEnvironmentVariable(TEXT("VR_OVERRIDE"), VROverridePath, MAX_PATH);
-        
-        if (FCString::Strlen(VROverridePath) > 0)
-        {
-            RootOpenVRPath = FString::Printf(TEXT("%s\\bin\\win64\\"), VROverridePath);
-        }
-        else
-        {
-            RootOpenVRPath = FPaths::EngineDir() / FString::Printf(TEXT("Binaries/ThirdParty/OpenVR/%s/Win64/"), OPENVR_SDK_VER);
-        }
-        
-        FPlatformProcess::PushDllDirectory(*RootOpenVRPath);
-        OpenVRDLLHandle = FPlatformProcess::GetDllHandle(*(RootOpenVRPath + "openvr_api.dll"));
-        FPlatformProcess::PopDllDirectory(*RootOpenVRPath);
-#else
-        FString RootOpenVRPath = FPaths::EngineDir() / FString::Printf(TEXT("Binaries/ThirdParty/OpenVR/%s/Win32/"), OPENVR_SDK_VER);
-        FPlatformProcess::PushDllDirectory(*RootOpenVRPath);
-        OpenVRDLLHandle = FPlatformProcess::GetDllHandle(*(RootOpenVRPath + "openvr_api.dll"));
-        FPlatformProcess::PopDllDirectory(*RootOpenVRPath);
-#endif
-#elif PLATFORM_MAC
-        OpenVRDLLHandle = FPlatformProcess::GetDllHandle(TEXT("libopenvr_api.dylib"));
-#endif	//PLATFORM_WINDOWS
-        
-        if (!OpenVRDLLHandle)
-        {
-            UE_LOG(LogHMD, Log, TEXT("Failed to load OpenVR library."));
-            return false;
-        }
-        
-        //@todo steamvr: Remove GetProcAddress() workaround once we update to Steamworks 1.33 or higher
-        FSteamVRHMD::VRInitFn = (pVRInit)FPlatformProcess::GetDllExport(OpenVRDLLHandle, TEXT("VR_Init"));
-        FSteamVRHMD::VRShutdownFn = (pVRShutdown)FPlatformProcess::GetDllExport(OpenVRDLLHandle, TEXT("VR_Shutdown"));
-        FSteamVRHMD::VRIsHmdPresentFn = (pVRIsHmdPresent)FPlatformProcess::GetDllExport(OpenVRDLLHandle, TEXT("VR_IsHmdPresent"));
-        FSteamVRHMD::VRGetStringForHmdErrorFn = (pVRGetStringForHmdError)FPlatformProcess::GetDllExport(OpenVRDLLHandle, TEXT("VR_GetStringForHmdError"));
-        FSteamVRHMD::VRGetGenericInterfaceFn = (pVRGetGenericInterface)FPlatformProcess::GetDllExport(OpenVRDLLHandle, TEXT("VR_GetGenericInterface"));
-        FSteamVRHMD::VRExtendedDisplayFn = (pVRExtendedDisplay)FPlatformProcess::GetDllExport(OpenVRDLLHandle, TEXT("VRExtendedDisplay"));
-        
-        // Verify that we've bound correctly to the DLL functions
-        if (!FSteamVRHMD::VRInitFn || !FSteamVRHMD::VRShutdownFn || !FSteamVRHMD::VRIsHmdPresentFn || !FSteamVRHMD::VRGetStringForHmdErrorFn || !FSteamVRHMD::VRGetGenericInterfaceFn || !FSteamVRHMD::VRExtendedDisplayFn)
-        {
-            UE_LOG(LogHMD, Warning, TEXT("Failed to GetProcAddress() on openvr_api.dll"));
-            UnloadOpenVRModule();
-            
-            return false;
-        }
-        
-        // Attempt to initialize the VRSystem device
-        vr::EVRInitError VRInitErr = vr::VRInitError_None;
-		VRSystem = (*FSteamVRHMD::VRInitFn)(&VRInitErr, vr::VRApplication_Scene);
-        if (!VRSystem || (VRInitErr != vr::VRInitError_None))
-        {
-            UE_LOG(LogHMD, Log, TEXT("Failed to initialize OpenVR with code %d"), (int32)VRInitErr);
-			UnloadOpenVRModule();
-            
-            return false;
-        }
-        
-        // Make sure that the version of the HMD we're compiled against is correct.  This will fill out the proper vtable!
-		VRSystem = (vr::IVRSystem*)(*FSteamVRHMD::VRGetGenericInterfaceFn)(vr::IVRSystem_Version, &VRInitErr);
-        if (!VRSystem || (VRInitErr != vr::VRInitError_None))
-        {
-            UE_LOG(LogHMD, Log, TEXT("Failed to initialize OpenVR (version mismatch) with code %d"), (int32)VRInitErr);
-			UnloadOpenVRModule();
-            
-            return false;
-        }
-        
-        return true;
-    }
-    
-    void UnloadOpenVRModule()
-    {
-        if (OpenVRDLLHandle != nullptr)
-        {
-            FPlatformProcess::FreeDllHandle(OpenVRDLLHandle);
-            OpenVRDLLHandle = nullptr;
-        }
-    }
+
+	virtual void SetVRSystem(vr::IVRSystem* InVRSystem) override
+	{
+		VRSystem = InVRSystem;
+	}
 
 	virtual void SetUnrealControllerIdAndHandToDeviceIdMap(int32 InUnrealControllerIdAndHandToDeviceIdMap[MAX_STEAMVR_CONTROLLER_PAIRS][2]) override
 	{
@@ -200,8 +96,6 @@
 
 	virtual bool IsHMDConnected() override
 	{
-<<<<<<< HEAD
-=======
 		TSharedPtr<FSteamVRHMD, ESPMode::ThreadSafe > Device;
 
 		// Pre-init...need to bootstrap loading things to see if it's connected
@@ -213,7 +107,6 @@
 		}
 
 		// Normal, just check if we're connected
->>>>>>> e58dcb1b
 		if (VRSystem)
 		{
 			return VRSystem->IsTrackedDeviceConnected(vr::k_unTrackedDeviceIndex_Hmd);
@@ -224,12 +117,7 @@
 
 private:
 	vr::IVRSystem* VRSystem;
-<<<<<<< HEAD
-    
-    void* OpenVRDLLHandle;
-=======
 #endif // STEAMVR_SUPPORTED_PLATFORMS
->>>>>>> e58dcb1b
 };
 
 IMPLEMENT_MODULE( FSteamVRPlugin, SteamVR )
@@ -253,16 +141,6 @@
 
 #if STEAMVR_SUPPORTED_PLATFORMS
 
-<<<<<<< HEAD
-pVRInit FSteamVRHMD::VRInitFn = nullptr;
-pVRShutdown FSteamVRHMD::VRShutdownFn = nullptr;
-pVRIsHmdPresent FSteamVRHMD::VRIsHmdPresentFn = nullptr;
-pVRGetStringForHmdError FSteamVRHMD::VRGetStringForHmdErrorFn = nullptr;
-pVRGetGenericInterface FSteamVRHMD::VRGetGenericInterfaceFn = nullptr;
-pVRExtendedDisplay FSteamVRHMD::VRExtendedDisplayFn = nullptr;
-
-=======
->>>>>>> e58dcb1b
 bool FSteamVRHMD::IsHMDEnabled() const
 {
 	return bHmdEnabled;
@@ -358,9 +236,6 @@
 		TrackingFrame.FrameNumber = GFrameNumberRenderThread;
 
 		vr::TrackedDevicePose_t Poses[vr::k_unMaxTrackedDeviceCount];
-<<<<<<< HEAD
-		vr::EVRCompositorError PoseError = VRCompositor->WaitGetPoses(Poses, ARRAYSIZE(Poses) , NULL, 0);
-=======
 		if (RefreshMode == EPoseRefreshMode::RenderRefresh)
 		{
 			vr::EVRCompositorError PoseError = VRCompositor->WaitGetPoses(Poses, ARRAYSIZE(Poses) , NULL, 0);
@@ -370,7 +245,6 @@
 			check(RefreshMode == EPoseRefreshMode::GameRefresh);
 			VRSystem->GetDeviceToAbsoluteTrackingPose(VRCompositor->GetTrackingSpace(), 0.0f, Poses, ARRAYSIZE(Poses));
 		}
->>>>>>> e58dcb1b
 
 		for (uint32 i = 0; i < vr::k_unMaxTrackedDeviceCount; ++i)
 		{
@@ -475,11 +349,7 @@
 
 TArray<FVector> FSteamVRHMD::GetBounds() const
 {
-<<<<<<< HEAD
-	return ConvertBoundsToUnrealSpace(ChaperoneBounds.Bounds, WorldToMetersScale);
-=======
 	return ConvertBoundsToUnrealSpace(ChaperoneBounds.Bounds, GetWorldToMetersScale());
->>>>>>> e58dcb1b
 }
 
 void FSteamVRHMD::SetTrackingOrigin(EHMDTrackingOrigin::Type NewOrigin)
@@ -621,10 +491,7 @@
 {
 	ETrackingStatus TrackingStatus = ETrackingStatus::NotTracked;
 
-<<<<<<< HEAD
-=======
 	const FTrackingFrame& TrackingFrame = GetTrackingFrame();
->>>>>>> e58dcb1b
 	if (DeviceId < vr::k_unMaxTrackedDeviceCount && TrackingFrame.bPoseIsValid[DeviceId] && TrackingFrame.bDeviceIsConnected[DeviceId])
 	{
 		TrackingStatus = ETrackingStatus::Tracked;
@@ -799,13 +666,10 @@
 		return false;
 	}
 
-<<<<<<< HEAD
-=======
 	FQuat Orientation;
 	FVector Position;
 	GetCurrentPose(Orientation, Position, vr::k_unTrackedDeviceIndex_Hmd, EPoseRefreshMode::GameRefresh, GWorld->GetWorldSettings()->WorldToMeters);
 
->>>>>>> e58dcb1b
 	float TimeDeltaSeconds = FApp::GetDeltaTime();
 
 	// Poll SteamVR events
@@ -920,15 +784,9 @@
 	FSceneViewport* SceneVP = FindSceneViewport();
 	if (VRSystem && SceneVP)
 	{
-<<<<<<< HEAD
-		int32 PosX, PosY;
 		if( bStereo )
 		{
-=======
-		if( bStereo )
-		{
 			int32 PosX, PosY;
->>>>>>> e58dcb1b
 			uint32 Width, Height;
 			GetWindowBounds( &PosX, &PosY, &Width, &Height );
 			SceneVP->SetViewportSize( Width, Height );
@@ -1189,11 +1047,7 @@
 	CurHmdPosition(FVector::ZeroVector),
 	SteamVRPlugin(SteamVRPlugin),
 	RendererModule(nullptr),
-<<<<<<< HEAD
-	IdealScreenPercentage(100.0f)
-=======
 	OpenVRDLLHandle(nullptr)
->>>>>>> e58dcb1b
 {
 	Startup();
 }
@@ -1210,8 +1064,8 @@
 
 void FSteamVRHMD::Startup()
 {
-	// Verify we've loaded and initialized the OpenVR lib successfully
-	if (!SteamVRPlugin->GetVRSystem())
+	// load the OpenVR library
+	if (!LoadOpenVRModule())
 	{
 		return;
 	}
@@ -1222,9 +1076,6 @@
 
 	vr::EVRInitError VRInitErr = vr::VRInitError_None;
 	//VRSystem = vr::VR_Init(&HmdErr, vr::VRApplication_Scene);
-<<<<<<< HEAD
-	VRSystem = SteamVRPlugin->GetVRSystem();
-=======
 	VRSystem = (*VRInitFn)(&VRInitErr, vr::VRApplication_Scene);
 
 	// make sure that the version of the HMD we're compiled against is correct
@@ -1233,7 +1084,6 @@
 		//VRSystem = (vr::IVRSystem*)vr::VR_GetGenericInterface(vr::IVRSystem_Version, &HmdErr);	//@todo steamvr: verify init error handling
 		VRSystem = (vr::IVRSystem*)(*VRGetGenericInterfaceFn)(vr::IVRSystem_Version, &VRInitErr);
 	}
->>>>>>> e58dcb1b
 
 	// attach to the compositor
 	if ((VRSystem != nullptr) && (VRInitErr == vr::VRInitError_None))
@@ -1332,6 +1182,9 @@
 
 		VRSystem = nullptr;
 	}
+
+	// share the IVRSystem interface out to the SteamVRController via the module layer
+	SteamVRPlugin->SetVRSystem(VRSystem);
 }
 
 void FSteamVRHMD::LoadFromIni()
@@ -1370,11 +1223,10 @@
 
 		// shut down our headset
 		VRSystem = nullptr;
+		SteamVRPlugin->SetVRSystem(nullptr);
 		//vr::VR_Shutdown();
 		(*VRShutdownFn)();
 	}
-<<<<<<< HEAD
-=======
 
 	// unload OpenVR library
 	UnloadOpenVRModule();
@@ -1441,7 +1293,6 @@
 		FPlatformProcess::FreeDllHandle(OpenVRDLLHandle);
 		OpenVRDLLHandle = nullptr;
 	}
->>>>>>> e58dcb1b
 }
 
 void FSteamVRHMD::SetupOcclusionMeshes()
