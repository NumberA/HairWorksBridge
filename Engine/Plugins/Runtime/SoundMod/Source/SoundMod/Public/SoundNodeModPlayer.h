// Copyright 1998-2016 Epic Games, Inc. All Rights Reserved.


#pragma once
#include "Sound/SoundNodeAssetReferencer.h"
#include "SoundNodeModPlayer.generated.h"

/** 
 * Sound node that contains a reference to the mod file to be played
 */
UCLASS(hidecategories=Object, editinlinenew, MinimalAPI, meta=( DisplayName="Mod Player" ))
class USoundNodeModPlayer : public USoundNodeAssetReferencer
{
	GENERATED_BODY()

private:
	UPROPERTY(EditAnywhere, Category=ModPlayer, meta=(DisplayName="Sound Mod"))
	TAssetPtr<USoundMod> SoundModAssetPtr;

	UPROPERTY(transient)
	USoundMod* SoundMod;

	UPROPERTY(EditAnywhere, Category=ModPlayer)
	uint32 bLooping:1;

	uint32 bAsyncLoading:1;

<<<<<<< HEAD
	void OnSoundModLoaded(const FName& PackageName, UPackage * Package, EAsyncLoadingResult::Type Result);
=======
	void OnSoundModLoaded(const FName& PackageName, UPackage * Package, EAsyncLoadingResult::Type Result, bool bAddToRoot);
>>>>>>> e58dcb1b

public:	

	USoundMod* GetSoundMod() const { return SoundMod; }
	void SetSoundMod(USoundMod* SoundMod);

#if WITH_EDITOR
	virtual void PostEditChangeProperty(FPropertyChangedEvent& PropertyChangedEvent) override;
#endif
	//~ End UObject Interface

	//~ Begin USoundNode Interface
	virtual int32 GetMaxChildNodes() const override;
	virtual float GetDuration() override;
	virtual void ParseNodes(FAudioDevice* AudioDevice, const UPTRINT NodeWaveInstanceHash, FActiveSound& ActiveSound, const FSoundParseParameters& ParseParams, TArray<FWaveInstance*>& WaveInstances) override;
#if WITH_EDITOR
	virtual FText GetTitle() const override;
#endif
	//~ End USoundNode Interface

	//~ Begin USoundNodeAssetReferencer Interface
	virtual void LoadAsset(bool bAddToRoot = false) override;
	//~ End USoundNode Interface

};
<|MERGE_RESOLUTION|>--- conflicted
+++ resolved
@@ -25,11 +25,7 @@
 
 	uint32 bAsyncLoading:1;
 
-<<<<<<< HEAD
-	void OnSoundModLoaded(const FName& PackageName, UPackage * Package, EAsyncLoadingResult::Type Result);
-=======
 	void OnSoundModLoaded(const FName& PackageName, UPackage * Package, EAsyncLoadingResult::Type Result, bool bAddToRoot);
->>>>>>> e58dcb1b
 
 public:	
 
