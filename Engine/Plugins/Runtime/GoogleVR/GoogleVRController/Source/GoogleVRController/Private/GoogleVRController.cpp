--- conflicted
+++ resolved
@@ -18,8 +18,6 @@
 #include "CoreDelegates.h"
 #include "IHeadMountedDisplay.h"
 #include "Classes/GoogleVRControllerFunctionLibrary.h"
-<<<<<<< HEAD
-=======
 #include "Classes/GoogleVRControllerEventManager.h"
 //#include "Engine/Engine.h"
 #include "Misc/Paths.h"
@@ -27,7 +25,6 @@
 #include "GameFramework/WorldSettings.h"
 #include "Engine/World.h"
 #include "Engine/Engine.h"
->>>>>>> f00d6e77
 
 #if GOOGLEVRCONTROLLER_SUPPORTED_ANDROID_PLATFORMS
 #include "Android/AndroidJNI.h"
@@ -44,10 +41,6 @@
 static bool bKeepConnectingControllerEmulator = false;
 static double LastTimeTryAdbForward = 0.0;
 static bool bIsLastTickInPlayMode = false;
-<<<<<<< HEAD
-static FRotator BaseEmulatorOrientation= FRotator::ZeroRotator;
-=======
->>>>>>> f00d6e77
 static bool SetupAdbForward();
 static bool ExecuteAdbCommand( const FString& CommandLine, FString* OutStdOut, FString* OutStdErr);
 static void GetAdbPath(FString& OutADBPath);
@@ -135,14 +128,11 @@
 FGoogleVRController::FGoogleVRController(const TSharedRef< FGenericApplicationMessageHandler >& InMessageHandler)
 	: MessageHandler(InMessageHandler)
 #endif
-<<<<<<< HEAD
-=======
 	, bUseArmModel(true)
 	, CurrentControllerState(EGoogleVRControllerState::Disconnected)
 #if GOOGLEVRCONTROLLER_SUPPORTED_EMULATOR_PLATFORMS
 	, BaseEmulatorOrientation(FRotator::ZeroRotator)
 #endif
->>>>>>> f00d6e77
 {
 	UE_LOG(LogGoogleVRController, Log, TEXT("GoogleVR Controller Created"));
 
@@ -251,34 +241,6 @@
 	// If controller connection is requested but it is not connected, try resetup adb forward.
 	if(bKeepConnectingControllerEmulator
 	   && PreviousConnectionState != gvr::ControllerConnectionState::GVR_CONTROLLER_CONNECTED)
-<<<<<<< HEAD
-	{
-		double CurrentTime = FPlatformTime::Seconds();
-		if(CurrentTime - LastTimeTryAdbForward > ADB_FORWARD_RETRY_TIME)
-		{
-			UE_LOG(LogGoogleVRController, Log, TEXT("Trying to connect to GoogleVR Controller"));
-			SetupAdbForward();
-			LastTimeTryAdbForward = CurrentTime;
-		}
-	}
-
-	CachedControllerState.Update(*pController);
-
-	if(PreviousConnectionState != gvr::ControllerConnectionState::GVR_CONTROLLER_CONNECTED
-	   && CachedControllerState.GetConnectionState() == gvr::ControllerConnectionState::GVR_CONTROLLER_CONNECTED)
-	{
-		UE_LOG(LogGoogleVRController, Log, TEXT("GoogleVR Controller Connected"));
-	}
-
-	if(PreviousConnectionState == gvr::ControllerConnectionState::GVR_CONTROLLER_CONNECTED
-	   && CachedControllerState.GetConnectionState() != gvr::ControllerConnectionState::GVR_CONTROLLER_CONNECTED)
-	{
-		UE_LOG(LogGoogleVRController, Log, TEXT("GoogleVR Controller Disconnected"));
-	}
-#elif GOOGLEVRCONTROLLER_SUPPORTED_ANDROID_PLATFORMS
-	CachedControllerState.Update(*pController);
-#endif
-=======
 	{
 		double CurrentTime = FPlatformTime::Seconds();
 		if(CurrentTime - LastTimeTryAdbForward > ADB_FORWARD_RETRY_TIME)
@@ -367,7 +329,6 @@
 		// Update the arm model
 		ArmModelController.Update(UpdateData);
 	}
->>>>>>> f00d6e77
 #endif
 }
 
@@ -378,16 +339,7 @@
 	bool CurrentButtonStates[EGoogleVRControllerButton::TotalButtonCount] = {0};
 	FVector2D TranslatedLocation = FVector2D::ZeroVector;
 
-<<<<<<< HEAD
-	// Process our known set of buttons
-	if (CachedControllerState.GetButtonState(gvr::ControllerButton::GVR_CONTROLLER_BUTTON_CLICK))
-	{
-		CurrentButtonStates[EGoogleVRControllerButton::TouchPadPress] = true;
-	}
-	else if (CachedControllerState.GetButtonUp(gvr::ControllerButton::GVR_CONTROLLER_BUTTON_CLICK))
-=======
 	if (IsAvailable())
->>>>>>> f00d6e77
 	{
 		// Process our known set of buttons
 		if (CachedControllerState.GetButtonState(gvr::ControllerButton::GVR_CONTROLLER_BUTTON_CLICK))
@@ -399,16 +351,6 @@
 			CurrentButtonStates[EGoogleVRControllerButton::TouchPadPress] = false;
 		}
 
-<<<<<<< HEAD
-	if (CachedControllerState.GetButtonDown(gvr::ControllerButton::GVR_CONTROLLER_BUTTON_HOME))
-	{
-		// Ignore Home press as its reserved
-	}
-	else if (CachedControllerState.GetButtonUp(gvr::ControllerButton::GVR_CONTROLLER_BUTTON_HOME))
-	{
-		// Ignore Home release as its reserved
-	}
-=======
 		if (CachedControllerState.GetButtonState(gvr::ControllerButton::GVR_CONTROLLER_BUTTON_HOME))
 		{
 			CurrentButtonStates[EGoogleVRControllerButton::System] = true;
@@ -417,20 +359,9 @@
 		{
 			CurrentButtonStates[EGoogleVRControllerButton::System] = false;
 		}
->>>>>>> f00d6e77
 
 		// Note: VolumeUp and VolumeDown Controller states are also ignored as they are reserved
 
-<<<<<<< HEAD
-	if (CachedControllerState.GetButtonState(gvr::ControllerButton::GVR_CONTROLLER_BUTTON_APP))
-	{
-		CurrentButtonStates[EGoogleVRControllerButton::ApplicationMenu] = true;
-	}
-	else if (CachedControllerState.GetButtonUp(gvr::ControllerButton::GVR_CONTROLLER_BUTTON_APP))
-	{
-		CurrentButtonStates[EGoogleVRControllerButton::ApplicationMenu] = false;
-	}
-=======
 		if (CachedControllerState.GetButtonState(gvr::ControllerButton::GVR_CONTROLLER_BUTTON_APP))
 		{
 			CurrentButtonStates[EGoogleVRControllerButton::ApplicationMenu] = true;
@@ -439,27 +370,11 @@
 		{
 			CurrentButtonStates[EGoogleVRControllerButton::ApplicationMenu] = false;
 		}
->>>>>>> f00d6e77
 
 		// Note: There is no Grip or Trigger button information from the CachedControllerState; so do nothing
 		// EGoogleVRControllerButton::TriggerPress - unhandled
 		// EGoogleVRControllerButton::Grip - unhandled
 
-<<<<<<< HEAD
-	// Process touches and analog information
-	// OnDown
-	CurrentButtonStates[EGoogleVRControllerButton::TouchPadTouch] = CachedControllerState.IsTouching();
-
-	// The controller's touch positions are in [0,1]^2 coordinate space, we want to be in [-1,1]^2, so translate the touch positions.
-	FVector2D TranslatedLocation = FVector2D((CachedControllerState.GetTouchPos().x * 2) - 1, (CachedControllerState.GetTouchPos().y * 2) - 1);
-
-	// OnHold
-	if( CachedControllerState.IsTouching() || CachedControllerState.GetTouchUp() )
-	{
-		const FVector2D TouchDir = TranslatedLocation.GetSafeNormal();
-		const FVector2D UpDir(0.f, 1.f);
-		const FVector2D RightDir(1.f, 0.f);
-=======
 		// Process touches and analog information
 		// OnDown
 		CurrentButtonStates[EGoogleVRControllerButton::TouchPadTouch] = CachedControllerState.IsTouching();
@@ -473,7 +388,6 @@
 			const FVector2D TouchDir = TranslatedLocation.GetSafeNormal();
 			const FVector2D UpDir(0.f, 1.f);
 			const FVector2D RightDir(1.f, 0.f);
->>>>>>> f00d6e77
 
 			const float VerticalDot = TouchDir | UpDir;
 			const float RightDot = TouchDir | RightDir;
@@ -486,18 +400,11 @@
 			CurrentButtonStates[EGoogleVRControllerButton::TouchPadRight] = bPressed && (RightDot >= DOT_45DEG);
 		}
 
-<<<<<<< HEAD
-	else if(!CachedControllerState.IsTouching())
-	{
-		TranslatedLocation.X = 0.0f;
-		TranslatedLocation.Y = 0.0f;
-=======
 		else if(!CachedControllerState.IsTouching())
 		{
 			TranslatedLocation.X = 0.0f;
 			TranslatedLocation.Y = 0.0f;
 		}
->>>>>>> f00d6e77
 	}
 
 	MessageHandler->OnControllerAnalog( FGamepadKeyNames::MotionController_Left_Thumbstick_X, 0, TranslatedLocation.X);
@@ -546,11 +453,6 @@
 #endif
 		UGoogleVRControllerFunctionLibrary::GetGoogleVRControllerEventManager()->OnControllerRecenteredDelegate.Broadcast();
 	}
-<<<<<<< HEAD
-#endif
-}
-
-=======
 
 	EGoogleVRControllerState PreviousControllerState = CurrentControllerState;
 	CurrentControllerState = (EGoogleVRControllerState) CachedControllerState.GetConnectionState();
@@ -561,7 +463,6 @@
 #endif
 }
 
->>>>>>> f00d6e77
 bool FGoogleVRController::IsAvailable() const
 {
 #if GOOGLEVRCONTROLLER_SUPPORTED_PLATFORMS
@@ -570,30 +471,6 @@
 	{
 		return true;
 	}
-<<<<<<< HEAD
-#endif
-	return false;
-}
-
-int FGoogleVRController::GetGVRControllerHandedness() const
-{
-#if GOOGLEVRCONTROLLER_SUPPORTED_ANDROID_PLATFORMS
-	if (GVRUserPrefs)
-	{
-		return static_cast<int>(gvr_user_prefs_get_controller_handedness(GVRUserPrefs));
-	}
-	else
-	{
-		return -1;
-	}
-#elif GOOGLEVRCONTROLLER_SUPPORTED_EMULATOR_PLATFORMS
-	return EmulatorHandednessPreference;
-#else
-	return -1;
-#endif
-}
-
-=======
 #endif
 	return false;
 }
@@ -662,7 +539,6 @@
 }
 #endif
 
->>>>>>> f00d6e77
 void FGoogleVRController::Tick(float DeltaTime)
 {
 #if GOOGLEVRCONTROLLER_SUPPORTED_EMULATOR_PLATFORMS
@@ -677,12 +553,7 @@
 	}
 	bIsLastTickInPlayMode = bIsInPlayMode;
 #endif
-<<<<<<< HEAD
-
-	PollController();
-=======
 	PollController(DeltaTime);
->>>>>>> f00d6e77
 }
 
 void FGoogleVRController::SendControllerEvents()
@@ -717,10 +588,6 @@
 		OutOrientation = FRotator::ZeroRotator;
 
 #if GOOGLEVRCONTROLLER_SUPPORTED_PLATFORMS
-<<<<<<< HEAD
-		gvr_quatf ControllerOrientation = CachedControllerState.GetOrientation();
-		OutOrientation = FQuat(ControllerOrientation.qz, -ControllerOrientation.qx, -ControllerOrientation.qy, ControllerOrientation.qw).Rotator();
-=======
 		if (bUseArmModel)
 		{
 			// Number of Unreal Units per meter.
@@ -745,7 +612,6 @@
 			gvr_quatf ControllerOrientation = CachedControllerState.GetOrientation();
 			OutOrientation = FQuat(ControllerOrientation.qz, -ControllerOrientation.qx, -ControllerOrientation.qy, ControllerOrientation.qw).Rotator();
 		}
->>>>>>> f00d6e77
 #if GOOGLEVRCONTROLLER_SUPPORTED_EMULATOR_PLATFORMS
 		OutOrientation.Yaw -= BaseEmulatorOrientation.Yaw;
 #endif
