// Copyright 1998-2016 Epic Games, Inc. All Rights Reserved.

#include "AppleMoviePlayerPrivatePCH.h"

#include "SlateBasics.h"
#include "RenderingCommon.h"
#include "Slate/SlateTextures.h"
#include "MoviePlayer.h"

DEFINE_LOG_CATEGORY_STATIC(LogMoviePlayer, Log, All);

#define MOVIE_FILE_EXTENSION @"mp4"
#define TIMESCALE 1000

static FString ConvertToNativePath(const FString& Filename, bool bForWrite)
{
	FString Result = Filename;
#if !PLATFORM_MAC
	if (Result.Contains(TEXT("/OnDemandResources/")))
	{
		return Result;
	}
	
	Result.ReplaceInline(TEXT("../"), TEXT(""));
	Result.ReplaceInline(TEXT(".."), TEXT(""));
	Result.ReplaceInline(FPlatformProcess::BaseDir(), TEXT(""));
	
	if(bForWrite)
	{
		static FString WritePathBase = FString([NSSearchPathForDirectoriesInDomains(NSDocumentDirectory, NSUserDomainMask, YES) objectAtIndex:0]) + TEXT("/");
		return WritePathBase + Result;
	}
	else
	{
		// if filehostip exists in the command line, cook on the fly read path should be used
		FString Value;
		// Cache this value as the command line doesn't change...
		static bool bHasHostIP = FParse::Value(FCommandLine::Get(), TEXT("filehostip"), Value) || FParse::Value(FCommandLine::Get(), TEXT("streaminghostip"), Value);
		static bool bIsIterative = FParse::Value(FCommandLine::Get(), TEXT("iterative"), Value);
		if (bHasHostIP)
		{
			static FString ReadPathBase = FString([NSSearchPathForDirectoriesInDomains(NSDocumentDirectory, NSUserDomainMask, YES) objectAtIndex:0]) + TEXT("/");
			return ReadPathBase + Result;
		}
		else if (bIsIterative)
		{
			static FString ReadPathBase = FString([NSSearchPathForDirectoriesInDomains(NSDocumentDirectory, NSUserDomainMask, YES) objectAtIndex:0]) + TEXT("/");
			return ReadPathBase + Result.ToLower();
		}
		else
		{
			static FString ReadPathBase = FString([[NSBundle mainBundle] bundlePath]) + TEXT("/cookeddata/");
			return ReadPathBase + Result.ToLower();
		}
	}
#endif
	
	return Result;
}

//
// Methods
//

FAVPlayerMovieStreamer::FAVPlayerMovieStreamer() :
AudioPlayer         ( NULL ),
AVMovie             ( NULL ),
AVReader            ( NULL ),
AVVideoOutput       ( NULL ),
AVVideoTrack        ( NULL ),
LatestSamples       ( NULL ),
VideoRate           ( 0.0f ),
SyncStatus          ( Default ),
StartTime           ( 0.0 ),
Cursor              ( 0.0 ),
bVideoTracksLoaded  ( false ),
bWasActive          ( false )
{
	UE_LOG(LogMoviePlayer, Log, TEXT("FAVMoviePlayer ctor..."));

    TextureData = MakeShareable(new FSlateTextureData());
    MovieViewport = MakeShareable(new FMovieViewport());
}

FAVPlayerMovieStreamer::~FAVPlayerMovieStreamer()
{
#if !PLATFORM_MAC // Crash on quit - the plugin won't be destroyed until after everything has been de-inited.
    UE_LOG(LogMoviePlayer, Log, TEXT("FAVMoviePlayer dtor..."));
#endif

    // Clean up any remaining resources
    Cleanup();

    // Clear out the pending list
    // NOTE: No guarantees here that the resources are actually freed, and we can't force them to be freed.
    TexturesPendingDeletion.Empty();
}

void FAVPlayerMovieStreamer::ForceCompletion()
{
    // Stop the player and make sure it doesn't attempt to start the next movie
    MovieQueue.Empty();

    if( bVideoTracksLoaded && AVReader != nil )
    {
        [AVReader cancelReading];
    }
    if( AudioPlayer != nil )
    {
        [AudioPlayer stop];
    }

    // Teardown playback
    TeardownPlayback();
}

bool FAVPlayerMovieStreamer::Init(const TArray<FString>& MoviePaths, TEnumAsByte<EMoviePlaybackType> inPlaybackType)
{
	// 
	// Initializes the streamer for audio and video playback of the given path(s).
	// NOTE: If multiple paths are provided, it is expect that they be played back seamlessly.
	UE_LOG(LogMoviePlayer, Warning, TEXT("FAVMoviePlayer init. Path count = %d..."), MoviePaths.Num());

	// Add the given paths to the movie queue
	MovieQueue.Append(MoviePaths);

	// Play the next movie in the queue
	return StartNextMovie();
}

bool FAVPlayerMovieStreamer::Tick(float DeltaTime)
{
    // Check the list of textures pending deletion and remove any that are no longer valid
    for (int32 TextureIndex = 0; TextureIndex < TexturesPendingDeletion.Num(); )
    {
        TSharedPtr<FSlateTexture2DRHIRef, ESPMode::ThreadSafe> Tex = TexturesPendingDeletion[TextureIndex];
        if (!Tex->IsInitialized())
        {
            // Texture can now be removed from the list
            TexturesPendingDeletion.RemoveAt(TextureIndex);

            // Don't increment i, since element 'i' wasn't just filled by the next element
        }
        else
        {
            // Advance to the next one
            ++TextureIndex;
        }
    }

	FScopeLock LockVideoTracksLoading(&VideoTracksLoadingLock);

    if( bVideoTracksLoaded )
    {
        // Remember that we were active. Used to edge detect active/not-active transitions
        bWasActive = true;

        if( CheckForNextFrameAndCopy() )
        {
            // Copy new frame data.
            uint32 Stride;
            uint8* DestTextureData = (uint8*)RHILockTexture2D( Texture->GetTypedResource(), 0, RLM_WriteOnly, Stride, false );
            FMemory::Memcpy( DestTextureData, TextureData->GetRawBytesPtr(), TextureData->GetRawBytes().Num() );
            RHIUnlockTexture2D( Texture->GetTypedResource(), 0, false );
        }

        check(AVReader != nil);
        AVAssetReaderStatus Status = [AVReader status];
        switch( Status )
        {
        case AVAssetReaderStatusReading:
            // Good...
            break;
        case AVAssetReaderStatusCompleted:
            // Mark video so that we can move on.
            bVideoTracksLoaded = false;
            break;
        case AVAssetReaderStatusFailed:
            UE_LOG(LogMoviePlayer, Error, TEXT("Movie reader entered Failure status.") );
            break;
        case AVAssetReaderStatusCancelled:
            UE_LOG(LogMoviePlayer, Error, TEXT("Movie reader entered Cancelled status.") );
            break;
        default:
            UE_LOG(LogMoviePlayer, Error, TEXT("Movie reader encountered unknown error.") );
            break;
        }
    }
    else
    {
        // We aren't active any longer, so stop the player
        if (bWasActive)
        {
            // The previous playback is complete, so shutdown.
            // NOTE: The texture resources are not freed here.
            TeardownPlayback();

			UE_LOG(LogMoviePlayer, Verbose, TEXT("%d movie(s) left to play."), MovieQueue.Num());
            // If there are still movies to play, start the next movie
            if (MovieQueue.Num() > 0)
            {
                StartNextMovie();

                // Still playing a movie, so return that we aren't done yet
                return false;
            }
            else
            {
                // Done.
                return true;
            }
        }
		// remove this because bVideoTracksLoaded is set when [AVMovie loadValuesAsynchronouslyForKeys:] is completed, so when loadValuesAsynchronouslyForKeys is not completed before next ticking, it returns true even a movie isn't played yet.
		/*        else
<<<<<<< HEAD
        {
            return MovieQueue.Num() == 0;
        }
=======
		{
			return MovieQueue.Num() == 0;
		}
>>>>>>> 92a3597a
		 */
    }

    // Not completed.
    return false;	
}

TSharedPtr<class ISlateViewport> FAVPlayerMovieStreamer::GetViewportInterface()
{
	return MovieViewport;
}

float FAVPlayerMovieStreamer::GetAspectRatio() const
{
	return (float)MovieViewport->GetSize().X / (float)MovieViewport->GetSize().Y;
}

void FAVPlayerMovieStreamer::Cleanup()
{
	// Reset variables
	bWasActive = false;
	SyncStatus = Default;

	if( LatestSamples != NULL )
	{
		CFRelease( LatestSamples );
		LatestSamples = NULL;
	}
	
<<<<<<< HEAD
	MovieViewport->SetTexture(NULL);
=======
    MovieViewport->SetTexture(NULL);
>>>>>>> 92a3597a

	// Schedule textures for release.
    if (Texture.IsValid())
    {
        TexturesPendingDeletion.Add(Texture);
        BeginReleaseResource(Texture.Get());
        Texture.Reset();
    }
}

bool FAVPlayerMovieStreamer::StartNextMovie()
{
	bool bDidStartMovie = false;
	UE_LOG(LogMoviePlayer, Verbose, TEXT("Starting next movie....") );
    if (MovieQueue.Num() > 0)
    {
        if( AVMovie != NULL )
        {
            // Can't setup playback when already set up.
            UE_LOG(LogMoviePlayer, Error, TEXT("can't setup FAVPlayerMovieStreamer because it is already set up"));
            return false;
        }

        // Reset flag to indicate the movie may have started, but isn't playing yet.
        bVideoTracksLoaded = false;

        NSURL* nsURL = nil;
		FString MoviePath = FPaths::GameContentDir() + TEXT("Movies/") + MovieQueue[0] + TEXT(".") + FString(MOVIE_FILE_EXTENSION);
		if (FPaths::FileExists(MoviePath))
		{
			nsURL = [NSURL fileURLWithPath:ConvertToNativePath(MoviePath, false).GetNSString()];
		}
		
        if (nsURL == nil)
        {
            UE_LOG(LogMoviePlayer, Warning, TEXT("Couldn't find movie: %s"), *MovieQueue[0]);
            MovieQueue.RemoveAt(0);
            return false;
        }
        
        NSError *error = nil;
        AudioPlayer = [[AVAudioPlayer alloc] initWithContentsOfURL:nsURL error:&error];
        if ( AudioPlayer == nil )
        {
            UE_LOG(LogMoviePlayer, Warning, TEXT("couldn't initialize Movie player audio, bad file, or possibly just no Audio"));
        }
		else
		{
			AudioPlayer.numberOfLoops = 0;
			AudioPlayer.volume = 1;
			[AudioPlayer prepareToPlay];
		}

        // Load the Movie with the appropriate URL.
        AVMovie = [[AVURLAsset alloc] initWithURL:nsURL options:nil];
        MovieQueue.RemoveAt(0);

        // Obtain the tracks asynchronously.
        NSArray* nsTrackKeys = @[@"tracks"];
        [AVMovie loadValuesAsynchronouslyForKeys:nsTrackKeys completionHandler:^()
        {
            // !!! This block will execute asynchronously !!!

            // Once loaded, initialize our reader object to start pulling frames.
			FScopeLock LockVideoTracksLoading(&VideoTracksLoadingLock);
            bVideoTracksLoaded = FinishLoadingTracks();
            if( bVideoTracksLoaded && AudioPlayer != nil )
            {
                // Good time to start the audio playing.
                [AudioPlayer play];
            }

            // !!!
        }];

        // Movie has started.
        bDidStartMovie = true;
		
		UE_LOG(LogMoviePlayer, Verbose, TEXT("Started next movie.") );
    }
    return bDidStartMovie;
}

bool FAVPlayerMovieStreamer::FinishLoadingTracks()
{
    NSError *nsError = nil;
    AVKeyValueStatus TrackStatus = [AVMovie statusOfValueForKey:@"tracks" error:&nsError];

    bool bLoadedAndReading = false;
    switch( TrackStatus )
    {
    case AVKeyValueStatusLoaded:
        {
            // Tracks loaded correctly!

            // Create a reader to actually process the tracks.
            AVReader = [[AVAssetReader alloc] initWithAsset: AVMovie error: &nsError];
            check(AVReader != nil);

            // The media may have multiple tracks (like audio), but we'll just grab the first Video track.
            NSArray* nsVideoTracks = [AVMovie tracksWithMediaType:AVMediaTypeVideo];
            if( [nsVideoTracks count] == 0 )
            {
                UE_LOG(LogMoviePlayer, Error, TEXT("Movie contains no Video tracks.") );
                return false;
            }
            else
            {
                // Save the track for later.
                AVVideoTrack = [nsVideoTracks objectAtIndex:0];
				
				CGSize naturalSize = [AVVideoTrack naturalSize];
				if((int(naturalSize.width) % 16) != 0)
				{
					UE_LOG(LogMoviePlayer, Error, TEXT("Movie width must be a multiple of 16 pixels.") );
					return false;
				}
				
                // Initialize our video output to match the format of the texture we'll create later.
                NSMutableDictionary* OutputSettings = [NSMutableDictionary dictionary];
                [OutputSettings setObject: [NSNumber numberWithInt:kCVPixelFormatType_32BGRA] forKey:(NSString*)kCVPixelBufferPixelFormatTypeKey];
                AVVideoOutput = [[AVAssetReaderTrackOutput alloc] initWithTrack:AVVideoTrack outputSettings:OutputSettings];
                AVVideoOutput.alwaysCopiesSampleData = NO;

                // Assign the track to the reader.
                [AVReader addOutput:AVVideoOutput];

                // Begin reading!
                if( ![AVReader startReading] )
                {
                    UE_LOG(LogMoviePlayer, Error, TEXT("AVReader 'startReading' returned failure."));
                    return false;
                }

                // Save the rate of playback.
                check( AVVideoTrack.nominalFrameRate );
                VideoRate = 1.0f / AVVideoTrack.nominalFrameRate;

                // Save the starting time.
                StartTime = CACurrentMediaTime();

                // Good to go.
                bLoadedAndReading = true;
            }

        } break;
    case AVKeyValueStatusFailed:
        {
            UE_LOG(LogMoviePlayer, Error, TEXT("Failed to load Tracks for Movie.") );
        } break;
    case AVKeyValueStatusCancelled:
        {
            UE_LOG(LogMoviePlayer, Error, TEXT("Cancelled loading Tracks for Movie.") );
        } break;
    default:
        {
            UE_LOG(LogMoviePlayer, Error, TEXT("Unknown error loading Tracks for Movie.") );
        } break;
    }

    return bLoadedAndReading;
}

bool FAVPlayerMovieStreamer::CheckForNextFrameAndCopy()
{
    check( bVideoTracksLoaded );

    bool bHasNewFrame = false;

    // We need to synchronize the video playback with the audio.
    // If the video frame is within tolerance (Ready), update the Texture Data.
    // If the video is Behind, throw it away and get the next one until we catch up with the ref time.
    // If the video is Ahead, update the TextureData but don't retrieve more frames until time catches up.

    
    while( SyncStatus != Ready )
    {
        double Delta;
        if( SyncStatus != Ahead )
        {
            LatestSamples = [AVVideoOutput copyNextSampleBuffer];
        }
        if( LatestSamples == NULL )
        {
            // Failed to get next sample buffer.
            break;
        }

        // Get the time stamp of the video frame
        CMTime FrameTimeStamp = CMSampleBufferGetPresentationTimeStamp(LatestSamples);

        // Get the time since playback began
        Cursor = CACurrentMediaTime() - StartTime;
        CMTime caCurrentTime = CMTimeMake(Cursor * TIMESCALE, TIMESCALE);

        // Compute delta of video frame and current playback times
        Delta = CMTimeGetSeconds(caCurrentTime) - CMTimeGetSeconds(FrameTimeStamp);

        if( Delta < 0 ) 
        {
            Delta *= -1;  
            SyncStatus = Ahead;
        }
        else 
        {
            SyncStatus = Behind;
        }

        if( Delta < VideoRate )
        {
             // Video in sync with audio
            SyncStatus = Ready;
        }
        else if(SyncStatus == Ahead)
        {
            // Video ahead of audio: stay in Ahead state, exit loop
            break;
        }
        else 
        {
            // Video behind audio (Behind): stay in loop
            CFRelease(LatestSamples);
            LatestSamples = NULL;
        }
    }
    

    // Do we have a new frame to process?
    if( SyncStatus == Ready )
    {
        check(LatestSamples != NULL);

        // Grab the pixel buffer and lock it for reading.
        CVImageBufferRef pPixelBuffer = CMSampleBufferGetImageBuffer(LatestSamples);
        CGSize Size                   = CVImageBufferGetEncodedSize( pPixelBuffer );
        CVPixelBufferLockBaseAddress( pPixelBuffer, kCVPixelBufferLock_ReadOnly );

        uint8* pVideoData = (uint8*)CVPixelBufferGetBaseAddress(pPixelBuffer);

        uint32 SrcWidth  = (uint32)Size.width;
        uint32 SrcHeight = (uint32)Size.height;

        // Now that we have video information, ensure that we have texture data in the right dimensions
        if (TextureData->GetWidth() != SrcWidth || TextureData->GetHeight() != SrcHeight)
        {
            check( SrcWidth > 0 && SrcHeight > 0 );

			TArray<uint8> TempData;
			TempData.AddZeroed(SrcWidth * SrcHeight * 4);
			TextureData->SetRawData(SrcWidth, SrcHeight, SrcWidth * 4, TempData);
			check( TextureData->GetRawBytesPtr() != NULL );
        }

        // Now that we have video information, check on texture allocation. If we don't have a texture yet, create one.
        if(!Texture.IsValid() || (Texture->GetWidth() != SrcWidth || Texture->GetHeight() != SrcHeight))
        {
            MovieViewport->SetTexture(NULL);

            // Release any resources associated with the previous texture
            if (Texture.IsValid())
            {
                // *** Aren't we already in the rendering thread? Why can't we just release the resource right here, right now?
                TexturesPendingDeletion.Add(Texture);
                BeginReleaseResource(Texture.Get());
                Texture.Reset();
            }

            // Create and initialize a new texture
            Texture = MakeShareable(new FSlateTexture2DRHIRef(SrcWidth, SrcHeight, PF_B8G8R8A8, nullptr, TexCreate_Dynamic | TexCreate_NoTiling, true));
            Texture->InitResource();

            // Make sure the texture is at least updated once.
            Texture->UpdateRHI();
            MovieViewport->SetTexture(Texture);
        }

        check( TextureData->GetBytesPerPixel() > 0 );
        
        // Copy the video data
        uint32 Len = TextureData->GetBytesPerPixel() * SrcHeight;
        check( Len > 0 );
        FMemory::Memcpy(TextureData->GetRawBytesPtr(), pVideoData, Len);

        // Re-lock and release the video data.
        CVPixelBufferUnlockBaseAddress( pPixelBuffer, kCVPixelBufferLock_ReadOnly );
        
        // Processed this frame, so dump the samples.
        CFRelease(LatestSamples);
        LatestSamples = NULL;

        bHasNewFrame = true;
    }
    if( SyncStatus != Ahead )
    {
        // Reset status;
        SyncStatus = Default;
    }

    return bHasNewFrame;
}

void FAVPlayerMovieStreamer::TeardownPlayback()
{
    if( LatestSamples != NULL )
    {
        CFRelease( LatestSamples );
        LatestSamples = NULL;
    }
    
    // NS Object release handled by external AutoReleasePool
    if( AVVideoOutput != nil )
    {
        AVVideoOutput = nil;
    }
    if( AVVideoTrack != nil )
    {
        AVVideoTrack = nil;
    }
    if( AVReader != nil )
    {
        AVReader = nil;
    }
    if( AVMovie != nil )
    {
        AVMovie = nil;
    }
    if ( AudioPlayer != nil )
    {
        AudioPlayer = nil;
    }

    // NOTE: The any textures allocated are still allocated at this point. They will get released in Cleanup()
}

FString FAVPlayerMovieStreamer::GetMovieName()
{
	return MovieQueue.Num() > 0 ? MovieQueue[0] : TEXT("");
}

bool FAVPlayerMovieStreamer::IsLastMovieInPlaylist()
{
	return MovieQueue.Num() <= 1;
}
<|MERGE_RESOLUTION|>--- conflicted
+++ resolved
@@ -212,15 +212,9 @@
         }
 		// remove this because bVideoTracksLoaded is set when [AVMovie loadValuesAsynchronouslyForKeys:] is completed, so when loadValuesAsynchronouslyForKeys is not completed before next ticking, it returns true even a movie isn't played yet.
 		/*        else
-<<<<<<< HEAD
-        {
-            return MovieQueue.Num() == 0;
-        }
-=======
 		{
 			return MovieQueue.Num() == 0;
 		}
->>>>>>> 92a3597a
 		 */
     }
 
@@ -250,11 +244,7 @@
 		LatestSamples = NULL;
 	}
 	
-<<<<<<< HEAD
-	MovieViewport->SetTexture(NULL);
-=======
     MovieViewport->SetTexture(NULL);
->>>>>>> 92a3597a
 
 	// Schedule textures for release.
     if (Texture.IsValid())
