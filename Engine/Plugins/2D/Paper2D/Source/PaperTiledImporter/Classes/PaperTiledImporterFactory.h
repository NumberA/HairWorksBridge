--- conflicted
+++ resolved
@@ -8,17 +8,6 @@
 
 enum class ETiledLayerType : uint8
 {
-<<<<<<< HEAD
-	enum Type
-	{
-		Unknown,
-		Orthogonal,
-		Isometric,
-		Staggered,
-		Hexagonal
-	};
-}
-=======
 	TileLayer,
 	ObjectGroup,
 	ImageLayer
@@ -67,7 +56,6 @@
 	Polyline,
 	PlacedTile
 };
->>>>>>> cce8678d
 
 // Imports a tile map (and associated textures & tile sets) exported from Tiled (http://www.mapeditor.org/)
 UCLASS()
@@ -367,10 +355,6 @@
 	// Stagger index (only used in Staggered and Hexagonal modes)
 	ETiledStaggerIndex StaggerIndex;
 
-<<<<<<< HEAD
-	int32 HexSideLength;
-
-=======
 	// Render order
 	ETiledRenderOrder RenderOrder;
 
@@ -378,7 +362,6 @@
 	FColor BackgroundColor;
 
 	// Set of source tile sets imported from Tiled
->>>>>>> cce8678d
 	TArray<FTileSetFromTiled> TileSets;
 
 	// Set of destination tile set assets created by this import
